--- conflicted
+++ resolved
@@ -77,20 +77,10 @@
 
   wpd->volumes_do = true;
   if (fds->use_coba) {
-<<<<<<< HEAD
-    GPU_create_smoke_coba_field(fmd);
-  }
-  else if (!(fds->flags & FLUID_DOMAIN_USE_NOISE) && (fds->type == FLUID_DOMAIN_TYPE_GAS)) {
-    GPU_create_smoke(fmd, 0);
-  }
-  else if ((fds->flags & FLUID_DOMAIN_USE_NOISE) && (fds->type == FLUID_DOMAIN_TYPE_GAS)) {
-    GPU_create_smoke(fmd, 1);
-=======
     DRW_smoke_ensure_coba_field(fmd);
   }
-  else {
+  else if (fds->type == FLUID_DOMAIN_TYPE_GAS) {
     DRW_smoke_ensure(fmd, fds->flags & FLUID_DOMAIN_USE_NOISE);
->>>>>>> 3593dff1
   }
 
   if ((!fds->use_coba && (fds->tex_density == NULL && fds->tex_color == NULL)) ||
