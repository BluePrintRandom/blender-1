/*
 * This program is free software; you can redistribute it and/or
 * modify it under the terms of the GNU General Public License
 * as published by the Free Software Foundation; either version 2
 * of the License, or (at your option) any later version.
 *
 * This program is distributed in the hope that it will be useful,
 * but WITHOUT ANY WARRANTY; without even the implied warranty of
 * MERCHANTABILITY or FITNESS FOR A PARTICULAR PURPOSE.  See the
 * GNU General Public License for more details.
 *
 * You should have received a copy of the GNU General Public License
 * along with this program; if not, write to the Free Software Foundation,
 * Inc., 51 Franklin Street, Fifth Floor, Boston, MA 02110-1301, USA.
 *
 * Copyright 2017, Blender Foundation.
 */

 /** \file \ingroup draw
  */
#include "BLI_rect.h"

#include "DRW_render.h"

#include "BKE_object.h"

#include "DNA_gpencil_types.h"

#include "DEG_depsgraph_query.h"

#include "draw_mode_engines.h"

#include "RE_pipeline.h"

#include "gpencil_engine.h"

  /* Get pixel size for render
   * This function uses the same calculation used for viewport, because if use
   * camera pixelsize, the result is not correct.
   */
static float get_render_pixelsize(float persmat[4][4], int winx, int winy)
{
	float v1[3], v2[3];
	float len_px, len_sc;

	v1[0] = persmat[0][0];
	v1[1] = persmat[1][0];
	v1[2] = persmat[2][0];

	v2[0] = persmat[0][1];
	v2[1] = persmat[1][1];
	v2[2] = persmat[2][1];

	len_px = 2.0f / sqrtf(min_ff(len_squared_v3(v1), len_squared_v3(v2)));
	len_sc = (float)MAX2(winx, winy);

	return len_px / len_sc;
}

/* init render data */
void GPENCIL_render_init(GPENCIL_Data *ved, RenderEngine *engine, struct Depsgraph *depsgraph)
{
	GPENCIL_Data *vedata = (GPENCIL_Data *)ved;
	GPENCIL_StorageList *stl = vedata->stl;
	GPENCIL_FramebufferList *fbl = vedata->fbl;

	Scene *scene = DEG_get_evaluated_scene(depsgraph);
	const float *viewport_size = DRW_viewport_size_get();
	const int size[2] = { (int)viewport_size[0], (int)viewport_size[1] };

	/* In render mode the default framebuffer is not generated
	 * because there is no viewport. So we need to manually create one
	 * NOTE : use 32 bit format for precision in render mode.
	 */
	 /* create multiframe framebuffer for AA */
	if (U.gpencil_multisamples > 0) {
		int rect_w = (int)viewport_size[0];
		int rect_h = (int)viewport_size[1];
		DRW_gpencil_multisample_ensure(vedata, rect_w, rect_h);
	}

	vedata->render_depth_tx = DRW_texture_pool_query_2D(
		size[0], size[1], GPU_DEPTH_COMPONENT24,
		&draw_engine_gpencil_type);
	vedata->render_color_tx = DRW_texture_pool_query_2D(
		size[0], size[1], GPU_RGBA32F,
		&draw_engine_gpencil_type);
	GPU_framebuffer_ensure_config(
		&fbl->main, {
			GPU_ATTACHMENT_TEXTURE(vedata->render_depth_tx),
			GPU_ATTACHMENT_TEXTURE(vedata->render_color_tx)
		});

	/* Alloc transient data. */
	if (!stl->g_data) {
		stl->g_data = MEM_callocN(sizeof(*stl->g_data), __func__);
	}

	/* Set the pers & view matrix. */
	struct Object *camera = DEG_get_evaluated_object(depsgraph, RE_GetCamera(engine->re));
	float frame = BKE_scene_frame_get(scene);
	RE_GetCameraWindow(engine->re, camera, frame, stl->storage->winmat);
	RE_GetCameraModelMatrix(engine->re, camera, stl->storage->viewinv);

	invert_m4_m4(stl->storage->viewmat, stl->storage->viewinv);
	mul_m4_m4m4(stl->storage->persmat, stl->storage->winmat, stl->storage->viewmat);
	invert_m4_m4(stl->storage->persinv, stl->storage->persmat);
	invert_m4_m4(stl->storage->wininv, stl->storage->winmat);

	DRW_viewport_matrix_override_set(stl->storage->persmat, DRW_MAT_PERS);
	DRW_viewport_matrix_override_set(stl->storage->persinv, DRW_MAT_PERSINV);
	DRW_viewport_matrix_override_set(stl->storage->winmat, DRW_MAT_WIN);
	DRW_viewport_matrix_override_set(stl->storage->wininv, DRW_MAT_WININV);
	DRW_viewport_matrix_override_set(stl->storage->viewmat, DRW_MAT_VIEW);
	DRW_viewport_matrix_override_set(stl->storage->viewinv, DRW_MAT_VIEWINV);

	/* calculate pixel size for render */
	stl->storage->render_pixsize = get_render_pixelsize(stl->storage->persmat, viewport_size[0], viewport_size[1]);
	/* INIT CACHE */
	GPENCIL_cache_init(vedata);
}

/* render all objects and select only grease pencil */
static void GPENCIL_render_cache(
	void *vedata, struct Object *ob,
	struct RenderEngine *UNUSED(engine), struct Depsgraph *UNUSED(depsgraph))
{
	if (ob && ob->type == OB_GPENCIL) {
		if (DRW_object_visibility_in_active_context(ob) & OB_VISIBLE_SELF) {
			GPENCIL_cache_populate(vedata, ob);
		}
	}
}

/* TODO: Reuse Eevee code in shared module instead to duplicate here */
static void GPENCIL_render_update_viewvecs(float invproj[4][4], float winmat[4][4], float(*r_viewvecs)[4])
{
	/* view vectors for the corners of the view frustum.
	 * Can be used to recreate the world space position easily */
	float view_vecs[4][4] = {
		{-1.0f, -1.0f, -1.0f, 1.0f},
		{1.0f, -1.0f, -1.0f, 1.0f},
		{-1.0f,  1.0f, -1.0f, 1.0f},
		{-1.0f, -1.0f,  1.0f, 1.0f}
	};

	/* convert the view vectors to view space */
	const bool is_persp = (winmat[3][3] == 0.0f);
	for (int i = 0; i < 4; i++) {
		mul_project_m4_v3(invproj, view_vecs[i]);
		/* normalized trick see:
		 * http://www.derschmale.com/2014/01/26/reconstructing-positions-from-the-depth-buffer */
		if (is_persp) {
			/* Divide XY by Z. */
			mul_v2_fl(view_vecs[i], 1.0f / view_vecs[i][2]);
		}
	}

	/**
	 * If ortho : view_vecs[0] is the near-bottom-left corner of the frustum and
	 *            view_vecs[1] is the vector going from the near-bottom-left corner to
	 *            the far-top-right corner.
	 * If Persp : view_vecs[0].xy and view_vecs[1].xy are respectively the bottom-left corner
	 *            when Z = 1, and top-left corner if Z = 1.
	 *            view_vecs[0].z the near clip distance and view_vecs[1].z is the (signed)
	 *            distance from the near plane to the far clip plane.
	 */
	copy_v4_v4(r_viewvecs[0], view_vecs[0]);

	/* we need to store the differences */
	r_viewvecs[1][0] = view_vecs[1][0] - view_vecs[0][0];
	r_viewvecs[1][1] = view_vecs[2][1] - view_vecs[0][1];
	r_viewvecs[1][2] = view_vecs[3][2] - view_vecs[0][2];
}

/* Update view_vecs */
static void GPENCIL_render_update_vecs(GPENCIL_Data *vedata)
{
	GPENCIL_StorageList *stl = vedata->stl;

	float invproj[4][4], winmat[4][4];
	DRW_viewport_matrix_get(winmat, DRW_MAT_WIN);
	DRW_viewport_matrix_get(invproj, DRW_MAT_WININV);

	/* this is separated to keep function equal to Eevee for future reuse of same code */
	GPENCIL_render_update_viewvecs(invproj, winmat, stl->storage->view_vecs);
}

/* read z-depth render result */
static void GPENCIL_render_result_z(struct RenderLayer *rl, const char *viewname, GPENCIL_Data *vedata, const rcti *rect)
{
	const DRWContextState *draw_ctx = DRW_context_state_get();
	ViewLayer *view_layer = draw_ctx->view_layer;
	GPENCIL_StorageList *stl = vedata->stl;

	if ((view_layer->passflag & SCE_PASS_Z) != 0) {
		RenderPass *rp = RE_pass_find_by_name(rl, RE_PASSNAME_Z, viewname);

		GPU_framebuffer_read_depth(vedata->fbl->main, rect->xmin, rect->ymin, BLI_rcti_size_x(rect), BLI_rcti_size_y(rect), rp->rect);

		bool is_persp = DRW_viewport_is_persp_get();

		GPENCIL_render_update_vecs(vedata);

		/* Convert ogl depth [0..1] to view Z [near..far] */
		for (int i = 0; i < BLI_rcti_size_x(rect) * BLI_rcti_size_y(rect); i++) {
			if (rp->rect[i] == 1.0f) {
				rp->rect[i] = 1e10f; /* Background */
			}
			else {
				if (is_persp) {
					rp->rect[i] = rp->rect[i] * 2.0f - 1.0f;
					rp->rect[i] = stl->storage->winmat[3][2] / (rp->rect[i] + stl->storage->winmat[2][2]);
				}
				else {
					rp->rect[i] = -stl->storage->view_vecs[0][2] + rp->rect[i] * -stl->storage->view_vecs[1][2];
				}
			}
		}
	}
}

/* read combined render result */
static void GPENCIL_render_result_combined(struct RenderLayer *rl, const char *viewname, GPENCIL_Data *vedata, const rcti *rect)
{
	RenderPass *rp = RE_pass_find_by_name(rl, RE_PASSNAME_COMBINED, viewname);
	GPENCIL_FramebufferList *fbl = ((GPENCIL_Data *)vedata)->fbl;

	GPU_framebuffer_bind(fbl->main);
	GPU_framebuffer_read_color(vedata->fbl->main, rect->xmin, rect->ymin, BLI_rcti_size_x(rect), BLI_rcti_size_y(rect), 4, 0, rp->rect);
}

/* helper to blend pixels */
static void blend_pixel(float top_color[4], float bottom_color[4], float dst_color[4])
{
	float alpha = top_color[3];

	/* use blend: GL_SRC_ALPHA, GL_ONE_MINUS_SRC_ALPHA */
	dst_color[0] = (top_color[0] * alpha) + (bottom_color[0] * (1.0f - alpha));
	dst_color[1] = (top_color[1] * alpha) + (bottom_color[1] * (1.0f - alpha));
	dst_color[2] = (top_color[2] * alpha) + (bottom_color[2] * (1.0f - alpha));
}

/* render grease pencil to image */
void GPENCIL_render_to_image(void *vedata, RenderEngine *engine, struct RenderLayer *render_layer, const rcti *rect)
{
	const char *viewname = RE_GetActiveRenderView(engine->re);
	const DRWContextState *draw_ctx = DRW_context_state_get();
	int imgsize = BLI_rcti_size_x(rect) * BLI_rcti_size_y(rect);

	/* save previous render data */
	RenderPass *rpass_color_src = RE_pass_find_by_name(render_layer, RE_PASSNAME_COMBINED, viewname);
	RenderPass *rpass_depth_src = RE_pass_find_by_name(render_layer, RE_PASSNAME_Z, viewname);
	float *src_rect_color_data = NULL;
	float *src_rect_depth_data = NULL;
	if ((rpass_color_src) && (rpass_depth_src) && (rpass_color_src->rect) && (rpass_depth_src->rect)) {
		src_rect_color_data = MEM_dupallocN(rpass_color_src->rect);
		src_rect_depth_data = MEM_dupallocN(rpass_depth_src->rect);
	}
	else {
		/* TODO: put this message in a better place */
		printf("Warning: To render grease pencil, enable Combined and Z passes.\n");
	}

	GPENCIL_engine_init(vedata);
	GPENCIL_render_init(vedata, engine, draw_ctx->depsgraph);

	GPENCIL_StorageList *stl = ((GPENCIL_Data *)vedata)->stl;
	Object *camera = DEG_get_evaluated_object(draw_ctx->depsgraph, RE_GetCamera(engine->re));
	stl->storage->camera = camera; /* save current camera */

	GPENCIL_FramebufferList *fbl = ((GPENCIL_Data *)vedata)->fbl;
	if (fbl->main) {
		GPU_framebuffer_texture_attach(fbl->main, ((GPENCIL_Data *)vedata)->render_depth_tx, 0, 0);
		GPU_framebuffer_texture_attach(fbl->main, ((GPENCIL_Data *)vedata)->render_color_tx, 0, 0);
		/* clean first time the buffer */
		float clearcol[4] = { 0.0f, 0.0f, 0.0f, 0.0f };
		GPU_framebuffer_bind(fbl->main);
		GPU_framebuffer_clear_color_depth(fbl->main, clearcol, 1.0f);
	}

	/* loop all objects and draw */
	DRW_render_object_iter(vedata, engine, draw_ctx->depsgraph, GPENCIL_render_cache);

	GPENCIL_cache_finish(vedata);
	GPENCIL_draw_scene(vedata);

	/* combined data */
	GPENCIL_render_result_combined(render_layer, viewname, vedata, rect);
	/* z-depth data */
	GPENCIL_render_result_z(render_layer, viewname, vedata, rect);

	/* detach textures */
	if (fbl->main) {
		GPU_framebuffer_texture_detach(fbl->main, ((GPENCIL_Data *)vedata)->render_depth_tx);
		GPU_framebuffer_texture_detach(fbl->main, ((GPENCIL_Data *)vedata)->render_color_tx);
	}

	/* merge previous render image with new GP image */
	if (src_rect_color_data) {
		RenderPass *rpass_color_gp = RE_pass_find_by_name(render_layer, RE_PASSNAME_COMBINED, viewname);
		RenderPass *rpass_depth_gp = RE_pass_find_by_name(render_layer, RE_PASSNAME_Z, viewname);
		float *gp_rect_color_data = rpass_color_gp->rect;
		float *gp_rect_depth_data = rpass_depth_gp->rect;
		float *gp_pixel_rgba;
		float *gp_pixel_depth;
		float *src_pixel_rgba;
		float *src_pixel_depth;

		for (int i = 0; i < imgsize; i++) {
			gp_pixel_rgba = &gp_rect_color_data[i * 4];
			gp_pixel_depth = &gp_rect_depth_data[i];

			src_pixel_rgba = &src_rect_color_data[i * 4];
			src_pixel_depth = &src_rect_depth_data[i];

			/* check grease pencil render transparency */
			if (gp_pixel_rgba[3] > 0.0f) {
				if (src_pixel_rgba[3] > 0.0f) {
					/* check z-depth */
					if (gp_pixel_depth[0] > src_pixel_depth[0]) {
						/* copy source z-depth */
						gp_pixel_depth[0] = src_pixel_depth[0];
						/* blend object on top */
						if (src_pixel_rgba[3] < 1.0f) {
							blend_pixel(src_pixel_rgba, gp_pixel_rgba, gp_pixel_rgba);
						}
						else {
							copy_v4_v4(gp_pixel_rgba, src_pixel_rgba);
						}
					}
					else {
						/* blend gp render */
						if (gp_pixel_rgba[3] < 1.0f) {
							/* premult alpha factor to remove double blend effects */
							mul_v3_fl(gp_pixel_rgba, 1.0f / gp_pixel_rgba[3]);

							blend_pixel(gp_pixel_rgba, src_pixel_rgba, gp_pixel_rgba);

<<<<<<< HEAD
							gp_pixel_rgba[3] = src_pixel_rgba[3];
=======
							gp_pixel_rgba[3] = gp_pixel_rgba[3] > src_pixel_rgba[3] ? gp_pixel_rgba[3] : src_pixel_rgba[3];
>>>>>>> 4c42e949
						}
					}
				}
			}
			else {
				copy_v4_v4(gp_pixel_rgba, src_pixel_rgba);
				gp_pixel_depth[0] = src_pixel_depth[0];
			}
		}

		/* free memory */
		MEM_SAFE_FREE(src_rect_color_data);
		MEM_SAFE_FREE(src_rect_depth_data);
	}
}<|MERGE_RESOLUTION|>--- conflicted
+++ resolved
@@ -337,11 +337,7 @@
 
 							blend_pixel(gp_pixel_rgba, src_pixel_rgba, gp_pixel_rgba);
 
-<<<<<<< HEAD
-							gp_pixel_rgba[3] = src_pixel_rgba[3];
-=======
 							gp_pixel_rgba[3] = gp_pixel_rgba[3] > src_pixel_rgba[3] ? gp_pixel_rgba[3] : src_pixel_rgba[3];
->>>>>>> 4c42e949
 						}
 					}
 				}
