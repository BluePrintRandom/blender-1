--- conflicted
+++ resolved
@@ -1057,13 +1057,6 @@
     }
 
     if ((gpl->actframe->framenum == gpf->framenum) || (!is_multiedit) || (overlay_multiedit)) {
-<<<<<<< HEAD
-      /* copy color to temp fields to apply temporal changes in the stroke */
-      copy_v4_v4(gps->runtime.tmp_stroke_rgba, gp_style->stroke_rgba);
-      copy_v4_v4(gps->runtime.tmp_fill_rgba, gp_style->fill_rgba);
-
-=======
->>>>>>> 475aca05
       /* hide any blend layer */
       if ((!stl->storage->simplify_blend) || (gpl->blend_mode == eGplBlendMode_Regular)) {
         /* fill */
