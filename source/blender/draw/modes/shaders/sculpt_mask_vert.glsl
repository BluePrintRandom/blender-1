--- conflicted
+++ resolved
@@ -11,10 +11,6 @@
 {
   gl_Position = ModelViewProjectionMatrix * vec4(pos, 1.0);
 
-<<<<<<< HEAD
-  float mask = 1.0 - msk * 0.75 * maskOpacity;
-=======
   float mask = 1.0 - (msk * maskOpacity);
->>>>>>> 58a1eb9a
   finalColor = vec4(mask, mask, mask, 1.0);
 }