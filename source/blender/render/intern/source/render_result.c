--- conflicted
+++ resolved
@@ -698,17 +698,10 @@
 				render_layer_add_pass(rr, rl, 3, SCE_PASS_SUBSURFACE_COLOR, view);
 
 #ifdef WITH_CYCLES_DEBUG
-<<<<<<< HEAD
-			if(BKE_scene_use_new_shading_nodes(re->scene)) {
+			if (BKE_scene_use_new_shading_nodes(re->scene)) {
 				render_layer_add_debug_pass(rr, rl, 1, SCE_PASS_DEBUG,
 				        RENDER_PASS_DEBUG_BVH_TRAVERSAL_STEPS, view);
 			}
-=======
-		if (BKE_scene_use_new_shading_nodes(re->scene)) {
-			render_layer_add_debug_pass(rr, rl, 1, SCE_PASS_DEBUG,
-			        RENDER_PASS_DEBUG_BVH_TRAVERSAL_STEPS);
-		}
->>>>>>> 6ccc61c3
 #endif
 		}
 	}
