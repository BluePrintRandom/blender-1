/*
 * ***** BEGIN GPL LICENSE BLOCK *****
 *
 * This program is free software; you can redistribute it and/or
 * modify it under the terms of the GNU General Public License
 * as published by the Free Software Foundation; either version 2
 * of the License, or (at your option) any later version.
 *
 * This program is distributed in the hope that it will be useful,
 * but WITHOUT ANY WARRANTY; without even the implied warranty of
 * MERCHANTABILITY or FITNESS FOR A PARTICULAR PURPOSE.  See the
 * GNU General Public License for more details.
 *
 * You should have received a copy of the GNU General Public License
 * along with this program; if not, write to the Free Software Foundation,
 * Inc., 51 Franklin Street, Fifth Floor, Boston, MA 02110-1301, USA.
 *
 * The Original Code is Copyright (C) 2005 Blender Foundation.
 * All rights reserved.
 *
 * The Original Code is: all of this file.
 *
 * Contributor(s): Brecht Van Lommel.
 *
 * ***** END GPL LICENSE BLOCK *****
 */

/** \file GPU_texture.h
 *  \ingroup gpu
 */

#ifndef __GPU_TEXTURE_H__
#define __GPU_TEXTURE_H__

#ifdef __cplusplus
extern "C" {
#endif

struct Image;
struct ImageUser;
struct PreviewImage;
<<<<<<< HEAD
struct Gwn_VertBuf;
	
=======

>>>>>>> 6654e109
struct GPUFrameBuffer;
typedef struct GPUTexture GPUTexture;

/* GPU Texture
 * - always returns unsigned char RGBA textures
 * - if texture with non square dimensions is created, depending on the
 *   graphics card capabilities the texture may actually be stored in a
 *   larger texture with power of two dimensions.
 * - can use reference counting:
 *     - reference counter after GPU_texture_create is 1
 *     - GPU_texture_ref increases by one
 *     - GPU_texture_free decreases by one, and frees if 0
 *  - if created with from_blender, will not free the texture
 */

/* Wrapper to supported OpenGL/Vulkan texture internal storage
 * If you need a type just uncomment it. Be aware that some formats
 * are not supported by renderbuffers. All of the following formats
 * are part of the OpenGL 3.3 core
 * specification. */
typedef enum GPUTextureFormat {
	/* Formats texture & renderbuffer */
	GPU_RGBA8UI,
	GPU_RGBA8I,
	GPU_RGBA8,
	GPU_RGBA32UI,
	GPU_RGBA32I,
	GPU_RGBA32F,
	GPU_RGBA16UI,
	GPU_RGBA16I,
	GPU_RGBA16F,
	GPU_RGBA16,
	GPU_RG8UI,
	GPU_RG8I,
	GPU_RG8,
	GPU_RG32UI,
	GPU_RG32I,
	GPU_RG32F,
	GPU_RG16UI,
	GPU_RG16I,
	GPU_RG16F,
	GPU_RG16,
	GPU_R8UI,
	GPU_R8I,
	GPU_R8,
	GPU_R32UI,
	GPU_R32I,
	GPU_R32F,
	GPU_R16UI,
	GPU_R16I,
	GPU_R16F,
	GPU_R16, /* Max texture buffer format. */

	/* Special formats texture & renderbuffer */
#if 0
	GPU_RGB10_A2,
	GPU_RGB10_A2UI,
	GPU_DEPTH32F_STENCIL8,
#endif
	GPU_R11F_G11F_B10F,
	GPU_DEPTH24_STENCIL8,

	/* Texture only format */
	GPU_RGB16F,
#if 0
	GPU_RGBA16_SNORM,
	GPU_RGBA8_SNORM,
	GPU_RGB32F,
	GPU_RGB32I,
	GPU_RGB32UI,
	GPU_RGB16_SNORM,
	GPU_RGB16I,
	GPU_RGB16UI,
	GPU_RGB16,
	GPU_RGB8_SNORM,
	GPU_RGB8,
	GPU_RGB8I,
	GPU_RGB8UI,
	GPU_RG16_SNORM,
	GPU_RG8_SNORM,
	GPU_R16_SNORM,
	GPU_R8_SNORM,
#endif

	/* Special formats texture only */
#if 0
	GPU_SRGB8_A8,
	GPU_SRGB8,
	GPU_RGB9_E5,
	GPU_COMPRESSED_RG_RGTC2,
	GPU_COMPRESSED_SIGNED_RG_RGTC2,
	GPU_COMPRESSED_RED_RGTC1,
	GPU_COMPRESSED_SIGNED_RED_RGTC1,
#endif

	/* Depth Formats */
	GPU_DEPTH_COMPONENT32F,
	GPU_DEPTH_COMPONENT24,
	GPU_DEPTH_COMPONENT16,
} GPUTextureFormat;

unsigned int GPU_texture_memory_usage_get(void);

GPUTexture *GPU_texture_create_1D(
        int w, GPUTextureFormat data_type, const float *pixels, char err_out[256]);
GPUTexture *GPU_texture_create_2D(
        int w, int h, GPUTextureFormat data_type, const float *pixels, char err_out[256]);
GPUTexture *GPU_texture_create_2D_multisample(
        int w, int h, GPUTextureFormat data_type, const float *pixels, int samples, char err_out[256]);
GPUTexture *GPU_texture_create_2D_array(
        int w, int h, int d, GPUTextureFormat data_type, const float *pixels, char err_out[256]);
GPUTexture *GPU_texture_create_3D(
        int w, int h, int d, GPUTextureFormat data_type, const float *pixels, char err_out[256]);
GPUTexture *GPU_texture_create_cube(
        int w, GPUTextureFormat data_type, const float *pixels, char err_out[256]);
GPUTexture *GPU_texture_create_from_vertbuf(
        struct Gwn_VertBuf *vert);
GPUTexture *GPU_texture_create_buffer(
        GPUTextureFormat data_type, const uint buffer);

GPUTexture *GPU_texture_from_blender(
        struct Image *ima, struct ImageUser *iuser, int textarget, bool is_data, double time, int mipmap);
GPUTexture *GPU_texture_from_preview(struct PreviewImage *prv, int mipmap);

void GPU_texture_update(GPUTexture *tex, const float *pixels);

void GPU_invalid_tex_init(void);
void GPU_invalid_tex_bind(int mode);
void GPU_invalid_tex_free(void);

void GPU_texture_free(GPUTexture *tex);

void GPU_texture_init_orphans(void);
void GPU_texture_exit_orphans(void);
/* This has to be called from a thread with an ogl context bound. */
void GPU_texture_delete_orphans(void);

void GPU_texture_ref(GPUTexture *tex);
void GPU_texture_bind(GPUTexture *tex, int number);
void GPU_texture_unbind(GPUTexture *tex);
int GPU_texture_bound_number(GPUTexture *tex);

void GPU_texture_generate_mipmap(GPUTexture *tex);
void GPU_texture_compare_mode(GPUTexture *tex, bool use_compare);
void GPU_texture_filter_mode(GPUTexture *tex, bool use_filter);
void GPU_texture_mipmap_mode(GPUTexture *tex, bool use_mipmap, bool use_filter);
void GPU_texture_wrap_mode(GPUTexture *tex, bool use_repeat);

void GPU_texture_attach_framebuffer(GPUTexture *tex, struct GPUFrameBuffer *fb, int attachment);
int GPU_texture_detach_framebuffer(GPUTexture *tex, struct GPUFrameBuffer *fb);

int GPU_texture_target(const GPUTexture *tex);
int GPU_texture_width(const GPUTexture *tex);
int GPU_texture_height(const GPUTexture *tex);
GPUTextureFormat GPU_texture_format(const GPUTexture *tex);
int GPU_texture_samples(const GPUTexture *tex);
bool GPU_texture_cube(const GPUTexture *tex);
bool GPU_texture_depth(const GPUTexture *tex);
bool GPU_texture_stencil(const GPUTexture *tex);
bool GPU_texture_integer(const GPUTexture *tex);
int GPU_texture_opengl_bindcode(const GPUTexture *tex);

#ifdef __cplusplus
}
#endif

#endif  /* __GPU_TEXTURE_H__ */<|MERGE_RESOLUTION|>--- conflicted
+++ resolved
@@ -39,12 +39,8 @@
 struct Image;
 struct ImageUser;
 struct PreviewImage;
-<<<<<<< HEAD
 struct Gwn_VertBuf;
-	
-=======
-
->>>>>>> 6654e109
+
 struct GPUFrameBuffer;
 typedef struct GPUTexture GPUTexture;
 
