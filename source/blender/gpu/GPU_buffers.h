/*
 * ***** BEGIN GPL LICENSE BLOCK *****
 *
 * This program is free software; you can redistribute it and/or
 * modify it under the terms of the GNU General Public License
 * as published by the Free Software Foundation; either version 2
 * of the License, or (at your option) any later version.
 *
 * This program is distributed in the hope that it will be useful,
 * but WITHOUT ANY WARRANTY; without even the implied warranty of
 * MERCHANTABILITY or FITNESS FOR A PARTICULAR PURPOSE.  See the
 * GNU General Public License for more details.
 *
 * You should have received a copy of the GNU General Public License
 * along with this program; if not, write to the Free Software Foundation,
 * Inc., 51 Franklin Street, Fifth Floor, Boston, MA 02110-1301, USA.
 *
 * The Original Code is Copyright (C) 2005 Blender Foundation.
 * All rights reserved.
 *
 * The Original Code is: all of this file.
 *
 * Contributor(s): Brecht Van Lommel.
 *
 * ***** END GPL LICENSE BLOCK *****
 */

/** \file GPU_buffers.h
 *  \ingroup gpu
 */

#ifndef __GPU_BUFFERS_H__
#define __GPU_BUFFERS_H__

#ifdef DEBUG
/*  #define DEBUG_VBO(X) printf(X)*/
#  define DEBUG_VBO(X)
#else
#  define DEBUG_VBO(X)
#endif

struct BMesh;
struct CCGElem;
struct CCGKey;
struct DMFlagMat;
struct DerivedMesh;
struct GSet;
struct GPUVertPointLink;
struct PBVH;

typedef void (*GPUBufferCopyFunc)(DerivedMesh *dm, float *varray, int *index,
                                  int *mat_orig_to_new, void *user_data);

typedef struct GPUBuffer {
	int size;        /* in bytes */
	void *pointer;   /* used with vertex arrays */
	unsigned int id; /* used with vertex buffer objects */
	bool use_vbo;    /* true for VBOs, false for vertex arrays */
} GPUBuffer;

typedef struct GPUBufferMaterial {
	/* range of points used for this material */
	int start;
	int totpoint;

	/* original material index */
	short mat_nr;
} GPUBufferMaterial;

/* meshes are split up by material since changing materials requires
 * GL state changes that can't occur in the middle of drawing an
 * array.
 *
 * some simplifying assumptions are made:
 * - all quads are treated as two triangles.
 * - no vertex sharing is used; each triangle gets its own copy of the
 *   vertices it uses (this makes it easy to deal with a vertex used
 *   by faces with different properties, such as smooth/solid shading,
 *   different MCols, etc.)
 *
 * to avoid confusion between the original MVert vertices and the
 * arrays of OpenGL vertices, the latter are referred to here and in
 * the source as `points'. similarly, the OpenGL triangles generated
 * for MFaces are referred to as triangles rather than faces.
 */
typedef struct GPUDrawObject {
	GPUBuffer *points;
	GPUBuffer *normals;
	GPUBuffer *uv;
	GPUBuffer *uv_tex;
	GPUBuffer *colors;
	GPUBuffer *edges;
	GPUBuffer *uvedges;
	GPUBuffer *facemapindices;

	/* for each triangle, the original MFace index */
	int *triangle_to_mface;

	/* for each original vertex, the list of related points */
	struct GPUVertPointLink *vert_points;

	/* see: USE_GPU_POINT_LINK define */
#if 0
	/* storage for the vert_points lists */
	struct GPUVertPointLink *vert_points_mem;
	int vert_points_usage;
#endif
	
	int colType;

	GPUBufferMaterial *materials;
	int totmaterial;
	
	int tot_triangle_point;
	int tot_loose_point;
	
	/* caches of the original DerivedMesh values */
	int totvert;
	int totedge;

<<<<<<< HEAD
	int totfacemaps;    /* total facemaps */
	int *facemap_start; /* beginning of facemap */
	int *facemap_count; /* elements per facemap */
=======
	int loose_edge_offset;
	int tot_loose_edge_drawn;
	int tot_edge_drawn;
>>>>>>> f1917a21
} GPUDrawObject;

/* used for GLSL materials */
typedef struct GPUAttrib {
	int index;
	int size;
	int type;
} GPUAttrib;

void GPU_global_buffer_pool_free(void);
void GPU_global_buffer_pool_free_unused(void);

GPUBuffer *GPU_buffer_alloc(int size, bool force_vertex_arrays);
void GPU_buffer_free(GPUBuffer *buffer);

void GPU_drawobject_free(struct DerivedMesh *dm);

/* flag that controls data type to fill buffer with, a modifier will prepare. */
typedef enum {
	GPU_BUFFER_VERTEX = 0,
	GPU_BUFFER_NORMAL,
	GPU_BUFFER_COLOR,
	GPU_BUFFER_UV,
	GPU_BUFFER_UV_TEXPAINT,
	GPU_BUFFER_EDGE,
	GPU_BUFFER_UVEDGE,
	GPU_BUFFER_FACEMAP
} GPUBufferType;


/* called before drawing */
void GPU_vertex_setup(struct DerivedMesh *dm);
void GPU_normal_setup(struct DerivedMesh *dm);
void GPU_uv_setup(struct DerivedMesh *dm);
void GPU_texpaint_uv_setup(struct DerivedMesh *dm);
/* colType is the cddata MCol type to use! */
void GPU_color_setup(struct DerivedMesh *dm, int colType);
void GPU_edge_setup(struct DerivedMesh *dm); /* does not mix with other data */
void GPU_uvedge_setup(struct DerivedMesh *dm);
void GPU_facemap_setup(struct DerivedMesh *dm);
int GPU_attrib_element_size(GPUAttrib data[], int numdata);
void GPU_interleaved_attrib_setup(GPUBuffer *buffer, GPUAttrib data[], int numdata);

/* can't lock more than one buffer at once */
void *GPU_buffer_lock(GPUBuffer *buffer);
void *GPU_buffer_lock_stream(GPUBuffer *buffer);
void GPU_buffer_unlock(GPUBuffer *buffer);

/* switch color rendering on=1/off=0 */
void GPU_color_switch(int mode);

/* used for drawing edges */
void GPU_buffer_draw_elements(GPUBuffer *elements, unsigned int mode, int start, int count);

/* called after drawing */
void GPU_buffer_unbind(void);

/* Buffers for non-DerivedMesh drawing */
typedef struct GPU_PBVH_Buffers GPU_PBVH_Buffers;

/* build */
GPU_PBVH_Buffers *GPU_build_mesh_pbvh_buffers(int (*face_vert_indices)[4],
                                    struct MFace *mface, struct MVert *mvert,
                                    int *face_indices, int totface);

GPU_PBVH_Buffers *GPU_build_grid_pbvh_buffers(int *grid_indices, int totgrid,
                                    unsigned int **grid_hidden, int gridsize);

GPU_PBVH_Buffers *GPU_build_bmesh_pbvh_buffers(int smooth_shading);

/* update */

void GPU_update_mesh_pbvh_buffers(GPU_PBVH_Buffers *buffers, MVert *mvert,
							 int *vert_indices, int totvert, const float *vmask,
							 int (*face_vert_indices)[4], bool show_diffuse_color);

void GPU_update_bmesh_pbvh_buffers(GPU_PBVH_Buffers *buffers,
                              struct BMesh *bm,
                              struct GSet *bm_faces,
                              struct GSet *bm_unique_verts,
                              struct GSet *bm_other_verts,
                              bool show_diffuse_color);

void GPU_update_grid_pbvh_buffers(GPU_PBVH_Buffers *buffers, struct CCGElem **grids,
                             const struct DMFlagMat *grid_flag_mats,
                             int *grid_indices, int totgrid, const struct CCGKey *key,
                             bool show_diffuse_color);

/* draw */
void GPU_draw_pbvh_buffers(GPU_PBVH_Buffers *buffers, DMSetMaterial setMaterial,
                           bool wireframe);

/* debug PBVH draw*/
void GPU_draw_pbvh_BB(float min[3], float max[3], bool leaf);
void GPU_end_draw_pbvh_BB(void);
void GPU_init_draw_pbvh_BB(void);

bool GPU_pbvh_buffers_diffuse_changed(GPU_PBVH_Buffers *buffers, struct GSet *bm_faces, bool show_diffuse_color);

void GPU_free_pbvh_buffers(GPU_PBVH_Buffers *buffers);

#endif<|MERGE_RESOLUTION|>--- conflicted
+++ resolved
@@ -118,15 +118,13 @@
 	int totvert;
 	int totedge;
 
-<<<<<<< HEAD
+	int loose_edge_offset;
+	int tot_loose_edge_drawn;
+	int tot_edge_drawn;
+
 	int totfacemaps;    /* total facemaps */
 	int *facemap_start; /* beginning of facemap */
 	int *facemap_count; /* elements per facemap */
-=======
-	int loose_edge_offset;
-	int tot_loose_edge_drawn;
-	int tot_edge_drawn;
->>>>>>> f1917a21
 } GPUDrawObject;
 
 /* used for GLSL materials */
@@ -142,6 +140,7 @@
 GPUBuffer *GPU_buffer_alloc(int size, bool force_vertex_arrays);
 void GPU_buffer_free(GPUBuffer *buffer);
 
+GPUDrawObject *GPU_drawobject_new(struct DerivedMesh *dm);
 void GPU_drawobject_free(struct DerivedMesh *dm);
 
 /* flag that controls data type to fill buffer with, a modifier will prepare. */
