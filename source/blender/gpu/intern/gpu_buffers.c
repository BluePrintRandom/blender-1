/*
 * ***** BEGIN GPL LICENSE BLOCK *****
 *
 * This program is free software; you can redistribute it and/or
 * modify it under the terms of the GNU General Public License
 * as published by the Free Software Foundation; either version 2
 * of the License, or (at your option) any later version.
 *
 * This program is distributed in the hope that it will be useful,
 * but WITHOUT ANY WARRANTY; without even the implied warranty of
 * MERCHANTABILITY or FITNESS FOR A PARTICULAR PURPOSE.  See the
 * GNU General Public License for more details.
 *
 * You should have received a copy of the GNU General Public License
 * along with this program; if not, write to the Free Software Foundation,
 * Inc., 51 Franklin Street, Fifth Floor, Boston, MA 02110-1301, USA.
 *
 * The Original Code is Copyright (C) 2005 Blender Foundation.
 * All rights reserved.
 *
 * The Original Code is: all of this file.
 *
 * Contributor(s): Brecht Van Lommel.
 *
 * ***** END GPL LICENSE BLOCK *****
 */

/** \file blender/gpu/intern/gpu_buffers.c
 *  \ingroup gpu
 *
 * Mesh drawing using OpenGL VBO (Vertex Buffer Objects)
 */

#include <limits.h>
#include <stddef.h>
#include <string.h>

#include "MEM_guardedalloc.h"

#include "BLI_bitmap.h"
#include "BLI_math.h"
#include "BLI_utildefines.h"
#include "BLI_ghash.h"
#include "BLI_threads.h"

#include "DNA_meshdata_types.h"

#include "BKE_ccg.h"
#include "BKE_DerivedMesh.h"
#include "BKE_paint.h"
#include "BKE_mesh.h"
#include "BKE_pbvh.h"

#include "GPU_buffers.h"
#include "GPU_draw.h"
#include "GPU_immediate.h"
#include "GPU_batch.h"

#include "bmesh.h"

/* TODO: gawain support for baseelemarray */
// #define USE_BASE_ELEM

typedef enum {
	GPU_BUFFER_VERTEX_STATE = (1 << 0),
	GPU_BUFFER_NORMAL_STATE = (1 << 1),
	GPU_BUFFER_TEXCOORD_UNIT_0_STATE = (1 << 2),
	GPU_BUFFER_TEXCOORD_UNIT_2_STATE = (1 << 3),
	GPU_BUFFER_COLOR_STATE = (1 << 4),
	GPU_BUFFER_ELEMENT_STATE = (1 << 5),
} GPUBufferState;

typedef struct {
	GLenum gl_buffer_type;
	int num_components; /* number of data components for one vertex */
} GPUBufferTypeSettings;


static size_t gpu_buffer_size_from_type(DerivedMesh *dm, GPUBufferType type);

static const GPUBufferTypeSettings gpu_buffer_type_settings[] = {
    /* vertex */
    {GL_ARRAY_BUFFER, 3},
    /* normal */
    {GL_ARRAY_BUFFER, 4}, /* we copy 3 shorts per normal but we add a fourth for alignment */
    /* mcol */
    {GL_ARRAY_BUFFER, 4},
    /* uv */
    {GL_ARRAY_BUFFER, 2},
    /* uv for texpaint */
    {GL_ARRAY_BUFFER, 4},
    /* edge */
    {GL_ELEMENT_ARRAY_BUFFER, 2},
    /* uv edge */
    {GL_ELEMENT_ARRAY_BUFFER, 4},
    /* triangles, 1 point since we are allocating from tottriangle points, which account for all points */
    {GL_ELEMENT_ARRAY_BUFFER, 1},
};

#define MAX_GPU_ATTRIB_DATA 32

#define BUFFER_OFFSET(n) ((GLubyte *)NULL + (n))

static GPUBufferState GLStates = 0;
static GPUAttrib attribData[MAX_GPU_ATTRIB_DATA] = { { -1, 0, 0 } };

static ThreadMutex buffer_mutex = BLI_MUTEX_INITIALIZER;

/* multires global buffer, can be used for many grids having the same grid size */
typedef struct GridCommonGPUBuffer {
	Gwn_IndexBuf *mres_buffer;
	int mres_prev_gridsize;
	unsigned mres_prev_totquad;
} GridCommonGPUBuffer;

void GPU_buffer_material_finalize(GPUDrawObject *gdo, GPUBufferMaterial *matinfo, int totmat)
{
	int i, curmat, curelement;

	/* count the number of materials used by this DerivedMesh */
	for (i = 0; i < totmat; i++) {
		if (matinfo[i].totelements > 0)
			gdo->totmaterial++;
	}

	/* allocate an array of materials used by this DerivedMesh */
	gdo->materials = MEM_mallocN(sizeof(GPUBufferMaterial) * gdo->totmaterial,
	                             "GPUDrawObject.materials");

	/* initialize the materials array */
	for (i = 0, curmat = 0, curelement = 0; i < totmat; i++) {
		if (matinfo[i].totelements > 0) {
			gdo->materials[curmat] = matinfo[i];
			gdo->materials[curmat].start = curelement;
			gdo->materials[curmat].mat_nr = i;
			gdo->materials[curmat].polys = MEM_mallocN(sizeof(int) * matinfo[i].totpolys, "GPUBufferMaterial.polys");

			curelement += matinfo[i].totelements;
			curmat++;
		}
	}

	MEM_freeN(matinfo);
}


/* stores recently-deleted buffers so that new buffers won't have to
 * be recreated as often
 *
 * only one instance of this pool is created, stored in
 * gpu_buffer_pool
 *
 * note that the number of buffers in the pool is usually limited to
 * MAX_FREE_GPU_BUFFERS, but this limit may be exceeded temporarily
 * when a GPUBuffer is released outside the main thread; due to OpenGL
 * restrictions it cannot be immediately released
 */
typedef struct GPUBufferPool {
	/* number of allocated buffers stored */
	int totbuf;
	/* actual allocated length of the arrays */
	int maxsize;
	GPUBuffer **buffers;
} GPUBufferPool;
#define MAX_FREE_GPU_BUFFERS 8

/* create a new GPUBufferPool */
static GPUBufferPool *gpu_buffer_pool_new(void)
{
	GPUBufferPool *pool;

	pool = MEM_callocN(sizeof(GPUBufferPool), "GPUBuffer_Pool");

	pool->maxsize = MAX_FREE_GPU_BUFFERS;
	pool->buffers = MEM_mallocN(sizeof(*pool->buffers) * pool->maxsize,
	                            "GPUBufferPool.buffers");
	return pool;
}

/* remove a GPUBuffer from the pool (does not free the GPUBuffer) */
static void gpu_buffer_pool_remove_index(GPUBufferPool *pool, int index)
{
	int i;

	if (!pool || index < 0 || index >= pool->totbuf)
		return;

	/* shift entries down, overwriting the buffer at `index' */
	for (i = index; i < pool->totbuf - 1; i++)
		pool->buffers[i] = pool->buffers[i + 1];

	/* clear the last entry */
	if (pool->totbuf > 0)
		pool->buffers[pool->totbuf - 1] = NULL;

	pool->totbuf--;
}

/* delete the last entry in the pool */
static void gpu_buffer_pool_delete_last(GPUBufferPool *pool)
{
	GPUBuffer *last;

	if (pool->totbuf <= 0)
		return;

	/* get the last entry */
	if (!(last = pool->buffers[pool->totbuf - 1]))
		return;

	/* delete the buffer's data */
	glDeleteBuffers(1, &last->id);

	/* delete the buffer and remove from pool */
	MEM_freeN(last);
	pool->totbuf--;
	pool->buffers[pool->totbuf] = NULL;
}

/* free a GPUBufferPool; also frees the data in the pool's
 * GPUBuffers */
static void gpu_buffer_pool_free(GPUBufferPool *pool)
{
	if (!pool)
		return;
	
	while (pool->totbuf)
		gpu_buffer_pool_delete_last(pool);

	MEM_freeN(pool->buffers);
	MEM_freeN(pool);
}

static void gpu_buffer_pool_free_unused(GPUBufferPool *pool)
{
	if (!pool)
		return;

	BLI_mutex_lock(&buffer_mutex);
	
	while (pool->totbuf)
		gpu_buffer_pool_delete_last(pool);

	BLI_mutex_unlock(&buffer_mutex);
}

static GPUBufferPool *gpu_buffer_pool = NULL;
static GPUBufferPool *gpu_get_global_buffer_pool(void)
{
	/* initialize the pool */
	if (!gpu_buffer_pool)
		gpu_buffer_pool = gpu_buffer_pool_new();

	return gpu_buffer_pool;
}

void GPU_global_buffer_pool_free(void)
{
	gpu_buffer_pool_free(gpu_buffer_pool);
	gpu_buffer_pool = NULL;
}

void GPU_global_buffer_pool_free_unused(void)
{
	gpu_buffer_pool_free_unused(gpu_buffer_pool);
}

/* get a GPUBuffer of at least `size' bytes; uses one from the buffer
 * pool if possible, otherwise creates a new one
 *
 * Thread-unsafe version for internal usage only.
 */
static GPUBuffer *gpu_buffer_alloc_intern(size_t size)
{
	GPUBufferPool *pool;
	GPUBuffer *buf;
	int i, bestfit = -1;
	size_t bufsize;

	/* bad case, leads to leak of buf since buf->pointer will allocate
	 * NULL, leading to return without cleanup. In any case better detect early
	 * psy-fi */
	if (size == 0)
		return NULL;

	pool = gpu_get_global_buffer_pool();

	/* not sure if this buffer pool code has been profiled much,
	 * seems to me that the graphics driver and system memory
	 * management might do this stuff anyway. --nicholas
	 */

	/* check the global buffer pool for a recently-deleted buffer
	 * that is at least as big as the request, but not more than
	 * twice as big */
	for (i = 0; i < pool->totbuf; i++) {
		bufsize = pool->buffers[i]->size;
		
		/* check for an exact size match */
		if (bufsize == size) {
			bestfit = i;
			break;
		}
		/* smaller buffers won't fit data and buffers at least
		 * twice as big are a waste of memory */
		else if (bufsize > size && size > (bufsize / 2)) {
			/* is it closer to the required size than the
			 * last appropriate buffer found. try to save
			 * memory */
			if (bestfit == -1 || pool->buffers[bestfit]->size > bufsize) {
				bestfit = i;
			}
		}
	}

	/* if an acceptable buffer was found in the pool, remove it
	 * from the pool and return it */
	if (bestfit != -1) {
		buf = pool->buffers[bestfit];
		gpu_buffer_pool_remove_index(pool, bestfit);
		return buf;
	}

	/* no acceptable buffer found in the pool, create a new one */
	buf = MEM_callocN(sizeof(GPUBuffer), "GPUBuffer");
	buf->size = size;

	glGenBuffers(1, &buf->id);
	glBindBuffer(GL_ARRAY_BUFFER, buf->id);
	glBufferData(GL_ARRAY_BUFFER, size, NULL, GL_STATIC_DRAW);
	glBindBuffer(GL_ARRAY_BUFFER, 0);

	return buf;
}

/* Same as above, but safe for threading. */
GPUBuffer *GPU_buffer_alloc(size_t size)
{
	GPUBuffer *buffer;

	if (size == 0) {
		/* Early out, no lock needed in this case. */
		return NULL;
	}

	BLI_mutex_lock(&buffer_mutex);
	buffer = gpu_buffer_alloc_intern(size);
	BLI_mutex_unlock(&buffer_mutex);

	return buffer;
}

/* release a GPUBuffer; does not free the actual buffer or its data,
 * but rather moves it to the pool of recently-freed buffers for
 * possible re-use
 *
 * Thread-unsafe version for internal usage only.
 */
static void gpu_buffer_free_intern(GPUBuffer *buffer)
{
	GPUBufferPool *pool;
	int i;

	if (!buffer)
		return;

	pool = gpu_get_global_buffer_pool();

	/* free the last used buffer in the queue if no more space, but only
	 * if we are in the main thread. for e.g. rendering or baking it can
	 * happen that we are in other thread and can't call OpenGL, in that
	 * case cleanup will be done GPU_buffer_pool_free_unused */
	if (BLI_thread_is_main()) {
		/* in main thread, safe to decrease size of pool back
		 * down to MAX_FREE_GPU_BUFFERS */
		while (pool->totbuf >= MAX_FREE_GPU_BUFFERS)
			gpu_buffer_pool_delete_last(pool);
	}
	else {
		/* outside of main thread, can't safely delete the
		 * buffer, so increase pool size */
		if (pool->maxsize == pool->totbuf) {
			pool->maxsize += MAX_FREE_GPU_BUFFERS;
			pool->buffers = MEM_reallocN(pool->buffers,
			                             sizeof(GPUBuffer *) * pool->maxsize);
		}
	}

	/* shift pool entries up by one */
	for (i = pool->totbuf; i > 0; i--)
		pool->buffers[i] = pool->buffers[i - 1];

	/* insert the buffer into the beginning of the pool */
	pool->buffers[0] = buffer;
	pool->totbuf++;
}

/* Same as above, but safe for threading. */
void GPU_buffer_free(GPUBuffer *buffer)
{
	if (!buffer) {
		/* Early output, no need to lock in this case, */
		return;
	}

	BLI_mutex_lock(&buffer_mutex);
	gpu_buffer_free_intern(buffer);
	BLI_mutex_unlock(&buffer_mutex);
}

void GPU_drawobject_free(DerivedMesh *dm)
{
	GPUDrawObject *gdo;
	int i;

	if (!dm || !(gdo = dm->drawObject))
		return;

	for (i = 0; i < gdo->totmaterial; i++) {
		if (gdo->materials[i].polys)
			MEM_freeN(gdo->materials[i].polys);
	}

	MEM_freeN(gdo->materials);
	if (gdo->vert_points)
		MEM_freeN(gdo->vert_points);
#ifdef USE_GPU_POINT_LINK
	MEM_freeN(gdo->vert_points_mem);
#endif
	GPU_buffer_free(gdo->points);
	GPU_buffer_free(gdo->normals);
	GPU_buffer_free(gdo->uv);
	GPU_buffer_free(gdo->uv_tex);
	GPU_buffer_free(gdo->colors);
	GPU_buffer_free(gdo->edges);
	GPU_buffer_free(gdo->uvedges);
	GPU_buffer_free(gdo->triangles);

	MEM_freeN(gdo);
	dm->drawObject = NULL;
}

static GPUBuffer *gpu_try_realloc(GPUBufferPool *pool, GPUBuffer *buffer, size_t size)
{
	/* try freeing an entry from the pool
	 * and reallocating the buffer */
	gpu_buffer_free_intern(buffer);

	buffer = NULL;

	while (pool->totbuf && !buffer) {
		gpu_buffer_pool_delete_last(pool);
		buffer = gpu_buffer_alloc_intern(size);
	}

	return buffer;
}

static GPUBuffer *gpu_buffer_setup(DerivedMesh *dm, GPUDrawObject *object,
                                   int type, void *user, GPUBuffer *buffer)
{
	GPUBufferPool *pool;
	float *varray;
	int *mat_orig_to_new;
	int i;
	const GPUBufferTypeSettings *ts = &gpu_buffer_type_settings[type];
	GLenum target = ts->gl_buffer_type;
	size_t size = gpu_buffer_size_from_type(dm, type);
	GLboolean uploaded;

	pool = gpu_get_global_buffer_pool();

	BLI_mutex_lock(&buffer_mutex);

	/* alloc a GPUBuffer; fall back to legacy mode on failure */
	if (!buffer) {
		if (!(buffer = gpu_buffer_alloc_intern(size))) {
			BLI_mutex_unlock(&buffer_mutex);
			return NULL;
		}
	}

	mat_orig_to_new = MEM_mallocN(sizeof(*mat_orig_to_new) * dm->totmat,
	                              "GPU_buffer_setup.mat_orig_to_new");
	for (i = 0; i < object->totmaterial; i++) {
		/* map from original material index to new
		 * GPUBufferMaterial index */
		mat_orig_to_new[object->materials[i].mat_nr] = i;
	}

	/* bind the buffer and discard previous data,
	 * avoids stalling gpu */
	glBindBuffer(target, buffer->id);
	glBufferData(target, buffer->size, NULL, GL_STATIC_DRAW);

	/* attempt to map the buffer */
	if (!(varray = glMapBuffer(target, GL_WRITE_ONLY))) {
		buffer = gpu_try_realloc(pool, buffer, size);

		/* allocation still failed; unfortunately we need to exit */
		if (!(buffer && (varray = glMapBuffer(target, GL_WRITE_ONLY)))) {
			if (buffer)
				gpu_buffer_free_intern(buffer);
			BLI_mutex_unlock(&buffer_mutex);
			return NULL;
		}
	}

	uploaded = GL_FALSE;

	/* attempt to upload the data to the VBO */
	while (uploaded == GL_FALSE) {
		dm->copy_gpu_data(dm, type, varray, mat_orig_to_new, user);
		/* glUnmapBuffer returns GL_FALSE if
		 * the data store is corrupted; retry
		 * in that case */
		uploaded = glUnmapBuffer(target);
	}
	glBindBuffer(target, 0);

	MEM_freeN(mat_orig_to_new);

	BLI_mutex_unlock(&buffer_mutex);

	return buffer;
}

/* get the GPUDrawObject buffer associated with a type */
static GPUBuffer **gpu_drawobject_buffer_from_type(GPUDrawObject *gdo, GPUBufferType type)
{
	switch (type) {
		case GPU_BUFFER_VERTEX:
			return &gdo->points;
		case GPU_BUFFER_NORMAL:
			return &gdo->normals;
		case GPU_BUFFER_COLOR:
			return &gdo->colors;
		case GPU_BUFFER_UV:
			return &gdo->uv;
		case GPU_BUFFER_UV_TEXPAINT:
			return &gdo->uv_tex;
		case GPU_BUFFER_EDGE:
			return &gdo->edges;
		case GPU_BUFFER_UVEDGE:
			return &gdo->uvedges;
		case GPU_BUFFER_TRIANGLES:
			return &gdo->triangles;
		default:
			return NULL;
	}
}

/* get the amount of space to allocate for a buffer of a particular type */
static size_t gpu_buffer_size_from_type(DerivedMesh *dm, GPUBufferType type)
{
	const int components = gpu_buffer_type_settings[type].num_components;
	switch (type) {
		case GPU_BUFFER_VERTEX:
			return sizeof(float) * components * (dm->drawObject->tot_loop_verts + dm->drawObject->tot_loose_point);
		case GPU_BUFFER_NORMAL:
			return sizeof(short) * components * dm->drawObject->tot_loop_verts;
		case GPU_BUFFER_COLOR:
			return sizeof(char) * components * dm->drawObject->tot_loop_verts;
		case GPU_BUFFER_UV:
			return sizeof(float) * components * dm->drawObject->tot_loop_verts;
		case GPU_BUFFER_UV_TEXPAINT:
			return sizeof(float) * components * dm->drawObject->tot_loop_verts;
		case GPU_BUFFER_EDGE:
			return sizeof(int) * components * dm->drawObject->totedge;
		case GPU_BUFFER_UVEDGE:
			return sizeof(int) * components * dm->drawObject->tot_loop_verts;
		case GPU_BUFFER_TRIANGLES:
			return sizeof(int) * components * dm->drawObject->tot_triangle_point;
		default:
			return -1;
	}
}

/* call gpu_buffer_setup with settings for a particular type of buffer */
static GPUBuffer *gpu_buffer_setup_type(DerivedMesh *dm, GPUBufferType type, GPUBuffer *buf)
{
	void *user_data = NULL;

	/* special handling for MCol and UV buffers */
	if (type == GPU_BUFFER_COLOR) {
		if (!(user_data = DM_get_loop_data_layer(dm, dm->drawObject->colType)))
			return NULL;
	}
	else if (ELEM(type, GPU_BUFFER_UV, GPU_BUFFER_UV_TEXPAINT)) {
		if (!DM_get_loop_data_layer(dm, CD_MLOOPUV))
			return NULL;
	}

	buf = gpu_buffer_setup(dm, dm->drawObject, type, user_data, buf);

	return buf;
}

/* get the buffer of `type', initializing the GPUDrawObject and
 * buffer if needed */
static GPUBuffer *gpu_buffer_setup_common(DerivedMesh *dm, GPUBufferType type, bool update)
{
	GPUBuffer **buf;

	if (!dm->drawObject)
		dm->drawObject = dm->gpuObjectNew(dm);

	buf = gpu_drawobject_buffer_from_type(dm->drawObject, type);
	if (!(*buf))
		*buf = gpu_buffer_setup_type(dm, type, NULL);
	else if (update)
		*buf = gpu_buffer_setup_type(dm, type, *buf);

	return *buf;
}

void GPU_vertex_setup(DerivedMesh *dm)
{
	if (!gpu_buffer_setup_common(dm, GPU_BUFFER_VERTEX, false))
		return;

	glEnableClientState(GL_VERTEX_ARRAY);
	glBindBuffer(GL_ARRAY_BUFFER, dm->drawObject->points->id);
	glVertexPointer(3, GL_FLOAT, 0, 0);
	
	GLStates |= GPU_BUFFER_VERTEX_STATE;
}

void GPU_normal_setup(DerivedMesh *dm)
{
	if (!gpu_buffer_setup_common(dm, GPU_BUFFER_NORMAL, false))
		return;

	glEnableClientState(GL_NORMAL_ARRAY);
	glBindBuffer(GL_ARRAY_BUFFER, dm->drawObject->normals->id);
	glNormalPointer(GL_SHORT, 4 * sizeof(short), 0);

	GLStates |= GPU_BUFFER_NORMAL_STATE;
}

void GPU_uv_setup(DerivedMesh *dm)
{
	if (!gpu_buffer_setup_common(dm, GPU_BUFFER_UV, false))
		return;

	glEnableClientState(GL_TEXTURE_COORD_ARRAY);
	glBindBuffer(GL_ARRAY_BUFFER, dm->drawObject->uv->id);
	glTexCoordPointer(2, GL_FLOAT, 0, 0);

	GLStates |= GPU_BUFFER_TEXCOORD_UNIT_0_STATE;
}

void GPU_texpaint_uv_setup(DerivedMesh *dm)
{
	if (!gpu_buffer_setup_common(dm, GPU_BUFFER_UV_TEXPAINT, false))
		return;

	glEnableClientState(GL_TEXTURE_COORD_ARRAY);
	glBindBuffer(GL_ARRAY_BUFFER, dm->drawObject->uv_tex->id);
	glTexCoordPointer(2, GL_FLOAT, 4 * sizeof(float), 0);
	glClientActiveTexture(GL_TEXTURE2);
	glEnableClientState(GL_TEXTURE_COORD_ARRAY);
	glTexCoordPointer(2, GL_FLOAT, 4 * sizeof(float), BUFFER_OFFSET(2 * sizeof(float)));
	glClientActiveTexture(GL_TEXTURE0);

	GLStates |= GPU_BUFFER_TEXCOORD_UNIT_0_STATE | GPU_BUFFER_TEXCOORD_UNIT_2_STATE;
}


void GPU_color_setup(DerivedMesh *dm, int colType)
{
	bool update = false;

	if (!dm->drawObject) {
		/* XXX Not really nice, but we need a valid gpu draw object to set the colType...
		 *     Else we would have to add a new param to gpu_buffer_setup_common. */
		dm->drawObject = dm->gpuObjectNew(dm);
		dm->dirty &= ~DM_DIRTY_MCOL_UPDATE_DRAW;
		dm->drawObject->colType = colType;
	}
	/* In paint mode, dm may stay the same during stroke, however we still want to update colors!
	 * Also check in case we changed color type (i.e. which MCol cdlayer we use). */
	else if ((dm->dirty & DM_DIRTY_MCOL_UPDATE_DRAW) || (colType != dm->drawObject->colType)) {
		update = true;
		dm->dirty &= ~DM_DIRTY_MCOL_UPDATE_DRAW;
		dm->drawObject->colType = colType;
	}

	if (!gpu_buffer_setup_common(dm, GPU_BUFFER_COLOR, update))
		return;

	glEnableClientState(GL_COLOR_ARRAY);
	glBindBuffer(GL_ARRAY_BUFFER, dm->drawObject->colors->id);
	glColorPointer(4, GL_UNSIGNED_BYTE, 0, 0);

	GLStates |= GPU_BUFFER_COLOR_STATE;
}

void GPU_buffer_bind_as_color(GPUBuffer *buffer)
{
	glEnableClientState(GL_COLOR_ARRAY);
	glBindBuffer(GL_ARRAY_BUFFER, buffer->id);
	glColorPointer(4, GL_UNSIGNED_BYTE, 0, 0);

	GLStates |= GPU_BUFFER_COLOR_STATE;
}


void GPU_edge_setup(DerivedMesh *dm)
{
	if (!gpu_buffer_setup_common(dm, GPU_BUFFER_EDGE, false))
		return;

	if (!gpu_buffer_setup_common(dm, GPU_BUFFER_VERTEX, false))
		return;

	glEnableClientState(GL_VERTEX_ARRAY);
	glBindBuffer(GL_ARRAY_BUFFER, dm->drawObject->points->id);
	glVertexPointer(3, GL_FLOAT, 0, 0);
	
	glBindBuffer(GL_ELEMENT_ARRAY_BUFFER, dm->drawObject->edges->id);

	GLStates |= (GPU_BUFFER_VERTEX_STATE | GPU_BUFFER_ELEMENT_STATE);
}

void GPU_uvedge_setup(DerivedMesh *dm)
{
	if (!gpu_buffer_setup_common(dm, GPU_BUFFER_UVEDGE, false))
		return;

	glEnableClientState(GL_VERTEX_ARRAY);
	glBindBuffer(GL_ARRAY_BUFFER, dm->drawObject->uvedges->id);
	glVertexPointer(2, GL_FLOAT, 0, 0);
	
	GLStates |= GPU_BUFFER_VERTEX_STATE;
}

void GPU_triangle_setup(struct DerivedMesh *dm)
{
	if (!gpu_buffer_setup_common(dm, GPU_BUFFER_TRIANGLES, false))
		return;

	glBindBuffer(GL_ELEMENT_ARRAY_BUFFER, dm->drawObject->triangles->id);
	GLStates |= GPU_BUFFER_ELEMENT_STATE;
}

static int gpu_typesize(int type)
{
	switch (type) {
		case GL_FLOAT:
			return sizeof(float);
		case GL_INT:
			return sizeof(int);
		case GL_UNSIGNED_INT:
			return sizeof(unsigned int);
		case GL_BYTE:
			return sizeof(char);
		case GL_UNSIGNED_BYTE:
			return sizeof(unsigned char);
		default:
			return 0;
	}
}

int GPU_attrib_element_size(GPUAttrib data[], int numdata)
{
	int i, elementsize = 0;

	for (i = 0; i < numdata; i++) {
		int typesize = gpu_typesize(data[i].type);
		if (typesize != 0)
			elementsize += typesize * data[i].size;
	}
	return elementsize;
}

void GPU_interleaved_attrib_setup(GPUBuffer *buffer, GPUAttrib data[], int numdata, int element_size)
{
	int i;
	int elementsize;
	size_t offset = 0;

	for (i = 0; i < MAX_GPU_ATTRIB_DATA; i++) {
		if (attribData[i].index != -1) {
			glDisableVertexAttribArray(attribData[i].index);
		}
		else
			break;
	}
	if (element_size == 0)
		elementsize = GPU_attrib_element_size(data, numdata);
	else
		elementsize = element_size;

	glBindBuffer(GL_ARRAY_BUFFER, buffer->id);
	
	for (i = 0; i < numdata; i++) {
		glEnableVertexAttribArray(data[i].index);
		int info = 0;
		if (data[i].type == GL_UNSIGNED_BYTE) {
			info |= GPU_ATTR_INFO_SRGB;
		}
		glUniform1i(data[i].info_index, info);

		glVertexAttribPointer(data[i].index, data[i].size, data[i].type,
		                         GL_TRUE, elementsize, BUFFER_OFFSET(offset));
		offset += data[i].size * gpu_typesize(data[i].type);
		
		attribData[i].index = data[i].index;
		attribData[i].size = data[i].size;
		attribData[i].type = data[i].type;
	}
	
	attribData[numdata].index = -1;	
}

void GPU_interleaved_attrib_unbind(void)
{
	int i;
	for (i = 0; i < MAX_GPU_ATTRIB_DATA; i++) {
		if (attribData[i].index != -1) {
			glDisableVertexAttribArray(attribData[i].index);
		}
		else
			break;
	}
	attribData[0].index = -1;
}

void GPU_buffers_unbind(void)
{
	int i;

	if (GLStates & GPU_BUFFER_VERTEX_STATE)
		glDisableClientState(GL_VERTEX_ARRAY);
	if (GLStates & GPU_BUFFER_NORMAL_STATE)
		glDisableClientState(GL_NORMAL_ARRAY);
	if (GLStates & GPU_BUFFER_TEXCOORD_UNIT_0_STATE)
		glDisableClientState(GL_TEXTURE_COORD_ARRAY);
	if (GLStates & GPU_BUFFER_TEXCOORD_UNIT_2_STATE) {
		glClientActiveTexture(GL_TEXTURE2);
		glDisableClientState(GL_TEXTURE_COORD_ARRAY);
		glClientActiveTexture(GL_TEXTURE0);
	}
	if (GLStates & GPU_BUFFER_COLOR_STATE)
		glDisableClientState(GL_COLOR_ARRAY);
	if (GLStates & GPU_BUFFER_ELEMENT_STATE)
		glBindBuffer(GL_ELEMENT_ARRAY_BUFFER, 0);

	GLStates &= ~(GPU_BUFFER_VERTEX_STATE | GPU_BUFFER_NORMAL_STATE |
	              GPU_BUFFER_TEXCOORD_UNIT_0_STATE | GPU_BUFFER_TEXCOORD_UNIT_2_STATE |
	              GPU_BUFFER_COLOR_STATE | GPU_BUFFER_ELEMENT_STATE);

	for (i = 0; i < MAX_GPU_ATTRIB_DATA; i++) {
		if (attribData[i].index != -1) {
			glDisableVertexAttribArray(attribData[i].index);
		}
		else
			break;
	}
	attribData[0].index = -1;

	glBindBuffer(GL_ARRAY_BUFFER, 0);
}

void GPU_color_switch(int mode)
{
	if (mode) {
		if (!(GLStates & GPU_BUFFER_COLOR_STATE))
			glEnableClientState(GL_COLOR_ARRAY);
		GLStates |= GPU_BUFFER_COLOR_STATE;
	}
	else {
		if (GLStates & GPU_BUFFER_COLOR_STATE)
			glDisableClientState(GL_COLOR_ARRAY);
		GLStates &= ~GPU_BUFFER_COLOR_STATE;
	}
}

static int gpu_binding_type_gl[] =
{
	GL_ARRAY_BUFFER,
	GL_ELEMENT_ARRAY_BUFFER
};

void *GPU_buffer_lock(GPUBuffer *buffer, GPUBindingType binding)
{
	float *varray;
	int bindtypegl;

	if (!buffer)
		return 0;

	bindtypegl = gpu_binding_type_gl[binding];
	glBindBuffer(bindtypegl, buffer->id);
	varray = glMapBuffer(bindtypegl, GL_WRITE_ONLY);
	return varray;
}

void *GPU_buffer_lock_stream(GPUBuffer *buffer, GPUBindingType binding)
{
	float *varray;
	int bindtypegl;

	if (!buffer)
		return 0;

	bindtypegl = gpu_binding_type_gl[binding];
	glBindBuffer(bindtypegl, buffer->id);
	/* discard previous data, avoid stalling gpu */
	glBufferData(bindtypegl, buffer->size, 0, GL_STREAM_DRAW);
	varray = glMapBuffer(bindtypegl, GL_WRITE_ONLY);
	return varray;
}

void GPU_buffer_unlock(GPUBuffer *UNUSED(buffer), GPUBindingType binding)
{
	int bindtypegl = gpu_binding_type_gl[binding];
	/* note: this operation can fail, could return
	 * an error code from this function? */
	glUnmapBuffer(bindtypegl);
	glBindBuffer(bindtypegl, 0);
}

void GPU_buffer_bind(GPUBuffer *buffer, GPUBindingType binding)
{
	int bindtypegl = gpu_binding_type_gl[binding];
	glBindBuffer(bindtypegl, buffer->id);
}

void GPU_buffer_unbind(GPUBuffer *UNUSED(buffer), GPUBindingType binding)
{
	int bindtypegl = gpu_binding_type_gl[binding];
	glBindBuffer(bindtypegl, 0);
}

/* used for drawing edges */
void GPU_buffer_draw_elements(GPUBuffer *UNUSED(elements), unsigned int mode, int start, int count)
{
	glDrawElements(mode, count, GL_UNSIGNED_INT, BUFFER_OFFSET(start * sizeof(unsigned int)));
}


/* XXX: the rest of the code in this file is used for optimized PBVH
 * drawing and doesn't interact at all with the buffer code above */

struct GPU_PBVH_Buffers {
	Gwn_IndexBuf *index_buf, *index_buf_fast;
	Gwn_VertBuf *vert_buf;

	Gwn_Batch *triangles;
	Gwn_Batch *triangles_fast;

	/* mesh pointers in case buffer allocation fails */
	const MPoly *mpoly;
	const MLoop *mloop;
	const MLoopTri *looptri;
	const MVert *mvert;

	const int *face_indices;
	int        face_indices_len;
	const float *vmask;

	/* grid pointers */
	CCGKey gridkey;
	CCGElem **grids;
	const DMFlagMat *grid_flag_mats;
	BLI_bitmap * const *grid_hidden;
	const int *grid_indices;
	int totgrid;
	bool has_hidden;
	bool is_index_buf_global;  /* Means index_buf uses global bvh's grid_common_gpu_buffer, **DO NOT** free it! */

	bool use_bmesh;

	unsigned int tot_tri, tot_quad;

	/* The PBVH ensures that either all faces in the node are
	 * smooth-shaded or all faces are flat-shaded */
	bool smooth;

	bool show_diffuse_color;
	bool show_mask;

	bool use_matcaps;
	float diffuse_color[4];
};

typedef struct {
	uint pos, nor, col;
} VertexBufferAttrID;

static void gpu_pbvh_vert_format_init__gwn(Gwn_VertFormat *format, VertexBufferAttrID *vbo_id)
{
	vbo_id->pos = GWN_vertformat_attr_add(format, "pos", GWN_COMP_F32, 3, GWN_FETCH_FLOAT);
	vbo_id->nor = GWN_vertformat_attr_add(format, "nor", GWN_COMP_I16, 3, GWN_FETCH_INT_TO_FLOAT_UNIT);
	vbo_id->col = GWN_vertformat_attr_add(format, "color", GWN_COMP_U8, 3, GWN_FETCH_INT_TO_FLOAT_UNIT);
}

static void gpu_pbvh_batch_init(GPU_PBVH_Buffers *buffers)
{
	/* force flushing to the GPU */
	if (buffers->vert_buf->data) {
		GWN_vertbuf_use(buffers->vert_buf);
	}

	GWN_BATCH_DISCARD_SAFE(buffers->triangles);
	buffers->triangles = GWN_batch_create(
	        GWN_PRIM_TRIS, buffers->vert_buf,
	        /* can be NULL */
	        buffers->index_buf);

	GWN_BATCH_DISCARD_SAFE(buffers->triangles_fast);
	if (buffers->index_buf_fast) {
		buffers->triangles_fast = GWN_batch_create(
		        GWN_PRIM_TRIS, buffers->vert_buf,
		        /* can be NULL */
		        buffers->index_buf_fast);
	}
}

static float gpu_color_from_mask(float mask)
{
	return 1.0f - mask * 0.75f;
}

static void gpu_color_from_mask_copy(float mask, const float diffuse_color[4], unsigned char out[3])
{
	float mask_color;

	mask_color = gpu_color_from_mask(mask) * 255.0f;

	out[0] = diffuse_color[0] * mask_color;
	out[1] = diffuse_color[1] * mask_color;
	out[2] = diffuse_color[2] * mask_color;
}

static void gpu_color_from_mask_quad_copy(const CCGKey *key,
                                          CCGElem *a, CCGElem *b,
                                          CCGElem *c, CCGElem *d,
                                          const float *diffuse_color,
                                          unsigned char out[3])
{
	float mask_color =
	    gpu_color_from_mask((*CCG_elem_mask(key, a) +
	                         *CCG_elem_mask(key, b) +
	                         *CCG_elem_mask(key, c) +
	                         *CCG_elem_mask(key, d)) * 0.25f) * 255.0f;

	out[0] = diffuse_color[0] * mask_color;
	out[1] = diffuse_color[1] * mask_color;
	out[2] = diffuse_color[2] * mask_color;
}

void GPU_pbvh_mesh_buffers_update(
        GPU_PBVH_Buffers *buffers, const MVert *mvert,
        const int *vert_indices, int totvert, const float *vmask,
        const int (*face_vert_indices)[3],
        const int update_flags)
{
	const bool show_diffuse_color = (update_flags & GPU_PBVH_BUFFERS_SHOW_DIFFUSE_COLOR) != 0;
	const bool show_mask = (update_flags & GPU_PBVH_BUFFERS_SHOW_MASK) != 0;

	buffers->vmask = vmask;
	buffers->show_diffuse_color = show_diffuse_color;
	buffers->show_mask = show_mask;
	buffers->use_matcaps = GPU_material_use_matcaps_get();

	{
		int totelem = (buffers->smooth ? totvert : (buffers->tot_tri * 3));
		float diffuse_color[4] = {0.8f, 0.8f, 0.8f, 0.8f};

		if (buffers->use_matcaps)
			diffuse_color[0] = diffuse_color[1] = diffuse_color[2] = 1.0;
		else if (show_diffuse_color) {
			const MLoopTri *lt = &buffers->looptri[buffers->face_indices[0]];
			const MPoly *mp = &buffers->mpoly[lt->poly];

			GPU_material_diffuse_get(mp->mat_nr + 1, diffuse_color);
		}

		copy_v4_v4(buffers->diffuse_color, diffuse_color);

		uchar diffuse_color_ub[4];
		rgba_float_to_uchar(diffuse_color_ub, diffuse_color);

		/* Build VBO */
		GWN_VERTBUF_DISCARD_SAFE(buffers->vert_buf);

		/* match 'VertexBufferFormat' */
		Gwn_VertFormat format = {0};
		VertexBufferAttrID vbo_id;
		gpu_pbvh_vert_format_init__gwn(&format, &vbo_id);

		buffers->vert_buf = GWN_vertbuf_create_with_format(&format);
		GWN_vertbuf_data_alloc(buffers->vert_buf, totelem);

		if (buffers->vert_buf->data) {
			/* Vertex data is shared if smooth-shaded, but separate
			 * copies are made for flat shading because normals
			 * shouldn't be shared. */
			if (buffers->smooth) {
				for (uint i = 0; i < totvert; ++i) {
					const MVert *v = &mvert[vert_indices[i]];
					GWN_vertbuf_attr_set(buffers->vert_buf, vbo_id.pos, i, v->co);
					GWN_vertbuf_attr_set(buffers->vert_buf, vbo_id.nor, i, v->no);
				}

				for (uint i = 0; i < buffers->face_indices_len; i++) {
					const MLoopTri *lt = &buffers->looptri[buffers->face_indices[i]];
					for (uint j = 0; j < 3; j++) {
						int vidx = face_vert_indices[i][j];
						if (vmask && show_mask) {
							int v_index = buffers->mloop[lt->tri[j]].v;
							uchar color_ub[3];
							gpu_color_from_mask_copy(vmask[v_index], diffuse_color, color_ub);
							GWN_vertbuf_attr_set(buffers->vert_buf, vbo_id.col, vidx, color_ub);
						}
						else {
							GWN_vertbuf_attr_set(buffers->vert_buf, vbo_id.col, vidx, diffuse_color_ub);
						}
					}
				}
			}
			else {
				/* calculate normal for each polygon only once */
				unsigned int mpoly_prev = UINT_MAX;
				short no[3];
				int vbo_index = 0;

				for (uint i = 0; i < buffers->face_indices_len; i++) {
					const MLoopTri *lt = &buffers->looptri[buffers->face_indices[i]];
					const unsigned int vtri[3] = {
					    buffers->mloop[lt->tri[0]].v,
					    buffers->mloop[lt->tri[1]].v,
					    buffers->mloop[lt->tri[2]].v,
					};

					if (paint_is_face_hidden(lt, mvert, buffers->mloop))
						continue;

					/* Face normal and mask */
					if (lt->poly != mpoly_prev) {
						const MPoly *mp = &buffers->mpoly[lt->poly];
						float fno[3];
						BKE_mesh_calc_poly_normal(mp, &buffers->mloop[mp->loopstart], mvert, fno);
						normal_float_to_short_v3(no, fno);
						mpoly_prev = lt->poly;
					}

					uchar color_ub[3];
					if (vmask && show_mask) {
						float fmask = (vmask[vtri[0]] + vmask[vtri[1]] + vmask[vtri[2]]) / 3.0f;
						gpu_color_from_mask_copy(fmask, diffuse_color, color_ub);
					}
					else {
						copy_v3_v3_uchar(color_ub, diffuse_color_ub);
					}

					for (uint j = 0; j < 3; j++) {
						const MVert *v = &mvert[vtri[j]];

						GWN_vertbuf_attr_set(buffers->vert_buf, vbo_id.pos, vbo_index, v->co);
						GWN_vertbuf_attr_set(buffers->vert_buf, vbo_id.nor, vbo_index, no);
						GWN_vertbuf_attr_set(buffers->vert_buf, vbo_id.col, vbo_index, color_ub);

						vbo_index++;
					}
				}
			}

			gpu_pbvh_batch_init(buffers);
		}
		else {
			GWN_VERTBUF_DISCARD_SAFE(buffers->vert_buf);
		}
	}

	buffers->mvert = mvert;
}

GPU_PBVH_Buffers *GPU_pbvh_mesh_buffers_build(
        const int (*face_vert_indices)[3],
        const MPoly *mpoly, const MLoop *mloop, const MLoopTri *looptri,
        const MVert *mvert,
        const int *face_indices,
        const int  face_indices_len)
{
	GPU_PBVH_Buffers *buffers;
	int i, tottri;

	buffers = MEM_callocN(sizeof(GPU_PBVH_Buffers), "GPU_Buffers");

	/* smooth or flat for all */
#if 0
	buffers->smooth = mpoly[looptri[face_indices[0]].poly].flag & ME_SMOOTH;
#else
	/* for DrawManager we dont support mixed smooth/flat */
	buffers->smooth = (mpoly[0].flag & ME_SMOOTH) != 0;
#endif

	buffers->show_diffuse_color = false;
	buffers->show_mask = true;
	buffers->use_matcaps = false;

	/* Count the number of visible triangles */
	for (i = 0, tottri = 0; i < face_indices_len; ++i) {
		const MLoopTri *lt = &looptri[face_indices[i]];
		if (!paint_is_face_hidden(lt, mvert, mloop))
			tottri++;
	}

	if (tottri == 0) {
		buffers->tot_tri = 0;

		buffers->mpoly = mpoly;
		buffers->mloop = mloop;
		buffers->looptri = looptri;
		buffers->face_indices = face_indices;
		buffers->face_indices_len = 0;

		return buffers;
	}

	/* An element index buffer is used for smooth shading, but flat
	 * shading requires separate vertex normals so an index buffer is
	 * can't be used there. */
	if (buffers->smooth) {
		/* Fill the triangle buffer */
		buffers->index_buf = NULL;
		Gwn_IndexBufBuilder elb;
		GWN_indexbuf_init(&elb, GWN_PRIM_TRIS, tottri, INT_MAX);

		for (i = 0; i < face_indices_len; ++i) {
			const MLoopTri *lt = &looptri[face_indices[i]];

			/* Skip hidden faces */
			if (paint_is_face_hidden(lt, mvert, mloop))
				continue;

			GWN_indexbuf_add_tri_verts(&elb, UNPACK3(face_vert_indices[i]));
		}
		buffers->index_buf = GWN_indexbuf_build(&elb);
	}
	else {
		if (!buffers->is_index_buf_global) {
			GWN_INDEXBUF_DISCARD_SAFE(buffers->index_buf);
		}
		buffers->index_buf = NULL;
		buffers->is_index_buf_global = false;
	}

	buffers->tot_tri = tottri;

	buffers->mpoly = mpoly;
	buffers->mloop = mloop;
	buffers->looptri = looptri;

	buffers->face_indices = face_indices;
	buffers->face_indices_len = face_indices_len;

	return buffers;
}

void GPU_pbvh_grid_buffers_update(
        GPU_PBVH_Buffers *buffers, CCGElem **grids,
        const DMFlagMat *grid_flag_mats, int *grid_indices,
        int totgrid, const CCGKey *key,
        const int update_flags)
{
	const bool show_diffuse_color = (update_flags & GPU_PBVH_BUFFERS_SHOW_DIFFUSE_COLOR) != 0;
	const bool show_mask = (update_flags & GPU_PBVH_BUFFERS_SHOW_MASK) != 0;
	int i, j, k, x, y;

	buffers->show_diffuse_color = show_diffuse_color;
	buffers->show_mask = show_mask;
	buffers->use_matcaps = GPU_material_use_matcaps_get();
	buffers->smooth = grid_flag_mats[grid_indices[0]].flag & ME_SMOOTH;

	/* Build VBO */
	if (buffers->index_buf) {
		const int has_mask = key->has_mask;
		float diffuse_color[4] = {0.8f, 0.8f, 0.8f, 1.0f};

		if (buffers->use_matcaps) {
			diffuse_color[0] = diffuse_color[1] = diffuse_color[2] = 1.0;
		}
		else if (show_diffuse_color) {
			const DMFlagMat *flags = &grid_flag_mats[grid_indices[0]];

			GPU_material_diffuse_get(flags->mat_nr + 1, diffuse_color);
		}

		copy_v4_v4(buffers->diffuse_color, diffuse_color);

		Gwn_VertFormat format = {0};
		VertexBufferAttrID vbo_id;
		gpu_pbvh_vert_format_init__gwn(&format, &vbo_id);

		/* Build coord/normal VBO */
		GWN_VERTBUF_DISCARD_SAFE(buffers->vert_buf);
		buffers->vert_buf = GWN_vertbuf_create_with_format(&format);
		GWN_vertbuf_data_alloc(buffers->vert_buf, totgrid * key->grid_area);

		uint vbo_index_offset = 0;
		if (buffers->vert_buf->data) {
			for (i = 0; i < totgrid; ++i) {
				CCGElem *grid = grids[grid_indices[i]];
				int vbo_index = vbo_index_offset;

				for (y = 0; y < key->grid_size; y++) {
					for (x = 0; x < key->grid_size; x++) {
						CCGElem *elem = CCG_grid_elem(key, grid, x, y);
						GWN_vertbuf_attr_set(buffers->vert_buf, vbo_id.pos, vbo_index, CCG_elem_co(key, elem));

						if (buffers->smooth) {
							short no_short[3];
							normal_float_to_short_v3(no_short, CCG_elem_no(key, elem));
							GWN_vertbuf_attr_set(buffers->vert_buf, vbo_id.nor, vbo_index, no_short);

<<<<<<< HEAD
							if (has_mask && show_mask) {
								uchar color_ub[3];
								gpu_color_from_mask_copy(*CCG_elem_mask(key, elem),
									                     diffuse_color, color_ub);
								GWN_vertbuf_attr_set(buffers->vert_buf, vbo_id.col, vbo_index, color_ub);
=======
							if (has_mask) {
								if (show_mask) {
									gpu_color_from_mask_copy(*CCG_elem_mask(key, elem),
									                         diffuse_color, vd->color);
								}
								else {
									F3TOCHAR3(diffuse_color, vd->color);
								}
>>>>>>> 0bdb1eab
							}
						}
						vbo_index += 1;
					}
				}
				
				if (!buffers->smooth) {
					for (j = 0; j < key->grid_size - 1; j++) {
						for (k = 0; k < key->grid_size - 1; k++) {
							CCGElem *elems[4] = {
								CCG_grid_elem(key, grid, k, j + 1),
								CCG_grid_elem(key, grid, k + 1, j + 1),
								CCG_grid_elem(key, grid, k + 1, j),
								CCG_grid_elem(key, grid, k, j)
							};
							float fno[3];

							normal_quad_v3(fno,
							               CCG_elem_co(key, elems[0]),
							               CCG_elem_co(key, elems[1]),
							               CCG_elem_co(key, elems[2]),
							               CCG_elem_co(key, elems[3]));

							vbo_index = vbo_index_offset + ((j + 1) * key->grid_size + k);
							short no_short[3];
							normal_float_to_short_v3(no_short, fno);
							GWN_vertbuf_attr_set(buffers->vert_buf, vbo_id.nor, vbo_index, no_short);

							if (has_mask) {
<<<<<<< HEAD
								uchar color_ub[3];
								gpu_color_from_mask_quad_copy(key,
								                              elems[0],
								                              elems[1],
								                              elems[2],
								                              elems[3],
								                              diffuse_color,
								                              color_ub);
								GWN_vertbuf_attr_set(buffers->vert_buf, vbo_id.col, vbo_index, color_ub);
=======
								if (show_mask) {
									gpu_color_from_mask_quad_copy(key,
									                              elems[0],
									                              elems[1],
									                              elems[2],
									                              elems[3],
									                              diffuse_color,
									                              vd->color);
								}
								else {
									F3TOCHAR3(diffuse_color, vd->color);
								}
>>>>>>> 0bdb1eab
							}
						}
					}
				}

				vbo_index_offset += key->grid_area;
			}

			gpu_pbvh_batch_init(buffers);
		}
		else {
			GWN_VERTBUF_DISCARD_SAFE(buffers->vert_buf);
		}
	}

	buffers->grids = grids;
	buffers->grid_indices = grid_indices;
	buffers->totgrid = totgrid;
	buffers->grid_flag_mats = grid_flag_mats;
	buffers->gridkey = *key;

	//printf("node updated %p\n", buffers);
}

/* Build the element array buffer of grid indices using either
 * unsigned shorts or unsigned ints. */
#define FILL_QUAD_BUFFER(max_vert_, tot_quad_, buffer_)                 \
    {                                                                   \
        int offset = 0;                                                 \
        int i, j, k;                                                    \
                                                                        \
        Gwn_IndexBufBuilder elb;                                        \
        GWN_indexbuf_init(                                              \
                &elb, GWN_PRIM_TRIS, tot_quad_ * 2, max_vert_);         \
                                                                        \
        /* Fill the buffer */                                           \
        for (i = 0; i < totgrid; ++i) {                                 \
            BLI_bitmap *gh = NULL;                                      \
            if (grid_hidden)                                            \
                gh = grid_hidden[(grid_indices)[i]];                    \
                                                                        \
            for (j = 0; j < gridsize - 1; ++j) {                        \
                for (k = 0; k < gridsize - 1; ++k) {                    \
                    /* Skip hidden grid face */                         \
                    if (gh && paint_is_grid_face_hidden(                \
                            gh, gridsize, k, j))                        \
                    {                                                   \
                        continue;                                       \
                    }                                                   \
                    GWN_indexbuf_add_generic_vert(&elb, offset + j * gridsize + k + 1); \
                    GWN_indexbuf_add_generic_vert(&elb, offset + j * gridsize + k);    \
                    GWN_indexbuf_add_generic_vert(&elb, offset + (j + 1) * gridsize + k); \
                                                                            \
                    GWN_indexbuf_add_generic_vert(&elb, offset + (j + 1) * gridsize + k + 1); \
                    GWN_indexbuf_add_generic_vert(&elb, offset + j * gridsize + k + 1); \
                    GWN_indexbuf_add_generic_vert(&elb, offset + (j + 1) * gridsize + k); \
                }                                                       \
            }                                                           \
                                                                        \
            offset += gridsize * gridsize;                              \
        }                                                               \
        buffer_ = GWN_indexbuf_build(&elb);                             \
    } (void)0
/* end FILL_QUAD_BUFFER */

static Gwn_IndexBuf *gpu_get_grid_buffer(
        int gridsize, unsigned *totquad, GridCommonGPUBuffer **grid_common_gpu_buffer,
        /* remove this arg  when gawain gets base-vertex support! */
        int totgrid)
{
	/* used in the FILL_QUAD_BUFFER macro */
	BLI_bitmap * const *grid_hidden = NULL;
	const int *grid_indices = NULL;
	// int totgrid = 1;

	GridCommonGPUBuffer *gridbuff = *grid_common_gpu_buffer;

	if (gridbuff == NULL) {
		*grid_common_gpu_buffer = gridbuff = MEM_mallocN(sizeof(GridCommonGPUBuffer), __func__);
		gridbuff->mres_buffer = NULL;
		gridbuff->mres_prev_gridsize = -1;
		gridbuff->mres_prev_totquad = 0;
	}

	/* VBO is already built */
	if (gridbuff->mres_buffer && gridbuff->mres_prev_gridsize == gridsize) {
		*totquad = gridbuff->mres_prev_totquad;
		return gridbuff->mres_buffer;
	}
	/* we can't reuse old, delete the existing buffer */
	else if (gridbuff->mres_buffer) {
		GWN_indexbuf_discard(gridbuff->mres_buffer);
		gridbuff->mres_buffer = NULL;
	}

	/* Build new VBO */
	*totquad = (gridsize - 1) * (gridsize - 1) * totgrid;
	int max_vert = gridsize * gridsize * totgrid;

	FILL_QUAD_BUFFER(max_vert, *totquad, gridbuff->mres_buffer);

	gridbuff->mres_prev_gridsize = gridsize;
	gridbuff->mres_prev_totquad = *totquad;
	return gridbuff->mres_buffer;
}

#define FILL_FAST_BUFFER() \
{ \
	Gwn_IndexBufBuilder elb; \
	GWN_indexbuf_init(&elb, GWN_PRIM_TRIS, 6 * totgrid, INT_MAX); \
	for (int i = 0; i < totgrid; i++) { \
		GWN_indexbuf_add_generic_vert(&elb, i * gridsize * gridsize + gridsize - 1); \
		GWN_indexbuf_add_generic_vert(&elb, i * gridsize * gridsize); \
		GWN_indexbuf_add_generic_vert(&elb, (i + 1) * gridsize * gridsize - gridsize); \
		GWN_indexbuf_add_generic_vert(&elb, (i + 1) * gridsize * gridsize - 1); \
		GWN_indexbuf_add_generic_vert(&elb, i * gridsize * gridsize + gridsize - 1); \
		GWN_indexbuf_add_generic_vert(&elb, (i + 1) * gridsize * gridsize - gridsize); \
	} \
	buffers->index_buf_fast = GWN_indexbuf_build(&elb); \
} (void)0

GPU_PBVH_Buffers *GPU_pbvh_grid_buffers_build(
        int *grid_indices, int totgrid, BLI_bitmap **grid_hidden, int gridsize, const CCGKey *UNUSED(key),
        GridCommonGPUBuffer **grid_common_gpu_buffer)
{
	GPU_PBVH_Buffers *buffers;
	int totquad;
	int fully_visible_totquad = (gridsize - 1) * (gridsize - 1) * totgrid;

	buffers = MEM_callocN(sizeof(GPU_PBVH_Buffers), "GPU_Buffers");
	buffers->grid_hidden = grid_hidden;
	buffers->totgrid = totgrid;

	buffers->show_diffuse_color = false;
	buffers->show_mask = true;
	buffers->use_matcaps = false;

	/* Count the number of quads */
	totquad = BKE_pbvh_count_grid_quads(grid_hidden, grid_indices, totgrid, gridsize);

	/* totally hidden node, return here to avoid BufferData with zero below. */
	if (totquad == 0)
		return buffers;

	/* create and fill indices of the fast buffer too */
	FILL_FAST_BUFFER();

	if (totquad == fully_visible_totquad) {
		buffers->index_buf = gpu_get_grid_buffer(
		        gridsize, &buffers->tot_quad, grid_common_gpu_buffer, totgrid);
		buffers->has_hidden = false;
		buffers->is_index_buf_global = true;
	}
	else {
		uint max_vert = totgrid * gridsize * gridsize;
		buffers->tot_quad = totquad;

		FILL_QUAD_BUFFER(max_vert, totquad, buffers->index_buf);

		buffers->has_hidden = false;
		buffers->is_index_buf_global = false;
	}

#ifdef USE_BASE_ELEM
	/* Build coord/normal VBO */
	if (GLEW_ARB_draw_elements_base_vertex /* 3.2 */) {
		int i;
		buffers->baseelemarray = MEM_mallocN(sizeof(int) * totgrid * 2, "GPU_PBVH_Buffers.baseelemarray");
		buffers->baseindex = MEM_mallocN(sizeof(void *) * totgrid, "GPU_PBVH_Buffers.baseindex");
		for (i = 0; i < totgrid; i++) {
			buffers->baseelemarray[i] = buffers->tot_quad * 6;
			buffers->baseelemarray[i + totgrid] = i * key->grid_area;
			buffers->baseindex[i] = NULL;
		}
	}
#endif

	return buffers;
}

#undef FILL_QUAD_BUFFER

/* Output a BMVert into a VertexBufferFormat array
 *
 * The vertex is skipped if hidden, otherwise the output goes into
 * index '*v_index' in the 'vert_data' array and '*v_index' is
 * incremented.
 */
static void gpu_bmesh_vert_to_buffer_copy__gwn(
        BMVert *v,
        Gwn_VertBuf *vert_buf,
        const VertexBufferAttrID *vbo_id,
        int *v_index,
        const float fno[3],
        const float *fmask,
        const int cd_vert_mask_offset,
        const float diffuse_color[4],
        const bool show_mask)
{
	if (!BM_elem_flag_test(v, BM_ELEM_HIDDEN)) {

		/* Set coord, normal, and mask */
		GWN_vertbuf_attr_set(vert_buf, vbo_id->pos, *v_index, v->co);

		{
			short no_short[3];
			normal_float_to_short_v3(no_short, fno ? fno : v->no);
			GWN_vertbuf_attr_set(vert_buf, vbo_id->nor, *v_index, no_short);
		}

		{
			uchar color_ub[3];
			float effective_mask;
			if (show_mask) {
				effective_mask = fmask ? *fmask
				                       : BM_ELEM_CD_GET_FLOAT(v, cd_vert_mask_offset);
			}
			else {
				effective_mask = 0.0f;
			}

			gpu_color_from_mask_copy(
			        effective_mask,
			        diffuse_color,
			        color_ub);
			GWN_vertbuf_attr_set(vert_buf, vbo_id->col, *v_index, color_ub);
		}

		/* Assign index for use in the triangle index buffer */
		/* note: caller must set:  bm->elem_index_dirty |= BM_VERT; */
		BM_elem_index_set(v, (*v_index)); /* set_dirty! */

		(*v_index)++;
	}
}

/* Return the total number of vertices that don't have BM_ELEM_HIDDEN set */
static int gpu_bmesh_vert_visible_count(GSet *bm_unique_verts,
                                        GSet *bm_other_verts)
{
	GSetIterator gs_iter;
	int totvert = 0;

	GSET_ITER (gs_iter, bm_unique_verts) {
		BMVert *v = BLI_gsetIterator_getKey(&gs_iter);
		if (!BM_elem_flag_test(v, BM_ELEM_HIDDEN))
			totvert++;
	}
	GSET_ITER (gs_iter, bm_other_verts) {
		BMVert *v = BLI_gsetIterator_getKey(&gs_iter);
		if (!BM_elem_flag_test(v, BM_ELEM_HIDDEN))
			totvert++;
	}

	return totvert;
}

/* Return the total number of visible faces */
static int gpu_bmesh_face_visible_count(GSet *bm_faces)
{
	GSetIterator gh_iter;
	int totface = 0;

	GSET_ITER (gh_iter, bm_faces) {
		BMFace *f = BLI_gsetIterator_getKey(&gh_iter);

		if (!BM_elem_flag_test(f, BM_ELEM_HIDDEN))
			totface++;
	}

	return totface;
}

/* Creates a vertex buffer (coordinate, normal, color) and, if smooth
 * shading, an element index buffer. */
void GPU_pbvh_bmesh_buffers_update(
        GPU_PBVH_Buffers *buffers,
        BMesh *bm,
        GSet *bm_faces,
        GSet *bm_unique_verts,
        GSet *bm_other_verts,
        const int update_flags)
{
	const bool show_diffuse_color = (update_flags & GPU_PBVH_BUFFERS_SHOW_DIFFUSE_COLOR) != 0;
	const bool show_mask = (update_flags & GPU_PBVH_BUFFERS_SHOW_MASK) != 0;
	int tottri, totvert, maxvert = 0;
	float diffuse_color[4] = {0.8f, 0.8f, 0.8f, 1.0f};

	/* TODO, make mask layer optional for bmesh buffer */
	const int cd_vert_mask_offset = CustomData_get_offset(&bm->vdata, CD_PAINT_MASK);

	buffers->show_diffuse_color = show_diffuse_color;
	buffers->show_mask = show_mask;
	buffers->use_matcaps = GPU_material_use_matcaps_get();

	/* Count visible triangles */
	tottri = gpu_bmesh_face_visible_count(bm_faces);

	if (buffers->smooth) {
		/* Count visible vertices */
		totvert = gpu_bmesh_vert_visible_count(bm_unique_verts, bm_other_verts);
	}
	else
		totvert = tottri * 3;

	if (!tottri) {
		buffers->tot_tri = 0;
		return;
	}

	if (buffers->use_matcaps)
		diffuse_color[0] = diffuse_color[1] = diffuse_color[2] = 1.0;
	else if (show_diffuse_color) {
		/* due to dynamic nature of dyntopo, only get first material */
		GSetIterator gs_iter;
		BMFace *f;
		BLI_gsetIterator_init(&gs_iter, bm_faces);
		f = BLI_gsetIterator_getKey(&gs_iter);
		GPU_material_diffuse_get(f->mat_nr + 1, diffuse_color);
	}

	copy_v4_v4(buffers->diffuse_color, diffuse_color);

	/* Initialize vertex buffer */
	GWN_VERTBUF_DISCARD_SAFE(buffers->vert_buf);
	/* match 'VertexBufferFormat' */
	Gwn_VertFormat format = {0};
	VertexBufferAttrID vbo_id;
	gpu_pbvh_vert_format_init__gwn(&format, &vbo_id);

	buffers->vert_buf = GWN_vertbuf_create_with_format(&format);
	GWN_vertbuf_data_alloc(buffers->vert_buf, totvert);

	/* Fill vertex buffer */
	if (buffers->vert_buf->data) {
		int v_index = 0;

		if (buffers->smooth) {
			GSetIterator gs_iter;

			/* Vertices get an index assigned for use in the triangle
			 * index buffer */
			bm->elem_index_dirty |= BM_VERT;

			GSET_ITER (gs_iter, bm_unique_verts) {
				gpu_bmesh_vert_to_buffer_copy__gwn(
				        BLI_gsetIterator_getKey(&gs_iter),
				        buffers->vert_buf, &vbo_id, &v_index, NULL, NULL,
				        cd_vert_mask_offset, diffuse_color,
				        show_mask);
			}

			GSET_ITER (gs_iter, bm_other_verts) {
				gpu_bmesh_vert_to_buffer_copy__gwn(
				        BLI_gsetIterator_getKey(&gs_iter),
				        buffers->vert_buf, &vbo_id, &v_index, NULL, NULL,
				        cd_vert_mask_offset, diffuse_color,
				        show_mask);
			}

			maxvert = v_index;
		}
		else {
			GSetIterator gs_iter;

			GSET_ITER (gs_iter, bm_faces) {
				BMFace *f = BLI_gsetIterator_getKey(&gs_iter);

				BLI_assert(f->len == 3);

				if (!BM_elem_flag_test(f, BM_ELEM_HIDDEN)) {
					BMVert *v[3];
					float fmask = 0;
					int i;

#if 0
					BM_iter_as_array(bm, BM_VERTS_OF_FACE, f, (void**)v, 3);
#endif
					BM_face_as_array_vert_tri(f, v);

					/* Average mask value */
					for (i = 0; i < 3; i++) {
						fmask += BM_ELEM_CD_GET_FLOAT(v[i], cd_vert_mask_offset);
					}
					fmask /= 3.0f;
					
					for (i = 0; i < 3; i++) {
						gpu_bmesh_vert_to_buffer_copy__gwn(
						        v[i], buffers->vert_buf, &vbo_id,
						        &v_index, f->no, &fmask,
						        cd_vert_mask_offset, diffuse_color,
						        show_mask);
					}
				}
			}

			buffers->tot_tri = tottri;
		}

		/* gpu_bmesh_vert_to_buffer_copy sets dirty index values */
		bm->elem_index_dirty |= BM_VERT;
	}
	else {
		GWN_VERTBUF_DISCARD_SAFE(buffers->vert_buf);
		/* Memory map failed */
		return;
	}

	if (buffers->smooth) {
		/* Fill the triangle buffer */
		buffers->index_buf = NULL;
		Gwn_IndexBufBuilder elb;
		GWN_indexbuf_init(&elb, GWN_PRIM_TRIS, tottri, maxvert);

		/* Initialize triangle index buffer */
		if (buffers->triangles && !buffers->is_index_buf_global) {
			GWN_BATCH_DISCARD_SAFE(buffers->triangles);
		}
		buffers->is_index_buf_global = false;

		/* Fill triangle index buffer */

		{
			GSetIterator gs_iter;

			GSET_ITER (gs_iter, bm_faces) {
				BMFace *f = BLI_gsetIterator_getKey(&gs_iter);

				if (!BM_elem_flag_test(f, BM_ELEM_HIDDEN)) {
					BMLoop *l_iter;
					BMLoop *l_first;

					l_iter = l_first = BM_FACE_FIRST_LOOP(f);
					do {
						GWN_indexbuf_add_generic_vert(&elb, BM_elem_index_get(l_iter->v));
					} while ((l_iter = l_iter->next) != l_first);
				}
			}

			buffers->tot_tri = tottri;

			buffers->index_buf = GWN_indexbuf_build(&elb);
		}
	}
	else if (buffers->index_buf) {
		if (!buffers->is_index_buf_global) {
			GWN_INDEXBUF_DISCARD_SAFE(buffers->index_buf);
		}
		buffers->index_buf = NULL;
		buffers->is_index_buf_global = false;
	}

	gpu_pbvh_batch_init(buffers);
}

GPU_PBVH_Buffers *GPU_pbvh_bmesh_buffers_build(bool smooth_shading)
{
	GPU_PBVH_Buffers *buffers;

	buffers = MEM_callocN(sizeof(GPU_PBVH_Buffers), "GPU_Buffers");
	buffers->use_bmesh = true;
	buffers->smooth = smooth_shading;
	buffers->show_diffuse_color = false;
	buffers->show_mask = true;
	buffers->use_matcaps = false;

	return buffers;
}

void GPU_pbvh_buffers_draw(
        GPU_PBVH_Buffers *buffers, DMSetMaterial setMaterial,
        bool wireframe, bool fast)
{
	UNUSED_VARS(wireframe, fast, setMaterial);
	bool do_fast = fast && buffers->triangles_fast;
	Gwn_Batch *triangles = do_fast ? buffers->triangles_fast : buffers->triangles;

	if (triangles) {

		/* Simple Shader: use when drawing without the draw-manager (old 2.7x viewport) */
		if (triangles->interface == NULL) {
			GPUBuiltinShader shader_id =
			        buffers->smooth ? GPU_SHADER_SIMPLE_LIGHTING_SMOOTH_COLOR : GPU_SHADER_SIMPLE_LIGHTING_FLAT_COLOR;
			GPUShader *shader = GPU_shader_get_builtin_shader(shader_id);

			GWN_batch_program_set(
			        triangles,
			        GPU_shader_get_program(shader), GPU_shader_get_interface(shader));

			static float light[3] = {-0.3f, 0.5f, 1.0f};
			static float alpha = 1.0f;
			static float world_light = 1.0f;

			GPU_shader_uniform_vector(shader, GPU_shader_get_uniform(shader, "light"), 3, 1, light);
			GPU_shader_uniform_vector(shader, GPU_shader_get_uniform(shader, "alpha"), 1, 1, &alpha);
			GPU_shader_uniform_vector(shader, GPU_shader_get_uniform(shader, "global"), 1, 1, &world_light);

		}
		GWN_batch_draw(triangles);
	}
}

Gwn_Batch *GPU_pbvh_buffers_batch_get(GPU_PBVH_Buffers *buffers, bool fast)
{
	return (fast && buffers->triangles_fast) ?
	        buffers->triangles_fast : buffers->triangles;
}

bool GPU_pbvh_buffers_diffuse_changed(GPU_PBVH_Buffers *buffers, GSet *bm_faces, bool show_diffuse_color)
{
	float diffuse_color[4];
	bool use_matcaps = GPU_material_use_matcaps_get();

	if (buffers->show_diffuse_color != show_diffuse_color)
		return true;

	if (buffers->use_matcaps != use_matcaps)
		return true;

	if ((buffers->show_diffuse_color == false) || use_matcaps)
		return false;

	if (buffers->looptri) {
		const MLoopTri *lt = &buffers->looptri[buffers->face_indices[0]];
		const MPoly *mp = &buffers->mpoly[lt->poly];

		GPU_material_diffuse_get(mp->mat_nr + 1, diffuse_color);
	}
	else if (buffers->use_bmesh) {
		/* due to dynamic nature of dyntopo, only get first material */
		if (BLI_gset_size(bm_faces) > 0) {
			GSetIterator gs_iter;
			BMFace *f;

			BLI_gsetIterator_init(&gs_iter, bm_faces);
			f = BLI_gsetIterator_getKey(&gs_iter);
			GPU_material_diffuse_get(f->mat_nr + 1, diffuse_color);
		}
		else {
			return false;
		}
	}
	else {
		const DMFlagMat *flags = &buffers->grid_flag_mats[buffers->grid_indices[0]];

		GPU_material_diffuse_get(flags->mat_nr + 1, diffuse_color);
	}

	return !equals_v3v3(diffuse_color, buffers->diffuse_color);
}

bool GPU_pbvh_buffers_mask_changed(GPU_PBVH_Buffers *buffers, bool show_mask)
{
	return (buffers->show_mask != show_mask);
}

void GPU_pbvh_buffers_free(GPU_PBVH_Buffers *buffers)
{
	if (buffers) {
		GWN_BATCH_DISCARD_SAFE(buffers->triangles);
		GWN_BATCH_DISCARD_SAFE(buffers->triangles_fast);
		if (!buffers->is_index_buf_global) {
			GWN_INDEXBUF_DISCARD_SAFE(buffers->index_buf);
		}
		GWN_INDEXBUF_DISCARD_SAFE(buffers->index_buf_fast);
		GWN_vertbuf_discard(buffers->vert_buf);

#ifdef USE_BASE_ELEM
		if (buffers->baseelemarray)
			MEM_freeN(buffers->baseelemarray);
		if (buffers->baseindex)
			MEM_freeN(buffers->baseindex);
#endif

		MEM_freeN(buffers);
	}
}

void GPU_pbvh_multires_buffers_free(GridCommonGPUBuffer **grid_common_gpu_buffer)
{
	GridCommonGPUBuffer *gridbuff = *grid_common_gpu_buffer;

	if (gridbuff) {
		if (gridbuff->mres_buffer) {
			BLI_mutex_lock(&buffer_mutex);
			GWN_INDEXBUF_DISCARD_SAFE(gridbuff->mres_buffer);
			BLI_mutex_unlock(&buffer_mutex);
		}
		MEM_freeN(gridbuff);
		*grid_common_gpu_buffer = NULL;
	}
}

/* debug function, draws the pbvh BB */
void GPU_pbvh_BB_draw(float min[3], float max[3], bool leaf, unsigned int pos)
{
	if (leaf)
		immUniformColor4f(0.0, 1.0, 0.0, 0.5);
	else
		immUniformColor4f(1.0, 0.0, 0.0, 0.5);

	/* TODO(merwin): revisit this after we have mutable VertexBuffers
	 * could keep a static batch & index buffer, change the VBO contents per draw
	 */

	immBegin(GWN_PRIM_LINES, 24);

	/* top */
	immVertex3f(pos, min[0], min[1], max[2]);
	immVertex3f(pos, min[0], max[1], max[2]);

	immVertex3f(pos, min[0], max[1], max[2]);
	immVertex3f(pos, max[0], max[1], max[2]);

	immVertex3f(pos, max[0], max[1], max[2]);
	immVertex3f(pos, max[0], min[1], max[2]);

	immVertex3f(pos, max[0], min[1], max[2]);
	immVertex3f(pos, min[0], min[1], max[2]);

	/* bottom */
	immVertex3f(pos, min[0], min[1], min[2]);
	immVertex3f(pos, min[0], max[1], min[2]);

	immVertex3f(pos, min[0], max[1], min[2]);
	immVertex3f(pos, max[0], max[1], min[2]);

	immVertex3f(pos, max[0], max[1], min[2]);
	immVertex3f(pos, max[0], min[1], min[2]);

	immVertex3f(pos, max[0], min[1], min[2]);
	immVertex3f(pos, min[0], min[1], min[2]);

	/* sides */
	immVertex3f(pos, min[0], min[1], min[2]);
	immVertex3f(pos, min[0], min[1], max[2]);

	immVertex3f(pos, min[0], max[1], min[2]);
	immVertex3f(pos, min[0], max[1], max[2]);

	immVertex3f(pos, max[0], max[1], min[2]);
	immVertex3f(pos, max[0], max[1], max[2]);

	immVertex3f(pos, max[0], min[1], min[2]);
	immVertex3f(pos, max[0], min[1], max[2]);

	immEnd();
}<|MERGE_RESOLUTION|>--- conflicted
+++ resolved
@@ -1318,22 +1318,16 @@
 							normal_float_to_short_v3(no_short, CCG_elem_no(key, elem));
 							GWN_vertbuf_attr_set(buffers->vert_buf, vbo_id.nor, vbo_index, no_short);
 
-<<<<<<< HEAD
-							if (has_mask && show_mask) {
+							if (has_mask) {
 								uchar color_ub[3];
-								gpu_color_from_mask_copy(*CCG_elem_mask(key, elem),
-									                     diffuse_color, color_ub);
-								GWN_vertbuf_attr_set(buffers->vert_buf, vbo_id.col, vbo_index, color_ub);
-=======
-							if (has_mask) {
 								if (show_mask) {
 									gpu_color_from_mask_copy(*CCG_elem_mask(key, elem),
-									                         diffuse_color, vd->color);
+									                         diffuse_color, color_ub);
 								}
 								else {
-									F3TOCHAR3(diffuse_color, vd->color);
+									F3TOCHAR3(diffuse_color, color_ub);
 								}
->>>>>>> 0bdb1eab
+								GWN_vertbuf_attr_set(buffers->vert_buf, vbo_id.col, vbo_index, color_ub);
 							}
 						}
 						vbo_index += 1;
@@ -1363,17 +1357,7 @@
 							GWN_vertbuf_attr_set(buffers->vert_buf, vbo_id.nor, vbo_index, no_short);
 
 							if (has_mask) {
-<<<<<<< HEAD
 								uchar color_ub[3];
-								gpu_color_from_mask_quad_copy(key,
-								                              elems[0],
-								                              elems[1],
-								                              elems[2],
-								                              elems[3],
-								                              diffuse_color,
-								                              color_ub);
-								GWN_vertbuf_attr_set(buffers->vert_buf, vbo_id.col, vbo_index, color_ub);
-=======
 								if (show_mask) {
 									gpu_color_from_mask_quad_copy(key,
 									                              elems[0],
@@ -1381,12 +1365,12 @@
 									                              elems[2],
 									                              elems[3],
 									                              diffuse_color,
-									                              vd->color);
+									                              color_ub);
 								}
 								else {
-									F3TOCHAR3(diffuse_color, vd->color);
+									F3TOCHAR3(diffuse_color, color_ub);
 								}
->>>>>>> 0bdb1eab
+								GWN_vertbuf_attr_set(buffers->vert_buf, vbo_id.col, vbo_index, color_ub);
 							}
 						}
 					}
