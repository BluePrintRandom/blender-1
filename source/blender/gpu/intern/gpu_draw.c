/*
 * ***** BEGIN GPL LICENSE BLOCK *****
 *
 * This program is free software; you can redistribute it and/or
 * modify it under the terms of the GNU General Public License
 * as published by the Free Software Foundation; either version 2
 * of the License, or (at your option) any later version.
 *
 * This program is distributed in the hope that it will be useful,
 * but WITHOUT ANY WARRANTY; without even the implied warranty of
 * MERCHANTABILITY or FITNESS FOR A PARTICULAR PURPOSE.  See the
 * GNU General Public License for more details.
 *
 * You should have received a copy of the GNU General Public License
 * along with this program; if not, write to the Free Software Foundation,
 * Inc., 51 Franklin Street, Fifth Floor, Boston, MA 02110-1301, USA.
 *
 * The Original Code is Copyright (C) 2005 Blender Foundation.
 * All rights reserved.
 *
 * The Original Code is: all of this file.
 *
 * Contributor(s): Brecht Van Lommel.
 *
 * ***** END GPL LICENSE BLOCK *****
 */

/** \file blender/gpu/intern/gpu_draw.c
 *  \ingroup gpu
 */


#include <string.h>

#ifdef GLES
#include <GLES2/gl2.h>
#endif

#include "BLI_math.h"
#include "BLI_utildefines.h"

#include "DNA_lamp_types.h"
#include "DNA_material_types.h"
#include "DNA_meshdata_types.h"
#include "DNA_modifier_types.h"
#include "DNA_node_types.h"
#include "DNA_object_types.h"
#include "DNA_scene_types.h"
#include "DNA_smoke_types.h"
#include "DNA_view3d_types.h"

#include "MEM_guardedalloc.h"

#include "IMB_imbuf.h"
#include "IMB_imbuf_types.h"

#include "BKE_bmfont.h"
#include "BKE_global.h"
#include "BKE_image.h"
#include "BKE_main.h"
#include "BKE_material.h"
#include "BKE_node.h"
#include "BKE_object.h"
#include "BKE_scene.h"
#include "BKE_DerivedMesh.h"

#include "BLI_threads.h"
#include "BLI_blenlib.h"

#include "GPU_compatibility.h"
#include "GPU_colors.h"
#include "GPU_buffers.h"
#include "GPU_draw.h"
#include "GPU_extensions.h"
#include "GPU_material.h"

#include "smoke_API.h"

extern Material defmaterial; /* from material.c */

/* These are some obscure rendering functions shared between the
 * game engine and the blender, in this module to avoid duplicaten
 * and abstract them away from the rest a bit */

/* Text Rendering */

static void gpu_mcol(unsigned int ucol)
{
	/* mcol order is swapped */
	char *cp= (char *)&ucol;
	gpuColor3ub(cp[3], cp[2], cp[1]);
}

void GPU_render_text(MTFace *tface, int mode,
	const char *textstr, int textlen, unsigned int *col,
	float *v1, float *v2, float *v3, float *v4, int glattrib)
{
	if ((mode & GEMAT_TEXT) && (textlen>0) && tface->tpage) {
		Image* ima = (Image*)tface->tpage;
		int index, character;
		float centerx, centery, sizex, sizey, transx, transy, movex, movey, advance;
		float advance_tab;
		
		/* multiline */
		float line_start= 0.0f, line_height;
		
		if (v4)
			line_height= MAX4(v1[1], v2[1], v3[1], v4[2]) - MIN4(v1[1], v2[1], v3[1], v4[2]);
		else
			line_height= MAX3(v1[1], v2[1], v3[1]) - MIN3(v1[1], v2[1], v3[1]);
		line_height *= 1.2f; /* could be an option? */
		/* end multiline */

		
		/* color has been set */
		if (tface->mode & TF_OBCOL)
			col= NULL;
		else if (!col)
			gpuCurrentColor3x(CPACK_WHITE);

		gpuPushMatrix();
		
		/* get the tab width */
		matrixGlyph((ImBuf *)ima->ibufs.first, ' ', & centerx, &centery,
			&sizex, &sizey, &transx, &transy, &movex, &movey, &advance);
		
		advance_tab= advance * 4; /* tab width could also be an option */
		
		gpuImmediateFormat_V2();

		for (index = 0; index < textlen; index++) {
			float uv[4][2];

			// lets calculate offset stuff
			character = textstr[index];
			
			if (character=='\n') {
				gpuTranslate(line_start, -line_height, 0.0);
				line_start = 0.0f;
				continue;
			}
			else if (character=='\t') {
				gpuTranslate(advance_tab, 0.0, 0.0);
				line_start -= advance_tab; /* so we can go back to the start of the line */
				continue;
				
			}
			
			// space starts at offset 1
			// character = character - ' ' + 1;
			matrixGlyph((ImBuf *)ima->ibufs.first, character, & centerx, &centery,
				&sizex, &sizey, &transx, &transy, &movex, &movey, &advance);

			uv[0][0] = (tface->uv[0][0] - centerx) * sizex + transx;
			uv[0][1] = (tface->uv[0][1] - centery) * sizey + transy;
			uv[1][0] = (tface->uv[1][0] - centerx) * sizex + transx;
			uv[1][1] = (tface->uv[1][1] - centery) * sizey + transy;
			uv[2][0] = (tface->uv[2][0] - centerx) * sizex + transx;
			uv[2][1] = (tface->uv[2][1] - centery) * sizey + transy;
			
			/* Changed GL_POLYGON to GL_TRIANGLE_FAN. Needs to be check*/
			gpuBegin(GL_TRIANGLE_FAN);
			if (glattrib >= 0) gpuVertexAttrib2fv(glattrib, uv[0]);
			else gpuTexCoord2fv(uv[0]);
			if (col) gpu_mcol(col[0]);
			gpuVertex3f(sizex * v1[0] + movex, sizey * v1[1] + movey, v1[2]);
			
			if (glattrib >= 0) gpuVertexAttrib2fv(glattrib, uv[1]);
			else gpuTexCoord2fv(uv[1]);
			if (col) gpu_mcol(col[1]);
			gpuVertex3f(sizex * v2[0] + movex, sizey * v2[1] + movey, v2[2]);

			if (glattrib >= 0) gpuVertexAttrib2fv(glattrib, uv[2]);
			else gpuTexCoord2fv(uv[2]);
			if (col) gpu_mcol(col[2]);
			gpuVertex3f(sizex * v3[0] + movex, sizey * v3[1] + movey, v3[2]);

			if (v4) {
				uv[3][0] = (tface->uv[3][0] - centerx) * sizex + transx;
				uv[3][1] = (tface->uv[3][1] - centery) * sizey + transy;

				if (glattrib >= 0) gpuVertexAttrib2fv(glattrib, uv[3]);
				else gpuTexCoord2fv(uv[3]);
				if (col) gpu_mcol(col[3]);
				gpuVertex3f(sizex * v4[0] + movex, sizey * v4[1] + movey, v4[2]);
			}
			gpuEnd();

			gpuTranslate(advance, 0.0, 0.0);
			line_start -= advance; /* so we can go back to the start of the line */
		}

		gpuImmediateUnformat();

		gpuPopMatrix();
	}
}

/* Checking powers of two for images since opengl 1.x requires it */

static int is_pow2_limit(int num)
{
	/* take texture clamping into account */

	/* XXX: texturepaint not global! */
#if 0
	if (G.f & G_TEXTUREPAINT)
		return 1;*/
#endif

	if (U.glreslimit != 0 && num > U.glreslimit)
		return 0;

	return is_power_of_2_i(num);
}

static int smaller_pow2_limit(int num)
{
	/* XXX: texturepaint not global! */
#if 0
	if (G.f & G_TEXTUREPAINT)
		return 1;*/
#endif

	/* take texture clamping into account */
	if (U.glreslimit != 0 && num > U.glreslimit)
		return U.glreslimit;

	return power_of_2_min_i(num);
}

/* Current OpenGL state caching for GPU_set_tpage */

static struct GPUTextureState {
	int curtile, tile;
	int curtilemode, tilemode;
	int curtileXRep, tileXRep;
	int curtileYRep, tileYRep;
	Image *ima, *curima;

	int domipmap, linearmipmap;
	int texpaint; /* store this so that new images created while texture painting won't be set to mipmapped */

	int alphablend;
	float anisotropic;
	int gpu_mipmap;
	MTFace *lasttface;
} GTS = {0, 0, 0, 0, 0, 0, 0, 0, NULL, NULL, 1, 0, 0, -1, 1.f, 0, NULL};

/* Mipmap settings */

void GPU_set_gpu_mipmapping(int gpu_mipmap)
{
	int old_value = GTS.gpu_mipmap;

	/* only actually enable if it's supported */
	GTS.gpu_mipmap = gpu_mipmap && GLEW_EXT_framebuffer_object;

	if (old_value != GTS.gpu_mipmap) {
		GPU_free_images();
	}
}

void GPU_set_mipmap(int mipmap)
{
	if (GTS.domipmap != (mipmap != 0)) {
		GPU_free_images();
		GTS.domipmap = mipmap != 0;
	}
}

void GPU_set_linear_mipmap(int linear)
{
	if (GTS.linearmipmap != (linear != 0)) {
		GPU_free_images();
		GTS.linearmipmap = linear != 0;
	}
}

int GPU_get_mipmap(void)
{
	return GTS.domipmap && !GTS.texpaint;
}

static GLenum gpu_get_mipmap_filter(int mag)
{
	/* linearmipmap is off by default *when mipmapping is off,
	 * use unfiltered display */
	if (mag) {
		if (GTS.linearmipmap || GTS.domipmap)
			return GL_LINEAR;
		else
			return GL_NEAREST;
	}
	else {
		if (GTS.linearmipmap)
			return GL_LINEAR_MIPMAP_LINEAR;
		else if (GTS.domipmap)
			return GL_LINEAR_MIPMAP_NEAREST;
		else
			return GL_NEAREST;
	}
}

/* Anisotropic filtering settings */
void GPU_set_anisotropic(float value)
{
	if (GTS.anisotropic != value) {
		GPU_free_images();

		/* Clamp value to the maximum value the graphics card supports */
		if (value > GL_MAX_TEXTURE_MAX_ANISOTROPY_EXT)
			value = GL_MAX_TEXTURE_MAX_ANISOTROPY_EXT;

		GTS.anisotropic = value;
	}
}

float GPU_get_anisotropic(void)
{
	return GTS.anisotropic;
}

/* Set OpenGL state for an MTFace */

static void gpu_make_repbind(Image *ima)
{
	ImBuf *ibuf;
	
	ibuf = BKE_image_get_ibuf(ima, NULL);
	if (ibuf==NULL)
		return;

	if (ima->repbind) {
		glDeleteTextures(ima->totbind, (GLuint *)ima->repbind);
		MEM_freeN(ima->repbind);
		ima->repbind= NULL;
		ima->tpageflag &= ~IMA_MIPMAP_COMPLETE;
	}

	ima->totbind= ima->xrep*ima->yrep;

	if (ima->totbind>1)
		ima->repbind= MEM_callocN(sizeof(int)*ima->totbind, "repbind");
}

static void reset_default_alphablend_state(void);

static void gpu_clear_tpage(void)
{
	if (GTS.lasttface==NULL)
		return;
	
	GTS.lasttface= NULL;
	GTS.curtile= 0;
	GTS.curima= NULL;
	if (GTS.curtilemode!=0) {
		gpuMatrixMode(GL_TEXTURE);
		gpuLoadIdentity();
		gpuMatrixMode(GL_MODELVIEW);
	}
	GTS.curtilemode= 0;
	GTS.curtileXRep=0;
	GTS.curtileYRep=0;
	GTS.alphablend= -1;
	
	glDisable(GL_TEXTURE_2D);
	glDisable(GL_TEXTURE_GEN_S);
	glDisable(GL_TEXTURE_GEN_T);

	reset_default_alphablend_state();
}

static void disable_blend(void);
static void enable_blendfunc_blend(void);
static void enable_blendfunc_add(void);
static void disable_alphatest(void);
static void enable_alphatest(GLfloat alpharef);
static void user_defined_blend(void);

static void gpu_set_alpha_blend(GPUBlendMode alphablend)
{
	switch (alphablend) {
		case GPU_BLEND_SOLID:
			disable_blend();
			disable_alphatest();
			break;

		case GPU_BLEND_ADD:
			enable_blendfunc_add();
			disable_alphatest();
			break;

		case GPU_BLEND_ALPHA:
		case GPU_BLEND_ALPHA_SORT:
			enable_blendfunc_blend();
			enable_alphatest(U.glalphaclip);
			break;

		case GPU_BLEND_CLIP:
			disable_blend();
			enable_alphatest(0.5f);
			break;

		default:
			user_defined_blend();
			break;
	}
}

static void gpu_verify_alpha_blend(int alphablend)
{
	/* verify alpha blending modes */
	if (GTS.alphablend == alphablend)
		return;

	gpu_set_alpha_blend(alphablend);
	GTS.alphablend= alphablend;
}

static void gpu_verify_reflection(Image *ima)
{
	if (ima && (ima->flag & IMA_REFLECT)) {
		/* enable reflection mapping */
		glTexGeni(GL_S, GL_TEXTURE_GEN_MODE, GL_SPHERE_MAP);
		glTexGeni(GL_T, GL_TEXTURE_GEN_MODE, GL_SPHERE_MAP);

		glEnable(GL_TEXTURE_GEN_S);
		glEnable(GL_TEXTURE_GEN_T);
	}
	else {
		/* disable reflection mapping */
		glDisable(GL_TEXTURE_GEN_S);
		glDisable(GL_TEXTURE_GEN_T);
	}
}

<<<<<<< HEAD
#define BOX_FILTER_HALF_ONLY \
	for(y=0; y<hightout; y++)\
	{\
		for(x=0; x<widthout; x++)\
		{\
			for(sizei=0; sizei<size; sizei++)\
			{\
				int p;\
				wf = scw*x;\
				hf = sch*y;\
				win = wf;\
				hin = hf;\
				\
				mix[0][1] = wf-win;\
				mix[0][0] = 1.0f - mix[0][1];\
				\
				mix[1][1] = hf-hin;\
				mix[1][0] = 1.0f - mix[1][1];\
				\
				p = (hin*widthin+win)*size+sizei;\
				col[0][0]=p<max?imgin[p]:0;\
				p = (hin*widthin+win+1)*size+sizei;\
				col[0][1]=p<max?imgin[p]:0;\
				p = ((hin+1)*widthin+win)*size+sizei;\
				col[1][0]=p<max?imgin[p]:0;\
				p = ((hin+1)*widthin+win+1)*size+sizei;\
				col[1][1]=p<max?imgin[p]:0;\
			\
				imgout[(y*widthout+x)*size+sizei] = mix[0][0]*mix[1][0]*col[0][0]+\
													mix[0][1]*mix[1][0]*col[0][1]+\
													mix[0][0]*mix[1][1]*col[1][0]+\
													mix[0][1]*mix[1][1]*col[1][1];\
			}}}

static void ScaleHalfImageChar(int size, unsigned char *imgin, int widthin, int hightin, unsigned char* imgout, int widthout, int hightout)
{
	int sizei, x, y;
	float scw = (float)(widthin-1)/(widthout-1);
	float sch = (float)(hightin-1)/(hightout-1);
	int hin, win;
	float hf, wf;
	float mix[2][2];
	char col[2][2];
	int max = hightin*widthin*size;
	
	BOX_FILTER_HALF_ONLY
}

static void ScaleHalfImageFloat(int size, float *imgin, int widthin, int hightin, float* imgout, int widthout, int hightout)
{
	int sizei, x, y;
	float scw = (float)(widthin-1)/(widthout-1);
	float sch = (float)(hightin-1)/(hightout-1);
	int hin, win;
	float hf, wf;
	float mix[2][2];
	float col[2][2];
	int max = hightin*widthin*size;
	
	BOX_FILTER_HALF_ONLY
}

#undef BOX_FILTER_HALF_ONLY

#ifndef GLES
static void GenerateMipmapRGBA(int high_bit, int w, int h, void * data)
{
	if (GLEW_EXT_framebuffer_object) {
		/* use hardware accelerated mipmap generation */
		if (high_bit)
			glTexImage2D(GL_TEXTURE_2D, 0,  GL_RGBA16,  w, h, 0, GL_RGBA, GL_FLOAT, data);
		else
			glTexImage2D(GL_TEXTURE_2D, 0,  GL_RGBA,  w, h, 0, GL_RGBA, GL_UNSIGNED_BYTE, data);
		glGenerateMipmap(GL_TEXTURE_2D);
	} else {
		if (high_bit)
			gluBuild2DMipmaps(GL_TEXTURE_2D, GL_RGBA16, w, h, GL_RGBA, GL_FLOAT, data);
		else
			gluBuild2DMipmaps(GL_TEXTURE_2D, GL_RGBA, w, h, GL_RGBA, GL_UNSIGNED_BYTE, data);
	}
}
#else	
static void GenerateMipmapRGBA(int high_bit, int w, int h, void * data)
{
#include REAL_GL_MODE
		if (high_bit)
			glTexImage2D(GL_TEXTURE_2D, 0,  GL_RGBA16,  w, h, 0, GL_RGBA, GL_FLOAT, data);
		else
			glTexImage2D(GL_TEXTURE_2D, 0,  GL_RGBA,  w, h, 0, GL_RGBA, GL_UNSIGNED_BYTE, data);
		glGenerateMipmap(GL_TEXTURE_2D);
#include FAKE_GL_MODE
}
#endif

int GPU_verify_image(Image *ima, ImageUser *iuser, int tftile, int compare, int mipmap)
=======
int GPU_verify_image(Image *ima, ImageUser *iuser, int tftile, int compare, int mipmap, int ncd)
>>>>>>> 7748133b
{
	ImBuf *ibuf = NULL;
	unsigned int *bind = NULL;
	int rectw, recth, tpx=0, tpy=0, y;
	unsigned int *tilerect= NULL, *rect= NULL;
	float *ftilerect= NULL, *frect = NULL;
	float *srgb_frect = NULL;
	short texwindx, texwindy, texwinsx, texwinsy;
	/* flag to determine whether high resolution format is used */
	int use_high_bit_depth = FALSE, do_color_management = FALSE;

	/* initialize tile mode and number of repeats */
	GTS.ima = ima;
	GTS.tilemode= (ima && (ima->tpageflag & (IMA_TILES|IMA_TWINANIM)));
	GTS.tileXRep = 0;
	GTS.tileYRep = 0;

	/* setting current tile according to frame */
	if (ima && (ima->tpageflag & IMA_TWINANIM))
		GTS.tile= ima->lastframe;
	else
		GTS.tile= tftile;

	GTS.tile = MAX2(0, GTS.tile);

	if (ima) {
		GTS.tileXRep = ima->xrep;
		GTS.tileYRep = ima->yrep;
	}

	/* if same image & tile, we're done */
	if (compare && ima == GTS.curima && GTS.curtile == GTS.tile &&
	    GTS.tilemode == GTS.curtilemode && GTS.curtileXRep == GTS.tileXRep &&
	    GTS.curtileYRep == GTS.tileYRep)
	{
		return (ima != NULL);
	}

	/* if tiling mode or repeat changed, change texture matrix to fit */
	if (GTS.tilemode!=GTS.curtilemode || GTS.curtileXRep!=GTS.tileXRep ||
	    GTS.curtileYRep != GTS.tileYRep)
	{
		gpuMatrixMode(GL_TEXTURE);
		gpuLoadIdentity();

		if (ima && (ima->tpageflag & IMA_TILES))
			gpuScale(ima->xrep, ima->yrep, 1.0);

		gpuMatrixMode(GL_MODELVIEW);
	}

	/* check if we have a valid image */
	if (ima==NULL || ima->ok==0)
		return 0;

	/* check if we have a valid image buffer */
	ibuf= BKE_image_get_ibuf(ima, iuser);

	if (ibuf==NULL)
		return 0;

	if (ibuf->rect_float) {
		if (U.use_16bit_textures) {
			/* use high precision textures. This is relatively harmless because OpenGL gives us
			 * a high precision format only if it is available */
			use_high_bit_depth = TRUE;
		}

		/* TODO unneeded when float images are correctly treated as linear always */
		if (!ncd)
			do_color_management = TRUE;

		if (ibuf->rect==NULL)
			IMB_rect_from_float(ibuf);
	}

	/* currently, tpage refresh is used by ima sequences */
	if (ima->tpageflag & IMA_TPAGE_REFRESH) {
		GPU_free_image(ima);
		ima->tpageflag &= ~IMA_TPAGE_REFRESH;
	}
	
	if (GTS.tilemode) {
		/* tiled mode */
		if (ima->repbind==NULL) gpu_make_repbind(ima);
		if (GTS.tile>=ima->totbind) GTS.tile= 0;
		
		/* this happens when you change repeat buttons */
		if (ima->repbind) bind= &ima->repbind[GTS.tile];
		else bind= &ima->bindcode;
		
		if (*bind==0) {
			
			texwindx= ibuf->x/ima->xrep;
			texwindy= ibuf->y/ima->yrep;
			
			if (GTS.tile>=ima->xrep*ima->yrep)
				GTS.tile= ima->xrep*ima->yrep-1;
	
			texwinsy= GTS.tile / ima->xrep;
			texwinsx= GTS.tile - texwinsy*ima->xrep;
	
			texwinsx*= texwindx;
			texwinsy*= texwindy;
	
			tpx= texwindx;
			tpy= texwindy;

			if (use_high_bit_depth) {
				if (do_color_management) {
					srgb_frect = MEM_mallocN(ibuf->x*ibuf->y*sizeof(float)*4, "floar_buf_col_cor");
					IMB_buffer_float_from_float(srgb_frect, ibuf->rect_float,
						ibuf->channels, IB_PROFILE_SRGB, IB_PROFILE_LINEAR_RGB, 0,
						ibuf->x, ibuf->y, ibuf->x, ibuf->x);
					/* clamp buffer colors to 1.0 to avoid artifacts due to glu for hdr images */
					IMB_buffer_float_clamp(srgb_frect, ibuf->x, ibuf->y);
					frect= srgb_frect + texwinsy*ibuf->x + texwinsx;
				}
				else
					frect= ibuf->rect_float + texwinsy*ibuf->x + texwinsx;
			}
			else
				rect= ibuf->rect + texwinsy*ibuf->x + texwinsx;
		}
	}
	else {
		/* regular image mode */
		bind= &ima->bindcode;

		if (*bind==0) {
			tpx= ibuf->x;
			tpy= ibuf->y;
			rect= ibuf->rect;
			if (use_high_bit_depth) {
				if (do_color_management) {
					frect = srgb_frect = MEM_mallocN(ibuf->x*ibuf->y*sizeof(*srgb_frect)*4, "floar_buf_col_cor");
					IMB_buffer_float_from_float(srgb_frect, ibuf->rect_float,
							ibuf->channels, IB_PROFILE_SRGB, IB_PROFILE_LINEAR_RGB, 0,
							ibuf->x, ibuf->y, ibuf->x, ibuf->x);
					/* clamp buffer colors to 1.0 to avoid artifacts due to glu for hdr images */
					IMB_buffer_float_clamp(srgb_frect, ibuf->x, ibuf->y);
				}
				else
					frect= ibuf->rect_float;
			}
		}
	}

	if (*bind != 0) {
		/* enable opengl drawing with textures */
#include REAL_GL_MODE
		glBindTexture(GL_TEXTURE_2D, *bind);
		return *bind;
	}

	rectw = tpx;
	recth = tpy;

	/* for tiles, copy only part of image into buffer */
	if (GTS.tilemode) {
		if (use_high_bit_depth) {
			float *frectrow, *ftilerectrow;

			ftilerect= MEM_mallocN(rectw*recth*sizeof(*ftilerect), "tilerect");

			for (y=0; y<recth; y++) {
				frectrow= &frect[y*ibuf->x];
				ftilerectrow= &ftilerect[y*rectw];

				memcpy(ftilerectrow, frectrow, tpx*sizeof(*frectrow));
			}

			frect= ftilerect;
		}
		else {
			unsigned int *rectrow, *tilerectrow;

			tilerect= MEM_mallocN(rectw*recth*sizeof(*tilerect), "tilerect");

			for (y=0; y<recth; y++) {
				rectrow= &rect[y*ibuf->x];
				tilerectrow= &tilerect[y*rectw];

				memcpy(tilerectrow, rectrow, tpx*sizeof(*rectrow));
			}
			
			rect= tilerect;
		}
	}
#ifdef WITH_DDS
	if (ibuf->ftype & DDS)
		GPU_create_gl_tex_compressed(bind, rect, rectw, recth, mipmap, ima, ibuf);
	else
#endif
		GPU_create_gl_tex(bind, rect, frect, rectw, recth, mipmap, use_high_bit_depth, ima);

	/* clean up */
	if (tilerect)
		MEM_freeN(tilerect);
	if (ftilerect)
		MEM_freeN(ftilerect);
	if (srgb_frect)
		MEM_freeN(srgb_frect);

	return *bind;
}

void GPU_create_gl_tex(unsigned int *bind, unsigned int *pix, float * frect, int rectw, int recth, int mipmap, int use_high_bit_depth, Image *ima)
{
	unsigned int *scalerect = NULL;
	float *fscalerect = NULL;

	int tpx = rectw;
	int tpy = recth;

	/* scale if not a power of two. this is not strictly necessary for newer
	 * GPUs (OpenGL version >= 2.0) since they support non-power-of-two-textures 
	 * Then don't bother scaling for hardware that supports NPOT textures! */
	if (!GPU_non_power_of_two_support() && (!is_pow2_limit(rectw) || !is_pow2_limit(recth))) {
		rectw= smaller_pow2_limit(rectw);
		recth= smaller_pow2_limit(recth);
		
		if (use_high_bit_depth) {
			fscalerect= MEM_mallocN(rectw*recth*sizeof(*fscalerect)*4, "fscalerect");
			ScaleHalfImageFloat(4, (float*)pix, tpx, tpy, (float*)fscalerect, rectw, recth);
			frect = fscalerect;
		}
		else {
			scalerect= MEM_mallocN(rectw*recth*sizeof(*scalerect), "scalerect");
			ScaleHalfImageChar(4, (unsigned char*)pix, tpx, tpy, (unsigned char*)scalerect, rectw, recth);

			pix= scalerect;
		}
	}

	/* create image */
	glGenTextures(1, (GLuint *)bind);
	glBindTexture(GL_TEXTURE_2D, *bind);

	if (!(GPU_get_mipmap() && mipmap)) {
		if (use_high_bit_depth)
			glTexImage2D(GL_TEXTURE_2D, 0,  GL_RGBA16,  rectw, recth, 0, GL_RGBA, GL_FLOAT, frect);
		else
			glTexImage2D(GL_TEXTURE_2D, 0,  GL_RGBA,  rectw, recth, 0, GL_RGBA, GL_UNSIGNED_BYTE, pix);
		glTexParameteri(GL_TEXTURE_2D, GL_TEXTURE_MIN_FILTER, GL_LINEAR);
		glTexParameteri(GL_TEXTURE_2D, GL_TEXTURE_MAG_FILTER, gpu_get_mipmap_filter(1));	
	}
	else {
	
		GenerateMipmapRGBA(use_high_bit_depth, rectw, recth, use_high_bit_depth? (void*)frect: (void*)pix);

		glTexParameteri(GL_TEXTURE_2D, GL_TEXTURE_MIN_FILTER, gpu_get_mipmap_filter(0));
		glTexParameteri(GL_TEXTURE_2D, GL_TEXTURE_MAG_FILTER, gpu_get_mipmap_filter(1));
#include FAKE_GL_MODE
		ima->tpageflag |= IMA_MIPMAP_COMPLETE;
	}

	if (GLEW_EXT_texture_filter_anisotropic)
		glTexParameterf(GL_TEXTURE_2D, GL_TEXTURE_MAX_ANISOTROPY_EXT, GPU_get_anisotropic());
		
#ifndef GLES
	/* set to modulate with vertex color */
	/* we don't have it in OpenGL ES 2.0 */
	glTexEnvi(GL_TEXTURE_ENV, GL_TEXTURE_ENV_MODE, GL_MODULATE);

#endif

	if (scalerect)
		MEM_freeN(scalerect);
	if (fscalerect)
		MEM_freeN(fscalerect);
}

/**
 * GPU_upload_dxt_texture() assumes that the texture is already bound and ready to go.
 * This is so the viewport and the BGE can share some code.
 * Returns FALSE if the provided ImBuf doesn't have a supported DXT compression format
 */
int GPU_upload_dxt_texture(ImBuf *ibuf)
{
#ifdef WITH_DDS
	GLint format = 0;
	int blocksize, height, width, i, size, offset = 0;

	height = ibuf->x;
	width = ibuf->y;

	if (GLEW_EXT_texture_compression_s3tc) {
		if (ibuf->dds_data.fourcc == FOURCC_DXT1)
			format = GL_COMPRESSED_RGBA_S3TC_DXT1_EXT;
		else if (ibuf->dds_data.fourcc == FOURCC_DXT3)
			format = GL_COMPRESSED_RGBA_S3TC_DXT3_EXT;
		else if (ibuf->dds_data.fourcc == FOURCC_DXT5)
			format = GL_COMPRESSED_RGBA_S3TC_DXT5_EXT;
	}

	if (format == 0) {
		printf("Unable to find a suitable DXT compression, falling back to uncompressed\n");
		return FALSE;
	}

	glTexParameteri(GL_TEXTURE_2D, GL_TEXTURE_MIN_FILTER, GL_LINEAR);
	glTexParameteri(GL_TEXTURE_2D, GL_TEXTURE_MAG_FILTER, gpu_get_mipmap_filter(1));

	glTexEnvi(GL_TEXTURE_ENV, GL_TEXTURE_ENV_MODE, GL_MODULATE);

	blocksize = (format == GL_COMPRESSED_RGBA_S3TC_DXT1_EXT) ? 8 : 16;
	for (i=0; i<ibuf->dds_data.nummipmaps && (width||height); ++i) {
		if (width == 0)
			width = 1;
		if (height == 0)
			height = 1;

		size = ((width+3)/4)*((height+3)/4)*blocksize;

		glCompressedTexImage2D(GL_TEXTURE_2D, i, format, width, height,
			0, size, ibuf->dds_data.data + offset);

		offset += size;
		width >>= 1;
		height >>= 1;
	}

	return TRUE;
#else
	(void)ibuf;
	return FALSE;
#endif
}

void GPU_create_gl_tex_compressed(unsigned int *bind, unsigned int *pix, int x, int y, int mipmap, Image *ima, ImBuf *ibuf)
{
#ifndef WITH_DDS
	(void)ibuf;
	/* Fall back to uncompressed if DDS isn't enabled */
	GPU_create_gl_tex(bind, pix, NULL, x, y, mipmap, 0, ima);
#else


	glGenTextures(1, (GLuint *)bind);
	glBindTexture(GL_TEXTURE_2D, *bind);

	if (GPU_upload_dxt_texture(ibuf) == 0) {
		glDeleteTextures(1, (GLuint*)bind);
		GPU_create_gl_tex(bind, pix, NULL, x, y, mipmap, 0, ima);
	}
#endif
}
static void gpu_verify_repeat(Image *ima)
{
	/* set either clamp or repeat in X/Y */
	if (ima->tpageflag & IMA_CLAMP_U)
		glTexParameteri(GL_TEXTURE_2D, GL_TEXTURE_WRAP_S, GL_CLAMP_TO_EDGE);
	else
		glTexParameteri(GL_TEXTURE_2D, GL_TEXTURE_WRAP_S, GL_REPEAT);

	if (ima->tpageflag & IMA_CLAMP_V)
		glTexParameteri(GL_TEXTURE_2D, GL_TEXTURE_WRAP_T, GL_CLAMP_TO_EDGE);
	else
		glTexParameteri(GL_TEXTURE_2D, GL_TEXTURE_WRAP_T, GL_REPEAT);
}

int GPU_set_tpage(MTFace *tface, int mipmap, int alphablend)
{
	Image *ima;
	
	/* check if we need to clear the state */
	if (tface==NULL) {
		gpu_clear_tpage();
		return 0;
	}

	ima= tface->tpage;
	GTS.lasttface= tface;

	gpu_verify_alpha_blend(alphablend);
	gpu_verify_reflection(ima);

	if (GPU_verify_image(ima, NULL, tface->tile, 1, mipmap, FALSE)) {
		GTS.curtile= GTS.tile;
		GTS.curima= GTS.ima;
		GTS.curtilemode= GTS.tilemode;
		GTS.curtileXRep = GTS.tileXRep;
		GTS.curtileYRep = GTS.tileYRep;

		glEnable(GL_TEXTURE_2D);
	}
	else {
		glDisable(GL_TEXTURE_2D);
		
		GTS.curtile= 0;
		GTS.curima= NULL;
		GTS.curtilemode= 0;
		GTS.curtileXRep = 0;
		GTS.curtileYRep = 0;

		return 0;
	}
	
	gpu_verify_repeat(ima);
	
	/* Did this get lost in the image recode? */
	/* BKE_image_tag_time(ima);*/

	return 1;
}

/* these two functions are called on entering and exiting texture paint mode,
 * temporary disabling/enabling mipmapping on all images for quick texture
 * updates with glTexSubImage2D. images that didn't change don't have to be
 * re-uploaded to OpenGL */
void GPU_paint_set_mipmap(int mipmap)
{
	Image* ima;
	
	if (!GTS.domipmap)
		return;

	GTS.texpaint = !mipmap;

	if (mipmap) {
		for (ima=G.main->image.first; ima; ima=ima->id.next) {
			if (ima->bindcode) {
				if (ima->tpageflag & IMA_MIPMAP_COMPLETE) {
					glBindTexture(GL_TEXTURE_2D, ima->bindcode);
					glTexParameteri(GL_TEXTURE_2D, GL_TEXTURE_MIN_FILTER, gpu_get_mipmap_filter(0));
					glTexParameteri(GL_TEXTURE_2D, GL_TEXTURE_MAG_FILTER, gpu_get_mipmap_filter(1));
				}
				else
					GPU_free_image(ima);
			}
			else
				ima->tpageflag &= ~IMA_MIPMAP_COMPLETE;
		}

	}
	else {
		for (ima=G.main->image.first; ima; ima=ima->id.next) {
			if (ima->bindcode) {
				glBindTexture(GL_TEXTURE_2D, ima->bindcode);
				glTexParameteri(GL_TEXTURE_2D, GL_TEXTURE_MIN_FILTER, GL_LINEAR);
				glTexParameteri(GL_TEXTURE_2D, GL_TEXTURE_MAG_FILTER, gpu_get_mipmap_filter(1));
			}
			else
				ima->tpageflag &= ~IMA_MIPMAP_COMPLETE;
		}
	}
}

void GPU_paint_update_image(Image *ima, int x, int y, int w, int h)
{
	ImBuf *ibuf;
	
	ibuf = BKE_image_get_ibuf(ima, NULL);
	
	if (ima->repbind || (GPU_get_mipmap() && !GTS.gpu_mipmap) || !ima->bindcode || !ibuf ||
	    (!is_power_of_2_i(ibuf->x) || !is_power_of_2_i(ibuf->y)) ||
	    (w == 0) || (h == 0))
	{
		/* these cases require full reload still */
		GPU_free_image(ima);
	}
	else {
		/* for the special case, we can do a partial update
		 * which is much quicker for painting */

		/* if color correction is needed, we must update the part that needs updating. */
		if (ibuf->rect_float) {
			float *buffer = MEM_mallocN(w*h*sizeof(float)*4, "temp_texpaint_float_buf");
			IMB_partial_rect_from_float(ibuf, buffer, x, y, w, h);

			glBindTexture(GL_TEXTURE_2D, ima->bindcode);
			glTexSubImage2D(GL_TEXTURE_2D, 0, x, y, w, h, GL_RGBA,
					GL_FLOAT, buffer);

			MEM_freeN(buffer);

			/* we have already accounted for the case where GTS.gpu_mipmap is false
			 * so we will be using GPU mipmap generation here */
			if (GPU_get_mipmap()) {
				glGenerateMipmapEXT(GL_TEXTURE_2D);
			}
			else {
				ima->tpageflag &= ~IMA_MIPMAP_COMPLETE;
			}

			return;
		}
		
		glBindTexture(GL_TEXTURE_2D, ima->bindcode);

		if (ibuf->x != 0)
			glPixelStorei(GL_UNPACK_ROW_LENGTH,  ibuf->x);

		if (x != 0)
			glPixelStorei(GL_UNPACK_SKIP_PIXELS, x);

		if (y != 0)
			glPixelStorei(GL_UNPACK_SKIP_ROWS,   y);

		if (ibuf->rect_float)
			glTexSubImage2D(GL_TEXTURE_2D, 0, x, y, w, h, GL_RGBA,
				GL_FLOAT, ibuf->rect_float);
		else
			glTexSubImage2D(GL_TEXTURE_2D, 0, x, y, w, h, GL_RGBA,
				GL_UNSIGNED_BYTE, ibuf->rect);

		if (ibuf->x != 0)
			glPixelStorei(GL_UNPACK_ROW_LENGTH,  0); /* restore default value */

		if (x != 0)
			glPixelStorei(GL_UNPACK_SKIP_PIXELS, 0); /* restore default value */

		if (y != 0)
			glPixelStorei(GL_UNPACK_SKIP_ROWS,   0); /* restore default value */

		/* see comment above as to why we are using gpu mipmap generation here */
		if (GPU_get_mipmap()) {
			glGenerateMipmapEXT(GL_TEXTURE_2D);
		}
		else {
			ima->tpageflag &= ~IMA_MIPMAP_COMPLETE;
		}
	}
}

#include REAL_GL_MODE

void GPU_update_images_framechange(void)
{
	Image *ima;
	
	for (ima=G.main->image.first; ima; ima=ima->id.next) {
		if (ima->tpageflag & IMA_TWINANIM) {
			if (ima->twend >= ima->xrep*ima->yrep)
				ima->twend= ima->xrep*ima->yrep-1;
		
			/* check: is bindcode not in the array? free. (to do) */
			
			ima->lastframe++;
			if (ima->lastframe > ima->twend)
				ima->lastframe= ima->twsta;
		}
	}
}

int GPU_update_image_time(Image *ima, double time)
{
	int	inc = 0;
	float	diff;
	int	newframe;

	if (!ima)
		return 0;

	if (ima->lastupdate<0)
		ima->lastupdate = 0;

	if (ima->lastupdate > (float)time)
		ima->lastupdate=(float)time;

	if (ima->tpageflag & IMA_TWINANIM) {
		if (ima->twend >= ima->xrep*ima->yrep) ima->twend= ima->xrep*ima->yrep-1;
		
		/* check: is the bindcode not in the array? Then free. (still to do) */
		
		diff = (float)((float)time - ima->lastupdate);
		inc = (int)(diff*(float)ima->animspeed);

		ima->lastupdate+=((float)inc/(float)ima->animspeed);

		newframe = ima->lastframe+inc;

		if (newframe > (int)ima->twend) {
			if (ima->twend-ima->twsta != 0)
				newframe = (int)ima->twsta-1 + (newframe-ima->twend)%(ima->twend-ima->twsta);
			else
				newframe = ima->twsta;
		}

		ima->lastframe = newframe;
	}

	return inc;
}


void GPU_free_smoke(SmokeModifierData *smd)
{
	if (smd->type & MOD_SMOKE_TYPE_DOMAIN && smd->domain) {
		if (smd->domain->tex)
			GPU_texture_free(smd->domain->tex);
		smd->domain->tex = NULL;

		if (smd->domain->tex_shadow)
			GPU_texture_free(smd->domain->tex_shadow);
		smd->domain->tex_shadow = NULL;
	}
}

void GPU_create_smoke(SmokeModifierData *smd, int highres)
{
#ifdef WITH_SMOKE
	if (smd->type & MOD_SMOKE_TYPE_DOMAIN && !smd->domain->tex && !highres)
		smd->domain->tex = GPU_texture_create_3D(smd->domain->res[0], smd->domain->res[1], smd->domain->res[2], smoke_get_density(smd->domain->fluid));
	else if (smd->type & MOD_SMOKE_TYPE_DOMAIN && !smd->domain->tex && highres)
		smd->domain->tex = GPU_texture_create_3D(smd->domain->res_wt[0], smd->domain->res_wt[1], smd->domain->res_wt[2], smoke_turbulence_get_density(smd->domain->wt));

	smd->domain->tex_shadow = GPU_texture_create_3D(smd->domain->res[0], smd->domain->res[1], smd->domain->res[2], smd->domain->shadow);
#else // WITH_SMOKE
	(void)highres;
	smd->domain->tex= NULL;
	smd->domain->tex_shadow= NULL;
#endif // WITH_SMOKE
}

static ListBase image_free_queue = {NULL, NULL};

static void gpu_queue_image_for_free(Image *ima)
{
	Image *cpy = MEM_dupallocN(ima);

	BLI_lock_thread(LOCK_OPENGL);
	BLI_addtail(&image_free_queue, cpy);
	BLI_unlock_thread(LOCK_OPENGL);
}

void GPU_free_unused_buffers(void)
{
	Image *ima;

	if (!BLI_thread_is_main())
		return;

	BLI_lock_thread(LOCK_OPENGL);

	/* images */
	for (ima=image_free_queue.first; ima; ima=ima->id.next)
		GPU_free_image(ima);

	BLI_freelistN(&image_free_queue);

	/* vbo buffers */
	/* it's probably not necessary to free all buffers every frame */
	/* GPU_buffer_pool_free_unused(0); */

	BLI_unlock_thread(LOCK_OPENGL);
}

void GPU_free_image(Image *ima)
{
	if (!BLI_thread_is_main()) {
		gpu_queue_image_for_free(ima);
		return;
	}

	/* free regular image binding */
	if (ima->bindcode) {
		glDeleteTextures(1, (GLuint *)&ima->bindcode);
		ima->bindcode= 0;
	}

	/* free glsl image binding */
	if (ima->gputexture) {
		GPU_texture_free(ima->gputexture);
		ima->gputexture= NULL;
	}

	/* free repeated image binding */
	if (ima->repbind) {
		glDeleteTextures(ima->totbind, (GLuint *)ima->repbind);
	
		MEM_freeN(ima->repbind);
		ima->repbind= NULL;
	}

	ima->tpageflag &= ~IMA_MIPMAP_COMPLETE;
}

void GPU_free_images(void)
{
	Image* ima;

	if (G.main)
		for (ima=G.main->image.first; ima; ima=ima->id.next)
			GPU_free_image(ima);
}

/* same as above but only free animated images */
void GPU_free_images_anim(void)
{
	Image* ima;

	if (G.main)
		for (ima=G.main->image.first; ima; ima=ima->id.next)
			if (ELEM(ima->source, IMA_SRC_SEQUENCE, IMA_SRC_MOVIE))
				GPU_free_image(ima);
}

/* OpenGL Materials */

#define FIXEDMAT	8

/* OpenGL state caching for materials */

typedef struct GPUMaterialFixed {
	float diff[4];
	float spec[4];
	int hard;
} GPUMaterialFixed; 

static struct GPUMaterialState {
	GPUMaterialFixed (*matbuf);
	GPUMaterialFixed matbuf_fixed[FIXEDMAT];
	int totmat;

	Material **gmatbuf;
	Material *gmatbuf_fixed[FIXEDMAT];
	Material *gboundmat;
	Object *gob;
	Scene *gscene;
	int glay;
	float (*gviewmat)[4];
	float (*gviewinv)[4];

	int backface_culling;

	GPUBlendMode *alphablend;
	GPUBlendMode alphablend_fixed[FIXEDMAT];
	int use_alpha_pass, is_alpha_pass;

	int lastmatnr, lastretval;
	GPUBlendMode lastalphablend;

	GLboolean lastblendenabled;
	GLboolean lastblendfuncdefault;
	GLboolean lastalphatestenabled;
	GLfloat   lastalphatestref;
} GMS = {NULL};


static void disable_blend(void)
{
	if (GMS.lastblendenabled) {
		glDisable(GL_BLEND);
		GMS.lastblendenabled = GL_FALSE;
	}
}

static void enable_blend(void)
{
	if (!GMS.lastblendenabled) {
		glEnable(GL_BLEND);
		GMS.lastblendenabled = GL_TRUE;
	}
}

static void enable_blendfunc_blend(void)
{
	enable_blend();

	if (!GMS.lastblendfuncdefault) {
		glBlendFunc(GL_SRC_ALPHA, GL_ONE_MINUS_SRC_ALPHA);  /* set blend function default */
		GMS.lastblendfuncdefault = GL_TRUE;
	}
}

static void enable_blendfunc_add(void)
{
	enable_blend();

	if (GMS.lastblendfuncdefault) {
		glBlendFunc(GL_ONE, GL_ONE); /* non-standard blend function */
		GMS.lastblendfuncdefault = GL_FALSE;
	}
}

#include FAKE_GL_MODE

static void disable_alphatest(void)
{
	if (GMS.lastalphatestenabled) {
		glDisable(GL_ALPHA_TEST);
		GMS.lastalphatestenabled = GL_FALSE;
	}
}

static void enable_alphatest(GLfloat alphatestref)
{
	/* if ref == 1, some cards go bonkers; turn off alpha test in this case */
	GLboolean enable    = alphatestref < 1.0f;
	GLboolean refchange = enable && (alphatestref != GMS.lastalphatestref);

	if (refchange || enable != GMS.lastalphatestenabled) {
		if (enable) {
			glEnable(GL_ALPHA_TEST);

			if (refchange) {
				glAlphaFunc(GL_GREATER, alphatestref);
				GMS.lastalphatestref = alphatestref;
			}
		}
		else {
			glDisable(GL_ALPHA_TEST);
		}

		GMS.lastalphatestenabled = enable;
	}
}

/* For when some external code needs to set up a custom blend mode
   disables alpha test, enables blending, and marks blend mode as non-default */
static void user_defined_blend()
{
	enable_blend();
	disable_alphatest();
	GMS.lastblendfuncdefault = GL_FALSE; 
}

static void reset_default_alphablend_state(void)
{
	disable_alphatest();
	disable_blend();

	if (!GMS.lastblendfuncdefault) {
		glBlendFunc(GL_SRC_ALPHA, GL_ONE_MINUS_SRC_ALPHA); /* reset blender default */
		GMS.lastblendfuncdefault = GL_TRUE;
	}

	if (GMS.lastalphatestref != 0.5f) {
		glAlphaFunc(GL_GREATER, 0.5f); /* reset blender default */
		GMS.lastalphatestref = 0.5f;
	}
}

/* fixed function material, alpha handed by caller */
static void gpu_material_to_fixed(GPUMaterialFixed *smat, const Material *bmat, const int gamma, const Object *ob, const int new_shading_nodes)
{
	if (new_shading_nodes || bmat->mode & MA_SHLESS) {
		copy_v3_v3(smat->diff, &bmat->r);
		smat->diff[3]= 1.0;

		if (gamma)
			linearrgb_to_srgb_v3_v3(smat->diff, smat->diff);

		zero_v4(smat->spec);
		smat->hard= 0;
	}
	else {
		mul_v3_v3fl(smat->diff, &bmat->r, bmat->ref + bmat->emit);
		smat->diff[3]= 1.0; /* caller may set this to bmat->alpha */

		if (bmat->shade_flag & MA_OBCOLOR)
			mul_v3_v3(smat->diff, ob->col);
		
		mul_v3_v3fl(smat->spec, &bmat->specr, bmat->spec);
		smat->spec[3]= 1.0; /* always 1 */
		smat->hard= CLAMPIS(bmat->har, 0, 128);

		if (gamma) {
			linearrgb_to_srgb_v3_v3(smat->diff, smat->diff);
			linearrgb_to_srgb_v3_v3(smat->spec, smat->spec);
		}	
	}
}

static Material *gpu_active_node_material(Material *ma)
{
	if (ma && ma->use_nodes && ma->nodetree) {
		bNode *node= nodeGetActiveID(ma->nodetree, ID_MA);

		if (node)
			return (Material *)node->id;
		else
			return NULL;
	}

	return ma;
}

void GPU_begin_object_materials(View3D *v3d, RegionView3D *rv3d, Scene *scene, Object *ob, int glsl, int *do_alpha_after)
{
	Material *ma;
	GPUMaterial *gpumat;
	GPUBlendMode alphablend;
	int a;

	int gamma = BKE_scene_check_color_management_enabled(scene);

	int new_shading_nodes = BKE_scene_use_new_shading_nodes(scene);
	
	/* initialize state */
	memset(&GMS, 0, sizeof(GMS));

	GMS.lastmatnr  = -1;
	GMS.lastretval = -1;

	GMS.lastalphablend        = GPU_BLEND_SOLID;

	GMS.lastalphatestenabled  = GL_FALSE;
	GMS.lastalphatestref      = 0.5f;
	GMS.lastblendenabled      = GL_FALSE;
	GMS.lastblendfuncdefault  = GL_TRUE;

	GMS.backface_culling = (v3d->flag2 & V3D_BACKFACE_CULLING);

	GMS.gob = ob;
	GMS.gscene = scene;
	GMS.totmat= ob->totcol+1; /* materials start from 1, default material is 0 */
	GMS.glay= (v3d->localvd)? v3d->localvd->lay: v3d->lay; /* keep lamps visible in local view */
	GMS.gviewmat= rv3d->viewmat;
	GMS.gviewinv= rv3d->viewinv;

	/* alpha pass setup. there's various cases to handle here:
	 * - object transparency on: only solid materials draw in the first pass,
	 * and only transparent in the second 'alpha' pass.
	 * - object transparency off: for glsl we draw both in a single pass, and
	 * for solid we don't use transparency at all. */
	GMS.use_alpha_pass = (do_alpha_after != NULL);
	GMS.is_alpha_pass = (v3d->transp != FALSE);
	if (GMS.use_alpha_pass)
		*do_alpha_after = FALSE;
	
	if (GMS.totmat > FIXEDMAT) {
		GMS.matbuf= MEM_callocN(sizeof(GPUMaterialFixed)*GMS.totmat, "GMS.matbuf");
		GMS.gmatbuf= MEM_callocN(sizeof(*GMS.gmatbuf)*GMS.totmat, "GMS.matbuf");
		GMS.alphablend= MEM_callocN(sizeof(*GMS.alphablend)*GMS.totmat, "GMS.matbuf");
	}
	else {
		GMS.matbuf= GMS.matbuf_fixed;
		GMS.gmatbuf= GMS.gmatbuf_fixed;
		GMS.alphablend= GMS.alphablend_fixed;
	}

	/* no materials assigned? */
	if (ob->totcol==0) {
		gpu_material_to_fixed(&GMS.matbuf[0], &defmaterial, 0, ob, new_shading_nodes);

		/* do material 1 too, for displists! */
		memcpy(&GMS.matbuf[1], &GMS.matbuf[0], sizeof(GPUMaterialFixed));

		if (glsl) {
			GMS.gmatbuf[0]= &defmaterial;
			GPU_material_from_blender(GMS.gscene, &defmaterial);
		}

		GMS.alphablend[0]= GPU_BLEND_SOLID;
	}
	
	/* setup materials */
	for (a=1; a<=ob->totcol; a++) {
		/* find a suitable material */
		ma= give_current_material(ob, a);
		if (!glsl && !new_shading_nodes) ma= gpu_active_node_material(ma);
		if (ma==NULL) ma= &defmaterial;

		/* create glsl material if requested */
		gpumat = (glsl)? GPU_material_from_blender(GMS.gscene, ma): NULL;

		if (gpumat) {
			/* do glsl only if creating it succeed, else fallback */
			GMS.gmatbuf[a]= ma;
			alphablend = GPU_material_alpha_blend(gpumat, ob->col);
		}
		else {
			/* fixed function opengl materials */
			gpu_material_to_fixed(&GMS.matbuf[a], ma, gamma, ob, new_shading_nodes);

			if (GMS.use_alpha_pass) {
				GMS.matbuf[a].diff[3]= ma->alpha;
				alphablend = (ma->alpha == 1.0f)? GPU_BLEND_SOLID: GPU_BLEND_ALPHA;
			}
			else {
				GMS.matbuf[a].diff[3]= 1.0f;
				alphablend = GPU_BLEND_SOLID;
			}
		}

		/* setting 'do_alpha_after = TRUE' indicates this object needs to be
		 * drawn in a second alpha pass for improved blending */
		if (do_alpha_after && !GMS.is_alpha_pass)
			if (ELEM3(alphablend, GPU_BLEND_ALPHA, GPU_BLEND_ADD, GPU_BLEND_ALPHA_SORT))
				*do_alpha_after = TRUE;

		GMS.alphablend[a]= alphablend;
	}

	/* let's start with a clean state */
	GPU_disable_material();
}

int GPU_enable_material(int nr, void *attribs)
{
	GPUVertexAttribs *gattribs = attribs;
	GPUMaterial *gpumat;
	GPUBlendMode alphablend;

	/* no GPU_begin_object_materials, use default material */
	if (!GMS.matbuf) {
		float diff[4], spec[4];

		memset(&GMS, 0, sizeof(GMS));

		GMS.lastalphatestenabled  = GL_FALSE;
		GMS.lastalphatestref      = 0.5f;
		GMS.lastblendenabled      = GL_FALSE;
		GMS.lastblendfuncdefault  = GL_TRUE;

		mul_v3_v3fl(diff, &defmaterial.r, defmaterial.ref + defmaterial.emit);
		diff[3]= 1.0;

		mul_v3_v3fl(spec, &defmaterial.specr, defmaterial.spec);
		spec[3]= 1.0;

		gpuMaterialfv(GL_FRONT_AND_BACK, GL_DIFFUSE, diff);
		gpuMaterialfv(GL_FRONT_AND_BACK, GL_SPECULAR, spec);
		gpuMateriali(GL_FRONT_AND_BACK, GL_SHININESS, 35); /* blender default */

		return 0;
	}

	/* prevent index to use un-initialized array items */
	if (nr>=GMS.totmat)
		nr= 0;

	if (gattribs)
		memset(gattribs, 0, sizeof(*gattribs));

	/* keep current material */
	if (nr==GMS.lastmatnr)
		return GMS.lastretval;

	/* unbind glsl material */
	if (GMS.gboundmat) {
		if (GMS.is_alpha_pass) glDepthMask(0);
		GPU_material_unbind(GPU_material_from_blender(GMS.gscene, GMS.gboundmat));
		GMS.gboundmat= NULL;
	}

	/* draw materials with alpha in alpha pass */
	GMS.lastmatnr = nr;
	GMS.lastretval = 1;

	if (GMS.use_alpha_pass) {
		GMS.lastretval = ELEM(GMS.alphablend[nr], GPU_BLEND_SOLID, GPU_BLEND_CLIP);
		if (GMS.is_alpha_pass)
			GMS.lastretval = !GMS.lastretval;
	}
	else
		GMS.lastretval = !GMS.is_alpha_pass;

	if (GMS.lastretval) {
		/* for alpha pass, use alpha blend */
		alphablend = GMS.alphablend[nr];

		if (gattribs && GMS.gmatbuf[nr]) {
			/* bind glsl material and get attributes */
			Material *mat = GMS.gmatbuf[nr];
			float auto_bump_scale;

			gpumat = GPU_material_from_blender(GMS.gscene, mat);
			GPU_material_vertex_attributes(gpumat, gattribs);
			GPU_material_bind(gpumat, GMS.gob->lay, GMS.glay, 1.0, !(GMS.gob->mode & OB_MODE_TEXTURE_PAINT));

			auto_bump_scale = GMS.gob->derivedFinal != NULL ? GMS.gob->derivedFinal->auto_bump_scale : 1.0f;
			GPU_material_bind_uniforms(gpumat, GMS.gob->obmat, GMS.gviewmat, GMS.gviewinv, GMS.gob->col, auto_bump_scale);
			GMS.gboundmat= mat;

			/* for glsl use alpha blend mode, unless it's set to solid and
			 * we are already drawing in an alpha pass */
			if (mat->game.alpha_blend != GPU_BLEND_SOLID)
				alphablend= mat->game.alpha_blend;

			if (GMS.is_alpha_pass) glDepthMask(1);

			if (GMS.backface_culling) {
				if (mat->game.flag)
					glEnable(GL_CULL_FACE);
				else
					glDisable(GL_CULL_FACE);
			}
		}
		else {
			/* or do a basic material */
			gpuMaterialfv(GL_FRONT_AND_BACK, GL_DIFFUSE, GMS.matbuf[nr].diff);
			gpuMaterialfv(GL_FRONT_AND_BACK, GL_SPECULAR, GMS.matbuf[nr].spec);
			gpuMateriali(GL_FRONT_AND_BACK, GL_SHININESS, GMS.matbuf[nr].hard);
		}

		/* set (alpha) blending mode */
		GPU_set_material_alpha_blend(alphablend);
	}

	return GMS.lastretval;
}

void GPU_set_material_alpha_blend(int alphablend)
{
	if (GMS.lastalphablend != alphablend) {
		gpu_set_alpha_blend(alphablend);
		GMS.lastalphablend = alphablend;
	}
}

int GPU_get_material_alpha_blend(void)
{
	return GMS.lastalphablend;
}

void GPU_disable_material(void)
{
	GMS.lastmatnr= -1;
	GMS.lastretval= 1;

	if (GMS.gboundmat) {
		if (GMS.backface_culling)
			glDisable(GL_CULL_FACE);

		if (GMS.is_alpha_pass) glDepthMask(0);
		GPU_material_unbind(GPU_material_from_blender(GMS.gscene, GMS.gboundmat));
		GMS.gboundmat= NULL;
	}

	reset_default_alphablend_state();
}

void GPU_end_object_materials(void)
{
	GPU_disable_material();

	if (GMS.matbuf && GMS.matbuf != GMS.matbuf_fixed) {
		MEM_freeN(GMS.matbuf);
		MEM_freeN(GMS.gmatbuf);
		MEM_freeN(GMS.alphablend);
	}

	GMS.matbuf= NULL;
	GMS.gmatbuf= NULL;
	GMS.alphablend= NULL;

	/* resetting the texture matrix after the scaling needed for tiled textures */
	if (GTS.tilemode) {
		gpuMatrixMode(GL_TEXTURE);
		gpuLoadIdentity();
		gpuMatrixMode(GL_MODELVIEW);
	}
}

/* Lights */

int GPU_default_lights(void)
{
	float zero[4] = {0.0f, 0.0f, 0.0f, 0.0f}, position[4];
	int a, count = 0;
	
	/* initialize */
	if (U.light[0].flag==0 && U.light[1].flag==0 && U.light[2].flag==0) {
		U.light[0].flag= 1;
		U.light[0].vec[0]= -0.3; U.light[0].vec[1]= 0.3; U.light[0].vec[2]= 0.9;
		U.light[0].col[0]= 0.8; U.light[0].col[1]= 0.8; U.light[0].col[2]= 0.8;
		U.light[0].spec[0]= 0.5; U.light[0].spec[1]= 0.5; U.light[0].spec[2]= 0.5;
		U.light[0].spec[3]= 1.0;
		
		U.light[1].flag= 0;
		U.light[1].vec[0]= 0.5; U.light[1].vec[1]= 0.5; U.light[1].vec[2]= 0.1;
		U.light[1].col[0]= 0.4; U.light[1].col[1]= 0.4; U.light[1].col[2]= 0.8;
		U.light[1].spec[0]= 0.3; U.light[1].spec[1]= 0.3; U.light[1].spec[2]= 0.5;
		U.light[1].spec[3]= 1.0;
	
		U.light[2].flag= 0;
		U.light[2].vec[0]= 0.3; U.light[2].vec[1]= -0.3; U.light[2].vec[2]= -0.2;
		U.light[2].col[0]= 0.8; U.light[2].col[1]= 0.5; U.light[2].col[2]= 0.4;
		U.light[2].spec[0]= 0.5; U.light[2].spec[1]= 0.4; U.light[2].spec[2]= 0.3;
		U.light[2].spec[3]= 1.0;
	}

	gpuLightModeli(GL_LIGHT_MODEL_LOCAL_VIEWER, GL_FALSE);

	for (a=0; a<8; a++) {
		if (a<3) {
			if (U.light[a].flag) {
				gpuEnableLight(a);

				normalize_v3_v3(position, U.light[a].vec);
				position[3]= 0.0f;
				
				gpuLightfv(a, GL_POSITION, position); 
				gpuLightfv(a, GL_DIFFUSE, U.light[a].col); 
				gpuLightfv(a, GL_SPECULAR, U.light[a].spec); 

				count++;
			}
			else {
				gpuDisableLight(a);

				gpuLightfv(a, GL_POSITION, zero); 
				gpuLightfv(a, GL_DIFFUSE, zero); 
				gpuLightfv(a, GL_SPECULAR, zero);
			}

			// clear stuff from other opengl lamp usage
			gpuLightf(a, GL_SPOT_CUTOFF, 180.0);
			gpuLightf(a, GL_CONSTANT_ATTENUATION, 1.0);
			gpuLightf(a, GL_LINEAR_ATTENUATION, 0.0);
		}
		else
			gpuDisableLight(a);
	}

	gpuDisableLighting();

	gpuDisableColorMaterial();

	return count;
}

int GPU_scene_object_lights(Scene *scene, Object *ob, int lay, float viewmat[][4], int ortho)
{
	Base *base;
	Lamp *la;
	int count;
	float position[4], direction[4], energy[4];
	
	/* disable all lights */
	for (count=0; count<8; count++)
		gpuDisableLight(count);
	
	/* view direction for specular is not compute correct by default in
	 * opengl, so we set the settings ourselfs */
	gpuLightModeli(GL_LIGHT_MODEL_LOCAL_VIEWER, (ortho)? GL_FALSE: GL_TRUE);

	count= 0;
	
	for (base=scene->base.first; base; base=base->next) {
		if (base->object->type!=OB_LAMP)
			continue;

		if (!(base->lay & lay) || !(base->lay & ob->lay))
			continue;

		la= base->object->data;
		
		/* setup lamp transform */
		gpuPushMatrix();
		gpuLoadMatrix((float *)viewmat);
		
		BKE_object_where_is_calc_simul(scene, base->object);
		
		if (la->type==LA_SUN) {
			/* sun lamp */
			copy_v3_v3(direction, base->object->obmat[2]);
			direction[3]= 0.0;

			gpuLightfv(count, GL_POSITION, direction); 
		}
		else {
			/* other lamps with attenuation */
			copy_v3_v3(position, base->object->obmat[3]);
			position[3]= 1.0f;

			gpuLightfv(count, GL_POSITION, position); 
			gpuLightf(count, GL_CONSTANT_ATTENUATION, 1.0);
			gpuLightf(count, GL_LINEAR_ATTENUATION, la->att1/la->dist);
			gpuLightf(count, GL_QUADRATIC_ATTENUATION, la->att2/(la->dist*la->dist));
			
			if (la->type==LA_SPOT) {
				/* spot lamp */
				negate_v3_v3(direction, base->object->obmat[2]);
				gpuLightfv(count, GL_SPOT_DIRECTION, direction);
				gpuLightf(count, GL_SPOT_CUTOFF, la->spotsize/2.0f);
				gpuLightf(count, GL_SPOT_EXPONENT, 128.0f*la->spotblend);
			}
			else
				gpuLightf(count, GL_SPOT_CUTOFF, 180.0);
		}
		
		/* setup energy */
		mul_v3_v3fl(energy, &la->r, la->energy);
		energy[3]= 1.0;

		gpuLightfv(count, GL_DIFFUSE, energy); 
		gpuLightfv(count, GL_SPECULAR, energy);
		glEnable(count);
		
		gpuPopMatrix();
		
		count++;
		if (count==8)
			break;
	}

	return count;
}

/* Default OpenGL State */

void GPU_state_init(void)
{
	/* also called when doing opengl rendering and in the game engine */
	float mat_ambient[] = { 0.0, 0.0, 0.0, 0.0 };
	float mat_specular[] = { 0.5, 0.5, 0.5, 1.0 };
	int a, x, y;
	GLubyte pat[32*32];
	const GLubyte *patc= pat;
	
	gpuMaterialfv(GL_FRONT_AND_BACK, GL_AMBIENT, mat_ambient);
	gpuMaterialfv(GL_FRONT_AND_BACK, GL_DIFFUSE, mat_specular);
	gpuMaterialfv(GL_FRONT_AND_BACK, GL_SPECULAR, mat_specular);
	gpuMateriali(GL_FRONT_AND_BACK, GL_SHININESS, 35);

	GPU_default_lights();
	
	glDepthFunc(GL_LEQUAL);
	/* scaling matrices */
	glEnable(GL_NORMALIZE);

	glShadeModel(GL_FLAT);

	glDisable(GL_ALPHA_TEST);
	glDisable(GL_BLEND);
	glDisable(GL_DEPTH_TEST);
	glDisable(GL_FOG);
	gpuDisableLighting();
	glDisable(GL_LOGIC_OP);
	glDisable(GL_STENCIL_TEST);
	glDisable(GL_TEXTURE_1D);
	glDisable(GL_TEXTURE_2D);

	/* default disabled, enable should be local per function */
	glDisableClientState(GL_VERTEX_ARRAY);
	glDisableClientState(GL_NORMAL_ARRAY);
	glDisableClientState(GL_COLOR_ARRAY);
	glDisableClientState(GL_TEXTURE_COORD_ARRAY);
	
	glPixelTransferi(GL_MAP_COLOR, GL_FALSE);
	glPixelTransferi(GL_RED_SCALE, 1);
	glPixelTransferi(GL_RED_BIAS, 0);
	glPixelTransferi(GL_GREEN_SCALE, 1);
	glPixelTransferi(GL_GREEN_BIAS, 0);
	glPixelTransferi(GL_BLUE_SCALE, 1);
	glPixelTransferi(GL_BLUE_BIAS, 0);
	glPixelTransferi(GL_ALPHA_SCALE, 1);
	glPixelTransferi(GL_ALPHA_BIAS, 0);
	
	glPixelTransferi(GL_DEPTH_BIAS, 0);
	glPixelTransferi(GL_DEPTH_SCALE, 1);
	glDepthRange(0.0, 1.0);
	
	a= 0;
	for (x=0; x<32; x++) {
		for (y=0; y<4; y++) {
			if ( (x) & 1) pat[a++]= 0x88;
			else pat[a++]= 0x22;
		}
	}
	
	glPolygonStipple(patc);

	gpuMatrixMode(GL_TEXTURE);
	gpuLoadIdentity();
	gpuMatrixMode(GL_MODELVIEW);

	glFrontFace(GL_CCW);
	glCullFace(GL_BACK);
	glDisable(GL_CULL_FACE);

	glBlendFunc(GL_SRC_ALPHA, GL_ONE_MINUS_SRC_ALPHA); /* init blender default */
	glAlphaFunc(GL_GREATER, 0.5f); /* init blender default */

	/* calling this makes drawing very slow when AA is not set up in ghost
	 * on Linux/NVIDIA. */
	// glDisable(GL_MULTISAMPLE);
}
<|MERGE_RESOLUTION|>--- conflicted
+++ resolved
@@ -435,7 +435,6 @@
 	}
 }
 
-<<<<<<< HEAD
 #define BOX_FILTER_HALF_ONLY \
 	for(y=0; y<hightout; y++)\
 	{\
@@ -530,10 +529,7 @@
 }
 #endif
 
-int GPU_verify_image(Image *ima, ImageUser *iuser, int tftile, int compare, int mipmap)
-=======
 int GPU_verify_image(Image *ima, ImageUser *iuser, int tftile, int compare, int mipmap, int ncd)
->>>>>>> 7748133b
 {
 	ImBuf *ibuf = NULL;
 	unsigned int *bind = NULL;
