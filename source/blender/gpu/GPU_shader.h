--- conflicted
+++ resolved
@@ -183,12 +183,8 @@
   GPU_SHADER_3D_DEPTH_ONLY,
   GPU_SHADER_3D_CLIPPED_UNIFORM_COLOR,
   /* basic image drawing */
-<<<<<<< HEAD
-  GPU_SHADER_2D_IMAGE_LINEAR_TO_SRGB,
+  GPU_SHADER_2D_IMAGE_OVERLAYS_MERGE,
   GPU_SHADER_2D_IMAGE_RECT_LINEAR_TO_SRGB,
-=======
-  GPU_SHADER_2D_IMAGE_OVERLAYS_MERGE,
->>>>>>> cdfe5449
   GPU_SHADER_2D_IMAGE_SHUFFLE_COLOR,
   GPU_SHADER_2D_IMAGE_MASK_UNIFORM_COLOR,
   /**
