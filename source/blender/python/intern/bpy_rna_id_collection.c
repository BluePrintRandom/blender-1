--- conflicted
+++ resolved
@@ -81,11 +81,7 @@
 }
 
 static int foreach_libblock_id_user_map_callback(
-<<<<<<< HEAD
-        void *user_data, ID *UNUSED(id_self), ID **id_p, int UNUSED(cb_flag))
-=======
         void *user_data, ID *UNUSED(self_id), ID **id_p, int UNUSED(cb_flag))
->>>>>>> 87a385b8
 {
 	IDUserMapData *data = user_data;
 
