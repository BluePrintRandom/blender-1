--- conflicted
+++ resolved
@@ -80,16 +80,7 @@
 
 #include "BLI_util.h"
 
-<<<<<<< HEAD
-/* scanfill.c: used in displist only... */
-struct EditVert *BLI_addfillvert(float *vec);
-int BLI_tesselate_poly(unsigned int *handles, float **cos, int totvert);
-struct EditEdge *BLI_addfilledge(struct EditVert *v1, struct EditVert *v2);
-int BLI_edgefill(int mode, int mat_nr);
-void BLI_end_edgefill(void);
-=======
 #include "BLI_storage.h"
->>>>>>> fd969911
 
 #include "BLI_fileops.h"
 
