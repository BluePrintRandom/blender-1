/*
 * $Id$
 *
 * ***** BEGIN GPL LICENSE BLOCK *****
 *
 * This program is free software; you can redistribute it and/or
 * modify it under the terms of the GNU General Public License
 * as published by the Free Software Foundation; either version 2
 * of the License, or (at your option) any later version.
 *
 * This program is distributed in the hope that it will be useful,
 * but WITHOUT ANY WARRANTY; without even the implied warranty of
 * MERCHANTABILITY or FITNESS FOR A PARTICULAR PURPOSE.  See the
 * GNU General Public License for more details.
 *
 * You should have received a copy of the GNU General Public License
 * along with this program; if not, write to the Free Software Foundation,
 * Inc., 51 Franklin Street, Fifth Floor, Boston, MA 02110-1301, USA.
 *
 * The Original Code is Copyright (C) 2001-2002 by NaN Holding BV.
 * All rights reserved.
 *
 * The Original Code is: some of this file.
 *
 * ***** END GPL LICENSE BLOCK *****
 */


#include "BLI_math.h"

/********************************* Init **************************************/

void zero_m3(float m[3][3])
{
	memset(m, 0, 3*3*sizeof(float));
}

void zero_m4(float m[4][4])
{
	memset(m, 0, 4*4*sizeof(float));
}

void unit_m3(float m[][3])
{
	m[0][0]= m[1][1]= m[2][2]= 1.0;
	m[0][1]= m[0][2]= 0.0;
	m[1][0]= m[1][2]= 0.0;
	m[2][0]= m[2][1]= 0.0;
}

void unit_m4(float m[][4])
{
	m[0][0]= m[1][1]= m[2][2]= m[3][3]= 1.0;
	m[0][1]= m[0][2]= m[0][3]= 0.0;
	m[1][0]= m[1][2]= m[1][3]= 0.0;
	m[2][0]= m[2][1]= m[2][3]= 0.0;
	m[3][0]= m[3][1]= m[3][2]= 0.0;
}

void copy_m3_m3(float m1[][3], float m2[][3]) 
{	
	/* destination comes first: */
	memcpy(&m1[0], &m2[0], 9*sizeof(float));
}

void copy_m4_m4(float m1[][4], float m2[][4]) 
{
	memcpy(m1, m2, 4*4*sizeof(float));
}

void copy_m3_m4(float m1[][3], float m2[][4])
{
	m1[0][0]= m2[0][0];
	m1[0][1]= m2[0][1];
	m1[0][2]= m2[0][2];

	m1[1][0]= m2[1][0];
	m1[1][1]= m2[1][1];
	m1[1][2]= m2[1][2];

	m1[2][0]= m2[2][0];
	m1[2][1]= m2[2][1];
	m1[2][2]= m2[2][2];
}

void copy_m4_m3(float m1[][4], float m2[][3])	/* no clear */
{
	m1[0][0]= m2[0][0];
	m1[0][1]= m2[0][1];
	m1[0][2]= m2[0][2];

	m1[1][0]= m2[1][0];
	m1[1][1]= m2[1][1];
	m1[1][2]= m2[1][2];

	m1[2][0]= m2[2][0];
	m1[2][1]= m2[2][1];
	m1[2][2]= m2[2][2];

	/*	Reevan's Bugfix */
	m1[0][3]=0.0F;
	m1[1][3]=0.0F;
	m1[2][3]=0.0F;

	m1[3][0]=0.0F;	
	m1[3][1]=0.0F;	
	m1[3][2]=0.0F;	
	m1[3][3]=1.0F;

}

void swap_m4m4(float m1[][4], float m2[][4])
{
	float t;
	int i, j;

	for(i = 0; i < 4; i++) {
		for (j = 0; j < 4; j++) {
			t        = m1[i][j];
			m1[i][j] = m2[i][j];
			m2[i][j] = t;
		}
	}
}

/******************************** Arithmetic *********************************/

void mul_m4_m4m4(float m1[][4], float m2_[][4], float m3_[][4])
{
	float m2[4][4], m3[4][4];

	/* copy so it works when m1 is the same pointer as m2 or m3 */
	copy_m4_m4(m2, m2_);
	copy_m4_m4(m3, m3_);

	/* matrix product: m1[j][k] = m2[j][i].m3[i][k] */
	m1[0][0] = m2[0][0]*m3[0][0] + m2[0][1]*m3[1][0] + m2[0][2]*m3[2][0] + m2[0][3]*m3[3][0];
	m1[0][1] = m2[0][0]*m3[0][1] + m2[0][1]*m3[1][1] + m2[0][2]*m3[2][1] + m2[0][3]*m3[3][1];
	m1[0][2] = m2[0][0]*m3[0][2] + m2[0][1]*m3[1][2] + m2[0][2]*m3[2][2] + m2[0][3]*m3[3][2];
	m1[0][3] = m2[0][0]*m3[0][3] + m2[0][1]*m3[1][3] + m2[0][2]*m3[2][3] + m2[0][3]*m3[3][3];

	m1[1][0] = m2[1][0]*m3[0][0] + m2[1][1]*m3[1][0] + m2[1][2]*m3[2][0] + m2[1][3]*m3[3][0];
	m1[1][1] = m2[1][0]*m3[0][1] + m2[1][1]*m3[1][1] + m2[1][2]*m3[2][1] + m2[1][3]*m3[3][1];
	m1[1][2] = m2[1][0]*m3[0][2] + m2[1][1]*m3[1][2] + m2[1][2]*m3[2][2] + m2[1][3]*m3[3][2];
	m1[1][3] = m2[1][0]*m3[0][3] + m2[1][1]*m3[1][3] + m2[1][2]*m3[2][3] + m2[1][3]*m3[3][3];

	m1[2][0] = m2[2][0]*m3[0][0] + m2[2][1]*m3[1][0] + m2[2][2]*m3[2][0] + m2[2][3]*m3[3][0];
	m1[2][1] = m2[2][0]*m3[0][1] + m2[2][1]*m3[1][1] + m2[2][2]*m3[2][1] + m2[2][3]*m3[3][1];
	m1[2][2] = m2[2][0]*m3[0][2] + m2[2][1]*m3[1][2] + m2[2][2]*m3[2][2] + m2[2][3]*m3[3][2];
	m1[2][3] = m2[2][0]*m3[0][3] + m2[2][1]*m3[1][3] + m2[2][2]*m3[2][3] + m2[2][3]*m3[3][3];

	m1[3][0] = m2[3][0]*m3[0][0] + m2[3][1]*m3[1][0] + m2[3][2]*m3[2][0] + m2[3][3]*m3[3][0];
	m1[3][1] = m2[3][0]*m3[0][1] + m2[3][1]*m3[1][1] + m2[3][2]*m3[2][1] + m2[3][3]*m3[3][1];
	m1[3][2] = m2[3][0]*m3[0][2] + m2[3][1]*m3[1][2] + m2[3][2]*m3[2][2] + m2[3][3]*m3[3][2];
	m1[3][3] = m2[3][0]*m3[0][3] + m2[3][1]*m3[1][3] + m2[3][2]*m3[2][3] + m2[3][3]*m3[3][3];

}

void mul_m3_m3m3(float m1[][3], float m3_[][3], float m2_[][3])
{
	float m2[3][3], m3[3][3];

	/* copy so it works when m1 is the same pointer as m2 or m3 */
	copy_m3_m3(m2, m2_);
	copy_m3_m3(m3, m3_);

	/* m1[i][j] = m2[i][k]*m3[k][j], args are flipped!  */
	m1[0][0]= m2[0][0]*m3[0][0] + m2[0][1]*m3[1][0] + m2[0][2]*m3[2][0]; 
	m1[0][1]= m2[0][0]*m3[0][1] + m2[0][1]*m3[1][1] + m2[0][2]*m3[2][1]; 
	m1[0][2]= m2[0][0]*m3[0][2] + m2[0][1]*m3[1][2] + m2[0][2]*m3[2][2]; 

	m1[1][0]= m2[1][0]*m3[0][0] + m2[1][1]*m3[1][0] + m2[1][2]*m3[2][0]; 
	m1[1][1]= m2[1][0]*m3[0][1] + m2[1][1]*m3[1][1] + m2[1][2]*m3[2][1]; 
	m1[1][2]= m2[1][0]*m3[0][2] + m2[1][1]*m3[1][2] + m2[1][2]*m3[2][2]; 

	m1[2][0]= m2[2][0]*m3[0][0] + m2[2][1]*m3[1][0] + m2[2][2]*m3[2][0]; 
	m1[2][1]= m2[2][0]*m3[0][1] + m2[2][1]*m3[1][1] + m2[2][2]*m3[2][1]; 
	m1[2][2]= m2[2][0]*m3[0][2] + m2[2][1]*m3[1][2] + m2[2][2]*m3[2][2]; 
}

void mul_m4_m4m3(float (*m1)[4], float (*m3)[4], float (*m2)[3])
{
	m1[0][0]= m2[0][0]*m3[0][0] + m2[0][1]*m3[1][0] + m2[0][2]*m3[2][0];
	m1[0][1]= m2[0][0]*m3[0][1] + m2[0][1]*m3[1][1] + m2[0][2]*m3[2][1];
	m1[0][2]= m2[0][0]*m3[0][2] + m2[0][1]*m3[1][2] + m2[0][2]*m3[2][2];
	m1[1][0]= m2[1][0]*m3[0][0] + m2[1][1]*m3[1][0] + m2[1][2]*m3[2][0];
	m1[1][1]= m2[1][0]*m3[0][1] + m2[1][1]*m3[1][1] + m2[1][2]*m3[2][1];
	m1[1][2]= m2[1][0]*m3[0][2] + m2[1][1]*m3[1][2] + m2[1][2]*m3[2][2];
	m1[2][0]= m2[2][0]*m3[0][0] + m2[2][1]*m3[1][0] + m2[2][2]*m3[2][0];
	m1[2][1]= m2[2][0]*m3[0][1] + m2[2][1]*m3[1][1] + m2[2][2]*m3[2][1];
	m1[2][2]= m2[2][0]*m3[0][2] + m2[2][1]*m3[1][2] + m2[2][2]*m3[2][2];
}

/* m1 = m2 * m3, ignore the elements on the 4th row/column of m3*/
void mul_m3_m3m4(float m1[][3], float m2[][3], float m3[][4])
{
	/* m1[i][j] = m2[i][k] * m3[k][j] */
	m1[0][0] = m2[0][0] * m3[0][0] + m2[0][1] * m3[1][0] +m2[0][2] * m3[2][0];
	m1[0][1] = m2[0][0] * m3[0][1] + m2[0][1] * m3[1][1] +m2[0][2] * m3[2][1];
	m1[0][2] = m2[0][0] * m3[0][2] + m2[0][1] * m3[1][2] +m2[0][2] * m3[2][2];

	m1[1][0] = m2[1][0] * m3[0][0] + m2[1][1] * m3[1][0] +m2[1][2] * m3[2][0];
	m1[1][1] = m2[1][0] * m3[0][1] + m2[1][1] * m3[1][1] +m2[1][2] * m3[2][1];
	m1[1][2] = m2[1][0] * m3[0][2] + m2[1][1] * m3[1][2] +m2[1][2] * m3[2][2];

	m1[2][0] = m2[2][0] * m3[0][0] + m2[2][1] * m3[1][0] +m2[2][2] * m3[2][0];
	m1[2][1] = m2[2][0] * m3[0][1] + m2[2][1] * m3[1][1] +m2[2][2] * m3[2][1];
	m1[2][2] = m2[2][0] * m3[0][2] + m2[2][1] * m3[1][2] +m2[2][2] * m3[2][2];
}

void mul_m4_m3m4(float (*m1)[4], float (*m3)[3], float (*m2)[4])
{
	m1[0][0]= m2[0][0]*m3[0][0] + m2[0][1]*m3[1][0] + m2[0][2]*m3[2][0];
	m1[0][1]= m2[0][0]*m3[0][1] + m2[0][1]*m3[1][1] + m2[0][2]*m3[2][1];
	m1[0][2]= m2[0][0]*m3[0][2] + m2[0][1]*m3[1][2] + m2[0][2]*m3[2][2];
	m1[1][0]= m2[1][0]*m3[0][0] + m2[1][1]*m3[1][0] + m2[1][2]*m3[2][0];
	m1[1][1]= m2[1][0]*m3[0][1] + m2[1][1]*m3[1][1] + m2[1][2]*m3[2][1];
	m1[1][2]= m2[1][0]*m3[0][2] + m2[1][1]*m3[1][2] + m2[1][2]*m3[2][2];
	m1[2][0]= m2[2][0]*m3[0][0] + m2[2][1]*m3[1][0] + m2[2][2]*m3[2][0];
	m1[2][1]= m2[2][0]*m3[0][1] + m2[2][1]*m3[1][1] + m2[2][2]*m3[2][1];
	m1[2][2]= m2[2][0]*m3[0][2] + m2[2][1]*m3[1][2] + m2[2][2]*m3[2][2];
}

void mul_serie_m3(float answ[][3],
				   float m1[][3], float m2[][3], float m3[][3],
				   float m4[][3], float m5[][3], float m6[][3],
				   float m7[][3], float m8[][3])
{
	float temp[3][3];
	
	if(m1==0 || m2==0) return;
	
	mul_m3_m3m3(answ, m2, m1);
	if(m3) {
		mul_m3_m3m3(temp, m3, answ);
		if(m4) {
			mul_m3_m3m3(answ, m4, temp);
			if(m5) {
				mul_m3_m3m3(temp, m5, answ);
				if(m6) {
					mul_m3_m3m3(answ, m6, temp);
					if(m7) {
						mul_m3_m3m3(temp, m7, answ);
						if(m8) {
							mul_m3_m3m3(answ, m8, temp);
						}
						else copy_m3_m3(answ, temp);
					}
				}
				else copy_m3_m3(answ, temp);
			}
		}
		else copy_m3_m3(answ, temp);
	}
}

void mul_serie_m4(float answ[][4], float m1[][4],
				float m2[][4], float m3[][4], float m4[][4],
				float m5[][4], float m6[][4], float m7[][4],
				float m8[][4])
{
	float temp[4][4];
	
	if(m1==0 || m2==0) return;
	
	mul_m4_m4m4(answ, m2, m1);
	if(m3) {
		mul_m4_m4m4(temp, m3, answ);
		if(m4) {
			mul_m4_m4m4(answ, m4, temp);
			if(m5) {
				mul_m4_m4m4(temp, m5, answ);
				if(m6) {
					mul_m4_m4m4(answ, m6, temp);
					if(m7) {
						mul_m4_m4m4(temp, m7, answ);
						if(m8) {
							mul_m4_m4m4(answ, m8, temp);
						}
						else copy_m4_m4(answ, temp);
					}
				}
				else copy_m4_m4(answ, temp);
			}
		}
		else copy_m4_m4(answ, temp);
	}
}

void mul_m4_v3(float mat[][4], float *vec)
{
	float x,y;

	x=vec[0]; 
	y=vec[1];
	vec[0]=x*mat[0][0] + y*mat[1][0] + mat[2][0]*vec[2] + mat[3][0];
	vec[1]=x*mat[0][1] + y*mat[1][1] + mat[2][1]*vec[2] + mat[3][1];
	vec[2]=x*mat[0][2] + y*mat[1][2] + mat[2][2]*vec[2] + mat[3][2];
}

void mul_v3_m4v3(float *in, float mat[][4], float *vec)
{
	float x,y;

	x=vec[0]; 
	y=vec[1];
	in[0]= x*mat[0][0] + y*mat[1][0] + mat[2][0]*vec[2] + mat[3][0];
	in[1]= x*mat[0][1] + y*mat[1][1] + mat[2][1]*vec[2] + mat[3][1];
	in[2]= x*mat[0][2] + y*mat[1][2] + mat[2][2]*vec[2] + mat[3][2];
}

/* same as mul_m4_v3() but doesnt apply translation component */
void mul_mat3_m4_v3(float mat[][4], float *vec)
{
	float x,y;

	x= vec[0]; 
	y= vec[1];
	vec[0]= x*mat[0][0] + y*mat[1][0] + mat[2][0]*vec[2];
	vec[1]= x*mat[0][1] + y*mat[1][1] + mat[2][1]*vec[2];
	vec[2]= x*mat[0][2] + y*mat[1][2] + mat[2][2]*vec[2];
}

void mul_project_m4_v4(float mat[][4], float *vec)
{
	float w;

	w = vec[0]*mat[0][3] + vec[1]*mat[1][3] + vec[2]*mat[2][3] + mat[3][3];
	mul_m4_v3(mat, vec);

	vec[0] /= w;
	vec[1] /= w;
	vec[2] /= w;
}

void mul_v4_m4v4(float r[4], float mat[4][4], float v[4])
{
	float x, y, z;

	x= v[0]; 
	y= v[1]; 
	z= v[2];

	r[0]= x*mat[0][0] + y*mat[1][0] + z*mat[2][0] + mat[3][0]*v[3];
	r[1]= x*mat[0][1] + y*mat[1][1] + z*mat[2][1] + mat[3][1]*v[3];
	r[2]= x*mat[0][2] + y*mat[1][2] + z*mat[2][2] + mat[3][2]*v[3];
	r[3]= x*mat[0][3] + y*mat[1][3] + z*mat[2][3] + mat[3][3]*v[3];
}

void mul_m4_v4(float mat[4][4], float r[4])
{
	mul_v4_m4v4(r, mat, r);
}

void mul_v3_m3v3(float r[3], float M[3][3], float a[3])
{
	r[0]= M[0][0]*a[0] + M[1][0]*a[1] + M[2][0]*a[2];
	r[1]= M[0][1]*a[0] + M[1][1]*a[1] + M[2][1]*a[2];
	r[2]= M[0][2]*a[0] + M[1][2]*a[1] + M[2][2]*a[2];
}

void mul_m3_v3(float M[3][3], float r[3])
{
	float tmp[3];

	mul_v3_m3v3(tmp, M, r);
	copy_v3_v3(r, tmp);
}

void mul_transposed_m3_v3(float mat[][3], float *vec)
{
	float x,y;

	x=vec[0]; 
	y=vec[1];
	vec[0]= x*mat[0][0] + y*mat[0][1] + mat[0][2]*vec[2];
	vec[1]= x*mat[1][0] + y*mat[1][1] + mat[1][2]*vec[2];
	vec[2]= x*mat[2][0] + y*mat[2][1] + mat[2][2]*vec[2];
}

void mul_m3_fl(float m[3][3], float f)
{
	int i, j;

	for(i=0;i<3;i++)
		for(j=0;j<3;j++)
			m[i][j] *= f;
}

void mul_m4_fl(float m[4][4], float f)
{
	int i, j;

	for(i=0;i<4;i++)
		for(j=0;j<4;j++)
			m[i][j] *= f;
}

void mul_mat3_m4_fl(float m[4][4], float f)
{
	int i, j;

	for(i=0; i<3; i++)
		for(j=0; j<3; j++)
			m[i][j] *= f;
}

void mul_m3_v3_double(float mat[][3], double *vec)
{
	double x,y;

	x=vec[0]; 
	y=vec[1];
	vec[0]= x*mat[0][0] + y*mat[1][0] + mat[2][0]*vec[2];
	vec[1]= x*mat[0][1] + y*mat[1][1] + mat[2][1]*vec[2];
	vec[2]= x*mat[0][2] + y*mat[1][2] + mat[2][2]*vec[2];
}

void add_m3_m3m3(float m1[][3], float m2[][3], float m3[][3])
{
	int i, j;

	for(i=0;i<3;i++)
		for(j=0;j<3;j++)
			m1[i][j]= m2[i][j] + m3[i][j];
}

void add_m4_m4m4(float m1[][4], float m2[][4], float m3[][4])
{
	int i, j;

	for(i=0;i<4;i++)
		for(j=0;j<4;j++)
			m1[i][j]= m2[i][j] + m3[i][j];
}

int invert_m3(float m[3][3])
{
	float tmp[3][3];
	int success;

	success= invert_m3_m3(tmp, m);
	copy_m3_m3(m, tmp);

	return success;
}

int invert_m3_m3(float m1[3][3], float m2[3][3])
{
	float det;
	int a, b, success;

	/* calc adjoint */
	adjoint_m3_m3(m1,m2);

	/* then determinant old matrix! */
	det= m2[0][0]* (m2[1][1]*m2[2][2] - m2[1][2]*m2[2][1])
		-m2[1][0]* (m2[0][1]*m2[2][2] - m2[0][2]*m2[2][1])
		+m2[2][0]* (m2[0][1]*m2[1][2] - m2[0][2]*m2[1][1]);

	success= (det != 0);

	if(det==0) det=1;
	det= 1/det;
	for(a=0;a<3;a++) {
		for(b=0;b<3;b++) {
			m1[a][b]*=det;
		}
	}

	return success;
}

int invert_m4(float m[4][4])
{
	float tmp[4][4];
	int success;

	success= invert_m4_m4(tmp, m);
	copy_m4_m4(m, tmp);

	return success;
}

/*
 * invertmat - 
 * 		computes the inverse of mat and puts it in inverse.  Returns 
 *	TRUE on success (i.e. can always find a pivot) and FALSE on failure.
 * 	Uses Gaussian Elimination with partial (maximal column) pivoting.
 *
 *					Mark Segal - 1992
 */

int invert_m4_m4(float inverse[4][4], float mat[4][4])
{
	int i, j, k;
	double temp;
	float tempmat[4][4];
	float max;
	int maxj;

	/* Set inverse to identity */
	for (i=0; i<4; i++)
		for (j=0; j<4; j++)
			inverse[i][j] = 0;
	for (i=0; i<4; i++)
		inverse[i][i] = 1;

	/* Copy original matrix so we don't mess it up */
	for(i = 0; i < 4; i++)
		for(j = 0; j <4; j++)
			tempmat[i][j] = mat[i][j];

	for(i = 0; i < 4; i++) {
		/* Look for row with max pivot */
		max = fabs(tempmat[i][i]);
		maxj = i;
		for(j = i + 1; j < 4; j++) {
			if(fabs(tempmat[j][i]) > max) {
				max = fabs(tempmat[j][i]);
				maxj = j;
			}
		}
		/* Swap rows if necessary */
		if (maxj != i) {
			for(k = 0; k < 4; k++) {
				SWAP(float, tempmat[i][k], tempmat[maxj][k]);
				SWAP(float, inverse[i][k], inverse[maxj][k]);
			}
		}

		temp = tempmat[i][i];
		if (temp == 0)
			return 0;  /* No non-zero pivot */
		for(k = 0; k < 4; k++) {
			tempmat[i][k] = (float)(tempmat[i][k]/temp);
			inverse[i][k] = (float)(inverse[i][k]/temp);
		}
		for(j = 0; j < 4; j++) {
			if(j != i) {
				temp = tempmat[j][i];
				for(k = 0; k < 4; k++) {
					tempmat[j][k] -= (float)(tempmat[i][k]*temp);
					inverse[j][k] -= (float)(inverse[i][k]*temp);
				}
			}
		}
	}
	return 1;
}

/****************************** Linear Algebra *******************************/

void transpose_m3(float mat[][3])
{
	float t;

	t = mat[0][1] ; 
	mat[0][1] = mat[1][0] ; 
	mat[1][0] = t;
	t = mat[0][2] ; 
	mat[0][2] = mat[2][0] ; 
	mat[2][0] = t;
	t = mat[1][2] ; 
	mat[1][2] = mat[2][1] ; 
	mat[2][1] = t;
}

void transpose_m4(float mat[][4])
{
	float t;

	t = mat[0][1] ; 
	mat[0][1] = mat[1][0] ; 
	mat[1][0] = t;
	t = mat[0][2] ; 
	mat[0][2] = mat[2][0] ; 
	mat[2][0] = t;
	t = mat[0][3] ; 
	mat[0][3] = mat[3][0] ; 
	mat[3][0] = t;

	t = mat[1][2] ; 
	mat[1][2] = mat[2][1] ; 
	mat[2][1] = t;
	t = mat[1][3] ; 
	mat[1][3] = mat[3][1] ; 
	mat[3][1] = t;

	t = mat[2][3] ; 
	mat[2][3] = mat[3][2] ; 
	mat[3][2] = t;
}

void orthogonalize_m3(float mat[][3], int axis)
{
	float size[3];
	mat3_to_size(size, mat);
	normalize_v3(mat[axis]);
	switch(axis)
	{
		case 0:
			if (dot_v3v3(mat[0], mat[1]) < 1) {
				cross_v3_v3v3(mat[2], mat[0], mat[1]);
				normalize_v3(mat[2]);
				cross_v3_v3v3(mat[1], mat[2], mat[0]);
			} else if (dot_v3v3(mat[0], mat[2]) < 1) {
				cross_v3_v3v3(mat[1], mat[2], mat[0]);
				normalize_v3(mat[1]);
				cross_v3_v3v3(mat[2], mat[0], mat[1]);
			} else {
				float vec[3] = {mat[0][1], mat[0][2], mat[0][0]};

				cross_v3_v3v3(mat[2], mat[0], vec);
				normalize_v3(mat[2]);
				cross_v3_v3v3(mat[1], mat[2], mat[0]);
			}
		case 1:
			if (dot_v3v3(mat[1], mat[0]) < 1) {
				cross_v3_v3v3(mat[2], mat[0], mat[1]);
				normalize_v3(mat[2]);
				cross_v3_v3v3(mat[0], mat[1], mat[2]);
			} else if (dot_v3v3(mat[0], mat[2]) < 1) {
				cross_v3_v3v3(mat[0], mat[1], mat[2]);
				normalize_v3(mat[0]);
				cross_v3_v3v3(mat[2], mat[0], mat[1]);
			} else {
				float vec[3] = {mat[1][1], mat[1][2], mat[1][0]};

				cross_v3_v3v3(mat[0], mat[1], vec);
				normalize_v3(mat[0]);
				cross_v3_v3v3(mat[2], mat[0], mat[1]);
			}
		case 2:
			if (dot_v3v3(mat[2], mat[0]) < 1) {
				cross_v3_v3v3(mat[1], mat[2], mat[0]);
				normalize_v3(mat[1]);
				cross_v3_v3v3(mat[0], mat[1], mat[2]);
			} else if (dot_v3v3(mat[2], mat[1]) < 1) {
				cross_v3_v3v3(mat[0], mat[1], mat[2]);
				normalize_v3(mat[0]);
				cross_v3_v3v3(mat[1], mat[2], mat[0]);
			} else {
				float vec[3] = {mat[2][1], mat[2][2], mat[2][0]};

				cross_v3_v3v3(mat[0], vec, mat[2]);
				normalize_v3(mat[0]);
				cross_v3_v3v3(mat[1], mat[2], mat[0]);
			}
	}
	mul_v3_fl(mat[0], size[0]);
	mul_v3_fl(mat[1], size[1]);
	mul_v3_fl(mat[2], size[2]);
}

void orthogonalize_m4(float mat[][4], int axis)
{
	float size[3];
	mat4_to_size(size, mat);
	normalize_v3(mat[axis]);
	switch(axis)
	{
		case 0:
			if (dot_v3v3(mat[0], mat[1]) < 1) {
				cross_v3_v3v3(mat[2], mat[0], mat[1]);
				normalize_v3(mat[2]);
				cross_v3_v3v3(mat[1], mat[2], mat[0]);
			} else if (dot_v3v3(mat[0], mat[2]) < 1) {
				cross_v3_v3v3(mat[1], mat[2], mat[0]);
				normalize_v3(mat[1]);
				cross_v3_v3v3(mat[2], mat[0], mat[1]);
			} else {
				float vec[3] = {mat[0][1], mat[0][2], mat[0][0]};

				cross_v3_v3v3(mat[2], mat[0], vec);
				normalize_v3(mat[2]);
				cross_v3_v3v3(mat[1], mat[2], mat[0]);
			}
		case 1:
			normalize_v3(mat[0]);
			if (dot_v3v3(mat[1], mat[0]) < 1) {
				cross_v3_v3v3(mat[2], mat[0], mat[1]);
				normalize_v3(mat[2]);
				cross_v3_v3v3(mat[0], mat[1], mat[2]);
			} else if (dot_v3v3(mat[0], mat[2]) < 1) {
				cross_v3_v3v3(mat[0], mat[1], mat[2]);
				normalize_v3(mat[0]);
				cross_v3_v3v3(mat[2], mat[0], mat[1]);
			} else {
				float vec[3] = {mat[1][1], mat[1][2], mat[1][0]};

				cross_v3_v3v3(mat[0], mat[1], vec);
				normalize_v3(mat[0]);
				cross_v3_v3v3(mat[2], mat[0], mat[1]);
			}
		case 2:
			if (dot_v3v3(mat[2], mat[0]) < 1) {
				cross_v3_v3v3(mat[1], mat[2], mat[0]);
				normalize_v3(mat[1]);
				cross_v3_v3v3(mat[0], mat[1], mat[2]);
			} else if (dot_v3v3(mat[2], mat[1]) < 1) {
				cross_v3_v3v3(mat[0], mat[1], mat[2]);
				normalize_v3(mat[0]);
				cross_v3_v3v3(mat[1], mat[2], mat[0]);
			} else {
				float vec[3] = {mat[2][1], mat[2][2], mat[2][0]};

				cross_v3_v3v3(mat[0], vec, mat[2]);
				normalize_v3(mat[0]);
				cross_v3_v3v3(mat[1], mat[2], mat[0]);
			}
	}
	mul_v3_fl(mat[0], size[0]);
	mul_v3_fl(mat[1], size[1]);
	mul_v3_fl(mat[2], size[2]);
}

int is_orthogonal_m3(float mat[][3])
{
	if (fabs(dot_v3v3(mat[0], mat[1])) > 1.5 * FLT_EPSILON)
		return 0;

	if (fabs(dot_v3v3(mat[1], mat[2])) > 1.5 * FLT_EPSILON)
		return 0;

	if (fabs(dot_v3v3(mat[0], mat[2])) > 1.5 * FLT_EPSILON)
		return 0;
	
	return 1;
}

int is_orthogonal_m4(float mat[][4])
{
	if (fabs(dot_v3v3(mat[0], mat[1])) > 1.5 * FLT_EPSILON)
		return 0;

	if (fabs(dot_v3v3(mat[1], mat[2])) > 1.5 * FLT_EPSILON)
		return 0;

	if (fabs(dot_v3v3(mat[0], mat[2])) > 1.5 * FLT_EPSILON)
		return 0;
	
	return 1;
}

void normalize_m3(float mat[][3])
{	
	normalize_v3(mat[0]);
	normalize_v3(mat[1]);
	normalize_v3(mat[2]);
}

void normalize_m4(float mat[][4])
{
	float len;
	
	len= normalize_v3(mat[0]);
	if(len!=0.0) mat[0][3]/= len;
	len= normalize_v3(mat[1]);
	if(len!=0.0) mat[1][3]/= len;
	len= normalize_v3(mat[2]);
	if(len!=0.0) mat[2][3]/= len;
}

void adjoint_m3_m3(float m1[][3], float m[][3])
{
	m1[0][0]=m[1][1]*m[2][2]-m[1][2]*m[2][1];
	m1[0][1]= -m[0][1]*m[2][2]+m[0][2]*m[2][1];
	m1[0][2]=m[0][1]*m[1][2]-m[0][2]*m[1][1];

	m1[1][0]= -m[1][0]*m[2][2]+m[1][2]*m[2][0];
	m1[1][1]=m[0][0]*m[2][2]-m[0][2]*m[2][0];
	m1[1][2]= -m[0][0]*m[1][2]+m[0][2]*m[1][0];

	m1[2][0]=m[1][0]*m[2][1]-m[1][1]*m[2][0];
	m1[2][1]= -m[0][0]*m[2][1]+m[0][1]*m[2][0];
	m1[2][2]=m[0][0]*m[1][1]-m[0][1]*m[1][0];
}

void adjoint_m4_m4(float out[][4], float in[][4])	/* out = ADJ(in) */
{
	float a1, a2, a3, a4, b1, b2, b3, b4;
	float c1, c2, c3, c4, d1, d2, d3, d4;

	a1= in[0][0]; 
	b1= in[0][1];
	c1= in[0][2]; 
	d1= in[0][3];

	a2= in[1][0]; 
	b2= in[1][1];
	c2= in[1][2]; 
	d2= in[1][3];

	a3= in[2][0]; 
	b3= in[2][1];
	c3= in[2][2]; 
	d3= in[2][3];

	a4= in[3][0]; 
	b4= in[3][1];
	c4= in[3][2]; 
	d4= in[3][3];


	out[0][0]  =   determinant_m3(b2, b3, b4, c2, c3, c4, d2, d3, d4);
	out[1][0]  = - determinant_m3(a2, a3, a4, c2, c3, c4, d2, d3, d4);
	out[2][0]  =   determinant_m3(a2, a3, a4, b2, b3, b4, d2, d3, d4);
	out[3][0]  = - determinant_m3(a2, a3, a4, b2, b3, b4, c2, c3, c4);

	out[0][1]  = - determinant_m3(b1, b3, b4, c1, c3, c4, d1, d3, d4);
	out[1][1]  =   determinant_m3(a1, a3, a4, c1, c3, c4, d1, d3, d4);
	out[2][1]  = - determinant_m3(a1, a3, a4, b1, b3, b4, d1, d3, d4);
	out[3][1]  =   determinant_m3(a1, a3, a4, b1, b3, b4, c1, c3, c4);

	out[0][2]  =   determinant_m3(b1, b2, b4, c1, c2, c4, d1, d2, d4);
	out[1][2]  = - determinant_m3(a1, a2, a4, c1, c2, c4, d1, d2, d4);
	out[2][2]  =   determinant_m3(a1, a2, a4, b1, b2, b4, d1, d2, d4);
	out[3][2]  = - determinant_m3(a1, a2, a4, b1, b2, b4, c1, c2, c4);

	out[0][3]  = - determinant_m3(b1, b2, b3, c1, c2, c3, d1, d2, d3);
	out[1][3]  =   determinant_m3(a1, a2, a3, c1, c2, c3, d1, d2, d3);
	out[2][3]  = - determinant_m3(a1, a2, a3, b1, b2, b3, d1, d2, d3);
	out[3][3]  =   determinant_m3(a1, a2, a3, b1, b2, b3, c1, c2, c3);
}

float determinant_m2(float a,float b,float c,float d)
{

	return a*d - b*c;
}

float determinant_m3(float a1, float a2, float a3,
			 float b1, float b2, float b3,
			 float c1, float c2, float c3)
{
	float ans;

	ans = a1 * determinant_m2(b2, b3, c2, c3)
		- b1 * determinant_m2(a2, a3, c2, c3)
		+ c1 * determinant_m2(a2, a3, b2, b3);

	return ans;
}

float determinant_m4(float m[][4])
{
	float ans;
	float a1,a2,a3,a4,b1,b2,b3,b4,c1,c2,c3,c4,d1,d2,d3,d4;

	a1= m[0][0]; 
	b1= m[0][1];
	c1= m[0][2]; 
	d1= m[0][3];

	a2= m[1][0]; 
	b2= m[1][1];
	c2= m[1][2]; 
	d2= m[1][3];

	a3= m[2][0]; 
	b3= m[2][1];
	c3= m[2][2]; 
	d3= m[2][3];

	a4= m[3][0]; 
	b4= m[3][1];
	c4= m[3][2]; 
	d4= m[3][3];

	ans = a1 * determinant_m3(b2, b3, b4, c2, c3, c4, d2, d3, d4)
		- b1 * determinant_m3(a2, a3, a4, c2, c3, c4, d2, d3, d4)
		+ c1 * determinant_m3(a2, a3, a4, b2, b3, b4, d2, d3, d4)
		- d1 * determinant_m3(a2, a3, a4, b2, b3, b4, c2, c3, c4);

	return ans;
}

/****************************** Transformations ******************************/

void size_to_mat3(float mat[][3], float *size)
{
	mat[0][0]= size[0];
	mat[0][1]= 0.0f;
	mat[0][2]= 0.0f;
	mat[1][1]= size[1];
	mat[1][0]= 0.0f;
	mat[1][2]= 0.0f;
	mat[2][2]= size[2];
	mat[2][1]= 0.0f;
	mat[2][0]= 0.0f;
}

void size_to_mat4(float mat[][4], float *size)
{
	float tmat[3][3];
	
	size_to_mat3(tmat,size);
	unit_m4(mat);
	copy_m4_m3(mat, tmat);
}

void mat3_to_size(float *size, float mat[][3])
{
	size[0]= len_v3(mat[0]);
	size[1]= len_v3(mat[1]);
	size[2]= len_v3(mat[2]);
}

void mat4_to_size(float *size, float mat[][4])
{
	size[0]= len_v3(mat[0]);
	size[1]= len_v3(mat[1]);
	size[2]= len_v3(mat[2]);
}

/* this gets the average scale of a matrix, only use when your scaling
 * data that has no idea of scale axis, examples are bone-envelope-radius
 * and curve radius */
float mat3_to_scale(float mat[][3])
{
	/* unit length vector */
	float unit_vec[3] = {0.577350269189626f, 0.577350269189626f, 0.577350269189626f};
	mul_m3_v3(mat, unit_vec);
	return len_v3(unit_vec);
}

float mat4_to_scale(float mat[][4])
{
	float tmat[3][3];
	copy_m3_m4(tmat, mat);
	return mat3_to_scale(tmat);
}

<<<<<<< HEAD
=======

void mat3_to_rot_size(float rot[3][3], float size[3], float mat3[3][3])
{
	float mat3_n[3][3];  /* mat3 -> normalized, 3x3 */
	float imat3_n[3][3]; /* mat3 -> normalized & inverted, 3x3 */

	/* rotation & scale are linked, we need to create the mat's
	 * for these together since they are related. */

	/* so scale doesnt interfear with rotation [#24291] */
	/* note: this is a workaround for negative matrix not working for rotation conversion, FIXME */
	normalize_m3_m3(mat3_n, mat3);
	if(is_negative_m3(mat3)) {
		negate_v3(mat3_n[0]);
		negate_v3(mat3_n[1]);
		negate_v3(mat3_n[2]);
	}

	/* rotation */
	/* keep rot as a 3x3 matrix, the caller can convert into a quat or euler */
	copy_m3_m3(rot, mat3_n);

	/* scale */
	/* note: mat4_to_size(ob->size, mat) fails for negative scale */
	invert_m3_m3(imat3_n, mat3_n);
	mul_m3_m3m3(mat3, imat3_n, mat3);

	size[0]= mat3[0][0];
	size[1]= mat3[1][1];
	size[2]= mat3[2][2];
}

void mat4_to_loc_rot_size(float loc[3], float rot[3][3], float size[3], float wmat[][4])
{
	float mat3[3][3];    /* wmat -> 3x3 */

	copy_m3_m4(mat3, wmat);
	mat3_to_rot_size(rot, size, mat3);

	/* location */
	copy_v3_v3(loc, wmat[3]);
}

>>>>>>> 6d201907
void scale_m3_fl(float m[][3], float scale)
{
	m[0][0]= m[1][1]= m[2][2]= scale;
	m[0][1]= m[0][2]= 0.0;
	m[1][0]= m[1][2]= 0.0;
	m[2][0]= m[2][1]= 0.0;
}

void scale_m4_fl(float m[][4], float scale)
{
	m[0][0]= m[1][1]= m[2][2]= scale;
	m[3][3]= 1.0;
	m[0][1]= m[0][2]= m[0][3]= 0.0;
	m[1][0]= m[1][2]= m[1][3]= 0.0;
	m[2][0]= m[2][1]= m[2][3]= 0.0;
	m[3][0]= m[3][1]= m[3][2]= 0.0;
}

void translate_m4(float mat[][4],float Tx, float Ty, float Tz)
{
	mat[3][0] += (Tx*mat[0][0] + Ty*mat[1][0] + Tz*mat[2][0]);
	mat[3][1] += (Tx*mat[0][1] + Ty*mat[1][1] + Tz*mat[2][1]);
	mat[3][2] += (Tx*mat[0][2] + Ty*mat[1][2] + Tz*mat[2][2]);
}

void rotate_m4(float mat[][4], const char axis, const float angle)
{
	int col;
	float temp[4]= {0.0f, 0.0f, 0.0f, 0.0f};
	float cosine, sine;

	cosine = (float)cos(angle);
	sine = (float)sin(angle);
	switch(axis){
	case 'X':    
		for(col=0 ; col<4 ; col++)
			temp[col] = cosine*mat[1][col] + sine*mat[2][col];
		for(col=0 ; col<4 ; col++) {
		mat[2][col] = - sine*mat[1][col] + cosine*mat[2][col];
			mat[1][col] = temp[col];
	}
		break;

	case 'Y':
		for(col=0 ; col<4 ; col++)
			temp[col] = cosine*mat[0][col] - sine*mat[2][col];
		for(col=0 ; col<4 ; col++) {
			mat[2][col] = sine*mat[0][col] + cosine*mat[2][col];
			mat[0][col] = temp[col];
		}
	break;

	case 'Z':
		for(col=0 ; col<4 ; col++)
			temp[col] = cosine*mat[0][col] + sine*mat[1][col];
		for(col=0 ; col<4 ; col++) {
			mat[1][col] = - sine*mat[0][col] + cosine*mat[1][col];
			mat[0][col] = temp[col];
		}
	break;
	}
}

void blend_m3_m3m3(float out[][3], float dst[][3], float src[][3], const float srcweight)
{
	float srot[3][3], drot[3][3];
	float squat[4], dquat[4], fquat[4];
	float ssize[3], dsize[3], fsize[3];
	float rmat[3][3], smat[3][3];
	
	mat3_to_rot_size(drot, dsize, dst);
	mat3_to_rot_size(srot, ssize, src);

	mat3_to_quat(dquat, drot);
	mat3_to_quat(squat, srot);

	/* do blending */
	interp_qt_qtqt(fquat, dquat, squat, srcweight);
	interp_v3_v3v3(fsize, dsize, ssize, srcweight);

	/* compose new matrix */
	quat_to_mat3(rmat,fquat);
	size_to_mat3(smat,fsize);
	mul_m3_m3m3(out, rmat, smat);
}

void blend_m4_m4m4(float out[][4], float dst[][4], float src[][4], const float srcweight)
{
	float sloc[3], dloc[3], floc[3];
	float srot[3][3], drot[3][3];
	float squat[4], dquat[4], fquat[4];
	float ssize[3], dsize[3], fsize[3];

	mat4_to_loc_rot_size(dloc, drot, dsize, dst);
	mat4_to_loc_rot_size(sloc, srot, ssize, src);

	mat3_to_quat(dquat, drot);
	mat3_to_quat(squat, srot);

	/* do blending */
	interp_v3_v3v3(floc, dloc, sloc, srcweight);
	interp_qt_qtqt(fquat, dquat, squat, srcweight);
	interp_v3_v3v3(fsize, dsize, ssize, srcweight);

	/* compose new matrix */
	loc_quat_size_to_mat4(out, floc, fquat, fsize);
}


int is_negative_m3(float mat[][3])
{
	float vec[3];
	cross_v3_v3v3(vec, mat[0], mat[1]);
	return (dot_v3v3(vec, mat[2]) < 0.0f);
}

int is_negative_m4(float mat[][4])
{
	float vec[3];
	cross_v3_v3v3(vec, mat[0], mat[1]);
	return (dot_v3v3(vec, mat[2]) < 0.0f);
}

/* make a 4x4 matrix out of 3 transform components */
/* matrices are made in the order: scale * rot * loc */
// TODO: need to have a version that allows for rotation order...
void loc_eul_size_to_mat4(float mat[4][4], float loc[3], float eul[3], float size[3])
{
	float rmat[3][3], smat[3][3], tmat[3][3];
	
	/* initialise new matrix */
	unit_m4(mat);
	
	/* make rotation + scaling part */
	eul_to_mat3(rmat,eul);
	size_to_mat3(smat,size);
	mul_m3_m3m3(tmat, rmat, smat);
	
	/* copy rot/scale part to output matrix*/
	copy_m4_m3(mat, tmat);
	
	/* copy location to matrix */
	mat[3][0] = loc[0];
	mat[3][1] = loc[1];
	mat[3][2] = loc[2];
}

/* make a 4x4 matrix out of 3 transform components */
/* matrices are made in the order: scale * rot * loc */
void loc_eulO_size_to_mat4(float mat[4][4], float loc[3], float eul[3], float size[3], short rotOrder)
{
	float rmat[3][3], smat[3][3], tmat[3][3];
	
	/* initialise new matrix */
	unit_m4(mat);
	
	/* make rotation + scaling part */
	eulO_to_mat3(rmat,eul, rotOrder);
	size_to_mat3(smat,size);
	mul_m3_m3m3(tmat, rmat, smat);
	
	/* copy rot/scale part to output matrix*/
	copy_m4_m3(mat, tmat);
	
	/* copy location to matrix */
	mat[3][0] = loc[0];
	mat[3][1] = loc[1];
	mat[3][2] = loc[2];
}


/* make a 4x4 matrix out of 3 transform components */
/* matrices are made in the order: scale * rot * loc */
void loc_quat_size_to_mat4(float mat[4][4], float loc[3], float quat[4], float size[3])
{
	float rmat[3][3], smat[3][3], tmat[3][3];
	
	/* initialise new matrix */
	unit_m4(mat);
	
	/* make rotation + scaling part */
	quat_to_mat3(rmat,quat);
	size_to_mat3(smat,size);
	mul_m3_m3m3(tmat, rmat, smat);
	
	/* copy rot/scale part to output matrix*/
	copy_m4_m3(mat, tmat);
	
	/* copy location to matrix */
	mat[3][0] = loc[0];
	mat[3][1] = loc[1];
	mat[3][2] = loc[2];
}

/*********************************** Other ***********************************/

void print_m3(char *str, float m[][3])
{
	printf("%s\n", str);
	printf("%f %f %f\n",m[0][0],m[1][0],m[2][0]);
	printf("%f %f %f\n",m[0][1],m[1][1],m[2][1]);
	printf("%f %f %f\n",m[0][2],m[1][2],m[2][2]);
	printf("\n");
}

void print_m4(char *str, float m[][4])
{
	printf("%s\n", str);
	printf("%f %f %f %f\n",m[0][0],m[1][0],m[2][0],m[3][0]);
	printf("%f %f %f %f\n",m[0][1],m[1][1],m[2][1],m[3][1]);
	printf("%f %f %f %f\n",m[0][2],m[1][2],m[2][2],m[3][2]);
	printf("%f %f %f %f\n",m[0][3],m[1][3],m[2][3],m[3][3]);
	printf("\n");
}

/*********************************** SVD ************************************
 * from TNT matrix library

 * Compute the Single Value Decomposition of an arbitrary matrix A
 * That is compute the 3 matrices U,W,V with U column orthogonal (m,n) 
 * ,W a diagonal matrix and V an orthogonal square matrix s.t. 
 * A = U.W.Vt. From this decomposition it is trivial to compute the 
 * (pseudo-inverse) of A as Ainv = V.Winv.tranpose(U).
 */

void svd_m4(float U[4][4], float s[4], float V[4][4], float A_[4][4])
{
	float A[4][4];
	float work1[4], work2[4];
	int m = 4;
	int n = 4;
	int maxiter = 200;
	int nu = minf(m,n);

	float *work = work1;
	float *e = work2;
	float eps;

	int i=0, j=0, k=0, p, pp, iter;

	// Reduce A to bidiagonal form, storing the diagonal elements
	// in s and the super-diagonal elements in e.

	int nct = minf(m-1,n);
	int nrt = maxf(0,minf(n-2,m));

	copy_m4_m4(A, A_);
	zero_m4(U);
	zero_v4(s);

	for (k = 0; k < maxf(nct,nrt); k++) {
		if (k < nct) {

			// Compute the transformation for the k-th column and
			// place the k-th diagonal in s[k].
			// Compute 2-norm of k-th column without under/overflow.
			s[k] = 0;
			for (i = k; i < m; i++) {
				s[k] = hypotf(s[k],A[i][k]);
			}
			if (s[k] != 0.0f) {
				float invsk;
				if (A[k][k] < 0.0f) {
					s[k] = -s[k];
				}
				invsk = 1.0f/s[k];
				for (i = k; i < m; i++) {
					A[i][k] *= invsk;
				}
				A[k][k] += 1.0f;
			}
			s[k] = -s[k];
		}
		for (j = k+1; j < n; j++) {
			if ((k < nct) && (s[k] != 0.0f))  {

			// Apply the transformation.

				float t = 0;
				for (i = k; i < m; i++) {
					t += A[i][k]*A[i][j];
				}
				t = -t/A[k][k];
				for (i = k; i < m; i++) {
					A[i][j] += t*A[i][k];
				}
			}

			// Place the k-th row of A into e for the
			// subsequent calculation of the row transformation.

			e[j] = A[k][j];
		}
		if (k < nct) {

			// Place the transformation in U for subsequent back
			// multiplication.

			for (i = k; i < m; i++)
				U[i][k] = A[i][k];
		}
		if (k < nrt) {

			// Compute the k-th row transformation and place the
			// k-th super-diagonal in e[k].
			// Compute 2-norm without under/overflow.
			e[k] = 0;
			for (i = k+1; i < n; i++) {
				e[k] = hypotf(e[k],e[i]);
			}
			if (e[k] != 0.0f) {
				float invek;
				if (e[k+1] < 0.0f) {
					e[k] = -e[k];
				}
				invek = 1.0f/e[k];
				for (i = k+1; i < n; i++) {
					e[i] *= invek;
				}
				e[k+1] += 1.0f;
			}
			e[k] = -e[k];
			if ((k+1 < m) & (e[k] != 0.0f)) {
				float invek1;

			// Apply the transformation.

				for (i = k+1; i < m; i++) {
					work[i] = 0.0f;
				}
				for (j = k+1; j < n; j++) {
					for (i = k+1; i < m; i++) {
						work[i] += e[j]*A[i][j];
					}
				}
				invek1 = 1.0f/e[k+1];
				for (j = k+1; j < n; j++) {
					float t = -e[j]*invek1;
					for (i = k+1; i < m; i++) {
						A[i][j] += t*work[i];
					}
				}
			}

			// Place the transformation in V for subsequent
			// back multiplication.

			for (i = k+1; i < n; i++)
				V[i][k] = e[i];
		}
	}

	// Set up the final bidiagonal matrix or order p.

	p = minf(n,m+1);
	if (nct < n) {
		s[nct] = A[nct][nct];
	}
	if (m < p) {
		s[p-1] = 0.0f;
	}
	if (nrt+1 < p) {
		e[nrt] = A[nrt][p-1];
	}
	e[p-1] = 0.0f;

	// If required, generate U.

	for (j = nct; j < nu; j++) {
		for (i = 0; i < m; i++) {
			U[i][j] = 0.0f;
		}
		U[j][j] = 1.0f;
	}
	for (k = nct-1; k >= 0; k--) {
		if (s[k] != 0.0f) {
			for (j = k+1; j < nu; j++) {
				float t = 0;
				for (i = k; i < m; i++) {
					t += U[i][k]*U[i][j];
				}
				t = -t/U[k][k];
				for (i = k; i < m; i++) {
					U[i][j] += t*U[i][k];
				}
			}
			for (i = k; i < m; i++ ) {
				U[i][k] = -U[i][k];
			}
			U[k][k] = 1.0f + U[k][k];
			for (i = 0; i < k-1; i++) {
				U[i][k] = 0.0f;
			}
		} else {
			for (i = 0; i < m; i++) {
				U[i][k] = 0.0f;
			}
			U[k][k] = 1.0f;
		}
	}

	// If required, generate V.

	for (k = n-1; k >= 0; k--) {
		if ((k < nrt) & (e[k] != 0.0f)) {
			for (j = k+1; j < nu; j++) {
				float t = 0;
				for (i = k+1; i < n; i++) {
					t += V[i][k]*V[i][j];
				}
				t = -t/V[k+1][k];
				for (i = k+1; i < n; i++) {
					V[i][j] += t*V[i][k];
				}
			}
		}
		for (i = 0; i < n; i++) {
			V[i][k] = 0.0f;
		}
		V[k][k] = 1.0f;
	}

	// Main iteration loop for the singular values.

	pp = p-1;
	iter = 0;
	eps = powf(2.0f,-52.0f);
	while (p > 0) {
		int kase=0;
		k=0;

		// Test for maximum iterations to avoid infinite loop
		if(maxiter == 0)
			break;
		maxiter--;

		// This section of the program inspects for
		// negligible elements in the s and e arrays.  On
		// completion the variables kase and k are set as follows.

		// kase = 1	  if s(p) and e[k-1] are negligible and k<p
		// kase = 2	  if s(k) is negligible and k<p
		// kase = 3	  if e[k-1] is negligible, k<p, and
		//				  s(k), ..., s(p) are not negligible (qr step).
		// kase = 4	  if e(p-1) is negligible (convergence).

		for (k = p-2; k >= -1; k--) {
			if (k == -1) {
				break;
			}
			if (fabsf(e[k]) <= eps*(fabsf(s[k]) + fabsf(s[k+1]))) {
				e[k] = 0.0f;
				break;
			}
		}
		if (k == p-2) {
			kase = 4;
		} else {
			int ks;
			for (ks = p-1; ks >= k; ks--) {
				float t;
				if (ks == k) {
					break;
				}
				t = (ks != p ? fabsf(e[ks]) : 0.f) + 
							  (ks != k+1 ? fabsf(e[ks-1]) : 0.0f);
				if (fabsf(s[ks]) <= eps*t)  {
					s[ks] = 0.0f;
					break;
				}
			}
			if (ks == k) {
				kase = 3;
			} else if (ks == p-1) {
				kase = 1;
			} else {
				kase = 2;
				k = ks;
			}
		}
		k++;

		// Perform the task indicated by kase.

		switch (kase) {

			// Deflate negligible s(p).

			case 1: {
				float f = e[p-2];
				e[p-2] = 0.0f;
				for (j = p-2; j >= k; j--) {
					float t = hypotf(s[j],f);
					float invt = 1.0f/t;
					float cs = s[j]*invt;
					float sn = f*invt;
					s[j] = t;
					if (j != k) {
						f = -sn*e[j-1];
						e[j-1] = cs*e[j-1];
					}

					for (i = 0; i < n; i++) {
						t = cs*V[i][j] + sn*V[i][p-1];
						V[i][p-1] = -sn*V[i][j] + cs*V[i][p-1];
						V[i][j] = t;
					}
				}
			}
			break;

			// Split at negligible s(k).

			case 2: {
				float f = e[k-1];
				e[k-1] = 0.0f;
				for (j = k; j < p; j++) {
					float t = hypotf(s[j],f);
					float invt = 1.0f/t;
					float cs = s[j]*invt;
					float sn = f*invt;
					s[j] = t;
					f = -sn*e[j];
					e[j] = cs*e[j];

					for (i = 0; i < m; i++) {
						t = cs*U[i][j] + sn*U[i][k-1];
						U[i][k-1] = -sn*U[i][j] + cs*U[i][k-1];
						U[i][j] = t;
					}
				}
			}
			break;

			// Perform one qr step.

			case 3: {

				// Calculate the shift.

				float scale = maxf(maxf(maxf(maxf(
						  fabsf(s[p-1]),fabsf(s[p-2])),fabsf(e[p-2])), 
						  fabsf(s[k])),fabsf(e[k]));
				float invscale = 1.0f/scale;
				float sp = s[p-1]*invscale;
				float spm1 = s[p-2]*invscale;
				float epm1 = e[p-2]*invscale;
				float sk = s[k]*invscale;
				float ek = e[k]*invscale;
				float b = ((spm1 + sp)*(spm1 - sp) + epm1*epm1)*0.5f;
				float c = (sp*epm1)*(sp*epm1);
				float shift = 0.0f;
				float f, g;
				if ((b != 0.0f) || (c != 0.0f)) {
					shift = sqrtf(b*b + c);
					if (b < 0.0f) {
						shift = -shift;
					}
					shift = c/(b + shift);
				}
				f = (sk + sp)*(sk - sp) + shift;
				g = sk*ek;

				// Chase zeros.

				for (j = k; j < p-1; j++) {
					float t = hypotf(f,g);
					/* division by zero checks added to avoid NaN (brecht) */
					float cs = (t == 0.0f)? 0.0f: f/t;
					float sn = (t == 0.0f)? 0.0f: g/t;
					if (j != k) {
						e[j-1] = t;
					}
					f = cs*s[j] + sn*e[j];
					e[j] = cs*e[j] - sn*s[j];
					g = sn*s[j+1];
					s[j+1] = cs*s[j+1];

					for (i = 0; i < n; i++) {
						t = cs*V[i][j] + sn*V[i][j+1];
						V[i][j+1] = -sn*V[i][j] + cs*V[i][j+1];
						V[i][j] = t;
					}

					t = hypotf(f,g);
					/* division by zero checks added to avoid NaN (brecht) */
					cs = (t == 0.0f)? 0.0f: f/t;
					sn = (t == 0.0f)? 0.0f: g/t;
					s[j] = t;
					f = cs*e[j] + sn*s[j+1];
					s[j+1] = -sn*e[j] + cs*s[j+1];
					g = sn*e[j+1];
					e[j+1] = cs*e[j+1];
					if (j < m-1) {
						for (i = 0; i < m; i++) {
							t = cs*U[i][j] + sn*U[i][j+1];
							U[i][j+1] = -sn*U[i][j] + cs*U[i][j+1];
							U[i][j] = t;
						}
					}
				}
				e[p-2] = f;
				iter = iter + 1;
			}
			break;

			// Convergence.

			case 4: {

				// Make the singular values positive.

				if (s[k] <= 0.0f) {
					s[k] = (s[k] < 0.0f ? -s[k] : 0.0f);

					for (i = 0; i <= pp; i++)
						V[i][k] = -V[i][k];
				}

				// Order the singular values.

				while (k < pp) {
					float t;
					if (s[k] >= s[k+1]) {
						break;
					}
					t = s[k];
					s[k] = s[k+1];
					s[k+1] = t;
					if (k < n-1) {
						for (i = 0; i < n; i++) {
							t = V[i][k+1]; V[i][k+1] = V[i][k]; V[i][k] = t;
						}
					}
					if (k < m-1) {
						for (i = 0; i < m; i++) {
							t = U[i][k+1]; U[i][k+1] = U[i][k]; U[i][k] = t;
						}
					}
					k++;
				}
				iter = 0;
				p--;
			}
			break;
		}
	}
}

void pseudoinverse_m4_m4(float Ainv[4][4], float A[4][4], float epsilon)
{
	/* compute moon-penrose pseudo inverse of matrix, singular values
	   below epsilon are ignored for stability (truncated SVD) */
	float V[4][4], W[4], Wm[4][4], U[4][4];
	int i;

	transpose_m4(A);
	svd_m4(V, W, U, A);
	transpose_m4(U);
	transpose_m4(V);

	zero_m4(Wm);
	for(i=0; i<4; i++)
		Wm[i][i]= (W[i] < epsilon)? 0.0f: 1.0f/W[i];

	transpose_m4(V);

	mul_serie_m4(Ainv, U, Wm, V, 0, 0, 0, 0, 0);
}<|MERGE_RESOLUTION|>--- conflicted
+++ resolved
@@ -932,8 +932,6 @@
 	return mat3_to_scale(tmat);
 }
 
-<<<<<<< HEAD
-=======
 
 void mat3_to_rot_size(float rot[3][3], float size[3], float mat3[3][3])
 {
@@ -977,7 +975,6 @@
 	copy_v3_v3(loc, wmat[3]);
 }
 
->>>>>>> 6d201907
 void scale_m3_fl(float m[][3], float scale)
 {
 	m[0][0]= m[1][1]= m[2][2]= scale;
@@ -1053,7 +1050,7 @@
 
 	mat3_to_quat(dquat, drot);
 	mat3_to_quat(squat, srot);
-
+	
 	/* do blending */
 	interp_qt_qtqt(fquat, dquat, squat, srcweight);
 	interp_v3_v3v3(fsize, dsize, ssize, srcweight);
@@ -1070,13 +1067,13 @@
 	float srot[3][3], drot[3][3];
 	float squat[4], dquat[4], fquat[4];
 	float ssize[3], dsize[3], fsize[3];
-
+	
 	mat4_to_loc_rot_size(dloc, drot, dsize, dst);
 	mat4_to_loc_rot_size(sloc, srot, ssize, src);
 
 	mat3_to_quat(dquat, drot);
 	mat3_to_quat(squat, srot);
-
+	
 	/* do blending */
 	interp_v3_v3v3(floc, dloc, sloc, srcweight);
 	interp_qt_qtqt(fquat, dquat, squat, srcweight);
