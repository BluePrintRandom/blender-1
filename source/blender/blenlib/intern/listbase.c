/*
 * ***** BEGIN GPL LICENSE BLOCK *****
 *
 * This program is free software; you can redistribute it and/or
 * modify it under the terms of the GNU General Public License
 * as published by the Free Software Foundation; either version 2
 * of the License, or (at your option) any later version.
 *
 * This program is distributed in the hope that it will be useful,
 * but WITHOUT ANY WARRANTY; without even the implied warranty of
 * MERCHANTABILITY or FITNESS FOR A PARTICULAR PURPOSE.  See the
 * GNU General Public License for more details.
 *
 * You should have received a copy of the GNU General Public License
 * along with this program; if not, write to the Free Software Foundation,
 * Inc., 51 Franklin Street, Fifth Floor, Boston, MA 02110-1301, USA.
 *
 * The Original Code is Copyright (C) 2001-2002 by NaN Holding BV.
 * All rights reserved.
 *
 * The Original Code is: all of this file.
 *
 * Contributor(s): none yet.
 *
 * ***** END GPL LICENSE BLOCK *****
 * 
 */

/** \file blender/blenlib/intern/listbase.c
 *  \ingroup bli
 *
 * Manipulations on ListBase structs
 */

#include <string.h>
#include <stdlib.h>


#include "MEM_guardedalloc.h"

#include "DNA_listBase.h"

#include "BLI_listbase.h"

#include "BLI_strict_flags.h"

/* implementation */

/**
 * moves the entire contents of \a src onto the end of \a dst.
 */
void BLI_movelisttolist(ListBase *dst, ListBase *src)
{
	if (src->first == NULL) return;

	if (dst->first == NULL) {
		dst->first = src->first;
		dst->last = src->last;
	}
	else {
		((Link *)dst->last)->next = src->first;
		((Link *)src->first)->prev = dst->last;
		dst->last = src->last;
	}
	src->first = src->last = NULL;
}

/**
 * Prepends \a vlink (assumed to begin with a Link) onto listbase.
 */
void BLI_addhead(ListBase *listbase, void *vlink)
{
	Link *link = vlink;

	if (link == NULL) return;

	link->next = listbase->first;
	link->prev = NULL;

	if (listbase->first) ((Link *)listbase->first)->prev = link;
	if (listbase->last == NULL) listbase->last = link;
	listbase->first = link;
}


/**
 * Appends \a vlink (assumed to begin with a Link) onto listbase.
 */
void BLI_addtail(ListBase *listbase, void *vlink)
{
	Link *link = vlink;

	if (link == NULL) return;

	link->next = NULL;
	link->prev = listbase->last;

	if (listbase->last) ((Link *)listbase->last)->next = link;
	if (listbase->first == NULL) listbase->first = link;
	listbase->last = link;
}


/**
 * Removes \a vlink from \a listbase. Assumes it is linked into there!
 */
void BLI_remlink(ListBase *listbase, void *vlink)
{
	Link *link = vlink;

	if (link == NULL) return;

	if (link->next) link->next->prev = link->prev;
	if (link->prev) link->prev->next = link->next;

	if (listbase->last == link) listbase->last = link->prev;
	if (listbase->first == link) listbase->first = link->next;
}

/**
 * Checks that \a vlink is linked into listbase, removing it from there if so.
 */
bool BLI_remlink_safe(ListBase *listbase, void *vlink)
{
	if (BLI_findindex(listbase, vlink) != -1) {
		BLI_remlink(listbase, vlink);
		return true;
	}
	else {
		return false;
	}
}

/**
 * Swaps \a vlinka and \a vlinkb in the list. Assumes they are both already in the list!
 */
void BLI_listbase_swaplinks(ListBase *listbase, void *vlinka, void *vlinkb)
{
	Link *linka = vlinka;
	Link *linkb = vlinkb;

	if (!linka || !linkb)
		return;

	if (linkb->next == linka) {
		SWAP(Link *, linka, linkb);
	}

	if (linka->next == linkb) {
		linka->next = linkb->next;
		linkb->prev = linka->prev;
		linka->prev = linkb;
		linkb->next = linka;
	}
	else {  /* Non-contiguous items, we can safely swap. */
		SWAP(Link *, linka->prev, linkb->prev);
		SWAP(Link *, linka->next, linkb->next);
	}

	/* Update neighbors of linka and linkb. */
	if (linka->prev) linka->prev->next = linka;
	if (linka->next) linka->next->prev = linka;
	if (linkb->prev) linkb->prev->next = linkb;
	if (linkb->next) linkb->next->prev = linkb;

	if (listbase->last == linka) listbase->last = linkb;
	else if (listbase->last == linkb) listbase->last = linka;
	if (listbase->first == linka) listbase->first = linkb;
	else if (listbase->first == linkb) listbase->first = linka;
}

/**
 * Removes the head from \a listbase and returns it.
 */
void *BLI_pophead(ListBase *listbase)
{
	Link *link;
	if ((link = listbase->first)) {
		BLI_remlink(listbase, link);
	}
	return link;
}


/**
 * Removes the tail from \a listbase and returns it.
 */
void *BLI_poptail(ListBase *listbase)
{
	Link *link;
	if ((link = listbase->last)) {
		BLI_remlink(listbase, link);
	}
	return link;
}

/**
 * Removes \a vlink from listbase and disposes of it. Assumes it is linked into there!
 */
void BLI_freelinkN(ListBase *listbase, void *vlink)
{
	Link *link = vlink;

	if (link == NULL) return;

	BLI_remlink(listbase, link);
	MEM_freeN(link);
}

/**
 * Assigns all #Link.prev pointers from #Link.next
 */
static void listbase_double_from_single(Link *iter, ListBase *listbase)
{
	Link *prev = NULL;
	listbase->first = iter;
	do {
		iter->prev = prev;
		prev = iter;
	} while ((iter = iter->next));
	listbase->last = prev;
}

#define SORT_IMPL_LINKTYPE Link

/* regular call */
#define SORT_IMPL_FUNC listbase_sort_fn
#include "list_sort_impl.h"
#undef SORT_IMPL_FUNC

/* reentrant call */
#define SORT_IMPL_USE_THUNK
#define SORT_IMPL_FUNC listbase_sort_fn_r
#include "list_sort_impl.h"
#undef SORT_IMPL_FUNC
#undef SORT_IMPL_USE_THUNK

#undef SORT_IMPL_LINKTYPE

/**
 * Sorts the elements of listbase into the order defined by cmp
 * (which should return 1 if its first arg should come after its second arg).
 * This uses insertion sort, so NOT ok for large list.
 */
void BLI_listbase_sort(ListBase *listbase, int (*cmp)(const void *, const void *))
{
	if (listbase->first != listbase->last) {
		Link *head = listbase->first;
		head = listbase_sort_fn(head, cmp);
		listbase_double_from_single(head, listbase);
	}
}

void BLI_listbase_sort_r(ListBase *listbase, int (*cmp)(void *, const void *, const void *), void *thunk)
{
	if (listbase->first != listbase->last) {
		Link *head = listbase->first;
		head = listbase_sort_fn_r(head, cmp, thunk);
		listbase_double_from_single(head, listbase);
	}
}

/**
 * Inserts \a vnewlink immediately following \a vprevlink in \a listbase.
 * Or, if \a vprevlink is NULL, puts \a vnewlink at the front of the list.
 */
void BLI_insertlinkafter(ListBase *listbase, void *vprevlink, void *vnewlink)
{
	Link *prevlink = vprevlink;
	Link *newlink = vnewlink;

	/* newlink before nextlink */
	if (newlink == NULL) return;

	/* empty list */
	if (listbase->first == NULL) {
		listbase->first = newlink;
		listbase->last = newlink;
		return;
	}
	
	/* insert at head of list */
	if (prevlink == NULL) {
		newlink->prev = NULL;
		newlink->next = listbase->first;
		newlink->next->prev = newlink;
		listbase->first = newlink;
		return;
	}

	/* at end of list */
	if (listbase->last == prevlink) {
		listbase->last = newlink;
	}

	newlink->next = prevlink->next;
	newlink->prev = prevlink;
	prevlink->next = newlink;
	if (newlink->next) {
		newlink->next->prev = newlink;
	}
}

/**
 * Inserts \a vnewlink immediately preceding \a vnextlink in listbase.
 * Or, if \a vnextlink is NULL, puts \a vnewlink at the end of the list.
 */
void BLI_insertlinkbefore(ListBase *listbase, void *vnextlink, void *vnewlink)
{
	Link *nextlink = vnextlink;
	Link *newlink = vnewlink;

	/* newlink before nextlink */
	if (newlink == NULL) return;

	/* empty list */
	if (listbase->first == NULL) {
		listbase->first = newlink;
		listbase->last = newlink;
		return;
	}
	
	/* insert at end of list */
	if (nextlink == NULL) {
		newlink->prev = listbase->last;
		newlink->next = NULL;
		((Link *)listbase->last)->next = newlink;
		listbase->last = newlink;
		return;
	}

	/* at beginning of list */
	if (listbase->first == nextlink) {
		listbase->first = newlink;
	}

	newlink->next = nextlink;
	newlink->prev = nextlink->prev;
	nextlink->prev = newlink;
	if (newlink->prev) {
		newlink->prev->next = newlink;
	}
}


/**
 * Insert a link in place of another, without changing it's position in the list.
 *
 * Puts `vnewlink` in the position of `vreplacelink`, removing `vreplacelink`.
 * - `vreplacelink` *must* be in the list.
 * - `vnewlink` *must not* be in the list.
 */
void BLI_insertlinkreplace(ListBase *listbase, void *vreplacelink, void *vnewlink)
{
	Link *l_old = vreplacelink;
	Link *l_new = vnewlink;

	/* update adjacent links */
	if (l_old->next != NULL) {
		l_old->next->prev = l_new;
	}
	if (l_old->prev != NULL) {
		l_old->prev->next = l_new;
	}

	/* set direct links */
	l_new->next = l_old->next;
	l_new->prev = l_old->prev;

	 /* update list */
	if (listbase->first == l_old) {
		listbase->first = l_new;
	}
	if (listbase->last == l_old) {
		listbase->last = l_new;
	}
}

/**
 * Reinsert \a vlink relative to its current position but offset by \a step. Doesn't move
 * item if new position would exceed list (could optionally move to head/tail).
 *
 * \param step: Absolute value defines step size, sign defines direction. E.g pass -1
 *              to move \a vlink before previous, or 1 to move behind next.
 * \return If position of \a vlink has changed.
 */
bool BLI_listbase_link_move(ListBase *listbase, void *vlink, int step)
{
	Link *link = vlink;
	Link *hook = link;
	const bool is_up = step < 0;

	if (step == 0) {
		return false;
	}
	BLI_assert(BLI_findindex(listbase, link) != -1);

	/* find link to insert before/after */
	for (int i = 0; i < ABS(step); i++) {
		hook = is_up ? hook->prev : hook->next;
		if (!hook) {
			return false;
		}
	}

	/* reinsert link */
	BLI_remlink(listbase, vlink);
	if (is_up) {
		BLI_insertlinkbefore(listbase, hook, vlink);
	}
	else {
		BLI_insertlinkafter(listbase, hook, vlink);
	}
	return true;
}


/**
 * Removes and disposes of the entire contents of listbase using direct free(3).
 */
void BLI_freelist(ListBase *listbase)
{
	Link *link, *next;
	
	link = listbase->first;
	while (link) {
		next = link->next;
		free(link);
		link = next;
	}

	BLI_listbase_clear(listbase);
}

/**
 * Removes and disposes of the entire contents of \a listbase using guardedalloc.
 */
void BLI_freelistN(ListBase *listbase)
{
	Link *link, *next;
	
	link = listbase->first;
	while (link) {
		next = link->next;
		MEM_freeN(link);
		link = next;
	}

	BLI_listbase_clear(listbase);
}

/**
 * Returns the number of elements in \a listbase, up until (and including count_max)
 *
 * \note Use to avoid redundant looping.
 */
int BLI_listbase_count_ex(const ListBase *listbase, const int count_max)
{
	Link *link;
	int count = 0;

	for (link = listbase->first; link && count != count_max; link = link->next) {
		count++;
	}

	return count;
}

/**
 * Returns the number of elements in \a listbase.
 */
int BLI_listbase_count(const ListBase *listbase)
{
	Link *link;
	int count = 0;

	for (link = listbase->first; link; link = link->next) {
		count++;
	}

	return count;
}

/**
 * Returns the nth element of \a listbase, numbering from 0.
 */
void *BLI_findlink(const ListBase *listbase, int number)
{
	Link *link = NULL;

	if (number >= 0) {
		link = listbase->first;
		while (link != NULL && number != 0) {
			number--;
			link = link->next;
		}
	}

	return link;
}

/**
 * Returns the nth-last element of \a listbase, numbering from 0.
 */
void *BLI_rfindlink(const ListBase *listbase, int number)
{
	Link *link = NULL;

	if (number >= 0) {
		link = listbase->last;
		while (link != NULL && number != 0) {
			number--;
			link = link->prev;
		}
	}

	return link;
}

/**
 * Returns the position of \a vlink within \a listbase, numbering from 0, or -1 if not found.
 */
int BLI_findindex(const ListBase *listbase, const void *vlink)
{
	Link *link = NULL;
	int number = 0;

	if (vlink == NULL) return -1;
	
	link = listbase->first;
	while (link) {
		if (link == vlink)
			return number;
		
		number++;
		link = link->next;
	}
	
	return -1;
}

/**
 * Finds the first element of \a listbase which contains the null-terminated
 * string \a id at the specified offset, returning NULL if not found.
 */
void *BLI_findstring(const ListBase *listbase, const char *id, const int offset)
{
	Link *link = NULL;
	const char *id_iter;

	for (link = listbase->first; link; link = link->next) {
		id_iter = ((const char *)link) + offset;

		if (id[0] == id_iter[0] && STREQ(id, id_iter)) {
			return link;
		}
	}

	return NULL;
}
/* same as above but find reverse */
/**
 * Finds the last element of \a listbase which contains the
 * null-terminated string \a id at the specified offset, returning NULL if not found.
 */
void *BLI_rfindstring(const ListBase *listbase, const char *id, const int offset)
{
	Link *link = NULL;
	const char *id_iter;

	for (link = listbase->last; link; link = link->prev) {
		id_iter = ((const char *)link) + offset;

		if (id[0] == id_iter[0] && STREQ(id, id_iter)) {
			return link;
		}
	}

	return NULL;
}

/**
 * Finds the first element of \a listbase which contains a pointer to the
 * null-terminated string \a id at the specified offset, returning NULL if not found.
 */
void *BLI_findstring_ptr(const ListBase *listbase, const char *id, const int offset)
{
	Link *link = NULL;
	const char *id_iter;

	for (link = listbase->first; link; link = link->next) {
		/* exact copy of BLI_findstring(), except for this line */
		id_iter = *((const char **)(((const char *)link) + offset));

		if (id[0] == id_iter[0] && STREQ(id, id_iter)) {
			return link;
		}
	}

	return NULL;
}
/* same as above but find reverse */
/**
 * Finds the last element of \a listbase which contains a pointer to the
 * null-terminated string \a id at the specified offset, returning NULL if not found.
 */
void *BLI_rfindstring_ptr(const ListBase *listbase, const char *id, const int offset)
{
	Link *link = NULL;
	const char *id_iter;

	for (link = listbase->last; link; link = link->prev) {
		/* exact copy of BLI_rfindstring(), except for this line */
		id_iter = *((const char **)(((const char *)link) + offset));

		if (id[0] == id_iter[0] && STREQ(id, id_iter)) {
			return link;
		}
	}

	return NULL;
}

/**
 * Finds the first element of listbase which contains the specified pointer value
 * at the specified offset, returning NULL if not found.
 */
void *BLI_findptr(const ListBase *listbase, const void *ptr, const int offset)
{
	Link *link = NULL;
	const void *ptr_iter;

	for (link = listbase->first; link; link = link->next) {
		/* exact copy of BLI_findstring(), except for this line */
		ptr_iter = *((const void **)(((const char *)link) + offset));

		if (ptr == ptr_iter) {
			return link;
		}
	}

	return NULL;
}
/* same as above but find reverse */
/**
 * Finds the last element of listbase which contains the specified pointer value
 * at the specified offset, returning NULL if not found.
 */
void *BLI_rfindptr(const ListBase *listbase, const void *ptr, const int offset)
{
	Link *link = NULL;
	const void *ptr_iter;

	for (link = listbase->last; link; link = link->prev) {
		/* exact copy of BLI_rfindstring(), except for this line */
		ptr_iter = *((const void **)(((const char *)link) + offset));

		if (ptr == ptr_iter) {
			return link;
		}
	}

	return NULL;
}

/**
<<<<<<< HEAD
 * Finds the first element of listbase which contains the specified bytes
 * at the specified offset, returning NULL if not found.
 */
void *BLI_listbase_bytes_find(const ListBase *listbase, const void *bytes, const size_t bytes_size, const int offset)
{
	Link *link = NULL;
	const void *ptr_iter;

	for (link = listbase->first; link; link = link->next) {
		ptr_iter = (const void *)(((const char *)link) + offset);

		if (memcmp(bytes, ptr_iter, bytes_size) == 0) {
			return link;
		}
	}

	return NULL;
}
/* same as above but find reverse */
/**
 * Finds the last element of listbase which contains the specified bytes
 * at the specified offset, returning NULL if not found.
 */
void *BLI_listbase_bytes_rfind(const ListBase *listbase, const void *bytes, const size_t bytes_size, const int offset)
{
	Link *link = NULL;
	const void *ptr_iter;

	for (link = listbase->last; link; link = link->prev) {
		ptr_iter = (const void *)(((const char *)link) + offset);

		if (memcmp(bytes, ptr_iter, bytes_size) == 0) {
			return link;
		}
	}

	return NULL;
}

/**
 * Returns the 1-based index of the first element of listbase which contains the specified
=======
 * Returns the 0-based index of the first element of listbase which contains the specified
>>>>>>> 34cb9343
 * null-terminated string at the specified offset, or -1 if not found.
 */
int BLI_findstringindex(const ListBase *listbase, const char *id, const int offset)
{
	Link *link = NULL;
	const char *id_iter;
	int i = 0;

	link = listbase->first;
	while (link) {
		id_iter = ((const char *)link) + offset;

		if (id[0] == id_iter[0] && STREQ(id, id_iter))
			return i;
		i++;
		link = link->next;
	}

	return -1;
}

/**
 * Sets dst to a duplicate of the entire contents of src. dst may be the same as src.
 */
void BLI_duplicatelist(ListBase *dst, const ListBase *src)
{
	struct Link *dst_link, *src_link;

	/* in this order, to ensure it works if dst == src */
	src_link = src->first;
	dst->first = dst->last = NULL;

	while (src_link) {
		dst_link = MEM_dupallocN(src_link);
		BLI_addtail(dst, dst_link);

		src_link = src_link->next;
	}
}

void BLI_listbase_reverse(ListBase *lb)
{
	struct Link *curr = lb->first;
	struct Link *prev = NULL;
	struct Link *next = NULL;
	while (curr) {
		next = curr->next;
		curr->next = prev;
		curr->prev = next;
		prev = curr;
		curr = next;
	}

	/* swap first/last */
	curr = lb->first;
	lb->first = lb->last;
	lb->last = curr;
}

/**
 * \param vlink Link to make first.
 */
void BLI_listbase_rotate_first(ListBase *lb, void *vlink)
{
	/* make circular */
	((Link *)lb->first)->prev = lb->last;
	((Link *)lb->last)->next = lb->first;

	lb->first = vlink;
	lb->last = ((Link *)vlink)->prev;

	((Link *)lb->first)->prev = NULL;
	((Link *)lb->last)->next = NULL;
}

/**
 * \param vlink Link to make last.
 */
void BLI_listbase_rotate_last(ListBase *lb, void *vlink)
{
	/* make circular */
	((Link *)lb->first)->prev = lb->last;
	((Link *)lb->last)->next = lb->first;

	lb->first = ((Link *)vlink)->next;
	lb->last = vlink;

	((Link *)lb->first)->prev = NULL;
	((Link *)lb->last)->next = NULL;
}

/* create a generic list node containing link to provided data */
LinkData *BLI_genericNodeN(void *data)
{
	LinkData *ld;
	
	if (data == NULL)
		return NULL;
		
	/* create new link, and make it hold the given data */
	ld = MEM_callocN(sizeof(LinkData), __func__);
	ld->data = data;
	
	return ld;
} <|MERGE_RESOLUTION|>--- conflicted
+++ resolved
@@ -664,7 +664,6 @@
 }
 
 /**
-<<<<<<< HEAD
  * Finds the first element of listbase which contains the specified bytes
  * at the specified offset, returning NULL if not found.
  */
@@ -705,10 +704,7 @@
 }
 
 /**
- * Returns the 1-based index of the first element of listbase which contains the specified
-=======
  * Returns the 0-based index of the first element of listbase which contains the specified
->>>>>>> 34cb9343
  * null-terminated string at the specified offset, or -1 if not found.
  */
 int BLI_findstringindex(const ListBase *listbase, const char *id, const int offset)
