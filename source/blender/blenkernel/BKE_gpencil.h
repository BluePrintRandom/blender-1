/*
 * This program is free software; you can redistribute it and/or
 * modify it under the terms of the GNU General Public License
 * as published by the Free Software Foundation; either version 2
 * of the License, or (at your option) any later version.
 *
 * This program is distributed in the hope that it will be useful,
 * but WITHOUT ANY WARRANTY; without even the implied warranty of
 * MERCHANTABILITY or FITNESS FOR A PARTICULAR PURPOSE.  See the
 * GNU General Public License for more details.
 *
 * You should have received a copy of the GNU General Public License
 * along with this program; if not, write to the Free Software Foundation,
 * Inc., 51 Franklin Street, Fifth Floor, Boston, MA 02110-1301, USA.
 *
 * The Original Code is Copyright (C) 2008, Blender Foundation
 * This is a new part of Blender
 */

#ifndef __BKE_GPENCIL_H__
#define __BKE_GPENCIL_H__

/** \file
 * \ingroup bke
 */

struct Scene;
struct ArrayGpencilModifierData;
struct BoundBox;
struct Brush;
struct CurveMapping;
struct Depsgraph;
struct GpencilModifierData;
struct LatticeGpencilModifierData;
struct ListBase;
struct Main;
struct Material;
struct Object;
struct SimplifyGpencilModifierData;
struct ToolSettings;
struct bDeformGroup;
struct bGPDframe;
struct bGPDlayer;
struct bGPDpalette;
struct bGPDpalettecolor;
struct bGPDspoint;
struct bGPDstroke;
struct bGPdata;

struct MDeformVert;
struct MDeformWeight;

struct GPUBatch;
struct GPUVertBuf;
struct GPUVertFormat;
struct GpencilBatchGroup;

#define GP_SIMPLIFY(scene) ((scene->r.simplify_gpencil & SIMPLIFY_GPENCIL_ENABLE))
#define GP_SIMPLIFY_ONPLAY(playing) \
  (((playing == true) && (scene->r.simplify_gpencil & SIMPLIFY_GPENCIL_ON_PLAY)) || \
   ((scene->r.simplify_gpencil & SIMPLIFY_GPENCIL_ON_PLAY) == 0))
#define GP_SIMPLIFY_FILL(scene, playing) \
  ((GP_SIMPLIFY_ONPLAY(playing) && (GP_SIMPLIFY(scene)) && \
    (scene->r.simplify_gpencil & SIMPLIFY_GPENCIL_FILL)))
#define GP_SIMPLIFY_MODIF(scene, playing) \
  ((GP_SIMPLIFY_ONPLAY(playing) && (GP_SIMPLIFY(scene)) && \
    (scene->r.simplify_gpencil & SIMPLIFY_GPENCIL_MODIFIER)))
#define GP_SIMPLIFY_FX(scene, playing) \
  ((GP_SIMPLIFY_ONPLAY(playing) && (GP_SIMPLIFY(scene)) && \
    (scene->r.simplify_gpencil & SIMPLIFY_GPENCIL_FX)))
#define GP_SIMPLIFY_BLEND(scene, playing) \
  ((GP_SIMPLIFY_ONPLAY(playing) && (GP_SIMPLIFY(scene)) && \
    (scene->r.simplify_gpencil & SIMPLIFY_GPENCIL_BLEND)))

/* GPUBatch Cache Element */
typedef struct GpencilBatchCacheElem {
  struct GPUBatch *batch;
  struct GPUVertBuf *vbo;
  int vbo_len;
  /* attr ids */
  struct GPUVertFormat *format;
  uint pos_id;
  uint color_id;
  uint thickness_id;
  uint uvdata_id;
  uint prev_pos_id;

  /* size for VBO alloc */
  int tot_vertex;
} GpencilBatchCacheElem;

/* Defines each batch group to define later the shgroup */
typedef struct GpencilBatchGroup {
  struct bGPDlayer *gpl;  /* reference to original layer */
  struct bGPDframe *gpf;  /* reference to original frame */
  struct bGPDstroke *gps; /* reference to original stroke */
  short type;             /* type of element */
  bool onion;             /* the group is part of onion skin */
  int vertex_idx;         /* index of vertex data */
} GpencilBatchGroup;

typedef enum GpencilBatchGroup_Type {
  eGpencilBatchGroupType_Stroke = 1,
  eGpencilBatchGroupType_Point = 2,
  eGpencilBatchGroupType_Fill = 3,
  eGpencilBatchGroupType_Edit = 4,
  eGpencilBatchGroupType_Edlin = 5,
} GpencilBatchGroup_Type;

/* Runtime data for GPU and derived frames after applying modifiers */
typedef struct GpencilBatchCache {
  struct GpencilBatchCacheElem b_stroke;
  struct GpencilBatchCacheElem b_point;
  struct GpencilBatchCacheElem b_fill;
  struct GpencilBatchCacheElem b_edit;
  struct GpencilBatchCacheElem b_edlin;

  /* settings to determine if cache is invalid */
  bool is_dirty;
  bool is_editmode;
  int cache_frame;

  /* data with the shading groups */
  int grp_used;                        /* total groups in arrays */
  int grp_size;                        /* max size of the array */
  struct GpencilBatchGroup *grp_cache; /* array of elements */
} GpencilBatchCache;

/* ------------ Grease-Pencil API ------------------ */

void BKE_gpencil_free_point_weights(struct MDeformVert *dvert);
void BKE_gpencil_free_stroke_weights(struct bGPDstroke *gps);
void BKE_gpencil_free_stroke(struct bGPDstroke *gps);
bool BKE_gpencil_free_strokes(struct bGPDframe *gpf);
void BKE_gpencil_free_frames(struct bGPDlayer *gpl);
void BKE_gpencil_free_layers(struct ListBase *list);
bool BKE_gpencil_free_frame_runtime_data(struct bGPDframe *derived_gpf);
void BKE_gpencil_free(struct bGPdata *gpd, bool free_all);

void BKE_gpencil_batch_cache_dirty_tag(struct bGPdata *gpd);
void BKE_gpencil_batch_cache_free(struct bGPdata *gpd);

void BKE_gpencil_stroke_sync_selection(struct bGPDstroke *gps);

struct bGPDframe *BKE_gpencil_frame_addnew(struct bGPDlayer *gpl, int cframe);
struct bGPDframe *BKE_gpencil_frame_addcopy(struct bGPDlayer *gpl, int cframe);
struct bGPDlayer *BKE_gpencil_layer_addnew(struct bGPdata *gpd, const char *name, bool setactive);
struct bGPdata *BKE_gpencil_data_addnew(struct Main *bmain, const char name[]);

struct bGPDframe *BKE_gpencil_frame_duplicate(const struct bGPDframe *gpf_src);
struct bGPDlayer *BKE_gpencil_layer_duplicate(const struct bGPDlayer *gpl_src);
void BKE_gpencil_frame_copy_strokes(struct bGPDframe *gpf_src, struct bGPDframe *gpf_dst);
struct bGPDstroke *BKE_gpencil_stroke_duplicate(struct bGPDstroke *gps_src);

void BKE_gpencil_copy_data(struct bGPdata *gpd_dst, const struct bGPdata *gpd_src, const int flag);
struct bGPdata *BKE_gpencil_copy(struct Main *bmain, const struct bGPdata *gpd);
struct bGPdata *BKE_gpencil_data_duplicate(struct Main *bmain,
                                           const struct bGPdata *gpd,
                                           bool internal_copy);

void BKE_gpencil_make_local(struct Main *bmain, struct bGPdata *gpd, const bool lib_local);

void BKE_gpencil_frame_delete_laststroke(struct bGPDlayer *gpl, struct bGPDframe *gpf);

/* materials */
void BKE_gpencil_material_index_reassign(struct bGPdata *gpd, int totcol, int index);
void BKE_gpencil_material_remap(struct bGPdata *gpd,
                                const unsigned int *remap,
                                unsigned int remap_len);

/* statistics functions */
void BKE_gpencil_stats_update(struct bGPdata *gpd);

/* Utilities for creating and populating GP strokes */
/* - Number of values defining each point in the built-in data
 *   buffers for primitives (e.g. 2D Monkey)
 */
#define GP_PRIM_DATABUF_SIZE 5

void BKE_gpencil_stroke_add_points(struct bGPDstroke *gps,
                                   const float *array,
                                   const int totpoints,
                                   const float mat[4][4]);

struct bGPDstroke *BKE_gpencil_add_stroke(struct bGPDframe *gpf,
                                          int mat_idx,
                                          int totpoints,
                                          short thickness);

/* Stroke and Fill - Alpha Visibility Threshold */
#define GPENCIL_ALPHA_OPACITY_THRESH 0.001f
#define GPENCIL_STRENGTH_MIN 0.003f

bool gpencil_layer_is_editable(const struct bGPDlayer *gpl);

/* How gpencil_layer_getframe() should behave when there
 * is no existing GP-Frame on the frame requested.
 */
typedef enum eGP_GetFrame_Mode {
  /* Use the preceding gp-frame (i.e. don't add anything) */
  GP_GETFRAME_USE_PREV = 0,

  /* Add a new empty/blank frame */
  GP_GETFRAME_ADD_NEW = 1,
  /* Make a copy of the active frame */
  GP_GETFRAME_ADD_COPY = 2,
} eGP_GetFrame_Mode;

struct bGPDframe *BKE_gpencil_layer_getframe(struct bGPDlayer *gpl,
                                             int cframe,
                                             eGP_GetFrame_Mode addnew);
struct bGPDframe *BKE_gpencil_layer_find_frame(struct bGPDlayer *gpl, int cframe);
bool BKE_gpencil_layer_delframe(struct bGPDlayer *gpl, struct bGPDframe *gpf);

struct bGPDlayer *BKE_gpencil_layer_get_index(struct bGPdata *gpd,
                                              int index,
                                              int first_if_not_found);

struct bGPDlayer *BKE_gpencil_layer_getactive(struct bGPdata *gpd);
void BKE_gpencil_layer_setactive(struct bGPdata *gpd, struct bGPDlayer *active);
void BKE_gpencil_layer_delete(struct bGPdata *gpd, struct bGPDlayer *gpl);

/* Brush */
struct Material *BKE_gpencil_brush_material_get(struct Brush *brush);
void BKE_gpencil_brush_material_set(struct Brush *brush, struct Material *material);

/* Object */
struct Material *BKE_gpencil_object_material_ensure_active(struct Main *bmain, struct Object *ob);
struct Material *BKE_gpencil_object_material_ensure_from_brush(struct Main *bmain,
                                                               struct Object *ob,
                                                               struct Brush *brush);
int BKE_gpencil_object_material_ensure(struct Main *bmain,
                                       struct Object *ob,
                                       struct Material *material);

struct Material *BKE_gpencil_object_material_new(struct Main *bmain,
                                                 struct Object *ob,
                                                 const char *name,
                                                 int *r_index);

int BKE_gpencil_object_material_get_index(struct Object *ob, struct Material *ma);

struct Material *BKE_gpencil_object_material_get_from_brush(struct Object *ob,
                                                            struct Brush *brush);
int BKE_gpencil_object_material_get_index_from_brush(struct Object *ob, struct Brush *brush);

struct Material *BKE_gpencil_object_material_ensure_from_active_input_toolsettings(
    struct Main *bmain, struct Object *ob, struct ToolSettings *ts);
struct Material *BKE_gpencil_object_material_ensure_from_active_input_brush(struct Main *bmain,
                                                                            struct Object *ob,
                                                                            struct Brush *brush);
struct Material *BKE_gpencil_object_material_ensure_from_active_input_material(struct Main *bmain,
                                                                               struct Object *ob);

/* object boundbox */
bool BKE_gpencil_data_minmax(const struct bGPdata *gpd, float r_min[3], float r_max[3]);
bool BKE_gpencil_stroke_minmax(const struct bGPDstroke *gps,
                               const bool use_select,
                               float r_min[3],
                               float r_max[3]);
bool BKE_gpencil_stroke_select_check(const struct bGPDstroke *gps);

struct BoundBox *BKE_gpencil_boundbox_get(struct Object *ob);
void BKE_gpencil_centroid_3d(struct bGPdata *gpd, float r_centroid[3]);

/* vertex groups */
void BKE_gpencil_dvert_ensure(struct bGPDstroke *gps);
void BKE_gpencil_vgroup_remove(struct Object *ob, struct bDeformGroup *defgroup);
void BKE_gpencil_stroke_weights_duplicate(struct bGPDstroke *gps_src, struct bGPDstroke *gps_dst);

/* GPencil geometry evaluation */
void BKE_gpencil_eval_geometry(struct Depsgraph *depsgraph, struct bGPdata *gpd);

/* stroke geometry utilities */
void BKE_gpencil_stroke_normal(const struct bGPDstroke *gps, float r_normal[3]);
void BKE_gpencil_simplify_stroke(struct bGPDstroke *gps, float factor);
void BKE_gpencil_simplify_fixed(struct bGPDstroke *gps);
void BKE_gpencil_subdivide(struct bGPDstroke *gps, int level, int flag);
bool BKE_gpencil_trim_stroke(struct bGPDstroke *gps);

void BKE_gpencil_stroke_2d_flat(const struct bGPDspoint *points,
                                int totpoints,
                                float (*points2d)[2],
                                int *r_direction);
void BKE_gpencil_stroke_2d_flat_ref(const struct bGPDspoint *ref_points,
                                    int ref_totpoints,
                                    const struct bGPDspoint *points,
                                    int totpoints,
                                    float (*points2d)[2],
                                    const float scale,
                                    int *r_direction);
float BKE_gpencil_stroke_length(const struct bGPDstroke *gps, bool use_3d);

void BKE_gpencil_transform(struct bGPdata *gpd, float mat[4][4]);

<<<<<<< HEAD
bool BKE_gpencil_sample_stroke(struct bGPDstroke *gps, float dist);
bool BKE_gpencil_stretch_stroke(struct bGPDstroke *gps, float dist);
bool BKE_gpencil_trim_stroke_points(struct bGPDstroke *gps, int index_from, int index_to);
bool BKE_gpencil_shrink_stroke(struct bGPDstroke *gps, float dist);
bool BKE_gpencil_split_stroke(struct bGPDframe *gpf,
                              struct bGPDstroke *gps,
                              int before_index,
=======
bool BKE_gpencil_sample_stroke(struct bGPDstroke *gps, const float dist);
bool BKE_gpencil_stretch_stroke(struct bGPDstroke *gps, const float dist);
bool BKE_gpencil_trim_stroke_points(struct bGPDstroke *gps,
                                    const int index_from,
                                    const int index_to);
bool BKE_gpencil_shrink_stroke(struct bGPDstroke *gps, const float dist);
bool BKE_gpencil_split_stroke(struct bGPDframe *gpf,
                              struct bGPDstroke *gps,
                              const int before_index,
>>>>>>> ff748228
                              struct bGPDstroke **remaining_gps);
bool BKE_gpencil_smooth_stroke(struct bGPDstroke *gps, int i, float inf);
bool BKE_gpencil_smooth_stroke_strength(struct bGPDstroke *gps, int point_index, float influence);
bool BKE_gpencil_smooth_stroke_thickness(struct bGPDstroke *gps, int point_index, float influence);
bool BKE_gpencil_smooth_stroke_uv(struct bGPDstroke *gps, int point_index, float influence);
bool BKE_gpencil_close_stroke(struct bGPDstroke *gps);

void BKE_gpencil_get_range_selected(struct bGPDlayer *gpl, int *r_initframe, int *r_endframe);
float BKE_gpencil_multiframe_falloff_calc(
    struct bGPDframe *gpf, int actnum, int f_init, int f_end, struct CurveMapping *cur_falloff);

void BKE_gpencil_convert_curve(struct Main *bmain,
                               struct Scene *scene,
                               struct Object *ob_gp,
                               struct Object *ob_cu,
                               const bool gpencil_lines,
                               const bool use_collections);

extern void (*BKE_gpencil_batch_cache_dirty_tag_cb)(struct bGPdata *gpd);
extern void (*BKE_gpencil_batch_cache_free_cb)(struct bGPdata *gpd);

#endif /*  __BKE_GPENCIL_H__ */<|MERGE_RESOLUTION|>--- conflicted
+++ resolved
@@ -293,15 +293,6 @@
 
 void BKE_gpencil_transform(struct bGPdata *gpd, float mat[4][4]);
 
-<<<<<<< HEAD
-bool BKE_gpencil_sample_stroke(struct bGPDstroke *gps, float dist);
-bool BKE_gpencil_stretch_stroke(struct bGPDstroke *gps, float dist);
-bool BKE_gpencil_trim_stroke_points(struct bGPDstroke *gps, int index_from, int index_to);
-bool BKE_gpencil_shrink_stroke(struct bGPDstroke *gps, float dist);
-bool BKE_gpencil_split_stroke(struct bGPDframe *gpf,
-                              struct bGPDstroke *gps,
-                              int before_index,
-=======
 bool BKE_gpencil_sample_stroke(struct bGPDstroke *gps, const float dist);
 bool BKE_gpencil_stretch_stroke(struct bGPDstroke *gps, const float dist);
 bool BKE_gpencil_trim_stroke_points(struct bGPDstroke *gps,
@@ -311,7 +302,6 @@
 bool BKE_gpencil_split_stroke(struct bGPDframe *gpf,
                               struct bGPDstroke *gps,
                               const int before_index,
->>>>>>> ff748228
                               struct bGPDstroke **remaining_gps);
 bool BKE_gpencil_smooth_stroke(struct bGPDstroke *gps, int i, float inf);
 bool BKE_gpencil_smooth_stroke_strength(struct bGPDstroke *gps, int point_index, float influence);
