/*
 * This program is free software; you can redistribute it and/or
 * modify it under the terms of the GNU General Public License
 * as published by the Free Software Foundation; either version 2
 * of the License, or (at your option) any later version.
 *
 * This program is distributed in the hope that it will be useful,
 * but WITHOUT ANY WARRANTY; without even the implied warranty of
 * MERCHANTABILITY or FITNESS FOR A PARTICULAR PURPOSE.  See the
 * GNU General Public License for more details.
 *
 * You should have received a copy of the GNU General Public License
 * along with this program; if not, write to the Free Software Foundation,
 * Inc., 51 Franklin Street, Fifth Floor, Boston, MA 02110-1301, USA.
 */
#ifndef __BKE_BLENDER_VERSION_H__
#define __BKE_BLENDER_VERSION_H__

/** \file
 * \ingroup bke
 */

/**
 * The lines below use regex from scripts to extract their values,
 * Keep this in mind when modifying this file and keep this comment above the defines.
 *
 * \note Use #STRINGIFY() rather than defining with quotes.
 */
<<<<<<< HEAD
#define BLENDER_VERSION 280
#define BLENDER_SUBVERSION 75
=======
#define BLENDER_VERSION 281
#define BLENDER_SUBVERSION 1
>>>>>>> 00cb31de
/** Several breakages with 280, e.g. collections vs layers. */
#define BLENDER_MINVERSION 280
#define BLENDER_MINSUBVERSION 0

/** Used by packaging tools. */
/** Can be left blank, otherwise a,b,c... etc with no quotes. */
#define BLENDER_VERSION_CHAR
/** alpha/beta/rc/release, docs use this. */
#define BLENDER_VERSION_CYCLE beta

/** Defined in from blender.c */
extern char versionstr[];

#endif /* __BKE_BLENDER_VERSION_H__ */<|MERGE_RESOLUTION|>--- conflicted
+++ resolved
@@ -26,13 +26,8 @@
  *
  * \note Use #STRINGIFY() rather than defining with quotes.
  */
-<<<<<<< HEAD
-#define BLENDER_VERSION 280
-#define BLENDER_SUBVERSION 75
-=======
 #define BLENDER_VERSION 281
 #define BLENDER_SUBVERSION 1
->>>>>>> 00cb31de
 /** Several breakages with 280, e.g. collections vs layers. */
 #define BLENDER_MINVERSION 280
 #define BLENDER_MINSUBVERSION 0
