/**
 * $Id$
 *
 * ***** BEGIN GPL LICENSE BLOCK *****
 *
 * This program is free software; you can redistribute it and/or
 * modify it under the terms of the GNU General Public License
 * as published by the Free Software Foundation; either version 2
 * of the License, or (at your option) any later version. 
 *
 * This program is distributed in the hope that it will be useful,
 * but WITHOUT ANY WARRANTY; without even the implied warranty of
 * MERCHANTABILITY or FITNESS FOR A PARTICULAR PURPOSE.  See the
 * GNU General Public License for more details.
 *
 * You should have received a copy of the GNU General Public License
 * along with this program; if not, write to the Free Software Foundation,
 * Inc., 59 Temple Place - Suite 330, Boston, MA  02111-1307, USA.
 *
 * The Original Code is Copyright (C) 2005 Blender Foundation.
 * All rights reserved.
 *
 * The Original Code is: all of this file.
 *
 * Contributor(s): none yet.
 *
 * ***** END GPL LICENSE BLOCK *****
 */

#include <Python.h>
#include <stdlib.h>
#include <string.h>

#include "DNA_ID.h"
#include "DNA_image_types.h"
#include "DNA_node_types.h"
#include "DNA_material_types.h"
#include "DNA_text_types.h"
#include "DNA_scene_types.h"

#include "BKE_blender.h"
#include "BKE_colortools.h"
#include "BKE_global.h"
#include "BKE_image.h"
#include "BKE_library.h"
#include "BKE_main.h"
#include "BKE_node.h"
#include "BKE_texture.h"
#include "BKE_text.h"
#include "BKE_utildefines.h"

#include "BLI_arithb.h"
#include "BLI_blenlib.h"
#include "BLI_rand.h"
#include "BLI_threads.h"

#include "PIL_time.h"

#include "MEM_guardedalloc.h"
#include "IMB_imbuf.h"

#include "RE_pipeline.h"
#include "RE_shader_ext.h"		/* <- TexResult */
#include "RE_render_ext.h"		/* <- ibuf_sample() */

#include "CMP_node.h"
#include "intern/CMP_util.h"	/* stupid include path... */

#include "SHD_node.h"

<<<<<<< HEAD
#include "GPU_extensions.h"
#include "GPU_material.h"
#include "GPU_node.h"

/* not very important, but the stack solver likes to know a maximum */
#define MAX_SOCKET	64

=======
>>>>>>> 945a083e
static ListBase empty_list = {NULL, NULL};
ListBase node_all_composit = {NULL, NULL};
ListBase node_all_shaders = {NULL, NULL};

/* ************** Type stuff **********  */

static bNodeType *node_get_type(bNodeTree *ntree, int type, bNodeTree *ngroup, ID *id)
{
	if(type==NODE_GROUP) {
		if(ngroup && GS(ngroup->id.name)==ID_NT) {
			return ngroup->owntype;
		}
		return NULL;
	}
	else {
		bNodeType *ntype = ntree->alltypes.first;
		for(; ntype; ntype= ntype->next)
			if(ntype->type==type && id==ntype->id )
				return ntype;
		
		return NULL;
	}
}

void ntreeInitTypes(bNodeTree *ntree)
{
	bNode *node, *next;
	
	if(ntree->type==NTREE_SHADER)
		ntree->alltypes= node_all_shaders;
	else if(ntree->type==NTREE_COMPOSIT)
		ntree->alltypes= node_all_composit;
	else {
		ntree->alltypes= empty_list;
		printf("Error: no type definitions for nodes\n");
	}
	
	for(node= ntree->nodes.first; node; node= next) {
		next= node->next;
		if(node->type==NODE_DYNAMIC) {
			bNodeType *stype= NULL;
			if(node->id==NULL) { /* empty script node */
				stype= node_get_type(ntree, node->type, NULL, NULL);
			} else { /* not an empty script node */
				stype= node_get_type(ntree, node->type, NULL, node->id);
				if(!stype) {
					stype= node_get_type(ntree, node->type, NULL, NULL);
					/* needed info if the pynode script fails now: */
					if (node->id) node->storage= ntree;
				} else {
					node->custom1= 0;
					node->custom1= BSET(node->custom1,NODE_DYNAMIC_ADDEXIST);
				}
			}
			node->typeinfo= stype;
			node->typeinfo->initfunc(node);
		} else {
			node->typeinfo= node_get_type(ntree, node->type, (bNodeTree *)node->id, NULL);
		}

		if(node->typeinfo==NULL) {
			printf("Error: Node type %s doesn't exist anymore, removed\n", node->name);
			nodeFreeNode(ntree, node);
		}
	}
			
	ntree->init |= NTREE_TYPE_INIT;
}

/* updates node with (modified) bNodeType.. this should be done for all trees */
void ntreeUpdateType(bNodeTree *ntree, bNodeType *ntype)
{
	bNode *node;

	for(node= ntree->nodes.first; node; node= node->next) {
		if(node->typeinfo== ntype) {
			nodeUpdateType(ntree, node, ntype);
		}
	}
}

/* only used internal... we depend on type definitions! */
static bNodeSocket *node_add_socket_type(ListBase *lb, bNodeSocketType *stype)
{
	bNodeSocket *sock= MEM_callocN(sizeof(bNodeSocket), "sock");
	
	BLI_strncpy(sock->name, stype->name, NODE_MAXSTR);
	if(stype->limit==0) sock->limit= 0xFFF;
	else sock->limit= stype->limit;
	sock->type= stype->type;
	
	sock->to_index= stype->own_index;
	sock->tosock= stype->internsock;
	
	sock->ns.vec[0]= stype->val1;
	sock->ns.vec[1]= stype->val2;
	sock->ns.vec[2]= stype->val3;
	sock->ns.vec[3]= stype->val4;
	sock->ns.min= stype->min;
	sock->ns.max= stype->max;
	
	if(lb)
		BLI_addtail(lb, sock);

	return sock;
}

static void node_rem_socket(bNodeTree *ntree, ListBase *lb, bNodeSocket *sock)
{
	bNodeLink *link, *next;
	
	for(link= ntree->links.first; link; link= next) {
		next= link->next;
		if(link->fromsock==sock || link->tosock==sock) {
			nodeRemLink(ntree, link);
		}
	}
	
	BLI_remlink(lb, sock);
	MEM_freeN(sock);
}

static bNodeSocket *verify_socket(ListBase *lb, bNodeSocketType *stype)
{
	bNodeSocket *sock;
	
	for(sock= lb->first; sock; sock= sock->next) {
		/* both indices are zero for non-groups, otherwise it's a unique index */
		if(sock->to_index==stype->own_index)
			if(strncmp(sock->name, stype->name, NODE_MAXSTR)==0)
				break;
	}
	if(sock) {
		sock->type= stype->type;		/* in future, read this from tydefs! */
		if(stype->limit==0) sock->limit= 0xFFF;
		else sock->limit= stype->limit;
		sock->ns.min= stype->min;
		sock->ns.max= stype->max;
		sock->tosock= stype->internsock;
		
		BLI_remlink(lb, sock);
		
		return sock;
	}
	else {
		return node_add_socket_type(NULL, stype);
	}
}

static void verify_socket_list(bNodeTree *ntree, ListBase *lb, bNodeSocketType *stype_first)
{
	bNodeSocketType *stype;
	
	/* no inputs anymore? */
	if(stype_first==NULL) {
		while(lb->first)
			node_rem_socket(ntree, lb, lb->first);
	}
	else {
		/* step by step compare */
		stype= stype_first;
		while(stype->type != -1) {
			stype->sock= verify_socket(lb, stype);
			stype++;
		}
		/* leftovers are removed */
		while(lb->first)
			node_rem_socket(ntree, lb, lb->first);
		/* and we put back the verified sockets */
		stype= stype_first;
		while(stype->type != -1) {
			BLI_addtail(lb, stype->sock);
			stype++;
		}
	}
}

void nodeVerifyType(bNodeTree *ntree, bNode *node)
{
	bNodeType *ntype= node->typeinfo;
	
	if(ntype) {
		/* might add some other verify stuff here */
		
		verify_socket_list(ntree, &node->inputs, ntype->inputs);
		verify_socket_list(ntree, &node->outputs, ntype->outputs);
	}
}

void ntreeVerifyTypes(bNodeTree *ntree)
{
	bNode *node;
	
	/* if((ntree->init & NTREE_TYPE_INIT)==0) */
	ntreeInitTypes(ntree);

	/* check inputs and outputs, and remove or insert them */
	for(node= ntree->nodes.first; node; node= node->next)
		nodeVerifyType(ntree, node);
	
}

/* ************** Group stuff ********** */

bNodeType node_group_typeinfo= {
	/* next,prev   */	NULL, NULL,
	/* type code   */	NODE_GROUP,
	/* name        */	"Group",
	/* width+range */	120, 60, 200,
	/* class+opts  */	NODE_CLASS_GROUP, NODE_OPTIONS,
	/* input sock  */	NULL,
	/* output sock */	NULL,
	/* storage     */	"",
	/* execfunc    */	NULL,
	/* butfunc     */	NULL,
	/* initfunc    */	NULL,
	/* freestoragefunc    */	NULL,
	/* copystoragefunc    */	NULL,
	/* id          */	NULL
};

/* tag internal sockets */
static void group_tag_internal_sockets(bNodeTree *ngroup)
{
	bNode *node;
	bNodeSocket *sock;
	bNodeLink *link;
	
	/* clear intern tag, but check already for hidden sockets */
	for(node= ngroup->nodes.first; node; node= node->next) {
		for(sock= node->inputs.first; sock; sock= sock->next)
			sock->intern= sock->flag & SOCK_HIDDEN;
		for(sock= node->outputs.first; sock; sock= sock->next)
			sock->intern= sock->flag & (SOCK_HIDDEN|SOCK_UNAVAIL);
	}
	/* set tag */
	for(link= ngroup->links.first; link; link= link->next) {
		link->fromsock->intern= 1;
		link->tosock->intern= 1;
	}
	
	/* remove link pointer to external links (only happens on create group) */
	for(node= ngroup->nodes.first; node; node= node->next) {
		for(sock= node->inputs.first; sock; sock= sock->next)
			if(sock->intern==0)
				sock->link= NULL;
	}

	/* set all intern sockets to own_index zero, makes sure that later use won't mixup */
	for(node= ngroup->nodes.first; node; node= node->next) {
		for(sock= node->inputs.first; sock; sock= sock->next)
			if(sock->intern)
				sock->own_index= 0;
		for(sock= node->outputs.first; sock; sock= sock->next)
			if(sock->intern)
				sock->own_index= 0;
	}
}

/* after editing group, new sockets are zero */
/* this routine ensures unique identifiers for zero sockets that are exposed */
static void group_verify_own_indices(bNodeTree *ngroup)
{
	bNode *node;
	bNodeSocket *sock;
	
	for(node= ngroup->nodes.first; node; node= node->next) {
		for(sock= node->inputs.first; sock; sock= sock->next)
			if(sock->own_index==0 && sock->intern==0)
				sock->own_index= ++(ngroup->cur_index);
		for(sock= node->outputs.first; sock; sock= sock->next)
			if(sock->own_index==0 && sock->intern==0)
				sock->own_index= ++(ngroup->cur_index);
	}
	//printf("internal index %d\n", ngroup->cur_index);
}


/* nodetrees can be used as groups, so we need typeinfo structs generated */
void ntreeMakeOwnType(bNodeTree *ngroup)
{
	bNode *node;
	bNodeSocket *sock;
	int totin= 0, totout=0, a;

	/* tags socket when internal linked */
	group_tag_internal_sockets(ngroup);
	
	/* ensure all sockets have own unique id */
	group_verify_own_indices(ngroup);
	
	/* counting stats */
	for(node= ngroup->nodes.first; node; node= node->next) {
		if(node->type==NODE_GROUP)
			break;
		for(sock= node->inputs.first; sock; sock= sock->next)
			if(sock->intern==0) 
				totin++;
		for(sock= node->outputs.first; sock; sock= sock->next)
			if(sock->intern==0) 
				totout++;
	}
	/* debug: nodetrees in nodetrees not handled yet */
	if(node) {
		printf("group in group, not supported yet\n");
		return;
	}
	
	/* free own type struct */
	if(ngroup->owntype) {
		if(ngroup->owntype->inputs)
			MEM_freeN(ngroup->owntype->inputs);
		if(ngroup->owntype->outputs)
			MEM_freeN(ngroup->owntype->outputs);
		MEM_freeN(ngroup->owntype);
	}
	
	/* make own type struct */
	ngroup->owntype= MEM_callocN(sizeof(bNodeType), "group type");
	*ngroup->owntype= node_group_typeinfo; /* copy data, for init */
	
	/* input type arrays */
	if(totin) {
		bNodeSocketType *stype;
		bNodeSocketType *inputs= MEM_callocN(sizeof(bNodeSocketType)*(totin+1), "bNodeSocketType");
		a= 0;
		
		for(node= ngroup->nodes.first; node; node= node->next) {
			/* nodes are presumed fully verified, stype and socket list are in sync */
			stype= node->typeinfo->inputs;
			for(sock= node->inputs.first; sock; sock= sock->next, stype++) {
				if(sock->intern==0) {
					/* debug only print */
					if(stype==NULL || stype->type==-1) printf("group verification error %s\n", ngroup->id.name);
					
					inputs[a]= *stype;
					inputs[a].own_index= sock->own_index;
					inputs[a].internsock= sock;	
					a++;
				}
			}
		}
		inputs[a].type= -1;	/* terminator code */
		ngroup->owntype->inputs= inputs;
	}	
	
	/* output type arrays */
	if(totout) {
		bNodeSocketType *stype;
		bNodeSocketType *outputs= MEM_callocN(sizeof(bNodeSocketType)*(totout+1), "bNodeSocketType");
		a= 0;
		
		for(node= ngroup->nodes.first; node; node= node->next) {
			/* nodes are presumed fully verified, stype and socket list are in sync */
			stype= node->typeinfo->outputs;
			for(sock= node->outputs.first; sock; sock= sock->next, stype++) {
				if(sock->intern==0) {
					/* debug only print */
					if(stype==NULL || stype->type==-1) printf("group verification error %s\n", ngroup->id.name);
					
					outputs[a]= *stype;
					outputs[a].own_index= sock->own_index;
					outputs[a].internsock= sock;	
					a++;
				}
			}
		}
		outputs[a].type= -1;	/* terminator code */
		ngroup->owntype->outputs= outputs;
	}
	
	/* voila, the nodetree has the full definition for generating group-node instances! */
}


static bNodeSocket *groupnode_find_tosock(bNode *gnode, int index)
{
	bNodeSocket *sock;
	
	for(sock= gnode->inputs.first; sock; sock= sock->next)
		if(sock->to_index==index)
			return sock;
	return NULL;
}

static bNodeSocket *groupnode_find_fromsock(bNode *gnode, int index)
{
	bNodeSocket *sock;
	
	for(sock= gnode->outputs.first; sock; sock= sock->next)
		if(sock->to_index==index)
			return sock;
	return NULL;
}

bNode *nodeMakeGroupFromSelected(bNodeTree *ntree)
{
	bNodeLink *link, *linkn;
	bNode *node, *gnode, *nextn;
	bNodeSocket *sock;
	bNodeTree *ngroup;
	float min[2], max[2];
	int totnode=0;
	
	INIT_MINMAX2(min, max);
	
	/* is there something to group? also do some clearing */
	for(node= ntree->nodes.first; node; node= node->next) {
		if(node->flag & NODE_SELECT) {
			/* no groups in groups */
			if(node->type==NODE_GROUP)
				return NULL;
			DO_MINMAX2( (&node->locx), min, max);
			totnode++;
		}
		node->done= 0;
	}
	if(totnode==0) return NULL;
	
	/* check if all connections are OK, no unselected node has both
		inputs and outputs to a selection */
	for(link= ntree->links.first; link; link= link->next) {
		if(link->fromnode->flag & NODE_SELECT)
			link->tonode->done |= 1;
		if(link->tonode->flag & NODE_SELECT)
			link->fromnode->done |= 2;
	}	
	
	for(node= ntree->nodes.first; node; node= node->next) {
		if((node->flag & NODE_SELECT)==0)
			if(node->done==3)
				break;
	}
	if(node) 
		return NULL;
	
	/* OK! new nodetree */
	ngroup= alloc_libblock(&G.main->nodetree, ID_NT, "NodeGroup");
	ngroup->type= ntree->type;
	ngroup->alltypes= ntree->alltypes;
	
	/* move nodes over */
	for(node= ntree->nodes.first; node; node= nextn) {
		nextn= node->next;
		if(node->flag & NODE_SELECT) {
			BLI_remlink(&ntree->nodes, node);
			BLI_addtail(&ngroup->nodes, node);
			node->locx-= 0.5f*(min[0]+max[0]);
			node->locy-= 0.5f*(min[1]+max[1]);

			/* set selin and selout of the nodetree */
			for(sock= node->inputs.first; sock; sock= sock->next) {
				if(sock->flag & SOCK_SEL) {
					ngroup->selin= sock;
					break;
				}
			}
			for(sock= node->outputs.first; sock; sock= sock->next) {
				if(sock->flag & SOCK_SEL) {
					ngroup->selout= sock;
					break;
				}
			}

			/* set socket own_index to zero since it can still have a value
			 * from being in a group before, otherwise it doesn't get a unique
			 * index in group_verify_own_indices */
			for(sock= node->inputs.first; sock; sock= sock->next)
				sock->own_index= 0;
			for(sock= node->outputs.first; sock; sock= sock->next)
				sock->own_index= 0;
		}
	}

	/* move links over */
	for(link= ntree->links.first; link; link= linkn) {
		linkn= link->next;
		if(link->fromnode->flag & link->tonode->flag & NODE_SELECT) {
			BLI_remlink(&ntree->links, link);
			BLI_addtail(&ngroup->links, link);
		}
	}
	
	/* now we can make own group typeinfo */
	ntreeMakeOwnType(ngroup);
	
	/* make group node */
	gnode= nodeAddNodeType(ntree, NODE_GROUP, ngroup, NULL);
	gnode->locx= 0.5f*(min[0]+max[0]);
	gnode->locy= 0.5f*(min[1]+max[1]);
	
	/* relink external sockets */
	for(link= ntree->links.first; link; link= linkn) {
		linkn= link->next;
		
		if(link->tonode->flag & NODE_SELECT) {
			link->tonode= gnode;
			sock= groupnode_find_tosock(gnode, link->tosock->own_index);
			if(sock==NULL) {
				nodeRemLink(ntree, link);	
				printf("Removed link, cannot mix internal and external sockets in group\n");
			}
			else link->tosock= sock;
		}
		else if(link->fromnode->flag & NODE_SELECT) {
			link->fromnode= gnode;
			sock= groupnode_find_fromsock(gnode, link->fromsock->own_index);
			if(sock==NULL) {
				nodeRemLink(ntree, link);	
				printf("Removed link, cannot mix internal and external sockets in group\n");
			}
			else link->fromsock= sock;
		}
	}
	
	/* initialize variables of unused input sockets */
	for(node= ngroup->nodes.first; node; node= node->next) {
		for(sock= node->inputs.first; sock; sock= sock->next) {
			if(sock->intern==0) {
				bNodeSocket *nsock= groupnode_find_tosock(gnode, sock->own_index);
				if(nsock) {
					QUATCOPY(nsock->ns.vec, sock->ns.vec);
				}
			}
		}
	}

	/* update node levels */
	ntreeSolveOrder(ntree);

	return gnode;
}

/* note: ungroup: group_indices zero! */

/* here's a nasty little one, need to check users... */
/* should become callbackable... */
void nodeVerifyGroup(bNodeTree *ngroup)
{
	
	/* group changed, so we rebuild the type definition */
	ntreeMakeOwnType(ngroup);
	
	if(ngroup->type==NTREE_SHADER) {
		Material *ma;
		for(ma= G.main->mat.first; ma; ma= ma->id.next) {
			if(ma->nodetree) {
				bNode *node;
				
				/* find if group is in tree */
				for(node= ma->nodetree->nodes.first; node; node= node->next)
					if(node->id == (ID *)ngroup)
						break;
				
				if(node) {
					/* set all type pointers OK */
					ntreeInitTypes(ma->nodetree);
					
					for(node= ma->nodetree->nodes.first; node; node= node->next)
						if(node->id == (ID *)ngroup)
							nodeVerifyType(ma->nodetree, node);
				}
			}
		}
	}
	else if(ngroup->type==NTREE_COMPOSIT) {
		Scene *sce;
		for(sce= G.main->scene.first; sce; sce= sce->id.next) {
			if(sce->nodetree) {
				bNode *node;
				
				/* find if group is in tree */
				for(node= sce->nodetree->nodes.first; node; node= node->next)
					if(node->id == (ID *)ngroup)
						break;
				
				if(node) {
					/* set all type pointers OK */
					ntreeInitTypes(sce->nodetree);
					
					for(node= sce->nodetree->nodes.first; node; node= node->next)
						if(node->id == (ID *)ngroup)
							nodeVerifyType(sce->nodetree, node);
				}
			}
		}
	}
}

/* also to check all users of groups. Now only used in editor for hide/unhide */
/* should become callbackable? */
void nodeGroupSocketUseFlags(bNodeTree *ngroup)
{
	bNode *node;
	bNodeSocket *sock;

	/* clear flags */
	for(node= ngroup->nodes.first; node; node= node->next) {
		for(sock= node->inputs.first; sock; sock= sock->next)
			sock->flag &= ~SOCK_IN_USE;
		for(sock= node->outputs.first; sock; sock= sock->next)
			sock->flag &= ~SOCK_IN_USE;
	}
	
	/* tag all thats in use */
	if(ngroup->type==NTREE_SHADER) {
		Material *ma;
		for(ma= G.main->mat.first; ma; ma= ma->id.next) {
			if(ma->nodetree) {
				for(node= ma->nodetree->nodes.first; node; node= node->next) {
					if(node->id==(ID *)ngroup) {
						for(sock= node->inputs.first; sock; sock= sock->next)
							if(sock->link)
								if(sock->tosock) 
									sock->tosock->flag |= SOCK_IN_USE;
						for(sock= node->outputs.first; sock; sock= sock->next)
							if(nodeCountSocketLinks(ma->nodetree, sock))
								if(sock->tosock) 
									sock->tosock->flag |= SOCK_IN_USE;
					}
				}
			}
		}
	}
	else if(ngroup->type==NTREE_COMPOSIT) {
		Scene *sce;
		for(sce= G.main->scene.first; sce; sce= sce->id.next) {
			if(sce->nodetree) {
				for(node= sce->nodetree->nodes.first; node; node= node->next) {
					if(node->id==(ID *)ngroup) {
						for(sock= node->inputs.first; sock; sock= sock->next)
							if(sock->link)
								if(sock->tosock) 
									sock->tosock->flag |= SOCK_IN_USE;
						for(sock= node->outputs.first; sock; sock= sock->next)
							if(nodeCountSocketLinks(sce->nodetree, sock))
								if(sock->tosock) 
									sock->tosock->flag |= SOCK_IN_USE;
					}
				}
			}
		}
	}
}

/* finds a node based on given socket */
int nodeFindNode(bNodeTree *ntree, bNodeSocket *sock, bNode **nodep, int *sockindex)
{
	bNode *node;
	bNodeSocket *tsock;
	int index= 0;
	
	for(node= ntree->nodes.first; node; node= node->next) {
		for(index=0, tsock= node->inputs.first; tsock; tsock= tsock->next, index++)
			if(tsock==sock)
				break;
		if(tsock)
			break;
		for(index=0, tsock= node->outputs.first; tsock; tsock= tsock->next, index++)
			if(tsock==sock)
				break;
		if(tsock)
			break;
	}

	if(node) {
		*nodep= node;
		if(sockindex) *sockindex= index;
		return 1;
	}
	
	*nodep= NULL;
	return 0;
}

/* returns 1 if its OK */
int nodeGroupUnGroup(bNodeTree *ntree, bNode *gnode)
{
	bNodeLink *link, *linkn;
	bNode *node, *nextn;
	bNodeTree *ngroup, *wgroup;
	int index;
	
	ngroup= (bNodeTree *)gnode->id;
	if(ngroup==NULL) return 0;
	
	/* clear new pointers, set in copytree */
	for(node= ntree->nodes.first; node; node= node->next)
		node->new_node= NULL;

	wgroup= ntreeCopyTree(ngroup, 0);
	
	/* add the nodes into the ntree */
	for(node= wgroup->nodes.first; node; node= nextn) {
		nextn= node->next;
		BLI_remlink(&wgroup->nodes, node);
		BLI_addtail(&ntree->nodes, node);
		node->locx+= gnode->locx;
		node->locy+= gnode->locy;
		node->flag |= NODE_SELECT;
	}
	/* and the internal links */
	for(link= wgroup->links.first; link; link= linkn) {
		linkn= link->next;
		BLI_remlink(&wgroup->links, link);
		BLI_addtail(&ntree->links, link);
	}

	/* restore links to and from the gnode */
	for(link= ntree->links.first; link; link= link->next) {
		if(link->tonode==gnode) {
			/* link->tosock->tosock is on the node we look for */
			nodeFindNode(ngroup, link->tosock->tosock, &nextn, &index);
			if(nextn==NULL) printf("wrong stuff!\n");
			else if(nextn->new_node==NULL) printf("wrong stuff too!\n");
			else {
				link->tonode= nextn->new_node;
				link->tosock= BLI_findlink(&link->tonode->inputs, index);
			}
		}
		else if(link->fromnode==gnode) {
			/* link->fromsock->tosock is on the node we look for */
			nodeFindNode(ngroup, link->fromsock->tosock, &nextn, &index);
			if(nextn==NULL) printf("1 wrong stuff!\n");
			else if(nextn->new_node==NULL) printf("1 wrong stuff too!\n");
			else {
				link->fromnode= nextn->new_node;
				link->fromsock= BLI_findlink(&link->fromnode->outputs, index);
			}
		}
	}
	
	/* remove the gnode & work tree */
	free_libblock(&G.main->nodetree, wgroup);
	
	nodeFreeNode(ntree, gnode);
	
	/* solve order goes fine, but the level tags not... doing it twice works for now. solve this once */
	ntreeSolveOrder(ntree);
	ntreeSolveOrder(ntree);

	return 1;
}

void nodeCopyGroup(bNode *gnode)
{
	bNodeSocket *sock;

	gnode->id->us--;
	gnode->id= (ID *)ntreeCopyTree((bNodeTree *)gnode->id, 0);

	/* new_sock was set in nodeCopyNode */
	for(sock=gnode->inputs.first; sock; sock=sock->next)
		if(sock->tosock)
			sock->tosock= sock->tosock->new_sock;

	for(sock=gnode->outputs.first; sock; sock=sock->next)
		if(sock->tosock)
			sock->tosock= sock->tosock->new_sock;
}

/* ************** Add stuff ********** */
void nodeAddSockets(bNode *node, bNodeType *ntype)
{
	bNodeSocketType *stype;

	if(ntype->inputs) {
		stype= ntype->inputs;
		while(stype->type != -1) {
			node_add_socket_type(&node->inputs, stype);
			stype++;
		}
	}
	if(ntype->outputs) {
		stype= ntype->outputs;
		while(stype->type != -1) {
			node_add_socket_type(&node->outputs, stype);
			stype++;
		}
	}
}


bNode *nodeAddNodeType(bNodeTree *ntree, int type, bNodeTree *ngroup, ID *id)
{
	bNode *node= NULL;
	bNodeType *ntype= NULL;

	if(type>=NODE_DYNAMIC_MENU) {
		int a=0, idx= type-NODE_DYNAMIC_MENU;
		ntype= ntree->alltypes.first;
		while(ntype) {
			if(ntype->type==NODE_DYNAMIC) {
				if(a==idx)
					break;
				a++;
			}
			ntype= ntype->next;
		}
	} else
		ntype= node_get_type(ntree, type, ngroup, id);

	node= MEM_callocN(sizeof(bNode), "new node");
	BLI_addtail(&ntree->nodes, node);
	node->typeinfo= ntype;
	if(type>=NODE_DYNAMIC_MENU)
		node->custom2= type; /* for node_dynamic_init */

	if(ngroup)
		BLI_strncpy(node->name, ngroup->id.name+2, NODE_MAXSTR);
	else if(type>NODE_DYNAMIC_MENU) {
		BLI_strncpy(node->name, ntype->id->name+2, NODE_MAXSTR);
	}
	else
		BLI_strncpy(node->name, ntype->name, NODE_MAXSTR);
	node->type= ntype->type;
	node->flag= NODE_SELECT|ntype->flag;
	node->width= ntype->width;
	node->miniwidth= 42.0f;		/* small value only, allows print of first chars */

	if(type==NODE_GROUP)
		node->id= (ID *)ngroup;

	/* need init handler later? */
	/* got it-bob*/
	if(ntype->initfunc!=NULL)
		ntype->initfunc(node);

	nodeAddSockets(node, ntype);

	return node;
}

void nodeMakeDynamicType(bNode *node)
{
	/* find SH_DYNAMIC_NODE ntype */
	bNodeType *ntype= node_all_shaders.first;
	while(ntype) {
		if(ntype->type==NODE_DYNAMIC && ntype->id==NULL)
			break;
		ntype= ntype->next;
	}

	/* make own type struct to fill */
	if(ntype) {
		/*node->typeinfo= MEM_dupallocN(ntype);*/
		bNodeType *newtype= MEM_callocN(sizeof(bNodeType), "dynamic bNodeType");
		*newtype= *ntype;
		newtype->name= BLI_strdup(ntype->name);
		node->typeinfo= newtype;
	}
}

void nodeUpdateType(bNodeTree *ntree, bNode* node, bNodeType *ntype)
{
	verify_socket_list(ntree, &node->inputs, ntype->inputs);
	verify_socket_list(ntree, &node->outputs, ntype->outputs);
}

/* keep socket listorder identical, for copying links */
/* ntree is the target tree */
bNode *nodeCopyNode(struct bNodeTree *ntree, struct bNode *node, int internal)
{
	bNode *nnode= MEM_callocN(sizeof(bNode), "dupli node");
	bNodeSocket *sock, *oldsock;

	*nnode= *node;
	BLI_addtail(&ntree->nodes, nnode);
	
	duplicatelist(&nnode->inputs, &node->inputs);
	oldsock= node->inputs.first;
	for(sock= nnode->inputs.first; sock; sock= sock->next, oldsock= oldsock->next) {
		oldsock->new_sock= sock;
		if(internal)
			sock->own_index= 0;
	}
	
	duplicatelist(&nnode->outputs, &node->outputs);
	oldsock= node->outputs.first;
	for(sock= nnode->outputs.first; sock; sock= sock->next, oldsock= oldsock->next) {
		if(internal)
			sock->own_index= 0;
		sock->stack_index= 0;
		sock->ns.data= NULL;
		oldsock->new_sock= sock;
	}
	
	if(nnode->id)
		nnode->id->us++;
	
	if(node->typeinfo->copystoragefunc)
		node->typeinfo->copystoragefunc(node, nnode);
	
	node->new_node= nnode;
	nnode->new_node= NULL;
	nnode->preview= NULL;

	return nnode;
}

bNodeLink *nodeAddLink(bNodeTree *ntree, bNode *fromnode, bNodeSocket *fromsock, bNode *tonode, bNodeSocket *tosock)
{
	bNodeLink *link= MEM_callocN(sizeof(bNodeLink), "link");
	
	BLI_addtail(&ntree->links, link);
	link->fromnode= fromnode;
	link->fromsock= fromsock;
	link->tonode= tonode;
	link->tosock= tosock;
	
	return link;
}

void nodeRemLink(bNodeTree *ntree, bNodeLink *link)
{
	BLI_remlink(&ntree->links, link);
	if(link->tosock)
		link->tosock->link= NULL;
	MEM_freeN(link);
}


bNodeTree *ntreeAddTree(int type)
{
	bNodeTree *ntree= MEM_callocN(sizeof(bNodeTree), "new node tree");
	ntree->type= type;
	ntree->alltypes.first = NULL;
	ntree->alltypes.last = NULL;
	
	ntreeInitTypes(ntree);
	return ntree;
}

bNodeTree *ntreeCopyTree(bNodeTree *ntree, int internal_select)
{
	bNodeTree *newtree;
	bNode *node, *nnode, *last;
	bNodeLink *link, *nlink;
	bNodeSocket *sock;
	int a;
	
	if(ntree==NULL) return NULL;
	
	if(internal_select==0) {
		/* is ntree part of library? */
		for(newtree=G.main->nodetree.first; newtree; newtree= newtree->id.next)
			if(newtree==ntree) break;
		if(newtree)
			newtree= copy_libblock(ntree);
		else
			newtree= MEM_dupallocN(ntree);
		newtree->nodes.first= newtree->nodes.last= NULL;
		newtree->links.first= newtree->links.last= NULL;
	}
	else
		newtree= ntree;
	
	last= ntree->nodes.last;
	for(node= ntree->nodes.first; node; node= node->next) {
		
		node->new_node= NULL;
		if(internal_select==0 || (node->flag & NODE_SELECT)) {
			nnode= nodeCopyNode(newtree, node, internal_select);	/* sets node->new */
			if(internal_select) {
				node->flag &= ~NODE_SELECT;
				nnode->flag |= NODE_SELECT;
			}
			node->flag &= ~NODE_ACTIVE;

			/* deselect original sockets */
			for(sock= node->inputs.first; sock; sock= sock->next) {
				if(sock->flag & SOCK_SEL) sock->flag&= ~SOCK_SEL;
			}
			for(sock= node->outputs.first; sock; sock= sock->next) {
				if(sock->flag & SOCK_SEL) sock->flag&= ~SOCK_SEL;
			}
			
			/* set tree selin and selout to new sockets */
			for(sock= nnode->inputs.first; sock; sock= sock->next) {
				if(sock->flag & SOCK_SEL) {
					ntree->selin= sock;
					break;
				}
			}
			for(sock= nnode->outputs.first; sock; sock= sock->next) {
				if(sock->flag & SOCK_SEL) {
					ntree->selout= sock;
					break;
				}
			}
		}
		if(node==last) break;
	}
	
	/* check for copying links */
	for(link= ntree->links.first; link; link= link->next) {
		if(link->fromnode->new_node && link->tonode->new_node) {
			nlink= nodeAddLink(newtree, link->fromnode->new_node, NULL, link->tonode->new_node, NULL);
			/* sockets were copied in order */
			for(a=0, sock= link->fromnode->outputs.first; sock; sock= sock->next, a++) {
				if(sock==link->fromsock)
					break;
			}
			nlink->fromsock= BLI_findlink(&link->fromnode->new_node->outputs, a);
			
			for(a=0, sock= link->tonode->inputs.first; sock; sock= sock->next, a++) {
				if(sock==link->tosock)
					break;
			}
			nlink->tosock= BLI_findlink(&link->tonode->new_node->inputs, a);
		}
	}
	
	/* own type definition for group usage */
	if(internal_select==0) {
		if(ntree->owntype) {
			newtree->owntype= MEM_dupallocN(ntree->owntype);
			if(ntree->owntype->inputs)
				newtree->owntype->inputs= MEM_dupallocN(ntree->owntype->inputs);
			if(ntree->owntype->outputs)
				newtree->owntype->outputs= MEM_dupallocN(ntree->owntype->outputs);
		}
	}
	/* weird this is required... there seem to be link pointers wrong still? */
	/* anyhoo, doing this solves crashes on copying entire tree (copy scene) and delete nodes */
	ntreeSolveOrder(newtree);

	return newtree;
}

/* ************** Free stuff ********** */

/* goes over entire tree */
void nodeUnlinkNode(bNodeTree *ntree, bNode *node)
{
	bNodeLink *link, *next;
	bNodeSocket *sock;
	ListBase *lb;
	
	for(link= ntree->links.first; link; link= next) {
		next= link->next;
		
		if(link->fromnode==node) {
			lb= &node->outputs;
			NodeTagChanged(ntree, link->tonode);
		}
		else if(link->tonode==node)
			lb= &node->inputs;
		else
			lb= NULL;

		if(lb) {
			for(sock= lb->first; sock; sock= sock->next) {
				if(link->fromsock==sock || link->tosock==sock)
					break;
			}
			if(sock) {
				nodeRemLink(ntree, link);
			}
		}
	}
}

static void composit_free_node_cache(bNode *node)
{
	bNodeSocket *sock;
	
	for(sock= node->outputs.first; sock; sock= sock->next) {
		if(sock->ns.data) {
			free_compbuf(sock->ns.data);
			sock->ns.data= NULL;
		}
	}
}

void nodeFreeNode(bNodeTree *ntree, bNode *node)
{
	nodeUnlinkNode(ntree, node);
	BLI_remlink(&ntree->nodes, node);

	/* since it is called while free database, node->id is undefined */
	
	if(ntree->type==NTREE_COMPOSIT)
		composit_free_node_cache(node);
	BLI_freelistN(&node->inputs);
	BLI_freelistN(&node->outputs);
	
	if(node->preview) {
		if(node->preview->rect)
			MEM_freeN(node->preview->rect);
		MEM_freeN(node->preview);
	}
	if(node->typeinfo && node->typeinfo->freestoragefunc) {
		node->typeinfo->freestoragefunc(node);
	}

	MEM_freeN(node);
}

/* do not free ntree itself here, free_libblock calls this function too */
void ntreeFreeTree(bNodeTree *ntree)
{
	bNode *node, *next;
	
	if(ntree==NULL) return;
	
	ntreeEndExecTree(ntree);	/* checks for if it is still initialized */
	
	BLI_freelistN(&ntree->links);	/* do first, then unlink_node goes fast */
	
	for(node= ntree->nodes.first; node; node= next) {
		next= node->next;
		nodeFreeNode(ntree, node);
	}
	
	if(ntree->owntype) {
		if(ntree->owntype->inputs)
			MEM_freeN(ntree->owntype->inputs);
		if(ntree->owntype->outputs)
			MEM_freeN(ntree->owntype->outputs);
		MEM_freeN(ntree->owntype);
	}
}

void ntreeFreeCache(bNodeTree *ntree)
{
	bNode *node;
	
	if(ntree==NULL) return;

	if(ntree->type==NTREE_COMPOSIT)
		for(node= ntree->nodes.first; node; node= node->next)
			composit_free_node_cache(node);

}

void ntreeMakeLocal(bNodeTree *ntree)
{
	int local=0, lib=0;
	
	/* - only lib users: do nothing
	    * - only local users: set flag
	    * - mixed: make copy
	    */
	
	if(ntree->id.lib==NULL) return;
	if(ntree->id.us==1) {
		ntree->id.lib= 0;
		ntree->id.flag= LIB_LOCAL;
		new_id(0, (ID *)ntree, 0);
		return;
	}
	
	/* now check users of groups... again typedepending, callback... */
	if(ntree->type==NTREE_SHADER) {
		Material *ma;
		for(ma= G.main->mat.first; ma; ma= ma->id.next) {
			if(ma->nodetree) {
				bNode *node;
				
				/* find if group is in tree */
				for(node= ma->nodetree->nodes.first; node; node= node->next) {
					if(node->id == (ID *)ntree) {
						if(ma->id.lib) lib= 1;
						else local= 1;
					}
				}
			}
		}
	}
	else if(ntree->type==NTREE_COMPOSIT) {
		Scene *sce;
		for(sce= G.main->scene.first; sce; sce= sce->id.next) {
			if(sce->nodetree) {
				bNode *node;
				
				/* find if group is in tree */
				for(node= sce->nodetree->nodes.first; node; node= node->next) {
					if(node->id == (ID *)ntree) {
						if(sce->id.lib) lib= 1;
						else local= 1;
					}
				}
			}
		}
	}
	
	/* if all users are local, we simply make tree local */
	if(local && lib==0) {
		ntree->id.lib= NULL;
		ntree->id.flag= LIB_LOCAL;
		new_id(0, (ID *)ntree, 0);
	}
	else if(local && lib) {
		/* this is the mixed case, we copy the tree and assign it to local users */
		bNodeTree *newtree= ntreeCopyTree(ntree, 0);
		
		newtree->id.us= 0;
		
		if(ntree->type==NTREE_SHADER) {
			Material *ma;
			for(ma= G.main->mat.first; ma; ma= ma->id.next) {
				if(ma->nodetree) {
					bNode *node;
					
					/* find if group is in tree */
					for(node= ma->nodetree->nodes.first; node; node= node->next) {
						if(node->id == (ID *)ntree) {
							if(ma->id.lib==NULL) {
								node->id= &newtree->id;
								newtree->id.us++;
								ntree->id.us--;
							}
						}
					}
				}
			}
		}
		else if(ntree->type==NTREE_COMPOSIT) {
			Scene *sce;
			for(sce= G.main->scene.first; sce; sce= sce->id.next) {
				if(sce->nodetree) {
					bNode *node;
					
					/* find if group is in tree */
					for(node= sce->nodetree->nodes.first; node; node= node->next) {
						if(node->id == (ID *)ntree) {
							if(sce->id.lib==NULL) {
								node->id= &newtree->id;
								newtree->id.us++;
								ntree->id.us--;
							}
						}
					}
				}
			}
		}
	}
}


/* ************ find stuff *************** */

static int ntreeHasType(bNodeTree *ntree, int type)
{
	bNode *node;
	
	if(ntree)
		for(node= ntree->nodes.first; node; node= node->next)
			if(node->type == type)
				return 1;
	return 0;
}

bNodeLink *nodeFindLink(bNodeTree *ntree, bNodeSocket *from, bNodeSocket *to)
{
	bNodeLink *link;
	
	for(link= ntree->links.first; link; link= link->next) {
		if(link->fromsock==from && link->tosock==to)
			return link;
		if(link->fromsock==to && link->tosock==from)	/* hrms? */
			return link;
	}
	return NULL;
}

int nodeCountSocketLinks(bNodeTree *ntree, bNodeSocket *sock)
{
	bNodeLink *link;
	int tot= 0;
	
	for(link= ntree->links.first; link; link= link->next) {
		if(link->fromsock==sock || link->tosock==sock)
			tot++;
	}
	return tot;
}

bNode *nodeGetActive(bNodeTree *ntree)
{
	bNode *node;
	
	if(ntree==NULL) return NULL;
	
	for(node= ntree->nodes.first; node; node= node->next)
		if(node->flag & NODE_ACTIVE)
			break;
	return node;
}

/* two active flags, ID nodes have special flag for buttons display */
bNode *nodeGetActiveID(bNodeTree *ntree, short idtype)
{
	bNode *node;
	
	if(ntree==NULL) return NULL;

	/* check for group edit */
    for(node= ntree->nodes.first; node; node= node->next)
		if(node->flag & NODE_GROUP_EDIT)
			break;

	if(node)
		ntree= (bNodeTree*)node->id;
	
	/* now find active node with this id */
	for(node= ntree->nodes.first; node; node= node->next)
		if(node->id && GS(node->id->name)==idtype)
			if(node->flag & NODE_ACTIVE_ID)
				break;

	return node;
}

/* two active flags, ID nodes have special flag for buttons display */
void nodeClearActiveID(bNodeTree *ntree, short idtype)
{
	bNode *node;
	
	if(ntree==NULL) return;
	
	for(node= ntree->nodes.first; node; node= node->next)
		if(node->id && GS(node->id->name)==idtype)
			node->flag &= ~NODE_ACTIVE_ID;
}

/* two active flags, ID nodes have special flag for buttons display */
void nodeSetActive(bNodeTree *ntree, bNode *node)
{
	bNode *tnode;
	
	/* make sure only one node is active, and only one per ID type */
	for(tnode= ntree->nodes.first; tnode; tnode= tnode->next) {
		tnode->flag &= ~NODE_ACTIVE;
		
		if(node->id && tnode->id) {
			if(GS(node->id->name) == GS(tnode->id->name))
				tnode->flag &= ~NODE_ACTIVE_ID;
		}
	}
	
	node->flag |= NODE_ACTIVE;
	if(node->id)
		node->flag |= NODE_ACTIVE_ID;
}

/* use flags are not persistant yet, groups might need different tagging, so we do it each time
   when we need to get this info */
void ntreeSocketUseFlags(bNodeTree *ntree)
{
	bNode *node;
	bNodeSocket *sock;
	bNodeLink *link;
	
	/* clear flags */
	for(node= ntree->nodes.first; node; node= node->next) {
		for(sock= node->inputs.first; sock; sock= sock->next)
			sock->flag &= ~SOCK_IN_USE;
		for(sock= node->outputs.first; sock; sock= sock->next)
			sock->flag &= ~SOCK_IN_USE;
	}
	
	/* tag all thats in use */
	for(link= ntree->links.first; link; link= link->next) {
		link->fromsock->flag |= SOCK_IN_USE;
		link->tosock->flag |= SOCK_IN_USE;
	}
}

/* ************** dependency stuff *********** */

/* node is guaranteed to be not checked before */
static int node_recurs_check(bNode *node, bNode ***nsort, int level)
{
	bNode *fromnode;
	bNodeSocket *sock;
	int has_inputlinks= 0;
	
	node->done= 1;
	level++;
	
	for(sock= node->inputs.first; sock; sock= sock->next) {
		if(sock->link) {
			has_inputlinks= 1;
			fromnode= sock->link->fromnode;
			if(fromnode->done==0) {
				fromnode->level= node_recurs_check(fromnode, nsort, level);
			}
		}
	}
//	printf("node sort %s level %d\n", node->name, level);
	**nsort= node;
	(*nsort)++;
	
	if(has_inputlinks)
		return level;
	else 
		return 0xFFF;
}

void ntreeSolveOrder(bNodeTree *ntree)
{
	bNode *node, **nodesort, **nsort;
	bNodeSocket *sock;
	bNodeLink *link;
	int a, totnode=0;
	
	/* the solve-order is called on each tree change, so we should be sure no exec can be running */
	ntreeEndExecTree(ntree);

	/* set links pointers the input sockets, to find dependencies */
	/* first clear data */
	for(node= ntree->nodes.first; node; node= node->next) {
		node->done= 0;
		totnode++;
		for(sock= node->inputs.first; sock; sock= sock->next)
			sock->link= NULL;
	}
	if(totnode==0)
		return;
	
	for(link= ntree->links.first; link; link= link->next) {
		link->tosock->link= link;
	}
	
	nsort= nodesort= MEM_callocN(totnode*sizeof(void *), "sorted node array");
	
	/* recursive check */
	for(node= ntree->nodes.first; node; node= node->next) {
		if(node->done==0) {
			node->level= node_recurs_check(node, &nsort, 0);
		}
	}
	
	/* re-insert nodes in order, first a paranoia check */
	for(a=0; a<totnode; a++) {
		if(nodesort[a]==NULL)
			break;
	}
	if(a<totnode)
		printf("sort error in node tree");
	else {
		ntree->nodes.first= ntree->nodes.last= NULL;
		for(a=0; a<totnode; a++)
			BLI_addtail(&ntree->nodes, nodesort[a]);
	}
	
	MEM_freeN(nodesort);
	
	/* find the active outputs, might become tree type dependant handler */
	for(node= ntree->nodes.first; node; node= node->next) {
		if(node->typeinfo->nclass==NODE_CLASS_OUTPUT) {
			bNode *tnode;
			int output= 0;
			
			/* we need a check for which output node should be tagged like this, below an exception */
			if(node->type==CMP_NODE_OUTPUT_FILE)
			   continue;
			   
			/* there is more types having output class, each one is checked */
			for(tnode= ntree->nodes.first; tnode; tnode= tnode->next) {
				if(tnode->typeinfo->nclass==NODE_CLASS_OUTPUT) {
					if(tnode->type==node->type) {
						if(tnode->flag & NODE_DO_OUTPUT) {
							output++;
							if(output>1)
								tnode->flag &= ~NODE_DO_OUTPUT;
						}
					}
				}
			}
			if(output==0)
				node->flag |= NODE_DO_OUTPUT;
		}
	}
	
	/* here we could recursively set which nodes have to be done,
		might be different for editor or for "real" use... */
}

/* should be callback! */
void NodeTagChanged(bNodeTree *ntree, bNode *node)
{
	if(ntree->type==NTREE_COMPOSIT) {
		bNodeSocket *sock;

		for(sock= node->outputs.first; sock; sock= sock->next) {
			if(sock->ns.data) {
				free_compbuf(sock->ns.data);
				sock->ns.data= NULL;
				
				//if(node->preview && node->preview->rect) {
				//	MEM_freeN(node->preview->rect);
				//	node->preview->rect= NULL;
				//}
					
			}
		}
		node->need_exec= 1;
	}
}

void NodeTagIDChanged(bNodeTree *ntree, ID *id)
{
	if(id==NULL)
		return;
	
	if(ntree->type==NTREE_COMPOSIT) {
		bNode *node;
		
		for(node= ntree->nodes.first; node; node= node->next)
			if(node->id==id)
				NodeTagChanged(ntree, node);
	}
}


/* *************** preview *********** */

/* if node->preview, then we assume the rect to exist */

static void nodeInitPreview(bNode *node, int xsize, int ysize)
{
	
	if(node->preview==NULL) {
		node->preview= MEM_callocN(sizeof(bNodePreview), "node preview");
//		printf("added preview %s\n", node->name);
	}
	
	/* node previews can get added with variable size this way */
	if(xsize==0 || ysize==0)
		return;
	
	/* sanity checks & initialize */
	if(node->preview->rect) {
		if(node->preview->xsize!=xsize && node->preview->ysize!=ysize) {
			MEM_freeN(node->preview->rect);
			node->preview->rect= NULL;
		}
	}
	
	if(node->preview->rect==NULL) {
		node->preview->rect= MEM_callocN(4*xsize + xsize*ysize*sizeof(float)*4, "node preview rect");
		node->preview->xsize= xsize;
		node->preview->ysize= ysize;
	}
}

void ntreeInitPreview(bNodeTree *ntree, int xsize, int ysize)
{
	bNode *node;
	
	if(ntree==NULL)
		return;
	
	for(node= ntree->nodes.first; node; node= node->next) {
		if(node->typeinfo->flag & NODE_PREVIEW)	/* hrms, check for closed nodes? */
			nodeInitPreview(node, xsize, ysize);
		if(node->type==NODE_GROUP && (node->flag & NODE_GROUP_EDIT))
			ntreeInitPreview((bNodeTree *)node->id, xsize, ysize);
	}		
}

static void nodeClearPreview(bNode *node)
{
	if(node->preview && node->preview->rect)
		memset(node->preview->rect, 0, MEM_allocN_len(node->preview->rect));
}

/* use it to enforce clear */
void ntreeClearPreview(bNodeTree *ntree)
{
	bNode *node;
	
	if(ntree==NULL)
		return;
	
	for(node= ntree->nodes.first; node; node= node->next) {
		if(node->typeinfo->flag & NODE_PREVIEW)
			nodeClearPreview(node);
		if(node->type==NODE_GROUP && (node->flag & NODE_GROUP_EDIT))
			ntreeClearPreview((bNodeTree *)node->id);
	}		
}

/* hack warning! this function is only used for shader previews, and 
   since it gets called multiple times per pixel for Ztransp we only
   add the color once. Preview gets cleared before it starts render though */
void nodeAddToPreview(bNode *node, float *col, int x, int y)
{
	bNodePreview *preview= node->preview;
	if(preview) {
		if(x>=0 && y>=0) {
			if(x<preview->xsize && y<preview->ysize) {
				float *tar= preview->rect+ 4*((preview->xsize*y) + x);
				if(tar[0]==0.0f) {
					QUATCOPY(tar, col);
				}
			}
			//else printf("prv out bound x y %d %d\n", x, y);
		}
		//else printf("prv out bound x y %d %d\n", x, y);
	}
}



/* ******************* executing ************* */

/* see notes at ntreeBeginExecTree */
static void group_node_get_stack(bNode *node, bNodeStack *stack, bNodeStack **in, bNodeStack **out, bNodeStack **gin, bNodeStack **gout)
{
	bNodeSocket *sock;
	
	/* build pointer stack */
	for(sock= node->inputs.first; sock; sock= sock->next) {
		if(sock->intern) {
			/* yep, intern can have link or is hidden socket */
			if(sock->link)
				*(in++)= stack + sock->link->fromsock->stack_index;
			else
				*(in++)= &sock->ns;
		}
		else
			*(in++)= gin[sock->stack_index_ext];
	}
	
	for(sock= node->outputs.first; sock; sock= sock->next) {
		if(sock->intern)
			*(out++)= stack + sock->stack_index;
		else
			*(out++)= gout[sock->stack_index_ext];
	}
}

static void node_group_execute(bNodeStack *stack, void *data, bNode *gnode, bNodeStack **in, bNodeStack **out)
{
	bNode *node;
	bNodeTree *ntree= (bNodeTree *)gnode->id;
	bNodeStack *nsin[MAX_SOCKET];	/* arbitrary... watch this */
	bNodeStack *nsout[MAX_SOCKET];	/* arbitrary... watch this */
	
	if(ntree==NULL) return;
	
	stack+= gnode->stack_index;
		
	for(node= ntree->nodes.first; node; node= node->next) {
		if(node->typeinfo->execfunc) {
			group_node_get_stack(node, stack, nsin, nsout, in, out);
			
			/* for groups, only execute outputs for edited group */
			if(node->typeinfo->nclass==NODE_CLASS_OUTPUT) {
				if(gnode->flag & NODE_GROUP_EDIT)
					if(node->flag & NODE_DO_OUTPUT)
						node->typeinfo->execfunc(data, node, nsin, nsout);
			}
			else
				node->typeinfo->execfunc(data, node, nsin, nsout);
		}
	}
	
	/* free internal group output nodes */
	if(ntree->type==NTREE_COMPOSIT) {
		for(node= ntree->nodes.first; node; node= node->next) {
			if(node->typeinfo->execfunc) {
				bNodeSocket *sock;
				
				for(sock= node->outputs.first; sock; sock= sock->next) {
					if(sock->intern) {
						bNodeStack *ns= stack + sock->stack_index;
						if(ns->data) {
							free_compbuf(ns->data);
							ns->data= NULL;
						}
					}
				}
			}
		}
	}
}

/* recursively called for groups */
/* we set all trees on own local indices, but put a total counter
   in the groups, so each instance of a group has own stack */
static int ntree_begin_exec_tree(bNodeTree *ntree)
{
	bNode *node;
	bNodeSocket *sock;
	int index= 0, index_in= 0, index_out= 0;
	
	if((ntree->init & NTREE_TYPE_INIT)==0)
		ntreeInitTypes(ntree);
	
	/* create indices for stack, check preview */
	for(node= ntree->nodes.first; node; node= node->next) {
		
		for(sock= node->inputs.first; sock; sock= sock->next) {
			if(sock->intern==0)
				sock->stack_index_ext= index_in++;
		}
		
		for(sock= node->outputs.first; sock; sock= sock->next) {
			sock->stack_index= index++;
			if(sock->intern==0)
				sock->stack_index_ext= index_out++;
		}
		
		if(node->type==NODE_GROUP) {
			if(node->id) {
				node->stack_index= index;
				index+= ntree_begin_exec_tree((bNodeTree *)node->id);
			}
		}
	}
	
	return index;
}

/* copy socket compbufs to stack, initialize usage of curve nodes */
static void composit_begin_exec(bNodeTree *ntree, int is_group)
{
	bNode *node;
	bNodeSocket *sock;
	
	for(node= ntree->nodes.first; node; node= node->next) {
		
		/* initialize needed for groups */
		node->exec= 0;	
		
		if(is_group==0) {
			for(sock= node->outputs.first; sock; sock= sock->next) {
				bNodeStack *ns= ntree->stack + sock->stack_index;
				
				if(sock->ns.data) {
					ns->data= sock->ns.data;
					sock->ns.data= NULL;
				}
			}
		}		
		/* cannot initialize them while using in threads */
		if(ELEM3(node->type, CMP_NODE_TIME, CMP_NODE_CURVE_VEC, CMP_NODE_CURVE_RGB)) {
			curvemapping_initialize(node->storage);
			if(node->type==CMP_NODE_CURVE_RGB)
				curvemapping_premultiply(node->storage, 0);
		}
		if(node->type==NODE_GROUP)
			composit_begin_exec((bNodeTree *)node->id, 1);

	}
}

/* copy stack compbufs to sockets */
static void composit_end_exec(bNodeTree *ntree, int is_group)
{
	extern void print_compbuf(char *str, struct CompBuf *cbuf);
	bNode *node;
	bNodeStack *ns;
	int a;

	for(node= ntree->nodes.first; node; node= node->next) {
		if(is_group==0) {
			bNodeSocket *sock;
		
			for(sock= node->outputs.first; sock; sock= sock->next) {
				ns= ntree->stack + sock->stack_index;
				if(ns->data) {
					sock->ns.data= ns->data;
					ns->data= NULL;
				}
			}
		}
		if(node->type==CMP_NODE_CURVE_RGB)
			curvemapping_premultiply(node->storage, 1);
		
		if(node->type==NODE_GROUP)
			composit_end_exec((bNodeTree *)node->id, 1);

		node->need_exec= 0;
	}
	
	if(is_group==0) {
		/* internally, group buffers are not stored */
		for(ns= ntree->stack, a=0; a<ntree->stacksize; a++, ns++) {
			if(ns->data) {
				printf("freed leftover buffer from stack\n");
				free_compbuf(ns->data);
			}
		}
	}
}

static void group_tag_used_outputs(bNode *gnode, bNodeStack *stack)
{
	bNodeTree *ntree= (bNodeTree *)gnode->id;
	bNode *node;
	
	stack+= gnode->stack_index;
	
	for(node= ntree->nodes.first; node; node= node->next) {
		if(node->typeinfo->execfunc) {
			bNodeSocket *sock;
			
			for(sock= node->inputs.first; sock; sock= sock->next) {
				if(sock->intern) {
					if(sock->link) {
						bNodeStack *ns= stack + sock->link->fromsock->stack_index;
						ns->hasoutput= 1;
						ns->sockettype= sock->link->fromsock->type;
					}
					else
						sock->ns.sockettype= sock->type;
				}
			}
		}
	}
}

/* stack indices make sure all nodes only write in allocated data, for making it thread safe */
/* only root tree gets the stack, to enable instances to have own stack entries */
/* only two threads now! */
/* per tree (and per group) unique indices are created */
/* the index_ext we need to be able to map from groups to the group-node own stack */

typedef struct bNodeThreadStack {
	struct bNodeThreadStack *next, *prev;
	bNodeStack *stack;
	int used;
} bNodeThreadStack;

static bNodeThreadStack *ntreeGetThreadStack(bNodeTree *ntree, int thread)
{
	ListBase *lb= &ntree->threadstack[thread];
	bNodeThreadStack *nts;

	for(nts=lb->first; nts; nts=nts->next) {
		if(!nts->used) {
			nts->used= 1;
			return nts;
		}
	}
	
	nts= MEM_callocN(sizeof(bNodeThreadStack), "bNodeThreadStack");
	nts->stack= MEM_dupallocN(ntree->stack);
	nts->used= 1;
	BLI_addtail(lb, nts);

	return nts;
}

static void ntreeReleaseThreadStack(bNodeThreadStack *nts)
{
	nts->used= 0;
}

void ntreeBeginExecTree(bNodeTree *ntree)
{
	/* let's make it sure */
	if(ntree->init & NTREE_EXEC_INIT)
		return;

	/* allocate the thread stack listbase array */
	if(ntree->type!=NTREE_COMPOSIT)
		ntree->threadstack= MEM_callocN(BLENDER_MAX_THREADS*sizeof(ListBase), "thread stack array");

	/* goes recursive over all groups */
	ntree->stacksize= ntree_begin_exec_tree(ntree);

	if(ntree->stacksize) {
		bNode *node;
		bNodeStack *ns;
		int a;
		
		/* allocate the base stack */
		ns=ntree->stack= MEM_callocN(ntree->stacksize*sizeof(bNodeStack), "node stack");
		
		/* tag inputs, the get_stack() gives own socket stackdata if not in use */
		for(a=0; a<ntree->stacksize; a++, ns++) ns->hasinput= 1;
		
		/* tag used outputs, so we know when we can skip operations */
		for(node= ntree->nodes.first; node; node= node->next) {
			bNodeSocket *sock;
			for(sock= node->inputs.first; sock; sock= sock->next) {
				if(sock->link) {
					ns= ntree->stack + sock->link->fromsock->stack_index;
					ns->hasoutput= 1;
					ns->sockettype= sock->link->fromsock->type;
				}
				else
					sock->ns.sockettype= sock->type;
			}
			if(node->type==NODE_GROUP && node->id)
				group_tag_used_outputs(node, ntree->stack);
		}
		
		if(ntree->type==NTREE_COMPOSIT)
			composit_begin_exec(ntree, 0);
	}
	
	ntree->init |= NTREE_EXEC_INIT;
}

void ntreeEndExecTree(bNodeTree *ntree)
{
	
	if(ntree->init & NTREE_EXEC_INIT) {
		bNodeThreadStack *nts;
		int a;
		
		/* another callback candidate! */
		if(ntree->type==NTREE_COMPOSIT)
			composit_end_exec(ntree, 0);
		
		if(ntree->stack) {
			MEM_freeN(ntree->stack);
			ntree->stack= NULL;
		}

		if(ntree->threadstack) {
			for(a=0; a<BLENDER_MAX_THREADS; a++) {
				for(nts=ntree->threadstack[a].first; nts; nts=nts->next)
					if(nts->stack)
						MEM_freeN(nts->stack);
				BLI_freelistN(&ntree->threadstack[a]);
			}

			MEM_freeN(ntree->threadstack);
			ntree->threadstack= NULL;
		}

		ntree->init &= ~NTREE_EXEC_INIT;
	}
}

static void node_get_stack(bNode *node, bNodeStack *stack, bNodeStack **in, bNodeStack **out)
{
	bNodeSocket *sock;
	
	/* build pointer stack */
	for(sock= node->inputs.first; sock; sock= sock->next) {
		if(sock->link)
			*(in++)= stack + sock->link->fromsock->stack_index;
		else
			*(in++)= &sock->ns;
	}
	
	for(sock= node->outputs.first; sock; sock= sock->next) {
		*(out++)= stack + sock->stack_index;
	}
}

/* nodes are presorted, so exec is in order of list */
void ntreeExecTree(bNodeTree *ntree, void *callerdata, int thread)
{
	bNode *node;
	bNodeStack *nsin[MAX_SOCKET];	/* arbitrary... watch this */
	bNodeStack *nsout[MAX_SOCKET];	/* arbitrary... watch this */
	bNodeStack *stack;
	bNodeThreadStack *nts = NULL;
	
	/* only when initialized */
	if((ntree->init & NTREE_EXEC_INIT)==0)
		ntreeBeginExecTree(ntree);
		
	/* composite does 1 node per thread, so no multiple stacks needed */
	if(ntree->type==NTREE_COMPOSIT) {
		stack= ntree->stack;
	}
	else {
		nts= ntreeGetThreadStack(ntree, thread);
		stack= nts->stack;
	}
	
	for(node= ntree->nodes.first; node; node= node->next) {
		if(node->typeinfo->execfunc) {
			node_get_stack(node, stack, nsin, nsout);
			node->typeinfo->execfunc(callerdata, node, nsin, nsout);
		}
		else if(node->type==NODE_GROUP && node->id) {
			node_get_stack(node, stack, nsin, nsout);
			node_group_execute(stack, callerdata, node, nsin, nsout); 
		}
	}

	if(nts)
		ntreeReleaseThreadStack(nts);
}


/* ***************************** threaded version for execute composite nodes ************* */
/* these are nodes without input, only giving values */
/* or nodes with only value inputs */
static int node_only_value(bNode *node)
{
	bNodeSocket *sock;
	
	if(ELEM3(node->type, CMP_NODE_TIME, CMP_NODE_VALUE, CMP_NODE_RGB))
		return 1;
	
	/* doing this for all node types goes wrong. memory free errors */
	if(node->inputs.first && node->type==CMP_NODE_MAP_VALUE) {
		int retval= 1;
		for(sock= node->inputs.first; sock; sock= sock->next) {
			if(sock->link)
				retval &= node_only_value(sock->link->fromnode);
		}
		return retval;
	}
	return 0;
}


/* not changing info, for thread callback */
typedef struct ThreadData {
	bNodeStack *stack;
	RenderData *rd;
} ThreadData;

static void *exec_composite_node(void *node_v)
{
	bNodeStack *nsin[MAX_SOCKET];	/* arbitrary... watch this */
	bNodeStack *nsout[MAX_SOCKET];	/* arbitrary... watch this */
	bNode *node= node_v;
	ThreadData *thd= (ThreadData *)node->new_node; /* abuse */
	
	node_get_stack(node, thd->stack, nsin, nsout);
	
	if((node->flag & NODE_MUTED) && (!node_only_value(node))) {
		/* viewers we execute, for feedback to user */
		if(ELEM(node->type, CMP_NODE_VIEWER, CMP_NODE_SPLITVIEWER)) 
			node->typeinfo->execfunc(thd->rd, node, nsin, nsout);
		else
			node_compo_pass_on(node, nsin, nsout);
	}
	else if(node->typeinfo->execfunc) {
		node->typeinfo->execfunc(thd->rd, node, nsin, nsout);
	}
	else if(node->type==NODE_GROUP && node->id) {
		node_group_execute(thd->stack, thd->rd, node, nsin, nsout); 
	}
	
	node->exec |= NODE_READY;
	return 0;
}

/* return total of executable nodes, for timecursor */
/* only compositor uses it */
static int setExecutableNodes(bNodeTree *ntree, ThreadData *thd)
{
	bNodeStack *nsin[MAX_SOCKET];	/* arbitrary... watch this */
	bNodeStack *nsout[MAX_SOCKET];	/* arbitrary... watch this */
	bNode *node;
	bNodeSocket *sock;
	int totnode= 0, group_edit= 0;
	
	/* note; do not add a dependency sort here, the stack was created already */
	
	/* if we are in group edit, viewer nodes get skipped when group has viewer */
	for(node= ntree->nodes.first; node; node= node->next)
		if(node->type==NODE_GROUP && (node->flag & NODE_GROUP_EDIT))
			if(ntreeHasType((bNodeTree *)node->id, CMP_NODE_VIEWER))
				group_edit= 1;
	
	for(node= ntree->nodes.first; node; node= node->next) {
		int a;
		
		node_get_stack(node, thd->stack, nsin, nsout);
		
		/* test the outputs */
		/* skip value-only nodes (should be in type!) */
		if(!node_only_value(node)) {
			for(a=0, sock= node->outputs.first; sock; sock= sock->next, a++) {
				if(nsout[a]->data==NULL && nsout[a]->hasoutput) {
					node->need_exec= 1;
					break;
				}
			}
		}
		
		/* test the inputs */
		for(a=0, sock= node->inputs.first; sock; sock= sock->next, a++) {
			/* skip viewer nodes in bg render or group edit */
			if( ELEM(node->type, CMP_NODE_VIEWER, CMP_NODE_SPLITVIEWER) && (G.background || group_edit))
				node->need_exec= 0;
			/* is sock in use? */
			else if(sock->link) {
				bNodeLink *link= sock->link;
				/* this is the test for a cyclic case */
				if(link->fromnode->level >= link->tonode->level && link->tonode->level!=0xFFF) {
					if(link->fromnode->need_exec) {
						node->need_exec= 1;
						break;
					}
				}
				else {
					node->need_exec= 0;
					printf("Node %s skipped, cyclic dependency\n", node->name);
				}
			}
		}
		
		if(node->need_exec) {
			
			/* free output buffers */
			for(a=0, sock= node->outputs.first; sock; sock= sock->next, a++) {
				if(nsout[a]->data) {
					free_compbuf(nsout[a]->data);
					nsout[a]->data= NULL;
				}
			}
			totnode++;
			/* printf("node needs exec %s\n", node->name); */
			
			/* tag for getExecutableNode() */
			node->exec= 0;
		}
		else {
			/* tag for getExecutableNode() */
			node->exec= NODE_READY|NODE_FINISHED;
			
		}
	}
	
	/* last step: set the stack values for only-value nodes */
	/* just does all now, compared to a full buffer exec this is nothing */
	if(totnode) {
		for(node= ntree->nodes.first; node; node= node->next) {
			if(node->need_exec==0 && node_only_value(node)) {
				if(node->typeinfo->execfunc) {
					node_get_stack(node, thd->stack, nsin, nsout);
					node->typeinfo->execfunc(thd->rd, node, nsin, nsout);
				}
			}
		}
	}
	
	return totnode;
}

/* while executing tree, free buffers from nodes that are not needed anymore */
static void freeExecutableNode(bNodeTree *ntree)
{
	/* node outputs can be freed when:
	- not a render result or image node
	- when node outputs go to nodes all being set NODE_FINISHED
	*/
	bNode *node;
	bNodeSocket *sock;
	
	/* set exec flag for finished nodes that might need freed */
	for(node= ntree->nodes.first; node; node= node->next) {
		if(node->type!=CMP_NODE_R_LAYERS)
			if(node->exec & NODE_FINISHED)
				node->exec |= NODE_FREEBUFS;
	}
	/* clear this flag for input links that are not done yet */
	for(node= ntree->nodes.first; node; node= node->next) {
		if((node->exec & NODE_FINISHED)==0) {
			for(sock= node->inputs.first; sock; sock= sock->next)
				if(sock->link)
					sock->link->fromnode->exec &= ~NODE_FREEBUFS;
		}
	}
	/* now we can free buffers */
	for(node= ntree->nodes.first; node; node= node->next) {
		if(node->exec & NODE_FREEBUFS) {
			for(sock= node->outputs.first; sock; sock= sock->next) {
				bNodeStack *ns= ntree->stack + sock->stack_index;
				if(ns->data) {
					free_compbuf(ns->data);
					ns->data= NULL;
					// printf("freed buf node %s \n", node->name);
				}
			}
		}
	}
}

static bNode *getExecutableNode(bNodeTree *ntree)
{
	bNode *node;
	bNodeSocket *sock;
	
	for(node= ntree->nodes.first; node; node= node->next) {
		if(node->exec==0) {
			
			/* input sockets should be ready */
			for(sock= node->inputs.first; sock; sock= sock->next) {
				if(sock->link)
					if((sock->link->fromnode->exec & NODE_READY)==0)
						break;
			}
			if(sock==NULL)
				return node;
		}
	}
	return NULL;
}


/* optimized tree execute test for compositing */
void ntreeCompositExecTree(bNodeTree *ntree, RenderData *rd, int do_preview)
{
	bNode *node;
	ListBase threads;
	ThreadData thdata;
	int totnode, rendering= 1;
	
	if(ntree==NULL) return;
	
	if(do_preview)
		ntreeInitPreview(ntree, 0, 0);
	
	ntreeBeginExecTree(ntree);
	
	/* prevent unlucky accidents */
	if(G.background)
		rd->scemode &= ~R_COMP_CROP;
	
	/* setup callerdata for thread callback */
	thdata.rd= rd;
	thdata.stack= ntree->stack;
	
	/* fixed seed, for example noise texture */
	BLI_srandom(rd->cfra);

	/* sets need_exec tags in nodes */
	totnode= setExecutableNodes(ntree, &thdata);
	
	BLI_init_threads(&threads, exec_composite_node, rd->threads);
	
	while(rendering) {
		
		if(BLI_available_threads(&threads)) {
			node= getExecutableNode(ntree);
			if(node) {

				if(ntree->timecursor)
					ntree->timecursor(totnode);
				if(ntree->stats_draw) {
					char str[64];
					sprintf(str, "Compositing %d %s", totnode, node->name);
					ntree->stats_draw(str);
				}
				totnode--;
				
				node->new_node = (bNode *)&thdata;
				node->exec= NODE_PROCESSING;
				BLI_insert_thread(&threads, node);
			}
			else
				PIL_sleep_ms(50);
		}
		else
			PIL_sleep_ms(50);
		
		rendering= 0;
		/* test for ESC */
		if(ntree->test_break && ntree->test_break()) {
			for(node= ntree->nodes.first; node; node= node->next)
				node->exec |= NODE_READY;
		}
		
		/* check for ready ones, and if we need to continue */
		for(node= ntree->nodes.first; node; node= node->next) {
			if(node->exec & NODE_READY) {
				if((node->exec & NODE_FINISHED)==0) {
					BLI_remove_thread(&threads, node); /* this waits for running thread to finish btw */
					node->exec |= NODE_FINISHED;
					
					/* freeing unused buffers */
					if(rd->scemode & R_COMP_FREE)
						freeExecutableNode(ntree);
				}
			}
			else rendering= 1;
		}
	}
	
	
	BLI_end_threads(&threads);
	
	ntreeEndExecTree(ntree);
}

/* GPU material from shader nodes */

static void gpu_from_node_stack(ListBase *sockets, bNodeStack **ns, GPUNodeStack *gs)
{
	bNodeSocket *sock;
	int i;

	for (sock=sockets->first, i=0; sock; sock=sock->next, i++) {
		memset(&gs[i], 0, sizeof(gs[i]));

    	QUATCOPY(gs[i].vec, ns[i]->vec);
		gs[i].buf= ns[i]->data;

		if (sock->type == SOCK_VALUE)
			gs[i].type= GPU_FLOAT;
		else if (sock->type == SOCK_VECTOR)
			gs[i].type= GPU_VEC3;
		else if (sock->type == SOCK_RGBA)
			gs[i].type= GPU_VEC4;
		else
			gs[i].type= GPU_NONE;

		gs[i].name = "";
		gs[i].hasinput= ns[i]->hasinput;
	}

	gs[i].type= GPU_NONE;
}

static void data_from_gpu_stack(ListBase *sockets, bNodeStack **ns, GPUNodeStack *gs)
{
	bNodeSocket *sock;
	int i;

	for (sock=sockets->first, i=0; sock; sock=sock->next, i++)
		ns[i]->data= gs[i].buf;
}

GPUMaterial *ntreeShaderCreateGPU(bNodeTree *ntree)
{
	bNode *node;
	bNodeStack *stack;
	bNodeStack *nsin[MAX_SOCKET];	/* arbitrary... watch this */
	bNodeStack *nsout[MAX_SOCKET];	/* arbitrary... watch this */
	GPUNodeStack gpuin[MAX_SOCKET+1], gpuout[MAX_SOCKET+1];
	GPUMaterial *mat;
	GPUNode *gnode;

	if((ntree->init & NTREE_EXEC_INIT)==0)
		ntreeBeginExecTree(ntree);

	stack= ntree->stack;
	mat= GPU_material_construct_begin();

	for(node= ntree->nodes.first; node; node= node->next) {
		if(node->typeinfo->gpufunc) {
			node_get_stack(node, stack, nsin, nsout);
			gpu_from_node_stack(&node->inputs, nsin, gpuin);
			gpu_from_node_stack(&node->outputs, nsout, gpuout);
			gnode= node->typeinfo->gpufunc(mat, node, gpuin, gpuout);
			if(gnode)
				data_from_gpu_stack(&node->outputs, nsout, gpuout);
		}
		/* groups not supported yet .. */
	}

	if(!GPU_material_construct_end(mat)) {
		GPU_material_free(mat);
		mat= NULL;
	}

	ntreeEndExecTree(ntree);

	return mat;
}

/* **************** call to switch lamploop for material node ************ */

void (*node_shader_lamp_loop)(struct ShadeInput *, struct ShadeResult *);

void set_node_shader_lamp_loop(void (*lamp_loop_func)(ShadeInput *, ShadeResult *))
{
	node_shader_lamp_loop= lamp_loop_func;
}

/* clumsy checking... should do dynamic outputs once */
static void force_hidden_passes(bNode *node, int passflag)
{
	bNodeSocket *sock;
	
	for(sock= node->outputs.first; sock; sock= sock->next)
		sock->flag &= ~SOCK_UNAVAIL;
	
	sock= BLI_findlink(&node->outputs, RRES_OUT_Z);
	if(!(passflag & SCE_PASS_Z)) sock->flag |= SOCK_UNAVAIL;
	sock= BLI_findlink(&node->outputs, RRES_OUT_NORMAL);
	if(!(passflag & SCE_PASS_NORMAL)) sock->flag |= SOCK_UNAVAIL;
	sock= BLI_findlink(&node->outputs, RRES_OUT_VEC);
	if(!(passflag & SCE_PASS_VECTOR)) sock->flag |= SOCK_UNAVAIL;
	sock= BLI_findlink(&node->outputs, RRES_OUT_UV);
	if(!(passflag & SCE_PASS_UV)) sock->flag |= SOCK_UNAVAIL;
	sock= BLI_findlink(&node->outputs, RRES_OUT_RGBA);
	if(!(passflag & SCE_PASS_RGBA)) sock->flag |= SOCK_UNAVAIL;
	sock= BLI_findlink(&node->outputs, RRES_OUT_DIFF);
	if(!(passflag & SCE_PASS_DIFFUSE)) sock->flag |= SOCK_UNAVAIL;
	sock= BLI_findlink(&node->outputs, RRES_OUT_SPEC);
	if(!(passflag & SCE_PASS_SPEC)) sock->flag |= SOCK_UNAVAIL;
	sock= BLI_findlink(&node->outputs, RRES_OUT_SHADOW);
	if(!(passflag & SCE_PASS_SHADOW)) sock->flag |= SOCK_UNAVAIL;
	sock= BLI_findlink(&node->outputs, RRES_OUT_AO);
	if(!(passflag & SCE_PASS_AO)) sock->flag |= SOCK_UNAVAIL;
	sock= BLI_findlink(&node->outputs, RRES_OUT_REFLECT);
	if(!(passflag & SCE_PASS_REFLECT)) sock->flag |= SOCK_UNAVAIL;
	sock= BLI_findlink(&node->outputs, RRES_OUT_REFRACT);
	if(!(passflag & SCE_PASS_REFRACT)) sock->flag |= SOCK_UNAVAIL;
	sock= BLI_findlink(&node->outputs, RRES_OUT_RADIO);
	if(!(passflag & SCE_PASS_RADIO)) sock->flag |= SOCK_UNAVAIL;
	sock= BLI_findlink(&node->outputs, RRES_OUT_INDEXOB);
	if(!(passflag & SCE_PASS_INDEXOB)) sock->flag |= SOCK_UNAVAIL;
	sock= BLI_findlink(&node->outputs, RRES_OUT_MIST);
	if(!(passflag & SCE_PASS_MIST)) sock->flag |= SOCK_UNAVAIL;
	
}

/* based on rules, force sockets hidden always */
void ntreeCompositForceHidden(bNodeTree *ntree)
{
	bNode *node;
	
	if(ntree==NULL) return;
	
	for(node= ntree->nodes.first; node; node= node->next) {
		if( node->type==CMP_NODE_R_LAYERS) {
			Scene *sce= node->id?(Scene *)node->id:G.scene; /* G.scene is WEAK! */
			SceneRenderLayer *srl= BLI_findlink(&sce->r.layers, node->custom1);
			if(srl)
				force_hidden_passes(node, srl->passflag);
		}
		else if( node->type==CMP_NODE_IMAGE) {
			Image *ima= (Image *)node->id;
			if(ima) {
				if(ima->rr) {
					ImageUser *iuser= node->storage;
					RenderLayer *rl= BLI_findlink(&ima->rr->layers, iuser->layer);
					if(rl)
						force_hidden_passes(node, rl->passflag);
					else
						force_hidden_passes(node, 0);
				}
				else if(ima->type!=IMA_TYPE_MULTILAYER) {	/* if ->rr not yet read we keep inputs */
					force_hidden_passes(node, RRES_OUT_Z);
				}
				else
					force_hidden_passes(node, 0);
			}
			else
				force_hidden_passes(node, 0);
		}
	}

}

/* called from render pipeline, to tag render input and output */
/* need to do all scenes, to prevent errors when you re-render 1 scene */
void ntreeCompositTagRender(Scene *curscene)
{
	Scene *sce;
	
	for(sce= G.main->scene.first; sce; sce= sce->id.next) {
		if(sce->nodetree) {
			bNode *node;
			
			for(node= sce->nodetree->nodes.first; node; node= node->next) {
				if(node->id==(ID *)curscene || node->type==CMP_NODE_COMPOSITE)
					NodeTagChanged(sce->nodetree, node);
			}
		}
	}
}

/* tags nodes that have animation capabilities */
int ntreeCompositTagAnimated(bNodeTree *ntree)
{
	bNode *node;
	int tagged= 0;
	
	if(ntree==NULL) return 0;
	
	for(node= ntree->nodes.first; node; node= node->next) {
		if(node->type==CMP_NODE_IMAGE) {
			Image *ima= (Image *)node->id;
			if(ima && ELEM(ima->source, IMA_SRC_MOVIE, IMA_SRC_SEQUENCE)) {
				NodeTagChanged(ntree, node);
				tagged= 1;
			}
		}
		else if(node->type==CMP_NODE_TIME) {
			NodeTagChanged(ntree, node);
			tagged= 1;
		}
		else if(node->type==CMP_NODE_R_LAYERS) {
			NodeTagChanged(ntree, node);
			tagged= 1;
		}
		else if(node->type==NODE_GROUP) {
			if( ntreeCompositTagAnimated((bNodeTree *)node->id) ) {
				NodeTagChanged(ntree, node);
			}
		}
	}
	
	return tagged;
}


/* called from image window preview */
void ntreeCompositTagGenerators(bNodeTree *ntree)
{
	bNode *node;
	
	if(ntree==NULL) return;
	
	for(node= ntree->nodes.first; node; node= node->next) {
		if( ELEM(node->type, CMP_NODE_R_LAYERS, CMP_NODE_IMAGE))
			NodeTagChanged(ntree, node);
	}
}

/* ************* node definition init ********** */

static bNodeType *is_nodetype_registered(ListBase *typelist, int type, ID *id) 
{
	bNodeType *ntype= typelist->first;
	
	for(;ntype; ntype= ntype->next )
		if(ntype->type==type && ntype->id==id)
			return ntype;
	
	return NULL;
}

/* type can be from a static array, we make copy for duplicate types (like group) */
void nodeRegisterType(ListBase *typelist, const bNodeType *ntype) 
{
	bNodeType *found= is_nodetype_registered(typelist, ntype->type, ntype->id);
	
	if(found==NULL) {
		bNodeType *ntypen= MEM_callocN(sizeof(bNodeType), "node type");
		*ntypen= *ntype;
		BLI_addtail(typelist, ntypen);
 	}
}

static void registerCompositNodes(ListBase *ntypelist)
{
	nodeRegisterType(ntypelist, &node_group_typeinfo);
	nodeRegisterType(ntypelist, &cmp_node_rlayers);
	nodeRegisterType(ntypelist, &cmp_node_image);
	nodeRegisterType(ntypelist, &cmp_node_texture);
	nodeRegisterType(ntypelist, &cmp_node_value);
	nodeRegisterType(ntypelist, &cmp_node_rgb);
	nodeRegisterType(ntypelist, &cmp_node_curve_time);
	
	nodeRegisterType(ntypelist, &cmp_node_composite);
	nodeRegisterType(ntypelist, &cmp_node_viewer);
	nodeRegisterType(ntypelist, &cmp_node_splitviewer);
	nodeRegisterType(ntypelist, &cmp_node_output_file);
	
	nodeRegisterType(ntypelist, &cmp_node_curve_rgb);
	nodeRegisterType(ntypelist, &cmp_node_mix_rgb);
	nodeRegisterType(ntypelist, &cmp_node_hue_sat);
	nodeRegisterType(ntypelist, &cmp_node_brightcontrast);
	nodeRegisterType(ntypelist, &cmp_node_gamma);
	nodeRegisterType(ntypelist, &cmp_node_invert);
	nodeRegisterType(ntypelist, &cmp_node_alphaover);
	nodeRegisterType(ntypelist, &cmp_node_zcombine);
	
	nodeRegisterType(ntypelist, &cmp_node_normal);
	nodeRegisterType(ntypelist, &cmp_node_curve_vec);
	nodeRegisterType(ntypelist, &cmp_node_map_value);
	nodeRegisterType(ntypelist, &cmp_node_normalize);
	
	nodeRegisterType(ntypelist, &cmp_node_filter);
	nodeRegisterType(ntypelist, &cmp_node_blur);
	nodeRegisterType(ntypelist, &cmp_node_dblur);
	nodeRegisterType(ntypelist, &cmp_node_bilateralblur);
	nodeRegisterType(ntypelist, &cmp_node_vecblur);
	nodeRegisterType(ntypelist, &cmp_node_dilateerode);
	nodeRegisterType(ntypelist, &cmp_node_defocus);
	
	nodeRegisterType(ntypelist, &cmp_node_valtorgb);
	nodeRegisterType(ntypelist, &cmp_node_rgbtobw);
	nodeRegisterType(ntypelist, &cmp_node_setalpha);
	nodeRegisterType(ntypelist, &cmp_node_idmask);
	nodeRegisterType(ntypelist, &cmp_node_math);
	nodeRegisterType(ntypelist, &cmp_node_seprgba);
	nodeRegisterType(ntypelist, &cmp_node_combrgba);
	nodeRegisterType(ntypelist, &cmp_node_sephsva);
	nodeRegisterType(ntypelist, &cmp_node_combhsva);
	nodeRegisterType(ntypelist, &cmp_node_sepyuva);
	nodeRegisterType(ntypelist, &cmp_node_combyuva);
	nodeRegisterType(ntypelist, &cmp_node_sepycca);
	nodeRegisterType(ntypelist, &cmp_node_combycca);
	nodeRegisterType(ntypelist, &cmp_node_premulkey);
	
	nodeRegisterType(ntypelist, &cmp_node_diff_matte);
	nodeRegisterType(ntypelist, &cmp_node_chroma);
	nodeRegisterType(ntypelist, &cmp_node_channel_matte);
	nodeRegisterType(ntypelist, &cmp_node_color_spill);
	nodeRegisterType(ntypelist, &cmp_node_luma_matte);
	
	nodeRegisterType(ntypelist, &cmp_node_translate);
	nodeRegisterType(ntypelist, &cmp_node_rotate);
	nodeRegisterType(ntypelist, &cmp_node_scale);
	nodeRegisterType(ntypelist, &cmp_node_flip);
	nodeRegisterType(ntypelist, &cmp_node_crop);
	nodeRegisterType(ntypelist, &cmp_node_displace);
	nodeRegisterType(ntypelist, &cmp_node_mapuv);
	nodeRegisterType(ntypelist, &cmp_node_glare);
	nodeRegisterType(ntypelist, &cmp_node_tonemap);
	nodeRegisterType(ntypelist, &cmp_node_lensdist);
}

static void registerShaderNodes(ListBase *ntypelist) 
{
	nodeRegisterType(ntypelist, &node_group_typeinfo);
	nodeRegisterType(ntypelist, &sh_node_output);
	nodeRegisterType(ntypelist, &sh_node_mix_rgb);
	nodeRegisterType(ntypelist, &sh_node_valtorgb);
	nodeRegisterType(ntypelist, &sh_node_rgbtobw);
	nodeRegisterType(ntypelist, &sh_node_normal);
	nodeRegisterType(ntypelist, &sh_node_geom);
	nodeRegisterType(ntypelist, &sh_node_mapping);
	nodeRegisterType(ntypelist, &sh_node_curve_vec);
	nodeRegisterType(ntypelist, &sh_node_curve_rgb);
	nodeRegisterType(ntypelist, &sh_node_math);
	nodeRegisterType(ntypelist, &sh_node_vect_math);
	nodeRegisterType(ntypelist, &sh_node_squeeze);
	nodeRegisterType(ntypelist, &sh_node_camera);
	nodeRegisterType(ntypelist, &sh_node_material);
	nodeRegisterType(ntypelist, &sh_node_material_ext);
	nodeRegisterType(ntypelist, &sh_node_value);
	nodeRegisterType(ntypelist, &sh_node_rgb);
	nodeRegisterType(ntypelist, &sh_node_texture);
	nodeRegisterType(ntypelist, &node_dynamic_typeinfo);
	nodeRegisterType(ntypelist, &sh_node_invert);
	nodeRegisterType(ntypelist, &sh_node_seprgb);
	nodeRegisterType(ntypelist, &sh_node_combrgb);
	nodeRegisterType(ntypelist, &sh_node_hue_sat);
}

static void remove_dynamic_typeinfos(ListBase *list)
{
	bNodeType *ntype= list->first;
	bNodeType *next= NULL;
	while(ntype) {
		next= ntype->next;
		if(ntype->type==NODE_DYNAMIC && ntype->id!=NULL) {
			BLI_remlink(list, ntype);
			if(ntype->inputs) {
				bNodeSocketType *sock= ntype->inputs;
				while(sock->type!=-1) {
					MEM_freeN(sock->name);
					sock++;
				}
				MEM_freeN(ntype->inputs);
			}
			if(ntype->outputs) {
				bNodeSocketType *sock= ntype->outputs;
				while(sock->type!=-1) {
					MEM_freeN(sock->name);
					sock++;
				}
				MEM_freeN(ntype->outputs);
			}
			if(ntype->name) {
				MEM_freeN(ntype->name);
			}
			MEM_freeN(ntype);
		}
		ntype= next;
	}
}

void init_nodesystem(void) 
{
	registerCompositNodes(&node_all_composit);
	registerShaderNodes(&node_all_shaders);
}

void free_nodesystem(void) 
{
	/*remove_dynamic_typeinfos(&node_all_composit);*/ /* unused for now */
	BLI_freelistN(&node_all_composit);
	remove_dynamic_typeinfos(&node_all_shaders);
	BLI_freelistN(&node_all_shaders);
}<|MERGE_RESOLUTION|>--- conflicted
+++ resolved
@@ -68,16 +68,10 @@
 
 #include "SHD_node.h"
 
-<<<<<<< HEAD
 #include "GPU_extensions.h"
 #include "GPU_material.h"
 #include "GPU_node.h"
 
-/* not very important, but the stack solver likes to know a maximum */
-#define MAX_SOCKET	64
-
-=======
->>>>>>> 945a083e
 static ListBase empty_list = {NULL, NULL};
 ListBase node_all_composit = {NULL, NULL};
 ListBase node_all_shaders = {NULL, NULL};
