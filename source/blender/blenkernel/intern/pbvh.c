/*
 * This program is free software; you can redistribute it and/or
 * modify it under the terms of the GNU General Public License
 * as published by the Free Software Foundation; either version 2
 * of the License, or (at your option) any later version.
 *
 * This program is distributed in the hope that it will be useful,
 * but WITHOUT ANY WARRANTY; without even the implied warranty of
 * MERCHANTABILITY or FITNESS FOR A PARTICULAR PURPOSE.  See the
 * GNU General Public License for more details.
 *
 * You should have received a copy of the GNU General Public License
 * along with this program; if not, write to the Free Software Foundation,
 * Inc., 51 Franklin Street, Fifth Floor, Boston, MA 02110-1301, USA.
 */

/** \file
 * \ingroup bli
 */

#include "MEM_guardedalloc.h"

#include "BLI_utildefines.h"

#include "BLI_bitmap.h"
#include "BLI_math.h"
#include "BLI_ghash.h"
#include "BLI_task.h"

#include "DNA_meshdata_types.h"

#include "BKE_pbvh.h"
#include "BKE_ccg.h"
#include "BKE_subsurf.h"
#include "BKE_DerivedMesh.h"
#include "BKE_mesh.h" /* for BKE_mesh_calc_normals */
#include "BKE_paint.h"

#include "GPU_buffers.h"
#include "GPU_immediate.h"

#include "bmesh.h"

#include "atomic_ops.h"

#include "pbvh_intern.h"

#include <limits.h>

#define LEAF_LIMIT 10000

//#define PERFCNTRS

#define STACK_FIXED_DEPTH 100

#define PBVH_THREADED_LIMIT 4

typedef struct PBVHStack {
  PBVHNode *node;
  bool revisiting;
} PBVHStack;

typedef struct PBVHIter {
  PBVH *bvh;
  BKE_pbvh_SearchCallback scb;
  void *search_data;

  PBVHStack *stack;
  int stacksize;

  PBVHStack stackfixed[STACK_FIXED_DEPTH];
  int stackspace;
} PBVHIter;

void BB_reset(BB *bb)
{
  bb->bmin[0] = bb->bmin[1] = bb->bmin[2] = FLT_MAX;
  bb->bmax[0] = bb->bmax[1] = bb->bmax[2] = -FLT_MAX;
}

/* Expand the bounding box to include a new coordinate */
void BB_expand(BB *bb, const float co[3])
{
  for (int i = 0; i < 3; ++i) {
    bb->bmin[i] = min_ff(bb->bmin[i], co[i]);
    bb->bmax[i] = max_ff(bb->bmax[i], co[i]);
  }
}

/* Expand the bounding box to include another bounding box */
void BB_expand_with_bb(BB *bb, BB *bb2)
{
  for (int i = 0; i < 3; ++i) {
    bb->bmin[i] = min_ff(bb->bmin[i], bb2->bmin[i]);
    bb->bmax[i] = max_ff(bb->bmax[i], bb2->bmax[i]);
  }
}

/* Return 0, 1, or 2 to indicate the widest axis of the bounding box */
int BB_widest_axis(const BB *bb)
{
  float dim[3];

  for (int i = 0; i < 3; ++i) {
    dim[i] = bb->bmax[i] - bb->bmin[i];
  }

  if (dim[0] > dim[1]) {
    if (dim[0] > dim[2]) {
      return 0;
    }
    else {
      return 2;
    }
  }
  else {
    if (dim[1] > dim[2]) {
      return 1;
    }
    else {
      return 2;
    }
  }
}

void BBC_update_centroid(BBC *bbc)
{
  for (int i = 0; i < 3; ++i) {
    bbc->bcentroid[i] = (bbc->bmin[i] + bbc->bmax[i]) * 0.5f;
  }
}

/* Not recursive */
static void update_node_vb(PBVH *bvh, PBVHNode *node)
{
  BB vb;

  BB_reset(&vb);

  if (node->flag & PBVH_Leaf) {
    PBVHVertexIter vd;

    BKE_pbvh_vertex_iter_begin(bvh, node, vd, PBVH_ITER_ALL)
    {
      BB_expand(&vb, vd.co);
    }
    BKE_pbvh_vertex_iter_end;
  }
  else {
    BB_expand_with_bb(&vb, &bvh->nodes[node->children_offset].vb);
    BB_expand_with_bb(&vb, &bvh->nodes[node->children_offset + 1].vb);
  }

  node->vb = vb;
}

//void BKE_pbvh_node_BB_reset(PBVHNode *node)
//{
//  BB_reset(&node->vb);
//}
//
//void BKE_pbvh_node_BB_expand(PBVHNode *node, float co[3])
//{
//  BB_expand(&node->vb, co);
//}

static bool face_materials_match(const MPoly *f1, const MPoly *f2)
{
  return ((f1->flag & ME_SMOOTH) == (f2->flag & ME_SMOOTH) && (f1->mat_nr == f2->mat_nr));
}

static bool grid_materials_match(const DMFlagMat *f1, const DMFlagMat *f2)
{
  return ((f1->flag & ME_SMOOTH) == (f2->flag & ME_SMOOTH) && (f1->mat_nr == f2->mat_nr));
}

/* Adapted from BLI_kdopbvh.c */
/* Returns the index of the first element on the right of the partition */
static int partition_indices(int *prim_indices, int lo, int hi, int axis, float mid, BBC *prim_bbc)
{
  int i = lo, j = hi;
  for (;;) {
    for (; prim_bbc[prim_indices[i]].bcentroid[axis] < mid; i++) {
      ;
    }
    for (; mid < prim_bbc[prim_indices[j]].bcentroid[axis]; j--) {
      ;
    }

    if (!(i < j)) {
      return i;
    }

    SWAP(int, prim_indices[i], prim_indices[j]);
    i++;
  }
}

/* Returns the index of the first element on the right of the partition */
static int partition_indices_material(PBVH *bvh, int lo, int hi)
{
  const MPoly *mpoly = bvh->mpoly;
  const MLoopTri *looptri = bvh->looptri;
  const DMFlagMat *flagmats = bvh->grid_flag_mats;
  const int *indices = bvh->prim_indices;
  const void *first;
  int i = lo, j = hi;

  if (bvh->looptri) {
    first = &mpoly[looptri[bvh->prim_indices[lo]].poly];
  }
  else {
    first = &flagmats[bvh->prim_indices[lo]];
  }

  for (;;) {
    if (bvh->looptri) {
      for (; face_materials_match(first, &mpoly[looptri[indices[i]].poly]); i++) {
        ;
      }
      for (; !face_materials_match(first, &mpoly[looptri[indices[j]].poly]); j--) {
        ;
      }
    }
    else {
      for (; grid_materials_match(first, &flagmats[indices[i]]); i++) {
        ;
      }
      for (; !grid_materials_match(first, &flagmats[indices[j]]); j--) {
        ;
      }
    }

    if (!(i < j)) {
      return i;
    }

    SWAP(int, bvh->prim_indices[i], bvh->prim_indices[j]);
    i++;
  }
}

void pbvh_grow_nodes(PBVH *bvh, int totnode)
{
  if (UNLIKELY(totnode > bvh->node_mem_count)) {
    bvh->node_mem_count = bvh->node_mem_count + (bvh->node_mem_count / 3);
    if (bvh->node_mem_count < totnode) {
      bvh->node_mem_count = totnode;
    }
    bvh->nodes = MEM_recallocN(bvh->nodes, sizeof(PBVHNode) * bvh->node_mem_count);
  }

  bvh->totnode = totnode;
}

/* Add a vertex to the map, with a positive value for unique vertices and
 * a negative value for additional vertices */
static int map_insert_vert(
    PBVH *bvh, GHash *map, unsigned int *face_verts, unsigned int *uniq_verts, int vertex)
{
  void *key, **value_p;

  key = POINTER_FROM_INT(vertex);
  if (!BLI_ghash_ensure_p(map, key, &value_p)) {
    int value_i;
    if (BLI_BITMAP_TEST(bvh->vert_bitmap, vertex) == 0) {
      BLI_BITMAP_ENABLE(bvh->vert_bitmap, vertex);
      value_i = *uniq_verts;
      (*uniq_verts)++;
    }
    else {
      value_i = ~(*face_verts);
      (*face_verts)++;
    }
    *value_p = POINTER_FROM_INT(value_i);
    return value_i;
  }
  else {
    return POINTER_AS_INT(*value_p);
  }
}

/* Find vertices used by the faces in this node and update the draw buffers */
static void build_mesh_leaf_node(PBVH *bvh, PBVHNode *node)
{
  bool has_visible = false;

  node->uniq_verts = node->face_verts = 0;
  const int totface = node->totprim;

  /* reserve size is rough guess */
  GHash *map = BLI_ghash_int_new_ex("build_mesh_leaf_node gh", 2 * totface);

  int(*face_vert_indices)[3] = MEM_mallocN(sizeof(int[3]) * totface, "bvh node face vert indices");

  node->face_vert_indices = (const int(*)[3])face_vert_indices;

  for (int i = 0; i < totface; ++i) {
    const MLoopTri *lt = &bvh->looptri[node->prim_indices[i]];
    for (int j = 0; j < 3; ++j) {
      face_vert_indices[i][j] = map_insert_vert(
          bvh, map, &node->face_verts, &node->uniq_verts, bvh->mloop[lt->tri[j]].v);
    }

    if (!paint_is_face_hidden(lt, bvh->verts, bvh->mloop)) {
      has_visible = true;
    }
  }

  int *vert_indices = MEM_callocN(sizeof(int) * (node->uniq_verts + node->face_verts),
                                  "bvh node vert indices");
  node->vert_indices = vert_indices;

  /* Build the vertex list, unique verts first */
  GHashIterator gh_iter;
  GHASH_ITER (gh_iter, map) {
    void *value = BLI_ghashIterator_getValue(&gh_iter);
    int ndx = POINTER_AS_INT(value);

    if (ndx < 0) {
      ndx = -ndx + node->uniq_verts - 1;
    }

    vert_indices[ndx] = POINTER_AS_INT(BLI_ghashIterator_getKey(&gh_iter));
  }

  for (int i = 0; i < totface; ++i) {
    const int sides = 3;

    for (int j = 0; j < sides; ++j) {
      if (face_vert_indices[i][j] < 0) {
        face_vert_indices[i][j] = -face_vert_indices[i][j] + node->uniq_verts - 1;
      }
    }
  }

  BKE_pbvh_node_mark_rebuild_draw(node);

  BKE_pbvh_node_fully_hidden_set(node, !has_visible);

  BLI_ghash_free(map, NULL, NULL);
}

static void update_vb(PBVH *bvh, PBVHNode *node, BBC *prim_bbc, int offset, int count)
{
  BB_reset(&node->vb);
  for (int i = offset + count - 1; i >= offset; --i) {
    BB_expand_with_bb(&node->vb, (BB *)(&prim_bbc[bvh->prim_indices[i]]));
  }
  node->orig_vb = node->vb;
}

/* Returns the number of visible quads in the nodes' grids. */
int BKE_pbvh_count_grid_quads(BLI_bitmap **grid_hidden,
                              int *grid_indices,
                              int totgrid,
                              int gridsize)
{
  const int gridarea = (gridsize - 1) * (gridsize - 1);
  int totquad = 0;

  /* grid hidden layer is present, so have to check each grid for
   * visibility */

  for (int i = 0; i < totgrid; i++) {
    const BLI_bitmap *gh = grid_hidden[grid_indices[i]];

    if (gh) {
      /* grid hidden are present, have to check each element */
      for (int y = 0; y < gridsize - 1; y++) {
        for (int x = 0; x < gridsize - 1; x++) {
          if (!paint_is_grid_face_hidden(gh, gridsize, x, y)) {
            totquad++;
          }
        }
      }
    }
    else {
      totquad += gridarea;
    }
  }

  return totquad;
}

static void build_grid_leaf_node(PBVH *bvh, PBVHNode *node)
{
  int totquads = BKE_pbvh_count_grid_quads(
      bvh->grid_hidden, node->prim_indices, node->totprim, bvh->gridkey.grid_size);
  BKE_pbvh_node_fully_hidden_set(node, (totquads == 0));
  BKE_pbvh_node_mark_rebuild_draw(node);
}

static void build_leaf(PBVH *bvh, int node_index, BBC *prim_bbc, int offset, int count)
{
  bvh->nodes[node_index].flag |= PBVH_Leaf;

  bvh->nodes[node_index].prim_indices = bvh->prim_indices + offset;
  bvh->nodes[node_index].totprim = count;

  /* Still need vb for searches */
  update_vb(bvh, &bvh->nodes[node_index], prim_bbc, offset, count);

  if (bvh->looptri) {
    build_mesh_leaf_node(bvh, bvh->nodes + node_index);
  }
  else {
    build_grid_leaf_node(bvh, bvh->nodes + node_index);
  }
}

/* Return zero if all primitives in the node can be drawn with the
 * same material (including flat/smooth shading), non-zero otherwise */
static bool leaf_needs_material_split(PBVH *bvh, int offset, int count)
{
  if (count <= 1) {
    return false;
  }

  if (bvh->looptri) {
    const MLoopTri *first = &bvh->looptri[bvh->prim_indices[offset]];
    const MPoly *mp = &bvh->mpoly[first->poly];

    for (int i = offset + count - 1; i > offset; --i) {
      int prim = bvh->prim_indices[i];
      const MPoly *mp_other = &bvh->mpoly[bvh->looptri[prim].poly];
      if (!face_materials_match(mp, mp_other)) {
        return true;
      }
    }
  }
  else {
    const DMFlagMat *first = &bvh->grid_flag_mats[bvh->prim_indices[offset]];

    for (int i = offset + count - 1; i > offset; --i) {
      int prim = bvh->prim_indices[i];
      if (!grid_materials_match(first, &bvh->grid_flag_mats[prim])) {
        return true;
      }
    }
  }

  return false;
}

/* Recursively build a node in the tree
 *
 * vb is the voxel box around all of the primitives contained in
 * this node.
 *
 * cb is the bounding box around all the centroids of the primitives
 * contained in this node
 *
 * offset and start indicate a range in the array of primitive indices
 */

static void build_sub(PBVH *bvh, int node_index, BB *cb, BBC *prim_bbc, int offset, int count)
{
  int end;
  BB cb_backing;

  /* Decide whether this is a leaf or not */
  const bool below_leaf_limit = count <= bvh->leaf_limit;
  if (below_leaf_limit) {
    if (!leaf_needs_material_split(bvh, offset, count)) {
      build_leaf(bvh, node_index, prim_bbc, offset, count);
      return;
    }
  }

  /* Add two child nodes */
  bvh->nodes[node_index].children_offset = bvh->totnode;
  pbvh_grow_nodes(bvh, bvh->totnode + 2);

  /* Update parent node bounding box */
  update_vb(bvh, &bvh->nodes[node_index], prim_bbc, offset, count);

  if (!below_leaf_limit) {
    /* Find axis with widest range of primitive centroids */
    if (!cb) {
      cb = &cb_backing;
      BB_reset(cb);
      for (int i = offset + count - 1; i >= offset; --i) {
        BB_expand(cb, prim_bbc[bvh->prim_indices[i]].bcentroid);
      }
    }
    const int axis = BB_widest_axis(cb);

    /* Partition primitives along that axis */
    end = partition_indices(bvh->prim_indices,
                            offset,
                            offset + count - 1,
                            axis,
                            (cb->bmax[axis] + cb->bmin[axis]) * 0.5f,
                            prim_bbc);
  }
  else {
    /* Partition primitives by material */
    end = partition_indices_material(bvh, offset, offset + count - 1);
  }

  /* Build children */
  build_sub(bvh, bvh->nodes[node_index].children_offset, NULL, prim_bbc, offset, end - offset);
  build_sub(
      bvh, bvh->nodes[node_index].children_offset + 1, NULL, prim_bbc, end, offset + count - end);
}

static void pbvh_build(PBVH *bvh, BB *cb, BBC *prim_bbc, int totprim)
{
  if (totprim != bvh->totprim) {
    bvh->totprim = totprim;
    if (bvh->nodes) {
      MEM_freeN(bvh->nodes);
    }
    if (bvh->prim_indices) {
      MEM_freeN(bvh->prim_indices);
    }
    bvh->prim_indices = MEM_mallocN(sizeof(int) * totprim, "bvh prim indices");
    for (int i = 0; i < totprim; ++i) {
      bvh->prim_indices[i] = i;
    }
    bvh->totnode = 0;
    if (bvh->node_mem_count < 100) {
      bvh->node_mem_count = 100;
      bvh->nodes = MEM_callocN(sizeof(PBVHNode) * bvh->node_mem_count, "bvh initial nodes");
    }
  }

  bvh->totnode = 1;
  build_sub(bvh, 0, cb, prim_bbc, 0, totprim);
}

/**
 * Do a full rebuild with on Mesh data structure.
 *
 * \note Unlike mpoly/mloop/verts, looptri is **totally owned** by PBVH
 * (which means it may rewrite it if needed, see #BKE_pbvh_apply_vertCos().
 */
void BKE_pbvh_build_mesh(PBVH *bvh,
                         const MPoly *mpoly,
                         const MLoop *mloop,
                         MVert *verts,
                         int totvert,
                         struct CustomData *vdata,
                         struct CustomData *ldata,
                         const MLoopTri *looptri,
                         int looptri_num)
{
  BBC *prim_bbc = NULL;
  BB cb;

  bvh->type = PBVH_FACES;
  bvh->mpoly = mpoly;
  bvh->mloop = mloop;
  bvh->looptri = looptri;
  bvh->verts = verts;
  bvh->vert_bitmap = BLI_BITMAP_NEW(totvert, "bvh->vert_bitmap");
  bvh->totvert = totvert;
  bvh->leaf_limit = LEAF_LIMIT;
  bvh->vdata = vdata;
  bvh->ldata = ldata;

  BB_reset(&cb);

  /* For each face, store the AABB and the AABB centroid */
  prim_bbc = MEM_mallocN(sizeof(BBC) * looptri_num, "prim_bbc");

  for (int i = 0; i < looptri_num; ++i) {
    const MLoopTri *lt = &looptri[i];
    const int sides = 3;
    BBC *bbc = prim_bbc + i;

    BB_reset((BB *)bbc);

    for (int j = 0; j < sides; ++j) {
      BB_expand((BB *)bbc, verts[bvh->mloop[lt->tri[j]].v].co);
    }

    BBC_update_centroid(bbc);

    BB_expand(&cb, bbc->bcentroid);
  }

  if (looptri_num) {
    pbvh_build(bvh, &cb, prim_bbc, looptri_num);
  }

  MEM_freeN(prim_bbc);
  MEM_freeN(bvh->vert_bitmap);
}

/* Do a full rebuild with on Grids data structure */
void BKE_pbvh_build_grids(PBVH *bvh,
                          CCGElem **grids,
                          int totgrid,
                          CCGKey *key,
                          void **gridfaces,
                          DMFlagMat *flagmats,
                          BLI_bitmap **grid_hidden)
{
  const int gridsize = key->grid_size;

  bvh->type = PBVH_GRIDS;
  bvh->grids = grids;
  bvh->gridfaces = gridfaces;
  bvh->grid_flag_mats = flagmats;
  bvh->totgrid = totgrid;
  bvh->gridkey = *key;
  bvh->grid_hidden = grid_hidden;
  bvh->leaf_limit = max_ii(LEAF_LIMIT / ((gridsize - 1) * (gridsize - 1)), 1);

  BB cb;
  BB_reset(&cb);

  /* For each grid, store the AABB and the AABB centroid */
  BBC *prim_bbc = MEM_mallocN(sizeof(BBC) * totgrid, "prim_bbc");

  for (int i = 0; i < totgrid; ++i) {
    CCGElem *grid = grids[i];
    BBC *bbc = prim_bbc + i;

    BB_reset((BB *)bbc);

    for (int j = 0; j < gridsize * gridsize; ++j) {
      BB_expand((BB *)bbc, CCG_elem_offset_co(key, grid, j));
    }

    BBC_update_centroid(bbc);

    BB_expand(&cb, bbc->bcentroid);
  }

  if (totgrid) {
    pbvh_build(bvh, &cb, prim_bbc, totgrid);
  }

  MEM_freeN(prim_bbc);
}

PBVH *BKE_pbvh_new(void)
{
  PBVH *bvh = MEM_callocN(sizeof(PBVH), "pbvh");

  return bvh;
}

void BKE_pbvh_free(PBVH *bvh)
{
  for (int i = 0; i < bvh->totnode; ++i) {
    PBVHNode *node = &bvh->nodes[i];

    if (node->flag & PBVH_Leaf) {
      if (node->draw_buffers) {
        GPU_pbvh_buffers_free(node->draw_buffers);
      }
      if (node->vert_indices) {
        MEM_freeN((void *)node->vert_indices);
      }
      if (node->face_vert_indices) {
        MEM_freeN((void *)node->face_vert_indices);
      }
      BKE_pbvh_node_layer_disp_free(node);

      if (node->bm_faces) {
        BLI_gset_free(node->bm_faces, NULL);
      }
      if (node->bm_unique_verts) {
        BLI_gset_free(node->bm_unique_verts, NULL);
      }
      if (node->bm_other_verts) {
        BLI_gset_free(node->bm_other_verts, NULL);
      }
    }
  }

  if (bvh->deformed) {
    if (bvh->verts) {
      /* if pbvh was deformed, new memory was allocated for verts/faces -- free it */

      MEM_freeN((void *)bvh->verts);
    }
  }

  if (bvh->looptri) {
    MEM_freeN((void *)bvh->looptri);
  }

  if (bvh->nodes) {
    MEM_freeN(bvh->nodes);
  }

  if (bvh->prim_indices) {
    MEM_freeN(bvh->prim_indices);
  }

  MEM_freeN(bvh);
}

void BKE_pbvh_free_layer_disp(PBVH *bvh)
{
  for (int i = 0; i < bvh->totnode; ++i) {
    BKE_pbvh_node_layer_disp_free(&bvh->nodes[i]);
  }
}

static void pbvh_iter_begin(PBVHIter *iter,
                            PBVH *bvh,
                            BKE_pbvh_SearchCallback scb,
                            void *search_data)
{
  iter->bvh = bvh;
  iter->scb = scb;
  iter->search_data = search_data;

  iter->stack = iter->stackfixed;
  iter->stackspace = STACK_FIXED_DEPTH;

  iter->stack[0].node = bvh->nodes;
  iter->stack[0].revisiting = false;
  iter->stacksize = 1;
}

static void pbvh_iter_end(PBVHIter *iter)
{
  if (iter->stackspace > STACK_FIXED_DEPTH) {
    MEM_freeN(iter->stack);
  }
}

static void pbvh_stack_push(PBVHIter *iter, PBVHNode *node, bool revisiting)
{
  if (UNLIKELY(iter->stacksize == iter->stackspace)) {
    iter->stackspace *= 2;
    if (iter->stackspace != (STACK_FIXED_DEPTH * 2)) {
      iter->stack = MEM_reallocN(iter->stack, sizeof(PBVHStack) * iter->stackspace);
    }
    else {
      iter->stack = MEM_mallocN(sizeof(PBVHStack) * iter->stackspace, "PBVHStack");
      memcpy(iter->stack, iter->stackfixed, sizeof(PBVHStack) * iter->stacksize);
    }
  }

  iter->stack[iter->stacksize].node = node;
  iter->stack[iter->stacksize].revisiting = revisiting;
  iter->stacksize++;
}

static PBVHNode *pbvh_iter_next(PBVHIter *iter)
{
  /* purpose here is to traverse tree, visiting child nodes before their
   * parents, this order is necessary for e.g. computing bounding boxes */

  while (iter->stacksize) {
    /* pop node */
    iter->stacksize--;
    PBVHNode *node = iter->stack[iter->stacksize].node;

    /* on a mesh with no faces this can happen
     * can remove this check if we know meshes have at least 1 face */
    if (node == NULL) {
      return NULL;
    }

    bool revisiting = iter->stack[iter->stacksize].revisiting;

    /* revisiting node already checked */
    if (revisiting) {
      return node;
    }

    if (iter->scb && !iter->scb(node, iter->search_data)) {
      continue; /* don't traverse, outside of search zone */
    }

    if (node->flag & PBVH_Leaf) {
      /* immediately hit leaf node */
      return node;
    }
    else {
      /* come back later when children are done */
      pbvh_stack_push(iter, node, true);

      /* push two child nodes on the stack */
      pbvh_stack_push(iter, iter->bvh->nodes + node->children_offset + 1, false);
      pbvh_stack_push(iter, iter->bvh->nodes + node->children_offset, false);
    }
  }

  return NULL;
}

static PBVHNode *pbvh_iter_next_occluded(PBVHIter *iter)
{
  while (iter->stacksize) {
    /* pop node */
    iter->stacksize--;
    PBVHNode *node = iter->stack[iter->stacksize].node;

    /* on a mesh with no faces this can happen
     * can remove this check if we know meshes have at least 1 face */
    if (node == NULL) {
      return NULL;
    }

    if (iter->scb && !iter->scb(node, iter->search_data)) {
      continue; /* don't traverse, outside of search zone */
    }

    if (node->flag & PBVH_Leaf) {
      /* immediately hit leaf node */
      return node;
    }
    else {
      pbvh_stack_push(iter, iter->bvh->nodes + node->children_offset + 1, false);
      pbvh_stack_push(iter, iter->bvh->nodes + node->children_offset, false);
    }
  }

  return NULL;
}

void BKE_pbvh_search_gather(
    PBVH *bvh, BKE_pbvh_SearchCallback scb, void *search_data, PBVHNode ***r_array, int *r_tot)
{
  PBVHIter iter;
  PBVHNode **array = NULL, *node;
  int tot = 0, space = 0;

  pbvh_iter_begin(&iter, bvh, scb, search_data);

  while ((node = pbvh_iter_next(&iter))) {
    if (node->flag & PBVH_Leaf) {
      if (UNLIKELY(tot == space)) {
        /* resize array if needed */
        space = (tot == 0) ? 32 : space * 2;
        array = MEM_recallocN_id(array, sizeof(PBVHNode *) * space, __func__);
      }

      array[tot] = node;
      tot++;
    }
  }

  pbvh_iter_end(&iter);

  if (tot == 0 && array) {
    MEM_freeN(array);
    array = NULL;
  }

  *r_array = array;
  *r_tot = tot;
}

void BKE_pbvh_search_callback(PBVH *bvh,
                              BKE_pbvh_SearchCallback scb,
                              void *search_data,
                              BKE_pbvh_HitCallback hcb,
                              void *hit_data)
{
  PBVHIter iter;
  PBVHNode *node;

  pbvh_iter_begin(&iter, bvh, scb, search_data);

  while ((node = pbvh_iter_next(&iter))) {
    if (node->flag & PBVH_Leaf) {
      hcb(node, hit_data);
    }
  }

  pbvh_iter_end(&iter);
}

typedef struct node_tree {
  PBVHNode *data;

  struct node_tree *left;
  struct node_tree *right;
} node_tree;

static void node_tree_insert(node_tree *tree, node_tree *new_node)
{
  if (new_node->data->tmin < tree->data->tmin) {
    if (tree->left) {
      node_tree_insert(tree->left, new_node);
    }
    else {
      tree->left = new_node;
    }
  }
  else {
    if (tree->right) {
      node_tree_insert(tree->right, new_node);
    }
    else {
      tree->right = new_node;
    }
  }
}

static void traverse_tree(node_tree *tree,
                          BKE_pbvh_HitOccludedCallback hcb,
                          void *hit_data,
                          float *tmin)
{
  if (tree->left) {
    traverse_tree(tree->left, hcb, hit_data, tmin);
  }

  hcb(tree->data, hit_data, tmin);

  if (tree->right) {
    traverse_tree(tree->right, hcb, hit_data, tmin);
  }
}

static void free_tree(node_tree *tree)
{
  if (tree->left) {
    free_tree(tree->left);
    tree->left = NULL;
  }

  if (tree->right) {
    free_tree(tree->right);
    tree->right = NULL;
  }

  free(tree);
}

float BKE_pbvh_node_get_tmin(PBVHNode *node)
{
  return node->tmin;
}

static void BKE_pbvh_search_callback_occluded(PBVH *bvh,
                                              BKE_pbvh_SearchCallback scb,
                                              void *search_data,
                                              BKE_pbvh_HitOccludedCallback hcb,
                                              void *hit_data)
{
  PBVHIter iter;
  PBVHNode *node;
  node_tree *tree = NULL;

  pbvh_iter_begin(&iter, bvh, scb, search_data);

  while ((node = pbvh_iter_next_occluded(&iter))) {
    if (node->flag & PBVH_Leaf) {
      node_tree *new_node = malloc(sizeof(node_tree));

      new_node->data = node;

      new_node->left = NULL;
      new_node->right = NULL;

      if (tree) {
        node_tree_insert(tree, new_node);
      }
      else {
        tree = new_node;
      }
    }
  }

  pbvh_iter_end(&iter);

  if (tree) {
    float tmin = FLT_MAX;
    traverse_tree(tree, hcb, hit_data, &tmin);
    free_tree(tree);
  }
}

static bool update_search_cb(PBVHNode *node, void *data_v)
{
  int flag = POINTER_AS_INT(data_v);

  if (node->flag & PBVH_Leaf) {
    return (node->flag & flag) != 0;
  }

  return true;
}

typedef struct PBVHUpdateData {
  PBVH *bvh;
  PBVHNode **nodes;
  int totnode;

  float (*fnors)[3];
  float (*vnors)[3];
  int flag;
} PBVHUpdateData;

static void pbvh_update_normals_accum_task_cb(void *__restrict userdata,
                                              const int n,
                                              const ParallelRangeTLS *__restrict UNUSED(tls))
{
  PBVHUpdateData *data = userdata;

  PBVH *bvh = data->bvh;
  PBVHNode *node = data->nodes[n];
  float(*fnors)[3] = data->fnors;
  float(*vnors)[3] = data->vnors;

  if ((node->flag & PBVH_UpdateNormals)) {
    unsigned int mpoly_prev = UINT_MAX;
    float fn[3];

    const int *faces = node->prim_indices;
    const int totface = node->totprim;

    for (int i = 0; i < totface; ++i) {
      const MLoopTri *lt = &bvh->looptri[faces[i]];
      const unsigned int vtri[3] = {
          bvh->mloop[lt->tri[0]].v,
          bvh->mloop[lt->tri[1]].v,
          bvh->mloop[lt->tri[2]].v,
      };
      const int sides = 3;

      /* Face normal and mask */
      if (lt->poly != mpoly_prev) {
        const MPoly *mp = &bvh->mpoly[lt->poly];
        BKE_mesh_calc_poly_normal(mp, &bvh->mloop[mp->loopstart], bvh->verts, fn);
        mpoly_prev = lt->poly;

        if (fnors) {
          /* We can assume a face is only present in one node ever. */
          copy_v3_v3(fnors[lt->poly], fn);
        }
      }

      for (int j = sides; j--;) {
        const int v = vtri[j];

        if (bvh->verts[v].flag & ME_VERT_PBVH_UPDATE) {
          /* Note: This avoids `lock, add_v3_v3, unlock` and is five to ten times quicker than a spinlock.
           *       Not exact equivalent though, since atomicity is only ensured for one component
           *       of the vector at a time, but here it shall not make any sensible difference. */
          for (int k = 3; k--;) {
            atomic_add_and_fetch_fl(&vnors[v][k], fn[k]);
          }
        }
      }
    }
  }
}

static void pbvh_update_normals_store_task_cb(void *__restrict userdata,
                                              const int n,
                                              const ParallelRangeTLS *__restrict UNUSED(tls))
{
  PBVHUpdateData *data = userdata;
  PBVH *bvh = data->bvh;
  PBVHNode *node = data->nodes[n];
  float(*vnors)[3] = data->vnors;

  if (node->flag & PBVH_UpdateNormals) {
    const int *verts = node->vert_indices;
    const int totvert = node->uniq_verts;

    for (int i = 0; i < totvert; ++i) {
      const int v = verts[i];
      MVert *mvert = &bvh->verts[v];

      /* mvert is shared between nodes, hence between threads. */
      if (atomic_fetch_and_and_char(&mvert->flag, (char)~ME_VERT_PBVH_UPDATE) &
          ME_VERT_PBVH_UPDATE) {
        normalize_v3(vnors[v]);
        normal_float_to_short_v3(mvert->no, vnors[v]);
      }
    }

    node->flag &= ~PBVH_UpdateNormals;
  }
}

static void pbvh_update_normals(PBVH *bvh, PBVHNode **nodes, int totnode, float (*fnors)[3])
{
  float(*vnors)[3];

  if (bvh->type == PBVH_BMESH) {
    BLI_assert(fnors == NULL);
    pbvh_bmesh_normals_update(nodes, totnode);
    return;
  }

  if (bvh->type != PBVH_FACES) {
    return;
  }

  /* could be per node to save some memory, but also means
   * we have to store for each vertex which node it is in */
  vnors = MEM_callocN(sizeof(*vnors) * bvh->totvert, __func__);

  /* subtle assumptions:
   * - We know that for all edited vertices, the nodes with faces
   *   adjacent to these vertices have been marked with PBVH_UpdateNormals.
   *   This is true because if the vertex is inside the brush radius, the
   *   bounding box of it's adjacent faces will be as well.
   * - However this is only true for the vertices that have actually been
   *   edited, not for all vertices in the nodes marked for update, so we
   *   can only update vertices marked with ME_VERT_PBVH_UPDATE.
   */

  PBVHUpdateData data = {
      .bvh = bvh,
      .nodes = nodes,
      .fnors = fnors,
      .vnors = vnors,
  };

  ParallelRangeSettings settings;
  BLI_parallel_range_settings_defaults(&settings);
  settings.use_threading = (totnode > PBVH_THREADED_LIMIT);

  BLI_task_parallel_range(0, totnode, &data, pbvh_update_normals_accum_task_cb, &settings);

  BLI_task_parallel_range(0, totnode, &data, pbvh_update_normals_store_task_cb, &settings);

  MEM_freeN(vnors);
}

static void pbvh_update_BB_redraw_task_cb(void *__restrict userdata,
                                          const int n,
                                          const ParallelRangeTLS *__restrict UNUSED(tls))
{
  PBVHUpdateData *data = userdata;
  PBVH *bvh = data->bvh;
  PBVHNode *node = data->nodes[n];
  const int flag = data->flag;

  if ((flag & PBVH_UpdateBB) && (node->flag & PBVH_UpdateBB)) {
    /* don't clear flag yet, leave it for flushing later */
    /* Note that bvh usage is read-only here, so no need to thread-protect it. */
    update_node_vb(bvh, node);
  }

  if ((flag & PBVH_UpdateOriginalBB) && (node->flag & PBVH_UpdateOriginalBB)) {
    node->orig_vb = node->vb;
  }

  if ((flag & PBVH_UpdateRedraw) && (node->flag & PBVH_UpdateRedraw)) {
    node->flag &= ~PBVH_UpdateRedraw;
  }
}

void pbvh_update_BB_redraw(PBVH *bvh, PBVHNode **nodes, int totnode, int flag)
{
  /* update BB, redraw flag */
  PBVHUpdateData data = {
      .bvh = bvh,
      .nodes = nodes,
      .flag = flag,
  };

  ParallelRangeSettings settings;
  BLI_parallel_range_settings_defaults(&settings);
  settings.use_threading = (totnode > PBVH_THREADED_LIMIT);
  BLI_task_parallel_range(0, totnode, &data, pbvh_update_BB_redraw_task_cb, &settings);
}

static int pbvh_get_buffers_update_flags(PBVH *bvh, bool show_vcol)
{
  int update_flags = 0;
  update_flags |= bvh->show_mask ? GPU_PBVH_BUFFERS_SHOW_MASK : 0;
  update_flags |= show_vcol ? GPU_PBVH_BUFFERS_SHOW_VCOL : 0;
  return update_flags;
}

static void pbvh_update_draw_buffers(PBVH *bvh, PBVHNode **nodes, int totnode, bool show_vcol)
{
  /* can't be done in parallel with OpenGL */
  for (int n = 0; n < totnode; n++) {
    PBVHNode *node = nodes[n];

    if (node->flag & PBVH_RebuildDrawBuffers) {
      GPU_pbvh_buffers_free(node->draw_buffers);
      switch (bvh->type) {
        case PBVH_GRIDS:
          node->draw_buffers = GPU_pbvh_grid_buffers_build(node->totprim, bvh->grid_hidden);
          break;
        case PBVH_FACES:
          node->draw_buffers = GPU_pbvh_mesh_buffers_build(node->face_vert_indices,
                                                           bvh->mpoly,
                                                           bvh->mloop,
                                                           bvh->looptri,
                                                           bvh->verts,
                                                           node->prim_indices,
                                                           node->totprim);
          break;
        case PBVH_BMESH:
          node->draw_buffers = GPU_pbvh_bmesh_buffers_build(bvh->flags &
                                                            PBVH_DYNTOPO_SMOOTH_SHADING);
          break;
      }

      node->flag &= ~PBVH_RebuildDrawBuffers;
    }

    if (node->flag & PBVH_UpdateDrawBuffers) {
      const int update_flags = pbvh_get_buffers_update_flags(bvh, show_vcol);
      switch (bvh->type) {
        case PBVH_GRIDS:
          GPU_pbvh_grid_buffers_update(node->draw_buffers,
                                       bvh->grids,
                                       bvh->grid_flag_mats,
                                       node->prim_indices,
                                       node->totprim,
                                       &bvh->gridkey,
                                       update_flags);
          break;
        case PBVH_FACES:
          GPU_pbvh_mesh_buffers_update(node->draw_buffers,
                                       bvh->verts,
                                       node->vert_indices,
                                       node->uniq_verts + node->face_verts,
                                       CustomData_get_layer(bvh->vdata, CD_PAINT_MASK),
<<<<<<< HEAD
                                       CustomData_get_layer(bvh->vdata, CD_MVERTCOL),
=======
                                       CustomData_get_layer(bvh->ldata, CD_MLOOPCOL),
>>>>>>> 58a1eb9a
                                       node->face_vert_indices,
                                       update_flags);
          break;
        case PBVH_BMESH:
          GPU_pbvh_bmesh_buffers_update(node->draw_buffers,
                                        bvh->bm,
                                        node->bm_faces,
                                        node->bm_unique_verts,
                                        node->bm_other_verts,
                                        update_flags);
          break;
      }

      node->flag &= ~PBVH_UpdateDrawBuffers;
    }
  }
}

static int pbvh_flush_bb(PBVH *bvh, PBVHNode *node, int flag)
{
  int update = 0;

  /* difficult to multithread well, we just do single threaded recursive */
  if (node->flag & PBVH_Leaf) {
    if (flag & PBVH_UpdateBB) {
      update |= (node->flag & PBVH_UpdateBB);
      node->flag &= ~PBVH_UpdateBB;
    }

    if (flag & PBVH_UpdateOriginalBB) {
      update |= (node->flag & PBVH_UpdateOriginalBB);
      node->flag &= ~PBVH_UpdateOriginalBB;
    }

    return update;
  }
  else {
    update |= pbvh_flush_bb(bvh, bvh->nodes + node->children_offset, flag);
    update |= pbvh_flush_bb(bvh, bvh->nodes + node->children_offset + 1, flag);

    if (update & PBVH_UpdateBB) {
      update_node_vb(bvh, node);
    }
    if (update & PBVH_UpdateOriginalBB) {
      node->orig_vb = node->vb;
    }
  }

  return update;
}

void BKE_pbvh_update(PBVH *bvh, int flag, float (*fnors)[3])
{
  if (!bvh->nodes) {
    return;
  }

  PBVHNode **nodes;
  int totnode;

  BKE_pbvh_search_gather(bvh, update_search_cb, POINTER_FROM_INT(flag), &nodes, &totnode);

  if (flag & PBVH_UpdateNormals) {
    pbvh_update_normals(bvh, nodes, totnode, fnors);
  }

  if (flag & (PBVH_UpdateBB | PBVH_UpdateOriginalBB | PBVH_UpdateRedraw)) {
    pbvh_update_BB_redraw(bvh, nodes, totnode, flag);
  }

  if (flag & (PBVH_UpdateBB | PBVH_UpdateOriginalBB)) {
    pbvh_flush_bb(bvh, bvh->nodes, flag);
  }

  if (nodes) {
    MEM_freeN(nodes);
  }
}

void BKE_pbvh_redraw_BB(PBVH *bvh, float bb_min[3], float bb_max[3])
{
  PBVHIter iter;
  PBVHNode *node;
  BB bb;

  BB_reset(&bb);

  pbvh_iter_begin(&iter, bvh, NULL, NULL);

  while ((node = pbvh_iter_next(&iter))) {
    if (node->flag & PBVH_UpdateRedraw) {
      BB_expand_with_bb(&bb, &node->vb);
    }
  }

  pbvh_iter_end(&iter);

  copy_v3_v3(bb_min, bb.bmin);
  copy_v3_v3(bb_max, bb.bmax);
}

void BKE_pbvh_get_grid_updates(PBVH *bvh, bool clear, void ***r_gridfaces, int *r_totface)
{
  GSet *face_set = BLI_gset_ptr_new(__func__);
  PBVHNode *node;
  PBVHIter iter;

  pbvh_iter_begin(&iter, bvh, NULL, NULL);

  while ((node = pbvh_iter_next(&iter))) {
    if (node->flag & PBVH_UpdateNormals) {
      for (unsigned i = 0; i < node->totprim; ++i) {
        void *face = bvh->gridfaces[node->prim_indices[i]];
        BLI_gset_add(face_set, face);
      }

      if (clear) {
        node->flag &= ~PBVH_UpdateNormals;
      }
    }
  }

  pbvh_iter_end(&iter);

  const int tot = BLI_gset_len(face_set);
  if (tot == 0) {
    *r_totface = 0;
    *r_gridfaces = NULL;
    BLI_gset_free(face_set, NULL);
    return;
  }

  void **faces = MEM_mallocN(sizeof(*faces) * tot, "PBVH Grid Faces");

  GSetIterator gs_iter;
  int i;
  GSET_ITER_INDEX (gs_iter, face_set, i) {
    faces[i] = BLI_gsetIterator_getKey(&gs_iter);
  }

  BLI_gset_free(face_set, NULL);

  *r_totface = tot;
  *r_gridfaces = faces;
}

/***************************** PBVH Access ***********************************/

PBVHType BKE_pbvh_type(const PBVH *bvh)
{
  return bvh->type;
}

bool BKE_pbvh_has_faces(const PBVH *bvh)
{
  if (bvh->type == PBVH_BMESH) {
    return (bvh->bm->totface != 0);
  }
  else {
    return (bvh->totprim != 0);
  }
}

void BKE_pbvh_bounding_box(const PBVH *bvh, float min[3], float max[3])
{
  if (bvh->totnode) {
    const BB *bb = &bvh->nodes[0].vb;
    copy_v3_v3(min, bb->bmin);
    copy_v3_v3(max, bb->bmax);
  }
  else {
    zero_v3(min);
    zero_v3(max);
  }
}

BLI_bitmap **BKE_pbvh_grid_hidden(const PBVH *bvh)
{
  BLI_assert(bvh->type == PBVH_GRIDS);
  return bvh->grid_hidden;
}

void BKE_pbvh_get_grid_key(const PBVH *bvh, CCGKey *key)
{
  BLI_assert(bvh->type == PBVH_GRIDS);
  *key = bvh->gridkey;
}

struct CCGElem **BKE_pbvh_get_grids(const PBVH *bvh, int *num_grids)
{
  BLI_assert(bvh->type == PBVH_GRIDS);
  *num_grids = bvh->totgrid;
  return bvh->grids;
}

BMesh *BKE_pbvh_get_bmesh(PBVH *bvh)
{
  BLI_assert(bvh->type == PBVH_BMESH);
  return bvh->bm;
}

/***************************** Node Access ***********************************/

void BKE_pbvh_node_mark_update(PBVHNode *node)
{
  node->flag |= PBVH_UpdateNormals | PBVH_UpdateBB | PBVH_UpdateOriginalBB |
                PBVH_UpdateDrawBuffers | PBVH_UpdateRedraw;
}

void BKE_pbvh_node_mark_rebuild_draw(PBVHNode *node)
{
  node->flag |= PBVH_RebuildDrawBuffers | PBVH_UpdateDrawBuffers | PBVH_UpdateRedraw;
}

void BKE_pbvh_node_mark_redraw(PBVHNode *node)
{
  node->flag |= PBVH_UpdateDrawBuffers | PBVH_UpdateRedraw;
}

void BKE_pbvh_node_mark_normals_update(PBVHNode *node)
{
  node->flag |= PBVH_UpdateNormals;
}

void BKE_pbvh_node_fully_hidden_set(PBVHNode *node, int fully_hidden)
{
  BLI_assert(node->flag & PBVH_Leaf);

  if (fully_hidden) {
    node->flag |= PBVH_FullyHidden;
  }
  else {
    node->flag &= ~PBVH_FullyHidden;
  }
}

void BKE_pbvh_node_get_verts(PBVH *bvh,
                             PBVHNode *node,
                             const int **r_vert_indices,
                             MVert **r_verts)
{
  if (r_vert_indices) {
    *r_vert_indices = node->vert_indices;
  }

  if (r_verts) {
    *r_verts = bvh->verts;
  }
}

void BKE_pbvh_node_num_verts(PBVH *bvh, PBVHNode *node, int *r_uniquevert, int *r_totvert)
{
  int tot;

  switch (bvh->type) {
    case PBVH_GRIDS:
      tot = node->totprim * bvh->gridkey.grid_area;
      if (r_totvert) {
        *r_totvert = tot;
      }
      if (r_uniquevert) {
        *r_uniquevert = tot;
      }
      break;
    case PBVH_FACES:
      if (r_totvert) {
        *r_totvert = node->uniq_verts + node->face_verts;
      }
      if (r_uniquevert) {
        *r_uniquevert = node->uniq_verts;
      }
      break;
    case PBVH_BMESH:
      tot = BLI_gset_len(node->bm_unique_verts);
      if (r_totvert) {
        *r_totvert = tot + BLI_gset_len(node->bm_other_verts);
      }
      if (r_uniquevert) {
        *r_uniquevert = tot;
      }
      break;
  }
}

void BKE_pbvh_node_get_grids(PBVH *bvh,
                             PBVHNode *node,
                             int **r_grid_indices,
                             int *r_totgrid,
                             int *r_maxgrid,
                             int *r_gridsize,
                             CCGElem ***r_griddata)
{
  switch (bvh->type) {
    case PBVH_GRIDS:
      if (r_grid_indices) {
        *r_grid_indices = node->prim_indices;
      }
      if (r_totgrid) {
        *r_totgrid = node->totprim;
      }
      if (r_maxgrid) {
        *r_maxgrid = bvh->totgrid;
      }
      if (r_gridsize) {
        *r_gridsize = bvh->gridkey.grid_size;
      }
      if (r_griddata) {
        *r_griddata = bvh->grids;
      }
      break;
    case PBVH_FACES:
    case PBVH_BMESH:
      if (r_grid_indices) {
        *r_grid_indices = NULL;
      }
      if (r_totgrid) {
        *r_totgrid = 0;
      }
      if (r_maxgrid) {
        *r_maxgrid = 0;
      }
      if (r_gridsize) {
        *r_gridsize = 0;
      }
      if (r_griddata) {
        *r_griddata = NULL;
      }
      break;
  }
}

void BKE_pbvh_node_get_BB(PBVHNode *node, float bb_min[3], float bb_max[3])
{
  copy_v3_v3(bb_min, node->vb.bmin);
  copy_v3_v3(bb_max, node->vb.bmax);
}

void BKE_pbvh_node_get_original_BB(PBVHNode *node, float bb_min[3], float bb_max[3])
{
  copy_v3_v3(bb_min, node->orig_vb.bmin);
  copy_v3_v3(bb_max, node->orig_vb.bmax);
}

void BKE_pbvh_node_get_proxies(PBVHNode *node, PBVHProxyNode **proxies, int *proxy_count)
{
  if (node->proxy_count > 0) {
    if (proxies) {
      *proxies = node->proxies;
    }
    if (proxy_count) {
      *proxy_count = node->proxy_count;
    }
  }
  else {
    if (proxies) {
      *proxies = NULL;
    }
    if (proxy_count) {
      *proxy_count = 0;
    }
  }
}

void BKE_pbvh_node_get_bm_orco_data(PBVHNode *node,
                                    int (**r_orco_tris)[3],
                                    int *r_orco_tris_num,
                                    float (**r_orco_coords)[3])
{
  *r_orco_tris = node->bm_ortri;
  *r_orco_tris_num = node->bm_tot_ortri;
  *r_orco_coords = node->bm_orco;
}

/**
 * \note doing a full search on all vertices here seems expensive,
 * however this is important to avoid having to recalculate boundbox & sync the buffers to the GPU
 * (which is far more expensive!) See: T47232.
 */
bool BKE_pbvh_node_vert_update_check_any(PBVH *bvh, PBVHNode *node)
{
  BLI_assert(bvh->type == PBVH_FACES);
  const int *verts = node->vert_indices;
  const int totvert = node->uniq_verts + node->face_verts;

  for (int i = 0; i < totvert; ++i) {
    const int v = verts[i];
    const MVert *mvert = &bvh->verts[v];

    if (mvert->flag & ME_VERT_PBVH_UPDATE) {
      return true;
    }
  }

  return false;
}

/********************************* Raycast ***********************************/

typedef struct {
  struct IsectRayAABB_Precalc ray;
  bool original;
} RaycastData;

static bool ray_aabb_intersect(PBVHNode *node, void *data_v)
{
  RaycastData *rcd = data_v;
  const float *bb_min, *bb_max;

  if (rcd->original) {
    /* BKE_pbvh_node_get_original_BB */
    bb_min = node->orig_vb.bmin;
    bb_max = node->orig_vb.bmax;
  }
  else {
    /* BKE_pbvh_node_get_BB */
    bb_min = node->vb.bmin;
    bb_max = node->vb.bmax;
  }

  return isect_ray_aabb_v3(&rcd->ray, bb_min, bb_max, &node->tmin);
}

void BKE_pbvh_raycast(PBVH *bvh,
                      BKE_pbvh_HitOccludedCallback cb,
                      void *data,
                      const float ray_start[3],
                      const float ray_normal[3],
                      bool original)
{
  RaycastData rcd;

  isect_ray_aabb_v3_precalc(&rcd.ray, ray_start, ray_normal);
  rcd.original = original;

  BKE_pbvh_search_callback_occluded(bvh, ray_aabb_intersect, &rcd, cb, data);
}

bool ray_face_intersection_quad(const float ray_start[3],
                                const float ray_normal[3],
                                const float t0[3],
                                const float t1[3],
                                const float t2[3],
                                const float t3[3],
                                float *depth)
{
  float depth_test;

  if ((isect_ray_tri_epsilon_v3(ray_start, ray_normal, t0, t1, t2, &depth_test, NULL, 0.0f) &&
       (depth_test < *depth)) ||
      (isect_ray_tri_epsilon_v3(ray_start, ray_normal, t0, t2, t3, &depth_test, NULL, 0.0f) &&
       (depth_test < *depth))) {
    *depth = depth_test;
    return true;
  }
  else {
    return false;
  }
}

bool ray_face_intersection_tri(const float ray_start[3],
                               const float ray_normal[3],
                               const float t0[3],
                               const float t1[3],
                               const float t2[3],
                               float *depth)
{
  float depth_test;

  if ((isect_ray_tri_epsilon_v3(ray_start, ray_normal, t0, t1, t2, &depth_test, NULL, 0.0f) &&
       (depth_test < *depth))) {
    *depth = depth_test;
    return true;
  }
  else {
    return false;
  }
}

/* Take advantage of the fact we know this wont be an intersection.
 * Just handle ray-tri edges. */
static float dist_squared_ray_to_tri_v3_fast(const float ray_origin[3],
                                             const float ray_direction[3],
                                             const float v0[3],
                                             const float v1[3],
                                             const float v2[3],
                                             float r_point[3],
                                             float *r_depth)
{
  const float *tri[3] = {v0, v1, v2};
  float dist_sq_best = FLT_MAX;
  for (int i = 0, j = 2; i < 3; j = i++) {
    float point_test[3], depth_test = FLT_MAX;
    const float dist_sq_test = dist_squared_ray_to_seg_v3(
        ray_origin, ray_direction, tri[i], tri[j], point_test, &depth_test);
    if (dist_sq_test < dist_sq_best || i == 0) {
      copy_v3_v3(r_point, point_test);
      *r_depth = depth_test;
      dist_sq_best = dist_sq_test;
    }
  }
  return dist_sq_best;
}

bool ray_face_nearest_quad(const float ray_start[3],
                           const float ray_normal[3],
                           const float t0[3],
                           const float t1[3],
                           const float t2[3],
                           const float t3[3],
                           float *depth,
                           float *dist_sq)
{
  float dist_sq_test;
  float co[3], depth_test;

  if (((dist_sq_test = dist_squared_ray_to_tri_v3_fast(
            ray_start, ray_normal, t0, t1, t2, co, &depth_test)) < *dist_sq)) {
    *dist_sq = dist_sq_test;
    *depth = depth_test;
    if (((dist_sq_test = dist_squared_ray_to_tri_v3_fast(
              ray_start, ray_normal, t0, t2, t3, co, &depth_test)) < *dist_sq)) {
      *dist_sq = dist_sq_test;
      *depth = depth_test;
    }
    return true;
  }
  else {
    return false;
  }
}

bool ray_face_nearest_tri(const float ray_start[3],
                          const float ray_normal[3],
                          const float t0[3],
                          const float t1[3],
                          const float t2[3],
                          float *depth,
                          float *dist_sq)
{
  float dist_sq_test;
  float co[3], depth_test;

  if (((dist_sq_test = dist_squared_ray_to_tri_v3_fast(
            ray_start, ray_normal, t0, t1, t2, co, &depth_test)) < *dist_sq)) {
    *dist_sq = dist_sq_test;
    *depth = depth_test;
    return true;
  }
  else {
    return false;
  }
}

static bool pbvh_faces_node_raycast(PBVH *bvh,
                                    const PBVHNode *node,
                                    float (*origco)[3],
                                    const float ray_start[3],
                                    const float ray_normal[3],
                                    float *depth,
                                    RaycastOutputData *output_data)
{
  const MVert *vert = bvh->verts;
  const MLoop *mloop = bvh->mloop;
  const int *faces = node->prim_indices;
  int i, totface = node->totprim;
  bool hit = false;
  float min_depth = FLT_MAX;
  float location[3] = {0.0f};
  copy_v3_fl(output_data->nearest_vertex_co, 0.0f);
  for (i = 0; i < totface; ++i) {
    const MLoopTri *lt = &bvh->looptri[faces[i]];
    const int *face_verts = node->face_vert_indices[i];

    if (paint_is_face_hidden(lt, vert, mloop)) {
      continue;
    }

    if (origco) {
      /* intersect with backuped original coordinates */
      hit |= ray_face_intersection_tri(ray_start,
                                       ray_normal,
                                       origco[face_verts[0]],
                                       origco[face_verts[1]],
                                       origco[face_verts[2]],
                                       depth);
    }
    else {
      /* intersect with current coordinates */
      hit |= ray_face_intersection_tri(ray_start,
                                       ray_normal,
                                       vert[mloop[lt->tri[0]].v].co,
                                       vert[mloop[lt->tri[1]].v].co,
                                       vert[mloop[lt->tri[2]].v].co,
                                       depth);
      if (hit && *depth < min_depth) {
        min_depth = *depth;
        normal_tri_v3(output_data->normal,
                      vert[mloop[lt->tri[0]].v].co,
                      vert[mloop[lt->tri[1]].v].co,
                      vert[mloop[lt->tri[2]].v].co);
        madd_v3_v3v3fl(location, ray_start, ray_normal, *depth);
        for (int j = 0; j < 3; j++) {
          if (len_squared_v3v3(location, vert[mloop[lt->tri[j]].v].co) <
              len_squared_v3v3(location, output_data->nearest_vertex_co)) {
            copy_v3_v3(output_data->nearest_vertex_co, vert[mloop[lt->tri[j]].v].co);
            output_data->active_vertex_mesh = &bvh->verts[mloop[lt->tri[j]].v];
            output_data->active_vertex_mesh_index = mloop[lt->tri[j]].v;
          }
        }
      }
    }
  }

  return hit;
}

static bool pbvh_grids_node_raycast(PBVH *bvh,
                                    PBVHNode *node,
                                    float (*origco)[3],
                                    const float ray_start[3],
                                    const float ray_normal[3],
                                    float *depth,
                                    RaycastOutputData *output_data)
{
  const int totgrid = node->totprim;
  const int gridsize = bvh->gridkey.grid_size;
  bool hit = false;
  float min_depth = FLT_MAX;
  float location[3] = {0.0f};
  copy_v3_fl(output_data->nearest_vertex_co, 0.0f);
  for (int i = 0; i < totgrid; ++i) {
    CCGElem *grid = bvh->grids[node->prim_indices[i]];
    BLI_bitmap *gh;

    if (!grid) {
      continue;
    }

    gh = bvh->grid_hidden[node->prim_indices[i]];

    for (int y = 0; y < gridsize - 1; ++y) {
      for (int x = 0; x < gridsize - 1; ++x) {
        /* check if grid face is hidden */
        if (gh) {
          if (paint_is_grid_face_hidden(gh, gridsize, x, y)) {
            continue;
          }
        }

        if (origco) {
          hit |= ray_face_intersection_quad(ray_start,
                                            ray_normal,
                                            origco[y * gridsize + x],
                                            origco[y * gridsize + x + 1],
                                            origco[(y + 1) * gridsize + x + 1],
                                            origco[(y + 1) * gridsize + x],
                                            depth);
        }
        else {
          hit |= ray_face_intersection_quad(ray_start,
                                            ray_normal,
                                            CCG_grid_elem_co(&bvh->gridkey, grid, x, y),
                                            CCG_grid_elem_co(&bvh->gridkey, grid, x + 1, y),
                                            CCG_grid_elem_co(&bvh->gridkey, grid, x + 1, y + 1),
                                            CCG_grid_elem_co(&bvh->gridkey, grid, x, y + 1),
                                            depth);

          if (hit && *depth < min_depth) {
            min_depth = *depth;
            madd_v3_v3v3fl(location, ray_start, ray_normal, *depth);
            normal_tri_v3(output_data->normal,
                          CCG_grid_elem_co(&bvh->gridkey, grid, x, y),
                          CCG_grid_elem_co(&bvh->gridkey, grid, x + 1, y),
                          CCG_grid_elem_co(&bvh->gridkey, grid, x + 1, y + 1));
            for (int j = 0; j < 4; j++) {
              if (len_squared_v3v3(
                      location,
                      CCG_grid_elem_co(&bvh->gridkey, grid, x + (j & 1), y + ((j & 2) >> 1))) <
                  len_squared_v3v3(location, output_data->nearest_vertex_co)) {
                copy_v3_v3(output_data->nearest_vertex_co,
                           CCG_grid_elem_co(&bvh->gridkey, grid, x + (j & 1), y + ((j & 2) >> 1)));
              }
            }
          }
        }
      }
    }

    if (origco) {
      origco += gridsize * gridsize;
    }
  }

  return hit;
}

bool BKE_pbvh_node_raycast(PBVH *bvh,
                           PBVHNode *node,
                           float (*origco)[3],
                           bool use_origco,
                           const float ray_start[3],
                           const float ray_normal[3],
                           float *depth,
                           RaycastOutputData *output_data)
{
  bool hit = false;

  if (node->flag & PBVH_FullyHidden) {
    return false;
  }

  switch (bvh->type) {
    case PBVH_FACES:
      hit |= pbvh_faces_node_raycast(bvh, node, origco, ray_start, ray_normal, depth, output_data);
      break;
    case PBVH_GRIDS:
      hit |= pbvh_grids_node_raycast(bvh, node, origco, ray_start, ray_normal, depth, output_data);
      break;
    case PBVH_BMESH:
      hit = pbvh_bmesh_node_raycast(node, ray_start, ray_normal, depth, use_origco, output_data);
      break;
  }

  return hit;
}

void BKE_pbvh_raycast_project_ray_root(
    PBVH *bvh, bool original, float ray_start[3], float ray_end[3], float ray_normal[3])
{
  if (bvh->nodes) {
    float rootmin_start, rootmin_end;
    float bb_min_root[3], bb_max_root[3], bb_center[3], bb_diff[3];
    struct IsectRayAABB_Precalc ray;
    float ray_normal_inv[3];
    float offset = 1.0f + 1e-3f;
    float offset_vec[3] = {1e-3f, 1e-3f, 1e-3f};

    if (original) {
      BKE_pbvh_node_get_original_BB(bvh->nodes, bb_min_root, bb_max_root);
    }
    else {
      BKE_pbvh_node_get_BB(bvh->nodes, bb_min_root, bb_max_root);
    }

    /* slightly offset min and max in case we have a zero width node (due to a plane mesh for instance),
     * or faces very close to the bounding box boundary. */
    mid_v3_v3v3(bb_center, bb_max_root, bb_min_root);
    /* diff should be same for both min/max since it's calculated from center */
    sub_v3_v3v3(bb_diff, bb_max_root, bb_center);
    /* handles case of zero width bb */
    add_v3_v3(bb_diff, offset_vec);
    madd_v3_v3v3fl(bb_max_root, bb_center, bb_diff, offset);
    madd_v3_v3v3fl(bb_min_root, bb_center, bb_diff, -offset);

    /* first project start ray */
    isect_ray_aabb_v3_precalc(&ray, ray_start, ray_normal);
    if (!isect_ray_aabb_v3(&ray, bb_min_root, bb_max_root, &rootmin_start)) {
      return;
    }

    /* then the end ray */
    mul_v3_v3fl(ray_normal_inv, ray_normal, -1.0);
    isect_ray_aabb_v3_precalc(&ray, ray_end, ray_normal_inv);
    /* unlikely to fail exiting if entering succeeded, still keep this here */
    if (!isect_ray_aabb_v3(&ray, bb_min_root, bb_max_root, &rootmin_end)) {
      return;
    }

    madd_v3_v3v3fl(ray_start, ray_start, ray_normal, rootmin_start);
    madd_v3_v3v3fl(ray_end, ray_end, ray_normal_inv, rootmin_end);
  }
}

/* -------------------------------------------------------------------- */

typedef struct {
  struct DistRayAABB_Precalc dist_ray_to_aabb_precalc;
  bool original;
} FindNearestRayData;

static bool nearest_to_ray_aabb_dist_sq(PBVHNode *node, void *data_v)
{
  FindNearestRayData *rcd = data_v;
  const float *bb_min, *bb_max;

  if (rcd->original) {
    /* BKE_pbvh_node_get_original_BB */
    bb_min = node->orig_vb.bmin;
    bb_max = node->orig_vb.bmax;
  }
  else {
    /* BKE_pbvh_node_get_BB */
    bb_min = node->vb.bmin;
    bb_max = node->vb.bmax;
  }

  float co_dummy[3], depth;
  node->tmin = dist_squared_ray_to_aabb_v3(
      &rcd->dist_ray_to_aabb_precalc, bb_min, bb_max, co_dummy, &depth);
  /* Ideally we would skip distances outside the range. */
  return depth > 0.0f;
}

void BKE_pbvh_find_nearest_to_ray(PBVH *bvh,
                                  BKE_pbvh_SearchNearestCallback cb,
                                  void *data,
                                  const float ray_start[3],
                                  const float ray_normal[3],
                                  bool original)
{
  FindNearestRayData ncd;

  dist_squared_ray_to_aabb_v3_precalc(&ncd.dist_ray_to_aabb_precalc, ray_start, ray_normal);
  ncd.original = original;

  BKE_pbvh_search_callback_occluded(bvh, nearest_to_ray_aabb_dist_sq, &ncd, cb, data);
}

static bool pbvh_faces_node_nearest_to_ray(PBVH *bvh,
                                           const PBVHNode *node,
                                           float (*origco)[3],
                                           const float ray_start[3],
                                           const float ray_normal[3],
                                           float *depth,
                                           float *dist_sq)
{
  const MVert *vert = bvh->verts;
  const MLoop *mloop = bvh->mloop;
  const int *faces = node->prim_indices;
  int i, totface = node->totprim;
  bool hit = false;

  for (i = 0; i < totface; ++i) {
    const MLoopTri *lt = &bvh->looptri[faces[i]];
    const int *face_verts = node->face_vert_indices[i];

    if (paint_is_face_hidden(lt, vert, mloop)) {
      continue;
    }

    if (origco) {
      /* intersect with backuped original coordinates */
      hit |= ray_face_nearest_tri(ray_start,
                                  ray_normal,
                                  origco[face_verts[0]],
                                  origco[face_verts[1]],
                                  origco[face_verts[2]],
                                  depth,
                                  dist_sq);
    }
    else {
      /* intersect with current coordinates */
      hit |= ray_face_nearest_tri(ray_start,
                                  ray_normal,
                                  vert[mloop[lt->tri[0]].v].co,
                                  vert[mloop[lt->tri[1]].v].co,
                                  vert[mloop[lt->tri[2]].v].co,
                                  depth,
                                  dist_sq);
    }
  }

  return hit;
}

static bool pbvh_grids_node_nearest_to_ray(PBVH *bvh,
                                           PBVHNode *node,
                                           float (*origco)[3],
                                           const float ray_start[3],
                                           const float ray_normal[3],
                                           float *depth,
                                           float *dist_sq)
{
  const int totgrid = node->totprim;
  const int gridsize = bvh->gridkey.grid_size;
  bool hit = false;

  for (int i = 0; i < totgrid; ++i) {
    CCGElem *grid = bvh->grids[node->prim_indices[i]];
    BLI_bitmap *gh;

    if (!grid) {
      continue;
    }

    gh = bvh->grid_hidden[node->prim_indices[i]];

    for (int y = 0; y < gridsize - 1; ++y) {
      for (int x = 0; x < gridsize - 1; ++x) {
        /* check if grid face is hidden */
        if (gh) {
          if (paint_is_grid_face_hidden(gh, gridsize, x, y)) {
            continue;
          }
        }

        if (origco) {
          hit |= ray_face_nearest_quad(ray_start,
                                       ray_normal,
                                       origco[y * gridsize + x],
                                       origco[y * gridsize + x + 1],
                                       origco[(y + 1) * gridsize + x + 1],
                                       origco[(y + 1) * gridsize + x],
                                       depth,
                                       dist_sq);
        }
        else {
          hit |= ray_face_nearest_quad(ray_start,
                                       ray_normal,
                                       CCG_grid_elem_co(&bvh->gridkey, grid, x, y),
                                       CCG_grid_elem_co(&bvh->gridkey, grid, x + 1, y),
                                       CCG_grid_elem_co(&bvh->gridkey, grid, x + 1, y + 1),
                                       CCG_grid_elem_co(&bvh->gridkey, grid, x, y + 1),
                                       depth,
                                       dist_sq);
        }
      }
    }

    if (origco) {
      origco += gridsize * gridsize;
    }
  }

  return hit;
}

bool BKE_pbvh_node_find_nearest_to_ray(PBVH *bvh,
                                       PBVHNode *node,
                                       float (*origco)[3],
                                       bool use_origco,
                                       const float ray_start[3],
                                       const float ray_normal[3],
                                       float *depth,
                                       float *dist_sq)
{
  bool hit = false;

  if (node->flag & PBVH_FullyHidden) {
    return false;
  }

  switch (bvh->type) {
    case PBVH_FACES:
      hit |= pbvh_faces_node_nearest_to_ray(
          bvh, node, origco, ray_start, ray_normal, depth, dist_sq);
      break;
    case PBVH_GRIDS:
      hit |= pbvh_grids_node_nearest_to_ray(
          bvh, node, origco, ray_start, ray_normal, depth, dist_sq);
      break;
    case PBVH_BMESH:
      hit = pbvh_bmesh_node_nearest_to_ray(
          node, ray_start, ray_normal, depth, dist_sq, use_origco);
      break;
  }

  return hit;
}

typedef enum {
  ISECT_INSIDE,
  ISECT_OUTSIDE,
  ISECT_INTERSECT,
} PlaneAABBIsect;

/* Adapted from:
 * http://www.gamedev.net/community/forums/topic.asp?topic_id=512123
 * Returns true if the AABB is at least partially within the frustum
 * (ok, not a real frustum), false otherwise.
 */
static PlaneAABBIsect test_planes_aabb(const float bb_min[3],
                                       const float bb_max[3],
                                       const float (*planes)[4])
{
  float vmin[3], vmax[3];
  PlaneAABBIsect ret = ISECT_INSIDE;

  for (int i = 0; i < 4; ++i) {
    for (int axis = 0; axis < 3; ++axis) {
      if (planes[i][axis] > 0) {
        vmin[axis] = bb_min[axis];
        vmax[axis] = bb_max[axis];
      }
      else {
        vmin[axis] = bb_max[axis];
        vmax[axis] = bb_min[axis];
      }
    }

    if (dot_v3v3(planes[i], vmin) + planes[i][3] > 0) {
      return ISECT_OUTSIDE;
    }
    else if (dot_v3v3(planes[i], vmax) + planes[i][3] >= 0) {
      ret = ISECT_INTERSECT;
    }
  }

  return ret;
}

bool BKE_pbvh_node_planes_contain_AABB(PBVHNode *node, void *data)
{
  const float *bb_min, *bb_max;
  /* BKE_pbvh_node_get_BB */
  bb_min = node->vb.bmin;
  bb_max = node->vb.bmax;

  return test_planes_aabb(bb_min, bb_max, data) != ISECT_OUTSIDE;
}

bool BKE_pbvh_node_planes_exclude_AABB(PBVHNode *node, void *data)
{
  const float *bb_min, *bb_max;
  /* BKE_pbvh_node_get_BB */
  bb_min = node->vb.bmin;
  bb_max = node->vb.bmax;

  return test_planes_aabb(bb_min, bb_max, data) != ISECT_INSIDE;
}

struct PBVHNodeDrawCallbackData {
  void (*draw_fn)(void *user_data, GPUBatch *batch);
  void *user_data;
  bool fast;
  bool only_mask; /* Only draw nodes that have mask data. */
  bool wires;
};

static void pbvh_node_draw_cb(PBVHNode *node, void *data_v)
{
  struct PBVHNodeDrawCallbackData *data = data_v;

  if (!(node->flag & PBVH_FullyHidden)) {
    GPUBatch *batch = GPU_pbvh_buffers_batch_get(node->draw_buffers, data->fast, data->wires);
    bool show_mask = GPU_pbvh_buffers_has_mask(node->draw_buffers);
    if (!data->only_mask || show_mask) {
      if (batch != NULL) {
        data->draw_fn(data->user_data, batch);
      }
    }
  }
}

/**
 * Version of #BKE_pbvh_draw that runs a callback.
 */
void BKE_pbvh_draw_cb(PBVH *bvh,
                      float (*planes)[4],
                      float (*fnors)[3],
                      bool fast,
                      bool wires,
                      bool only_mask,
                      bool show_vcol,
                      void (*draw_fn)(void *user_data, GPUBatch *batch),
                      void *user_data)
{
  struct PBVHNodeDrawCallbackData draw_data = {
      .only_mask = only_mask,
      .fast = fast,
      .wires = wires,
      .draw_fn = draw_fn,
      .user_data = user_data,
  };
  PBVHNode **nodes;
  int totnode;

  BKE_pbvh_search_gather(bvh,
                         update_search_cb,
                         POINTER_FROM_INT(PBVH_UpdateNormals | PBVH_UpdateDrawBuffers),
                         &nodes,
                         &totnode);

  pbvh_update_normals(bvh, nodes, totnode, fnors);
  pbvh_update_draw_buffers(bvh, nodes, totnode, show_vcol);

  if (nodes) {
    MEM_freeN(nodes);
  }

  if (planes) {
    BKE_pbvh_search_callback(
        bvh, BKE_pbvh_node_planes_contain_AABB, planes, pbvh_node_draw_cb, &draw_data);
  }
  else {
    BKE_pbvh_search_callback(bvh, NULL, NULL, pbvh_node_draw_cb, &draw_data);
  }
#if 0
  if (G.debug_value == 14)
    pbvh_draw_BB(bvh);
#endif
}

void BKE_pbvh_grids_update(
    PBVH *bvh, CCGElem **grids, void **gridfaces, DMFlagMat *flagmats, BLI_bitmap **grid_hidden)
{
  bvh->grids = grids;
  bvh->gridfaces = gridfaces;

  if (flagmats != bvh->grid_flag_mats || bvh->grid_hidden != grid_hidden) {
    bvh->grid_flag_mats = flagmats;
    bvh->grid_hidden = grid_hidden;

    for (int a = 0; a < bvh->totnode; ++a) {
      BKE_pbvh_node_mark_rebuild_draw(&bvh->nodes[a]);
    }
  }
}

/* Get the node's displacement layer, creating it if necessary */
float *BKE_pbvh_node_layer_disp_get(PBVH *bvh, PBVHNode *node)
{
  if (!node->layer_disp) {
    int totvert = 0;
    BKE_pbvh_node_num_verts(bvh, node, &totvert, NULL);
    node->layer_disp = MEM_callocN(sizeof(float) * totvert, "layer disp");
  }
  return node->layer_disp;
}

/* If the node has a displacement layer, free it and set to null */
void BKE_pbvh_node_layer_disp_free(PBVHNode *node)
{
  if (node->layer_disp) {
    MEM_freeN(node->layer_disp);
    node->layer_disp = NULL;
  }
}

float (*BKE_pbvh_get_vertCos(PBVH *pbvh))[3]
{
  float(*vertCos)[3] = NULL;

  if (pbvh->verts) {
    MVert *mvert = pbvh->verts;

    vertCos = MEM_callocN(3 * pbvh->totvert * sizeof(float), "BKE_pbvh_get_vertCoords");
    float *co = (float *)vertCos;

    for (int a = 0; a < pbvh->totvert; a++, mvert++, co += 3) {
      copy_v3_v3(co, mvert->co);
    }
  }

  return vertCos;
}

void BKE_pbvh_apply_vertCos(PBVH *pbvh, float (*vertCos)[3], const int totvert)
{
  if (totvert != pbvh->totvert) {
    BLI_assert(!"PBVH: Given deforming vcos number does not natch PBVH vertex number!");
    return;
  }

  if (!pbvh->deformed) {
    if (pbvh->verts) {
      /* if pbvh is not already deformed, verts/faces points to the */
      /* original data and applying new coords to this arrays would lead to */
      /* unneeded deformation -- duplicate verts/faces to avoid this */

      pbvh->verts = MEM_dupallocN(pbvh->verts);
      /* No need to dupalloc pbvh->looptri, this one is 'totally owned' by pbvh, it's never some mesh data. */

      pbvh->deformed = true;
    }
  }

  if (pbvh->verts) {
    MVert *mvert = pbvh->verts;
    /* copy new verts coords */
    for (int a = 0; a < pbvh->totvert; ++a, ++mvert) {
      /* no need for float comparison here (memory is exactly equal or not) */
      if (memcmp(mvert->co, vertCos[a], sizeof(float[3])) != 0) {
        copy_v3_v3(mvert->co, vertCos[a]);
        mvert->flag |= ME_VERT_PBVH_UPDATE;
      }
    }

    /* coordinates are new -- normals should also be updated */
    BKE_mesh_calc_normals_looptri(
        pbvh->verts, pbvh->totvert, pbvh->mloop, pbvh->looptri, pbvh->totprim, NULL);

    for (int a = 0; a < pbvh->totnode; ++a) {
      BKE_pbvh_node_mark_update(&pbvh->nodes[a]);
    }

    BKE_pbvh_update(pbvh, PBVH_UpdateBB, NULL);
    BKE_pbvh_update(pbvh, PBVH_UpdateOriginalBB, NULL);
  }
}

bool BKE_pbvh_isDeformed(PBVH *pbvh)
{
  return pbvh->deformed;
}
/* Proxies */

PBVHProxyNode *BKE_pbvh_node_add_proxy(PBVH *bvh, PBVHNode *node)
{
  int index, totverts;

  index = node->proxy_count;

  node->proxy_count++;

  if (node->proxies) {
    node->proxies = MEM_reallocN(node->proxies, node->proxy_count * sizeof(PBVHProxyNode));
  }
  else {
    node->proxies = MEM_mallocN(sizeof(PBVHProxyNode), "PBVHNodeProxy");
  }

  BKE_pbvh_node_num_verts(bvh, node, &totverts, NULL);
  node->proxies[index].co = MEM_callocN(sizeof(float[3]) * totverts, "PBVHNodeProxy.co");

  return node->proxies + index;
}

void BKE_pbvh_node_free_proxies(PBVHNode *node)
{
  for (int p = 0; p < node->proxy_count; p++) {
    MEM_freeN(node->proxies[p].co);
    node->proxies[p].co = NULL;
  }

  MEM_freeN(node->proxies);
  node->proxies = NULL;

  node->proxy_count = 0;
}

void BKE_pbvh_gather_proxies(PBVH *pbvh, PBVHNode ***r_array, int *r_tot)
{
  PBVHNode **array = NULL;
  int tot = 0, space = 0;

  for (int n = 0; n < pbvh->totnode; n++) {
    PBVHNode *node = pbvh->nodes + n;

    if (node->proxy_count > 0) {
      if (tot == space) {
        /* resize array if needed */
        space = (tot == 0) ? 32 : space * 2;
        array = MEM_recallocN_id(array, sizeof(PBVHNode *) * space, __func__);
      }

      array[tot] = node;
      tot++;
    }
  }

  if (tot == 0 && array) {
    MEM_freeN(array);
    array = NULL;
  }

  *r_array = array;
  *r_tot = tot;
}

void pbvh_vertex_iter_init(PBVH *bvh, PBVHNode *node, PBVHVertexIter *vi, int mode)
{
  struct CCGElem **grids;
  struct MVert *verts;
  const int *vert_indices;
  int *grid_indices;
  int totgrid, gridsize, uniq_verts, totvert;

  vi->grid = NULL;
  vi->no = NULL;
  vi->fno = NULL;
  vi->mvert = NULL;

  BKE_pbvh_node_get_grids(bvh, node, &grid_indices, &totgrid, NULL, &gridsize, &grids);
  BKE_pbvh_node_num_verts(bvh, node, &uniq_verts, &totvert);
  BKE_pbvh_node_get_verts(bvh, node, &vert_indices, &verts);
  vi->key = &bvh->gridkey;

  vi->grids = grids;
  vi->grid_indices = grid_indices;
  vi->totgrid = (grids) ? totgrid : 1;
  vi->gridsize = gridsize;

  if (mode == PBVH_ITER_ALL) {
    vi->totvert = totvert;
  }
  else {
    vi->totvert = uniq_verts;
  }
  vi->vert_indices = vert_indices;
  vi->mverts = verts;

  if (bvh->type == PBVH_BMESH) {
    BLI_gsetIterator_init(&vi->bm_unique_verts, node->bm_unique_verts);
    BLI_gsetIterator_init(&vi->bm_other_verts, node->bm_other_verts);
    vi->bm_vdata = &bvh->bm->vdata;
    vi->cd_vert_mask_offset = CustomData_get_offset(vi->bm_vdata, CD_PAINT_MASK);
  }

  vi->gh = NULL;
  if (vi->grids && mode == PBVH_ITER_UNIQUE) {
    vi->grid_hidden = bvh->grid_hidden;
  }

  vi->mask = NULL;
  if (bvh->type == PBVH_FACES) {
    vi->vmask = CustomData_get_layer(bvh->vdata, CD_PAINT_MASK);
<<<<<<< HEAD
  vi->vcol = NULL;
  if (bvh->type == PBVH_FACES)
    vi->vcol = CustomData_get_layer(bvh->vdata, CD_MVERTCOL);
}

bool pbvh_has_color(PBVH *bvh)
{
  switch (bvh->type) {
    case PBVH_GRIDS:
      return false;
    case PBVH_FACES:
      return (bvh->vdata && CustomData_get_layer(bvh->vdata, CD_MVERTCOL));
    case PBVH_BMESH:
      return false;
  }

  return false;
=======
  }
>>>>>>> 58a1eb9a
}

bool pbvh_has_mask(PBVH *bvh)
{
  switch (bvh->type) {
    case PBVH_GRIDS:
      return (bvh->gridkey.has_mask != 0);
    case PBVH_FACES:
      return (bvh->vdata && CustomData_get_layer(bvh->vdata, CD_PAINT_MASK));
    case PBVH_BMESH:
      return (bvh->bm && (CustomData_get_offset(&bvh->bm->vdata, CD_PAINT_MASK) != -1));
  }

  return false;
}

void pbvh_show_diffuse_color_set(PBVH *bvh, bool show_diffuse_color)
{
  bvh->show_diffuse_color = !pbvh_has_mask(bvh) || show_diffuse_color;
}

void pbvh_show_mask_set(PBVH *bvh, bool show_mask)
{
  bvh->show_mask = show_mask;
}<|MERGE_RESOLUTION|>--- conflicted
+++ resolved
@@ -1220,11 +1220,8 @@
                                        node->vert_indices,
                                        node->uniq_verts + node->face_verts,
                                        CustomData_get_layer(bvh->vdata, CD_PAINT_MASK),
-<<<<<<< HEAD
                                        CustomData_get_layer(bvh->vdata, CD_MVERTCOL),
-=======
                                        CustomData_get_layer(bvh->ldata, CD_MLOOPCOL),
->>>>>>> 58a1eb9a
                                        node->face_vert_indices,
                                        update_flags);
           break;
@@ -2532,10 +2529,11 @@
   vi->mask = NULL;
   if (bvh->type == PBVH_FACES) {
     vi->vmask = CustomData_get_layer(bvh->vdata, CD_PAINT_MASK);
-<<<<<<< HEAD
+  }
   vi->vcol = NULL;
-  if (bvh->type == PBVH_FACES)
+  if (bvh->type == PBVH_FACES) {
     vi->vcol = CustomData_get_layer(bvh->vdata, CD_MVERTCOL);
+  }
 }
 
 bool pbvh_has_color(PBVH *bvh)
@@ -2548,11 +2546,7 @@
     case PBVH_BMESH:
       return false;
   }
-
   return false;
-=======
-  }
->>>>>>> 58a1eb9a
 }
 
 bool pbvh_has_mask(PBVH *bvh)
