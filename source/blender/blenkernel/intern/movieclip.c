/*
 * ***** BEGIN GPL LICENSE BLOCK *****
 *
 * This program is free software; you can redistribute it and/or
 * modify it under the terms of the GNU General Public License
 * as published by the Free Software Foundation; either version 2
 * of the License, or (at your option) any later version.
 *
 * This program is distributed in the hope that it will be useful,
 * but WITHOUT ANY WARRANTY; without even the implied warranty of
 * MERCHANTABILITY or FITNESS FOR A PARTICULAR PURPOSE.  See the
 * GNU General Public License for more details.
 *
 * You should have received a copy of the GNU General Public License
 * along with this program; if not, write to the Free Software Foundation,
 * Inc., 51 Franklin Street, Fifth Floor, Boston, MA 02110-1301, USA.
 *
 * The Original Code is Copyright (C) 2011 Blender Foundation.
 * All rights reserved.
 *
 * Contributor(s): Blender Foundation,
 *                 Sergey Sharybin
 *
 * ***** END GPL LICENSE BLOCK *****
 */

/** \file blender/blenkernel/intern/movieclip.c
 *  \ingroup bke
 */


#include <stdio.h>
#include <string.h>
#include <fcntl.h>

#ifndef WIN32
#include <unistd.h>
#else
#include <io.h>
#endif

#include <time.h>

#ifdef _WIN32
#define open _open
#define close _close
#endif

#include "MEM_guardedalloc.h"

#include "DNA_constraint_types.h"
#include "DNA_screen_types.h"
#include "DNA_space_types.h"
#include "DNA_movieclip_types.h"
#include "DNA_object_types.h"
#include "DNA_scene_types.h"
#include "DNA_view3d_types.h"

#include "BLI_utildefines.h"

#include "BLI_blenlib.h"
#include "BLI_ghash.h"
#include "BLI_math.h"
#include "BLI_mempool.h"
#include "BLI_threads.h"

#include "BKE_animsys.h"
#include "BKE_constraint.h"
#include "BKE_library.h"
#include "BKE_global.h"
#include "BKE_main.h"
#include "BKE_utildefines.h"
#include "BKE_movieclip.h"
#include "BKE_image.h"  /* openanim */
#include "BKE_tracking.h"

#include "IMB_imbuf_types.h"
#include "IMB_imbuf.h"
#include "IMB_moviecache.h"

/*********************** movieclip buffer loaders *************************/

static int sequence_guess_offset(const char *full_name, int head_len, unsigned short numlen)
{
	char num[FILE_MAX] = {0};

	BLI_strncpy(num, full_name + head_len, numlen + 1);

	return atoi(num);
}

static int rendersize_to_proxy(MovieClipUser *user, int flag)
{
	if ((flag & MCLIP_USE_PROXY) == 0)
		return IMB_PROXY_NONE;

	switch (user->render_size) {
		case MCLIP_PROXY_RENDER_SIZE_25:
			return IMB_PROXY_25;

		case MCLIP_PROXY_RENDER_SIZE_50:
			return IMB_PROXY_50;

		case MCLIP_PROXY_RENDER_SIZE_75:
			return IMB_PROXY_75;

		case MCLIP_PROXY_RENDER_SIZE_100:
			return IMB_PROXY_100;

		case MCLIP_PROXY_RENDER_SIZE_FULL:
			return IMB_PROXY_NONE;
	}

	return IMB_PROXY_NONE;
}

static int rendersize_to_number(int render_size)
{
	switch (render_size) {
		case MCLIP_PROXY_RENDER_SIZE_25:
			return 25;

		case MCLIP_PROXY_RENDER_SIZE_50:
			return 50;

		case MCLIP_PROXY_RENDER_SIZE_75:
			return 75;

		case MCLIP_PROXY_RENDER_SIZE_100:
			return 100;

		case MCLIP_PROXY_RENDER_SIZE_FULL:
			return 100;
	}

	return 100;
}

static int get_timecode(MovieClip *clip, int flag)
{
	if ((flag & MCLIP_USE_PROXY) == 0)
		return IMB_TC_NONE;

	return clip->proxy.tc;
}

static void get_sequence_fname(MovieClip *clip, int framenr, char *name)
{
	unsigned short numlen;
	char head[FILE_MAX], tail[FILE_MAX];
	int offset;

	BLI_strncpy(name, clip->name, sizeof(clip->name));
	BLI_stringdec(name, head, tail, &numlen);

	/* movieclips always points to first image from sequence,
	 * autoguess offset for now. could be something smarter in the future */
	offset= sequence_guess_offset(clip->name, strlen(head), numlen);

	if (numlen)
		BLI_stringenc(name, head, tail, numlen, offset + framenr - 1);
	else
		BLI_strncpy(name, clip->name, sizeof(clip->name));

	BLI_path_abs(name, ID_BLEND_PATH(G.main, &clip->id));
}

/* supposed to work with sequences only */
static void get_proxy_fname(MovieClip *clip, int proxy_render_size, int undistorted, int framenr, char *name)
{
	int size = rendersize_to_number(proxy_render_size);
	char dir[FILE_MAX], clipdir[FILE_MAX], clipfile[FILE_MAX];

	BLI_split_dirfile(clip->name, clipdir, clipfile, FILE_MAX, FILE_MAX);

	if (clip->flag & MCLIP_USE_PROXY_CUSTOM_DIR) {
		BLI_strncpy(dir, clip->proxy.dir, sizeof(dir));
	}
	else {
		BLI_snprintf(dir, FILE_MAX, "%s/BL_proxy", clipdir);
	}

	if (undistorted)
		BLI_snprintf(name, FILE_MAX, "%s/%s/proxy_%d_undistorted/%08d", dir, clipfile, size, framenr);
	else
		BLI_snprintf(name, FILE_MAX, "%s/%s/proxy_%d/%08d", dir, clipfile, size, framenr);

	BLI_path_abs(name, G.main->name);
	BLI_path_frame(name, 1, 0);

	strcat(name, ".jpg");
}

static ImBuf *movieclip_load_sequence_file(MovieClip *clip, MovieClipUser *user, int framenr, int flag)
{
	struct ImBuf *ibuf;
	char name[FILE_MAX];
	int loadflag, use_proxy= 0;

	use_proxy = (flag & MCLIP_USE_PROXY) && user->render_size != MCLIP_PROXY_RENDER_SIZE_FULL;
	if (use_proxy) {
		int undistort = user->render_flag & MCLIP_PROXY_RENDER_UNDISTORT;
		get_proxy_fname(clip, user->render_size, undistort, framenr, name);
	}
	else
		get_sequence_fname(clip, framenr, name);

	loadflag = IB_rect | IB_multilayer;

	/* read ibuf */
	ibuf = IMB_loadiffname(name, loadflag);

	return ibuf;
}

static void movieclip_open_anim_file(MovieClip *clip)
{
	char str[FILE_MAX];

	if (!clip->anim) {
		BLI_strncpy(str, clip->name, FILE_MAX);
		BLI_path_abs(str, ID_BLEND_PATH(G.main, &clip->id));

		/* FIXME: make several stream accessible in image editor, too */
		clip->anim = openanim(str, IB_rect, 0);

		if (clip->anim) {
			if (clip->flag & MCLIP_USE_PROXY_CUSTOM_DIR) {
				char dir[FILE_MAX];
				BLI_strncpy(dir, clip->proxy.dir, sizeof(dir));
				BLI_path_abs(dir, G.main->name);
				IMB_anim_set_index_dir(clip->anim, dir);
			}
		}
	}
}

static ImBuf *movieclip_load_movie_file(MovieClip *clip, MovieClipUser *user, int framenr, int flag)
{
	ImBuf *ibuf = NULL;
	int tc = get_timecode(clip, flag);
	int proxy = rendersize_to_proxy(user, flag);

	movieclip_open_anim_file(clip);

	if (clip->anim) {
		int dur;
		int fra;

		dur = IMB_anim_get_duration(clip->anim, tc);
		fra = framenr - 1;

		if (fra < 0)
			fra = 0;

		if (fra > (dur - 1))
			fra = dur - 1;

		ibuf = IMB_anim_absolute(clip->anim, fra, tc, proxy);
	}

	return ibuf;
}

static void movieclip_calc_length(MovieClip *clip)
{
	if (clip->source == MCLIP_SRC_MOVIE) {
		movieclip_open_anim_file(clip);

		if (clip->anim) {
			clip->len = IMB_anim_get_duration(clip->anim, clip->proxy.tc);
		}
	}
	else if (clip->source == MCLIP_SRC_SEQUENCE) {
		int framenr = 1;
		unsigned short numlen;
		char name[FILE_MAX], head[FILE_MAX], tail[FILE_MAX];

		BLI_stringdec(clip->name, head, tail, &numlen);

		if (numlen == 0) {
			/* there's no number group in file name, assume it's single framed sequence */
			clip->len = framenr + 1;
		}
		else {
			for (;; ) {
				get_sequence_fname(clip, framenr, name);

				if (!BLI_exists(name)) {
					clip->len = framenr + 1;
					break;
				}

				framenr++;
			}
		}
	}
}

/*********************** image buffer cache *************************/

typedef struct MovieClipCache {
	/* regular movie cache */
	struct MovieCache *moviecache;

	/* cached postprocessed shot */
	struct {
		ImBuf *ibuf;
		int framenr;
		int flag;

		/* cache for undistorted shot */
		float principal[2];
		float k1, k2, k3;
		short undistoriton_used;

		int proxy;
		short render_flag;
	} postprocessed;

	/* cache for stable shot */
	struct {
		ImBuf *ibuf;
		int framenr;
		int postprocess_flag;

		float loc[2], scale, angle, aspect;
		int proxy, filter;
		short render_flag;
	} stabilized;
} MovieClipCache;

typedef struct MovieClipImBufCacheKey {
	int framenr;
	int proxy;
	short render_flag;
} MovieClipImBufCacheKey;

static void moviecache_keydata(void *userkey, int *framenr, int *proxy, int *render_flags)
{
	MovieClipImBufCacheKey *key = (MovieClipImBufCacheKey *)userkey;

	*framenr = key->framenr;
	*proxy = key->proxy;
	*render_flags = key->render_flag;
}

static unsigned int moviecache_hashhash(const void *keyv)
{
	MovieClipImBufCacheKey *key = (MovieClipImBufCacheKey *)keyv;
	int rval = key->framenr;

	return rval;
}

static int moviecache_hashcmp(const void *av, const void *bv)
{
	const MovieClipImBufCacheKey *a = (MovieClipImBufCacheKey *)av;
	const MovieClipImBufCacheKey *b = (MovieClipImBufCacheKey *)bv;

	if (a->framenr < b->framenr)
		return -1;
	else if (a->framenr > b->framenr)
		return 1;

	if (a->proxy < b->proxy)
		return -1;
	else if (a->proxy > b->proxy)
		return 1;

	if (a->render_flag < b->render_flag)
		return -1;
	else if (a->render_flag > b->render_flag)
		return 1;

	return 0;
}

static ImBuf *get_imbuf_cache(MovieClip *clip, MovieClipUser *user, int flag)
{
	if (clip->cache) {
		MovieClipImBufCacheKey key;

		key.framenr = user->framenr;

		if (flag & MCLIP_USE_PROXY) {
			key.proxy = rendersize_to_proxy(user, flag);
			key.render_flag = user->render_flag;
		}
		else {
			key.proxy = IMB_PROXY_NONE;
			key.render_flag = 0;
		}

		return IMB_moviecache_get(clip->cache->moviecache, &key);
	}

	return NULL;
}

static void put_imbuf_cache(MovieClip *clip, MovieClipUser *user, ImBuf *ibuf, int flag)
{
	MovieClipImBufCacheKey key;

	if (!clip->cache) {
		clip->cache = MEM_callocN(sizeof(MovieClipCache), "movieClipCache");

		clip->cache->moviecache = IMB_moviecache_create(sizeof(MovieClipImBufCacheKey), moviecache_hashhash,
		                                                moviecache_hashcmp, moviecache_keydata);
	}

	key.framenr = user->framenr;

	if (flag & MCLIP_USE_PROXY) {
		key.proxy = rendersize_to_proxy(user, flag);
		key.render_flag = user->render_flag;
	}
	else {
		key.proxy = IMB_PROXY_NONE;
		key.render_flag = 0;
	}

	IMB_moviecache_put(clip->cache->moviecache, &key, ibuf);
}

/*********************** common functions *************************/

/* only image block itself */
static MovieClip *movieclip_alloc(const char *name)
{
	MovieClip *clip;

	clip = BKE_libblock_alloc(&G.main->movieclip, ID_MC, name);

	clip->aspx = clip->aspy= 1.0f;

	BKE_tracking_init_settings(&clip->tracking);

	clip->proxy.build_size_flag = IMB_PROXY_25;
	clip->proxy.build_tc_flag = IMB_TC_RECORD_RUN |
	                            IMB_TC_FREE_RUN |
	                            IMB_TC_INTERPOLATED_REC_DATE_FREE_RUN |
	                            IMB_TC_RECORD_RUN_NO_GAPS;
	clip->proxy.quality = 90;

	return clip;
}

/* checks if image was already loaded, then returns same image
 * otherwise creates new.
 * does not load ibuf itself
 * pass on optional frame for #name images */
MovieClip *BKE_movieclip_file_add(const char *name)
{
	MovieClip *clip;
	MovieClipUser user = {0};
	int file, len, width, height;
	const char *libname;
	char str[FILE_MAX], strtest[FILE_MAX];

	BLI_strncpy(str, name, sizeof(str));
	BLI_path_abs(str, G.main->name);

	/* exists? */
	file = BLI_open(str, O_BINARY | O_RDONLY, 0);
	if (file == -1)
		return NULL;
	close(file);

	/* ** first search an identical clip ** */
	for (clip = G.main->movieclip.first; clip; clip = clip->id.next) {
		BLI_strncpy(strtest, clip->name, sizeof(clip->name));
		BLI_path_abs(strtest, G.main->name);

		if (strcmp(strtest, str) == 0) {
			BLI_strncpy(clip->name, name, sizeof(clip->name));  /* for stringcode */
			clip->id.us++;  /* officially should not, it doesn't link here! */

			return clip;
		}
	}

	/* ** add new movieclip ** */

	/* create a short library name */
	len = strlen(name);

	while (len > 0 && name[len - 1] != '/' && name[len - 1] != '\\')
		len--;
	libname = name + len;

	clip = movieclip_alloc(libname);
	BLI_strncpy(clip->name, name, sizeof(clip->name));

	if (BLI_testextensie_array(name, imb_ext_movie))
		clip->source = MCLIP_SRC_MOVIE;
	else
		clip->source = MCLIP_SRC_SEQUENCE;

	user.framenr = 1;
	BKE_movieclip_get_size(clip, &user, &width, &height);
	if (width && height) {
		clip->tracking.camera.principal[0] = ((float)width) / 2.0f;
		clip->tracking.camera.principal[1] = ((float)height) / 2.0f;

		clip->tracking.camera.focal = 24.0f * width / clip->tracking.camera.sensor_width;
	}

	movieclip_calc_length(clip);

	return clip;
}

static void real_ibuf_size(MovieClip *clip, MovieClipUser *user, ImBuf *ibuf, int *width, int *height)
{
	*width = ibuf->x;
	*height = ibuf->y;

	if (clip->flag & MCLIP_USE_PROXY) {
		switch (user->render_size) {
			case MCLIP_PROXY_RENDER_SIZE_25:
				(*width) *= 4;
				(*height) *= 4;
				break;

			case MCLIP_PROXY_RENDER_SIZE_50:
				(*width) *= 2.0f;
				(*height) *= 2.0f;
				break;

			case MCLIP_PROXY_RENDER_SIZE_75:
				*width = ((float)*width) * 4.0f / 3.0f;
				*height = ((float)*height) * 4.0f / 3.0f;
				break;
		}
	}
}

static ImBuf *get_undistorted_ibuf(MovieClip *clip, struct MovieDistortion *distortion, ImBuf *ibuf)
{
	ImBuf *undistibuf;

	/* XXX: because of #27997 do not use float buffers to undistort,
	 *      otherwise, undistorted proxy can be darker than it should */
	imb_freerectfloatImBuf(ibuf);

	if (distortion)
		undistibuf = BKE_tracking_distortion_exec(distortion, &clip->tracking, ibuf, ibuf->x, ibuf->y, 0.0f, 1);
	else
		undistibuf = BKE_tracking_undistort(&clip->tracking, ibuf, ibuf->x, ibuf->y, 0.0f);

	if (undistibuf->userflags & IB_RECT_INVALID) {
		ibuf->userflags &= ~IB_RECT_INVALID;
		IMB_rect_from_float(undistibuf);
	}

	IMB_scaleImBuf(undistibuf, ibuf->x, ibuf->y);

	return undistibuf;
}

static int need_undistortion_postprocess(MovieClipUser *user, int flag)
{
	int result = 0;

	/* only full undistorted render can be used as on-fly undistorting image */
	if (flag & MCLIP_USE_PROXY) {
		result |= (user->render_size == MCLIP_PROXY_RENDER_SIZE_FULL) &&
		          (user->render_flag & MCLIP_PROXY_RENDER_UNDISTORT) != 0;
	}

	return result;
}

static int need_postprocessed_frame(MovieClipUser *user, int flag, int postprocess_flag)
{
	int result = postprocess_flag;

	result |= need_undistortion_postprocess(user, flag);

	return result;
}

static int check_undistortion_cache_flags(MovieClip *clip)
{
	MovieClipCache *cache = clip->cache;
	MovieTrackingCamera *camera = &clip->tracking.camera;

	/* check for distortion model changes */
	if (!equals_v2v2(camera->principal, cache->postprocessed.principal))
		return FALSE;

	if (!equals_v3v3(&camera->k1, &cache->postprocessed.k1))
		return FALSE;

	return TRUE;
}

static ImBuf *get_postprocessed_cached_frame(MovieClip *clip, MovieClipUser *user, int flag, int postprocess_flag)
{
	MovieClipCache *cache = clip->cache;
	int framenr = user->framenr;
	short proxy = IMB_PROXY_NONE;
	int render_flag = 0;

	if (flag & MCLIP_USE_PROXY) {
		proxy = rendersize_to_proxy(user, flag);
		render_flag = user->render_flag;
	}

	/* no cache or no cached postprocessed image */
	if (!clip->cache || !clip->cache->postprocessed.ibuf)
		return NULL;

	/* postprocessing happened for other frame */
	if (cache->postprocessed.framenr != framenr)
		return NULL;

	/* cached ibuf used different proxy settings */
	if (cache->postprocessed.render_flag != render_flag || cache->postprocessed.proxy != proxy)
		return NULL;

	if (cache->postprocessed.flag != postprocess_flag)
		return NULL;

	if (need_undistortion_postprocess(user, flag)) {
		if (!check_undistortion_cache_flags(clip))
			return NULL;
	}
	else if (cache->postprocessed.undistoriton_used)
		return NULL;

	IMB_refImBuf(cache->postprocessed.ibuf);

	return cache->postprocessed.ibuf;
}

static ImBuf *put_postprocessed_frame_to_cache(MovieClip *clip, MovieClipUser *user, ImBuf *ibuf,
                                               int flag, int postprocess_flag)
{
	MovieClipCache *cache = clip->cache;
	MovieTrackingCamera *camera = &clip->tracking.camera;
	ImBuf *postproc_ibuf = NULL;

	if (cache->postprocessed.ibuf)
		IMB_freeImBuf(cache->postprocessed.ibuf);

	cache->postprocessed.framenr = user->framenr;
	cache->postprocessed.flag = postprocess_flag;

	if (flag & MCLIP_USE_PROXY) {
		cache->postprocessed.proxy = rendersize_to_proxy(user, flag);
		cache->postprocessed.render_flag = user->render_flag;
	}
	else {
		cache->postprocessed.proxy = IMB_PROXY_NONE;
		cache->postprocessed.render_flag = 0;
	}

	if (need_undistortion_postprocess(user, flag)) {
		copy_v2_v2(cache->postprocessed.principal, camera->principal);
		copy_v3_v3(&cache->postprocessed.k1, &camera->k1);
		cache->postprocessed.undistoriton_used = TRUE;
		postproc_ibuf= get_undistorted_ibuf(clip, NULL, ibuf);
	}
	else {
		cache->postprocessed.undistoriton_used = FALSE;
	}

	if (postprocess_flag) {
		int disable_red   = postprocess_flag & MOVIECLIP_DISABLE_RED,
		    disable_green = postprocess_flag & MOVIECLIP_DISABLE_GREEN,
		    disable_blue  = postprocess_flag & MOVIECLIP_DISABLE_BLUE,
		    grayscale     = postprocess_flag & MOVIECLIP_PREVIEW_GRAYSCALE;

		if (!postproc_ibuf)
			postproc_ibuf = IMB_dupImBuf(ibuf);

		if (disable_red || disable_green || disable_blue || grayscale)
			BKE_tracking_disable_imbuf_channels(postproc_ibuf, disable_red, disable_green, disable_blue, 1);
	}

	IMB_refImBuf(postproc_ibuf);

	cache->postprocessed.ibuf = postproc_ibuf;

	if (cache->stabilized.ibuf) {
		/* force stable buffer be re-calculated */
		IMB_freeImBuf(cache->stabilized.ibuf);
		cache->stabilized.ibuf = NULL;
	}

	return postproc_ibuf;
}

static ImBuf *movieclip_get_postprocessed_ibuf(MovieClip *clip, MovieClipUser *user, int flag,
                                               int postprocess_flag, int cache_flag)
{
	ImBuf *ibuf = NULL;
	int framenr = user->framenr, need_postprocess = FALSE;

	/* cache isn't threadsafe itself and also loading of movies
	 * can't happen from concurent threads that's why we use lock here */
	BLI_lock_thread(LOCK_MOVIECLIP);

	/* try to obtain cached postprocessed frame first */
	if (need_postprocessed_frame(user, flag, postprocess_flag)) {
		ibuf= get_postprocessed_cached_frame(clip, user, flag, postprocess_flag);

		if (!ibuf)
			need_postprocess = TRUE;
	}

	if (!ibuf)
		ibuf= get_imbuf_cache(clip, user, flag);

	if (!ibuf) {
		int use_sequence = FALSE;

		/* undistorted proxies for movies should be read as image sequence */
		use_sequence = (user->render_flag & MCLIP_PROXY_RENDER_UNDISTORT) &&
		               (user->render_size != MCLIP_PROXY_RENDER_SIZE_FULL);

		if (clip->source == MCLIP_SRC_SEQUENCE || use_sequence) {
			ibuf = movieclip_load_sequence_file(clip, user, framenr, flag);
		}
		else {
			ibuf = movieclip_load_movie_file(clip, user, framenr, flag);
		}

		if (ibuf && (cache_flag & MOVIECLIP_CACHE_SKIP) == 0)
			put_imbuf_cache(clip, user, ibuf, flag);
	}

	if (ibuf) {
		clip->lastframe = framenr;
		real_ibuf_size(clip, user, ibuf, &clip->lastsize[0], &clip->lastsize[1]);

		/* postprocess frame and put to cache */
		if (need_postprocess) {
			ImBuf *tmpibuf = ibuf;
			ibuf = put_postprocessed_frame_to_cache(clip, user, tmpibuf, flag, postprocess_flag);
			IMB_freeImBuf(tmpibuf);
		}
	}

	BLI_unlock_thread(LOCK_MOVIECLIP);

	return ibuf;
}

ImBuf *BKE_movieclip_get_ibuf(MovieClip *clip, MovieClipUser *user)
{
	return BKE_movieclip_get_ibuf_flag(clip, user, clip->flag, 0);
}

ImBuf *BKE_movieclip_get_ibuf_flag(MovieClip *clip, MovieClipUser *user, int flag, int cache_flag)
{
	return movieclip_get_postprocessed_ibuf(clip, user, flag, 0, cache_flag);
}

ImBuf *BKE_movieclip_get_postprocessed_ibuf(MovieClip *clip, MovieClipUser *user, int postprocess_flag)
{
	return movieclip_get_postprocessed_ibuf(clip, user, clip->flag, postprocess_flag, 0);
}

static ImBuf *get_stable_cached_frame(MovieClip *clip, MovieClipUser *user, int framenr, int postprocess_flag)
{
	MovieClipCache *cache = clip->cache;
	MovieTracking *tracking = &clip->tracking;
	ImBuf *stableibuf;
	float tloc[2], tscale, tangle;
	short proxy = IMB_PROXY_NONE;
	int render_flag = 0;

	if (clip->flag & MCLIP_USE_PROXY) {
		proxy = rendersize_to_proxy(user, clip->flag);
		render_flag = user->render_flag;
	}

	/* there's no cached frame or it was calculated for another frame */
	if (!cache->stabilized.ibuf || cache->stabilized.framenr != framenr)
		return NULL;

	/* cached ibuf used different proxy settings */
	if (cache->stabilized.render_flag != render_flag || cache->stabilized.proxy != proxy)
		return NULL;

	if (cache->stabilized.postprocess_flag != postprocess_flag)
		return NULL;

	/* stabilization also depends on pixel aspect ratio */
	if (cache->stabilized.aspect != tracking->camera.pixel_aspect)
		return NULL;

	if (cache->stabilized.filter != tracking->stabilization.filter)
		return NULL;

	stableibuf = cache->stabilized.ibuf;

	BKE_tracking_stabilization_data(&clip->tracking, framenr, stableibuf->x, stableibuf->y, tloc, &tscale, &tangle);

	/* check for stabilization parameters */
	if (tscale != cache->stabilized.scale ||
	    tangle != cache->stabilized.angle ||
	    !equals_v2v2(tloc, cache->stabilized.loc))
	{
		return NULL;
	}

	IMB_refImBuf(stableibuf);

	return stableibuf;
}

static ImBuf *put_stabilized_frame_to_cache(MovieClip *clip, MovieClipUser *user, ImBuf *ibuf,
                                            int framenr, int postprocess_flag)
{
	MovieClipCache *cache = clip->cache;
	MovieTracking *tracking = &clip->tracking;
	ImBuf *stableibuf;
	float tloc[2], tscale, tangle;

	if (cache->stabilized.ibuf)
		IMB_freeImBuf(cache->stabilized.ibuf);

	stableibuf = BKE_tracking_stabilize(&clip->tracking, framenr, ibuf, tloc, &tscale, &tangle);

	cache->stabilized.ibuf= stableibuf;

	copy_v2_v2(cache->stabilized.loc, tloc);

	cache->stabilized.scale = tscale;
	cache->stabilized.angle = tangle;
	cache->stabilized.framenr = framenr;
	cache->stabilized.aspect = tracking->camera.pixel_aspect;
	cache->stabilized.filter = tracking->stabilization.filter;

	if (clip->flag & MCLIP_USE_PROXY) {
		cache->stabilized.proxy = rendersize_to_proxy(user, clip->flag);
		cache->stabilized.render_flag = user->render_flag;
	}
	else {
		cache->stabilized.proxy = IMB_PROXY_NONE;
		cache->stabilized.render_flag = 0;
	}

	cache->stabilized.postprocess_flag = postprocess_flag;

	IMB_refImBuf(stableibuf);

	return stableibuf;
}

ImBuf *BKE_movieclip_get_stable_ibuf(MovieClip *clip, MovieClipUser *user, float loc[2], float *scale, float *angle,
                                     int postprocess_flag)
{
	ImBuf *ibuf, *stableibuf = NULL;
	int framenr = user->framenr;

	ibuf = BKE_movieclip_get_postprocessed_ibuf(clip, user, postprocess_flag);

	if (!ibuf)
		return NULL;

	if (clip->tracking.stabilization.flag & TRACKING_2D_STABILIZATION) {
		MovieClipCache *cache= clip->cache;

		stableibuf = get_stable_cached_frame(clip, user, framenr, postprocess_flag);

		if (!stableibuf)
			stableibuf = put_stabilized_frame_to_cache(clip, user, ibuf, framenr, postprocess_flag);

		if (loc)
			copy_v2_v2(loc, cache->stabilized.loc);

		if (scale)
			*scale= cache->stabilized.scale;

		if (angle)
			*angle= cache->stabilized.angle;
	}
	else {
		if (loc)
			zero_v2(loc);

		if (scale)
			*scale= 1.0f;

		if (angle)
			*angle= 0.0f;

		stableibuf = ibuf;
	}

	if (stableibuf != ibuf) {
		IMB_freeImBuf(ibuf);
		ibuf = stableibuf;
	}

	return ibuf;

}

int BKE_movieclip_has_frame(MovieClip *clip, MovieClipUser *user)
{
	ImBuf *ibuf = BKE_movieclip_get_ibuf(clip, user);

	if (ibuf) {
		IMB_freeImBuf(ibuf);
		return TRUE;
	}

	return FALSE;
}

void BKE_movieclip_get_size(MovieClip *clip, MovieClipUser *user, int *width, int *height)
{
	if (user->framenr == clip->lastframe) {
		*width = clip->lastsize[0];
		*height = clip->lastsize[1];
	}
	else {
		ImBuf *ibuf = BKE_movieclip_get_ibuf(clip, user);

		if (ibuf && ibuf->x && ibuf->y) {
			real_ibuf_size(clip, user, ibuf, width, height);
		}
		else {
			*width = clip->lastsize[0];
			*height = clip->lastsize[1];
		}

		if (ibuf)
			IMB_freeImBuf(ibuf);
	}
}

int BKE_movieclip_get_duration(MovieClip *clip)
{
	if (!clip->len) {
		movieclip_calc_length(clip);
	}

	return clip->len;
}

void BKE_movieclip_aspect(MovieClip *clip, float *aspx, float *aspy)
{
	*aspx = *aspy = 1.0;

	/* x is always 1 */
	*aspy = clip->aspy / clip->aspx / clip->tracking.camera.pixel_aspect;
}

/* get segments of cached frames. useful for debugging cache policies */
void BKE_movieclip_get_cache_segments(MovieClip *clip, MovieClipUser *user, int *totseg_r, int **points_r)
{
	*totseg_r = 0;
	*points_r = NULL;

	if (clip->cache) {
		int proxy = rendersize_to_proxy(user, clip->flag);

		IMB_moviecache_get_cache_segments(clip->cache->moviecache, proxy, user->render_flag, totseg_r, points_r);
	}
}

void BKE_movieclip_user_set_frame(MovieClipUser *iuser, int framenr)
{
	/* TODO: clamp framenr here? */

	iuser->framenr = framenr;
}

static void free_buffers(MovieClip *clip)
{
	if (clip->cache) {
		IMB_moviecache_free(clip->cache->moviecache);

		if (clip->cache->postprocessed.ibuf)
			IMB_freeImBuf(clip->cache->postprocessed.ibuf);

		if (clip->cache->stabilized.ibuf)
			IMB_freeImBuf(clip->cache->stabilized.ibuf);

		MEM_freeN(clip->cache);
		clip->cache = NULL;
	}

	if (clip->anim) {
		IMB_free_anim(clip->anim);
		clip->anim = NULL;
	}

	BKE_free_animdata((ID *) clip);
}

void BKE_movieclip_reload(MovieClip *clip)
{
	/* clear cache */
	free_buffers(clip);

	clip->tracking.stabilization.ok = FALSE;

	/* update clip source */
	if (BLI_testextensie_array(clip->name, imb_ext_movie))
		clip->source = MCLIP_SRC_MOVIE;
	else
		clip->source = MCLIP_SRC_SEQUENCE;

	movieclip_calc_length(clip);
}

void BKE_movieclip_update_scopes(MovieClip *clip, MovieClipUser *user, MovieClipScopes *scopes)
{
	if (scopes->ok)
		return;

	if (scopes->track_preview) {
		IMB_freeImBuf(scopes->track_preview);
		scopes->track_preview = NULL;
	}

	scopes->marker = NULL;
	scopes->track = NULL;

	if (clip) {
		MovieTrackingTrack *act_track = BKE_tracking_active_track(&clip->tracking);

		if (act_track) {
			MovieTrackingTrack *track = act_track;
			MovieTrackingMarker *marker = BKE_tracking_get_marker(track, user->framenr);

			if (marker->flag & MARKER_DISABLED) {
				scopes->track_disabled = TRUE;
			}
			else {
				ImBuf *ibuf = BKE_movieclip_get_ibuf(clip, user);

				scopes->track_disabled = FALSE;

				if (ibuf && (ibuf->rect || ibuf->rect_float)) {
					ImBuf *tmpibuf;
					MovieTrackingMarker undist_marker = *marker;

					if (user->render_flag & MCLIP_PROXY_RENDER_UNDISTORT) {
						int width, height;
						float aspy= 1.0f / clip->tracking.camera.pixel_aspect;

						BKE_movieclip_get_size(clip, user, &width, &height);

						undist_marker.pos[0] *= width;
						undist_marker.pos[1] *= height * aspy;

						BKE_tracking_invert_intrinsics(&clip->tracking, undist_marker.pos, undist_marker.pos);

						undist_marker.pos[0] /= width;
						undist_marker.pos[1] /= height * aspy;
					}

					/* NOTE: margin should be kept in sync with value from ui_draw_but_TRACKPREVIEW */
<<<<<<< HEAD
					tmpibuf= BKE_tracking_get_pattern_imbuf(ibuf, track, &undist_marker, 3 /* margin */,
							1 /* anchor */, scopes->track_pos, NULL);
=======
					tmpibuf = BKE_tracking_get_pattern_imbuf(ibuf, track, &undist_marker, 3 /* margin */,
					                                         1 /* anchor */, scopes->track_pos, NULL);
>>>>>>> e5963aae

					if (tmpibuf->rect_float)
						IMB_rect_from_float(tmpibuf);

					if (tmpibuf->rect)
						scopes->track_preview= tmpibuf;
					else
						IMB_freeImBuf(tmpibuf);
				}

				IMB_freeImBuf(ibuf);
			}

			if ((track->flag & TRACK_LOCKED) == 0) {
				scopes->marker = marker;
				scopes->track = track;
				scopes->slide_scale[0] = track->pat_max[0] - track->pat_min[0];
				scopes->slide_scale[1] = track->pat_max[1] - track->pat_min[1];
			}
		}
	}

	scopes->framenr = user->framenr;
	scopes->ok = TRUE;
}

static void movieclip_build_proxy_ibuf(MovieClip *clip, ImBuf *ibuf, int cfra, int proxy_render_size, int undistorted)
{
	char name[FILE_MAX];
	int quality, rectx, recty;
	int size = rendersize_to_number(proxy_render_size);
	ImBuf *scaleibuf;

	get_proxy_fname(clip, proxy_render_size, undistorted, cfra, name);

	rectx = ibuf->x * size / 100.0f;
	recty = ibuf->y * size / 100.0f;

	scaleibuf = IMB_dupImBuf(ibuf);

	IMB_scaleImBuf(scaleibuf, (short)rectx, (short)recty);

	quality = clip->proxy.quality;
	scaleibuf->ftype = JPG | quality;

	/* unsupported feature only confuses other s/w */
	if (scaleibuf->planes == 32)
		scaleibuf->planes = 24;

	BLI_lock_thread(LOCK_MOVIECLIP);

	BLI_make_existing_file(name);
	if (IMB_saveiff(scaleibuf, name, IB_rect) == 0)
		perror(name);

	BLI_unlock_thread(LOCK_MOVIECLIP);

	IMB_freeImBuf(scaleibuf);
}

void BKE_movieclip_build_proxy_frame(MovieClip *clip, int clip_flag, struct MovieDistortion *distortion,
                                     int cfra, int *build_sizes, int build_count, int undistorted)
{
	ImBuf *ibuf;
	MovieClipUser user;

	user.framenr = cfra;
	user.render_flag = 0;
	user.render_size = MCLIP_PROXY_RENDER_SIZE_FULL;

	ibuf = BKE_movieclip_get_ibuf_flag(clip, &user, clip_flag, MOVIECLIP_CACHE_SKIP);

	if (ibuf) {
		ImBuf *tmpibuf = ibuf;
		int i;

		if (undistorted)
			tmpibuf = get_undistorted_ibuf(clip, distortion, ibuf);

		for (i = 0; i < build_count; i++)
			movieclip_build_proxy_ibuf(clip, tmpibuf, cfra, build_sizes[i], undistorted);

		IMB_freeImBuf(ibuf);

		if (tmpibuf != ibuf)
			IMB_freeImBuf(tmpibuf);
	}
}

void BKE_movieclip_free(MovieClip *clip)
{
	free_buffers(clip);

	BKE_tracking_free(&clip->tracking);
}

void BKE_movieclip_unlink(Main *bmain, MovieClip *clip)
{
	bScreen *scr;
	ScrArea *area;
	SpaceLink *sl;
	Scene *sce;
	Object *ob;

	for (scr = bmain->screen.first; scr; scr = scr->id.next) {
		for (area = scr->areabase.first; area; area = area->next) {
			for (sl = area->spacedata.first; sl; sl = sl->next) {
				if (sl->spacetype == SPACE_CLIP) {
					SpaceClip *sc = (SpaceClip *) sl;

					if (sc->clip == clip)
						sc->clip = NULL;
				}
				else if (sl->spacetype == SPACE_VIEW3D) {
					View3D *v3d = (View3D *) sl;
					BGpic *bgpic;

					for (bgpic = v3d->bgpicbase.first; bgpic; bgpic = bgpic->next) {
						if (bgpic->clip == clip)
							bgpic->clip = NULL;
					}
				}
			}
		}
	}

	for (sce = bmain->scene.first; sce; sce = sce->id.next) {
		if (sce->clip == clip)
			sce->clip = NULL;
	}

	for (ob = bmain->object.first; ob; ob = ob->id.next) {
		bConstraint *con;

		for (con = ob->constraints.first; con; con = con->next) {
			bConstraintTypeInfo *cti = constraint_get_typeinfo(con);

			if (cti->type == CONSTRAINT_TYPE_FOLLOWTRACK) {
				bFollowTrackConstraint *data = (bFollowTrackConstraint *) con->data;

				if (data->clip == clip)
					data->clip = NULL;
			}
			else if (cti->type == CONSTRAINT_TYPE_CAMERASOLVER) {
				bCameraSolverConstraint *data = (bCameraSolverConstraint *) con->data;

				if (data->clip == clip)
					data->clip = NULL;
			}
			else if (cti->type == CONSTRAINT_TYPE_OBJECTSOLVER) {
				bObjectSolverConstraint *data = (bObjectSolverConstraint *) con->data;

				if (data->clip == clip)
					data->clip = NULL;
			}
		}
	}

	clip->id.us = 0;
}<|MERGE_RESOLUTION|>--- conflicted
+++ resolved
@@ -1060,13 +1060,8 @@
 					}
 
 					/* NOTE: margin should be kept in sync with value from ui_draw_but_TRACKPREVIEW */
-<<<<<<< HEAD
 					tmpibuf= BKE_tracking_get_pattern_imbuf(ibuf, track, &undist_marker, 3 /* margin */,
-							1 /* anchor */, scopes->track_pos, NULL);
-=======
-					tmpibuf = BKE_tracking_get_pattern_imbuf(ibuf, track, &undist_marker, 3 /* margin */,
 					                                         1 /* anchor */, scopes->track_pos, NULL);
->>>>>>> e5963aae
 
 					if (tmpibuf->rect_float)
 						IMB_rect_from_float(tmpibuf);
