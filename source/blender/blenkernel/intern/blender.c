--- conflicted
+++ resolved
@@ -284,16 +284,11 @@
 	DATA_SWAP(font_path_ui_mono);
 	DATA_SWAP(keyconfigstr);
 
-<<<<<<< HEAD
 	DATA_SWAP(manipulator_flag);
-
-	FLAG_SWAP(uiflag, int, USER_LOCK_UI_LAYOUT);
-=======
 	DATA_SWAP(app_flag);
 
 	/* We could add others. */
 	FLAG_SWAP(uiflag, int, USER_QUIT_PROMPT);
->>>>>>> 40dbf2fc
 
 #undef SWAP_TYPELESS
 #undef DATA_SWAP
