--- conflicted
+++ resolved
@@ -353,21 +353,17 @@
                                    void (*func)(void *userData, int index, const float co[3], const float no_f[3], const short no_s[3]),
                                    void *userData)
 {
-<<<<<<< HEAD
-	EditDerivedBMesh *bmdm= (EditDerivedBMesh*) dm;
-=======
-	EditDerivedBMesh *bmdm = (EditDerivedBMesh *)dm;
->>>>>>> e5963aae
+	EditDerivedBMesh *bmdm = (EditDerivedBMesh *)dm;
 	BMVert *eve;
 	BMIter iter;
 	int i;
 
-		if (bmdm->vertexCos) {
+	if (bmdm->vertexCos) {
 		BM_ITER_MESH_INDEX (eve, &iter, bmdm->tc->bm, BM_VERTS_OF_MESH, i) {
 			func(userData, i, bmdm->vertexCos[i], bmdm->vertexNos[i], NULL);
 		}
 	}
-		else {
+	else {
 		BM_ITER_MESH_INDEX (eve, &iter, bmdm->tc->bm, BM_VERTS_OF_MESH, i) {
 			func(userData, i, eve->co, eve->no, NULL);
 		}
@@ -377,11 +373,7 @@
                                    void (*func)(void *userData, int index, const float v0co[3], const float v1co[3]),
                                    void *userData)
 {
-<<<<<<< HEAD
-	EditDerivedBMesh *bmdm= (EditDerivedBMesh*) dm;
-=======
-	EditDerivedBMesh *bmdm = (EditDerivedBMesh *)dm;
->>>>>>> e5963aae
+	EditDerivedBMesh *bmdm = (EditDerivedBMesh *)dm;
 	BMEdge *eed;
 	BMIter iter;
 	int i;
@@ -407,11 +399,7 @@
                                  DMSetDrawOptions setDrawOptions,
                                  void *userData)
 {
-<<<<<<< HEAD
-	EditDerivedBMesh *bmdm= (EditDerivedBMesh*) dm;
-=======
-	EditDerivedBMesh *bmdm = (EditDerivedBMesh *)dm;
->>>>>>> e5963aae
+	EditDerivedBMesh *bmdm = (EditDerivedBMesh *)dm;
 	BMEdge *eed;
 	BMIter iter;
 	int i;
@@ -452,11 +440,7 @@
                                        DMSetDrawInterpOptions setDrawInterpOptions,
                                        void *userData)
 {
-<<<<<<< HEAD
-	EditDerivedBMesh *bmdm= (EditDerivedBMesh*) dm;
-=======
-	EditDerivedBMesh *bmdm = (EditDerivedBMesh *)dm;
->>>>>>> e5963aae
+	EditDerivedBMesh *bmdm = (EditDerivedBMesh *)dm;
 	BMEdge *eed;
 	BMIter iter;
 	int i;
@@ -492,11 +476,7 @@
 
 static void emDM_drawUVEdges(DerivedMesh *dm)
 {
-<<<<<<< HEAD
-	EditDerivedBMesh *bmdm= (EditDerivedBMesh*) dm;
-=======
-	EditDerivedBMesh *bmdm = (EditDerivedBMesh *)dm;
->>>>>>> e5963aae
+	EditDerivedBMesh *bmdm = (EditDerivedBMesh *)dm;
 	BMEditMesh *em = bmdm->tc;
 	BMFace *efa;
 	BMIter iter;
@@ -563,11 +543,7 @@
                                          void (*func)(void *userData, int index, const float co[3], const float no[3]),
                                          void *userData)
 {
-<<<<<<< HEAD
-	EditDerivedBMesh *bmdm= (EditDerivedBMesh*) dm;
-=======
-	EditDerivedBMesh *bmdm = (EditDerivedBMesh *)dm;
->>>>>>> e5963aae
+	EditDerivedBMesh *bmdm = (EditDerivedBMesh *)dm;
 	float (*polyNos)[3] = NULL;
 	BMFace *efa;
 	BMIter iter;
@@ -595,18 +571,18 @@
                                  void *userData,
                                  DMDrawFlag flag)
 {
-	EditDerivedBMesh *bmdm= (EditDerivedBMesh*) dm;
+	EditDerivedBMesh *bmdm = (EditDerivedBMesh *)dm;
 	BMFace *efa;
-	struct BMLoop *(*looptris)[3]= bmdm->tc->looptris;
-	const int tottri= bmdm->tc->tottri;
-	const int lasttri= tottri - 1; /* compare agasint this a lot */
+	struct BMLoop *(*looptris)[3] = bmdm->tc->looptris;
+	const int tottri = bmdm->tc->tottri;
+	const int lasttri = tottri - 1; /* compare agasint this a lot */
 	DMDrawOption draw_option;
 	int i, flush;
-	const int skip_normals= !glIsEnabled(GL_LIGHTING); /* could be passed as an arg */
+	const int skip_normals = !glIsEnabled(GL_LIGHTING); /* could be passed as an arg */
 
 	/* GL_ZERO is used to detect if drawing has started or not */
-	GLenum poly_prev= GL_ZERO;
-	GLenum shade_prev= GL_ZERO;
+	GLenum poly_prev = GL_ZERO;
+	GLenum shade_prev = GL_ZERO;
 
 	(void)setMaterial; /* UNUSED */
 
@@ -615,29 +591,29 @@
 
 	if (bmdm->vertexCos) {
 		/* add direct access */
-		float (*vertexCos)[3]= bmdm->vertexCos;
-		float (*vertexNos)[3]= bmdm->vertexNos;
-		float (*polyNos)[3]=   bmdm->polyNos;
+		float (*vertexCos)[3] = bmdm->vertexCos;
+		float (*vertexNos)[3] = bmdm->vertexNos;
+		float (*polyNos)[3]   = bmdm->polyNos;
 		// int *triPolyMap= bmdm->triPolyMap;
 
 		BM_mesh_elem_index_ensure(bmdm->tc->bm, BM_VERT | BM_FACE);
 
-		for (i=0; i < tottri; i++) {
+		for (i = 0; i < tottri; i++) {
 			BMLoop **l = looptris[i];
 			int drawSmooth;
 
 			efa = l[0]->f;
-			drawSmooth= (flag & DM_DRAW_ALWAYS_SMOOTH) ? 1 : BM_elem_flag_test(efa, BM_ELEM_SMOOTH);
+			drawSmooth = (flag & DM_DRAW_ALWAYS_SMOOTH) ? 1 : BM_elem_flag_test(efa, BM_ELEM_SMOOTH);
 
 			draw_option = (!setDrawOptions ?
 			               DM_DRAW_OPTION_NORMAL :
 			               setDrawOptions(userData, BM_elem_index_get(efa)));
 			if (draw_option != DM_DRAW_OPTION_SKIP) {
-				const GLenum poly_type= GL_TRIANGLES; /* BMESH NOTE, this is odd but keep it for now to match trunk */
+				const GLenum poly_type = GL_TRIANGLES; /* BMESH NOTE, this is odd but keep it for now to match trunk */
 				if (draw_option == DM_DRAW_OPTION_STIPPLE) { /* enabled with stipple */
 
 					if (poly_prev != GL_ZERO) glEnd();
-					poly_prev= GL_ZERO; /* force glBegin */
+					poly_prev = GL_ZERO; /* force glBegin */
 
 					glEnable(GL_POLYGON_STIPPLE);
 					glPolygonStipple(stipple_quarttone);
@@ -646,22 +622,22 @@
 				if (skip_normals) {
 					if (poly_type != poly_prev) {
 						if (poly_prev != GL_ZERO) glEnd();
-						glBegin((poly_prev= poly_type)); /* BMesh: will always be GL_TRIANGLES */
+						glBegin((poly_prev = poly_type)); /* BMesh: will always be GL_TRIANGLES */
 					}
 					glVertex3fv(vertexCos[BM_elem_index_get(l[0]->v)]);
 					glVertex3fv(vertexCos[BM_elem_index_get(l[1]->v)]);
 					glVertex3fv(vertexCos[BM_elem_index_get(l[2]->v)]);
 				}
 				else {
-					const GLenum shade_type= drawSmooth ? GL_SMOOTH : GL_FLAT;
+					const GLenum shade_type = drawSmooth ? GL_SMOOTH : GL_FLAT;
 					if (shade_type != shade_prev) {
 						if (poly_prev != GL_ZERO) glEnd();
-						glShadeModel((shade_prev= shade_type)); /* same as below but switch shading */
-						glBegin((poly_prev= poly_type)); /* BMesh: will always be GL_TRIANGLES */
+						glShadeModel((shade_prev = shade_type)); /* same as below but switch shading */
+						glBegin((poly_prev = poly_type)); /* BMesh: will always be GL_TRIANGLES */
 					}
 					if (poly_type != poly_prev) {
 						if (poly_prev != GL_ZERO) glEnd();
-						glBegin((poly_prev= poly_type)); /* BMesh: will always be GL_TRIANGLES */
+						glBegin((poly_prev = poly_type)); /* BMesh: will always be GL_TRIANGLES */
 					}
 
 					if (!drawSmooth) {
@@ -680,17 +656,13 @@
 					}
 				}
 
-				flush= (draw_option == DM_DRAW_OPTION_STIPPLE);
+				flush = (draw_option == DM_DRAW_OPTION_STIPPLE);
 				if (!skip_normals && !flush && (i != lasttri))
-<<<<<<< HEAD
-					flush|= efa->mat_nr != looptris[i + 1][0]->f->mat_nr; /* TODO, make this neater */
-=======
 					flush |= efa->mat_nr != looptris[i + 1][0]->f->mat_nr;  /* TODO, make this neater */
->>>>>>> e5963aae
 
 				if (flush) {
 					glEnd();
-					poly_prev= GL_ZERO; /* force glBegin */
+					poly_prev = GL_ZERO; /* force glBegin */
 
 					glDisable(GL_POLYGON_STIPPLE);
 				}
@@ -711,11 +683,11 @@
 			               DM_DRAW_OPTION_NORMAL :
 			               setDrawOptions(userData, BM_elem_index_get(efa)));
 			if (draw_option != DM_DRAW_OPTION_SKIP) {
-				const GLenum poly_type= GL_TRIANGLES; /* BMESH NOTE, this is odd but keep it for now to match trunk */
+				const GLenum poly_type = GL_TRIANGLES; /* BMESH NOTE, this is odd but keep it for now to match trunk */
 				if (draw_option == DM_DRAW_OPTION_STIPPLE) { /* enabled with stipple */
 
 					if (poly_prev != GL_ZERO) glEnd();
-					poly_prev= GL_ZERO; /* force glBegin */
+					poly_prev = GL_ZERO; /* force glBegin */
 
 					glEnable(GL_POLYGON_STIPPLE);
 					glPolygonStipple(stipple_quarttone);
@@ -724,22 +696,22 @@
 				if (skip_normals) {
 					if (poly_type != poly_prev) {
 						if (poly_prev != GL_ZERO) glEnd();
-						glBegin((poly_prev= poly_type)); /* BMesh: will always be GL_TRIANGLES */
+						glBegin((poly_prev = poly_type)); /* BMesh: will always be GL_TRIANGLES */
 					}
 					glVertex3fv(l[0]->v->co);
 					glVertex3fv(l[1]->v->co);
 					glVertex3fv(l[2]->v->co);
 				}
 				else {
-					const GLenum shade_type= drawSmooth ? GL_SMOOTH : GL_FLAT;
+					const GLenum shade_type = drawSmooth ? GL_SMOOTH : GL_FLAT;
 					if (shade_type != shade_prev) {
 						if (poly_prev != GL_ZERO) glEnd();
-						glShadeModel((shade_prev= shade_type)); /* same as below but switch shading */
-						glBegin((poly_prev= poly_type)); /* BMesh: will always be GL_TRIANGLES */
+						glShadeModel((shade_prev = shade_type)); /* same as below but switch shading */
+						glBegin((poly_prev = poly_type)); /* BMesh: will always be GL_TRIANGLES */
 					}
 					if (poly_type != poly_prev) {
 						if (poly_prev != GL_ZERO) glEnd();
-						glBegin((poly_prev= poly_type)); /* BMesh: will always be GL_TRIANGLES */
+						glBegin((poly_prev = poly_type)); /* BMesh: will always be GL_TRIANGLES */
 					}
 
 					if (!drawSmooth) {
@@ -758,9 +730,9 @@
 					}
 				}
 
-				flush= (draw_option == DM_DRAW_OPTION_STIPPLE);
+				flush = (draw_option == DM_DRAW_OPTION_STIPPLE);
 				if (!skip_normals && !flush && (i != lasttri)) {
-					flush|= efa->mat_nr != looptris[i + 1][0]->f->mat_nr; /* TODO, make this neater */
+					flush |= efa->mat_nr != looptris[i + 1][0]->f->mat_nr; /* TODO, make this neater */
 				}
 
 				if (flush) {
@@ -778,7 +750,7 @@
 }
 
 static void bmdm_get_tri_tex(BMesh *bm, BMLoop **ls, MLoopUV *luv[3], MLoopCol *lcol[3],
-				 int has_uv, int has_col)
+                             int has_uv, int has_col)
 {
 	if (has_uv) {
 		luv[0] = CustomData_bmesh_get(&bm->ldata, ls[0]->head.data, CD_MLOOPUV);
@@ -801,11 +773,11 @@
                                      DMCompareDrawOptions compareDrawOptions,
                                      void *userData)
 {
-	EditDerivedBMesh *bmdm= (EditDerivedBMesh*) dm;
+	EditDerivedBMesh *bmdm = (EditDerivedBMesh *)dm;
 	BMEditMesh *em = bmdm->tc;
-	BMesh *bm= bmdm->tc->bm;
-	float (*vertexCos)[3]= bmdm->vertexCos;
-	float (*vertexNos)[3]= bmdm->vertexNos;
+	BMesh *bm = bmdm->tc->bm;
+	float (*vertexCos)[3] = bmdm->vertexCos;
+	float (*vertexNos)[3] = bmdm->vertexNos;
 	BMFace *efa;
 	MLoopUV *luv[3], dummyluv = {{0}};
 	MLoopCol *lcol[3] = {NULL}, dummylcol = {0};
@@ -826,12 +798,12 @@
 	if (vertexCos) {
 		BM_mesh_elem_index_ensure(bm, BM_VERT);
 
-		for (i=0; i<em->tottri; i++) {
+		for (i = 0; i < em->tottri; i++) {
 			BMLoop **ls = em->looptris[i];
-			MTexPoly *tp= has_uv ? CustomData_bmesh_get(&bm->pdata, ls[0]->f->head.data, CD_MTEXPOLY) : NULL;
+			MTexPoly *tp = has_uv ? CustomData_bmesh_get(&bm->pdata, ls[0]->f->head.data, CD_MTEXPOLY) : NULL;
 			MTFace mtf = {{{0}}};
 			/*unsigned char *cp= NULL;*/ /*UNUSED*/
-			int drawSmooth= BM_elem_flag_test(ls[0]->f, BM_ELEM_SMOOTH);
+			int drawSmooth = BM_elem_flag_test(ls[0]->f, BM_ELEM_SMOOTH);
 			DMDrawOption draw_option;
 
 			efa = ls[0]->f;
@@ -841,11 +813,11 @@
 			}
 
 			if (drawParams)
-				draw_option= drawParams(&mtf, has_vcol, efa->mat_nr);
+				draw_option = drawParams(&mtf, has_vcol, efa->mat_nr);
 			else if (drawParamsMapped)
-				draw_option= drawParamsMapped(userData, BM_elem_index_get(efa));
+				draw_option = drawParamsMapped(userData, BM_elem_index_get(efa));
 			else
-				draw_option= DM_DRAW_OPTION_NORMAL;
+				draw_option = DM_DRAW_OPTION_NORMAL;
 
 			if (draw_option != DM_DRAW_OPTION_SKIP) {
 
@@ -898,12 +870,12 @@
 	else {
 		BM_mesh_elem_index_ensure(bm, BM_VERT);
 
-		for (i=0; i<em->tottri; i++) {
+		for (i = 0; i < em->tottri; i++) {
 			BMLoop **ls = em->looptris[i];
-			MTexPoly *tp= has_uv ? CustomData_bmesh_get(&bm->pdata, ls[0]->f->head.data, CD_MTEXPOLY) : NULL;
+			MTexPoly *tp = has_uv ? CustomData_bmesh_get(&bm->pdata, ls[0]->f->head.data, CD_MTEXPOLY) : NULL;
 			MTFace mtf = {{{0}}};
 			/*unsigned char *cp= NULL;*/ /*UNUSED*/
-			int drawSmooth= BM_elem_flag_test(ls[0]->f, BM_ELEM_SMOOTH);
+			int drawSmooth = BM_elem_flag_test(ls[0]->f, BM_ELEM_SMOOTH);
 			DMDrawOption draw_option;
 
 			efa = ls[0]->f;
@@ -913,11 +885,11 @@
 			}
 
 			if (drawParams)
-				draw_option= drawParams(&mtf, has_vcol, efa->mat_nr);
+				draw_option = drawParams(&mtf, has_vcol, efa->mat_nr);
 			else if (drawParamsMapped)
-				draw_option= drawParamsMapped(userData, BM_elem_index_get(efa));
+				draw_option = drawParamsMapped(userData, BM_elem_index_get(efa));
 			else
-				draw_option= DM_DRAW_OPTION_NORMAL;
+				draw_option = DM_DRAW_OPTION_NORMAL;
 
 			if (draw_option != DM_DRAW_OPTION_SKIP) {
 
@@ -998,11 +970,11 @@
                                      DMSetDrawOptions setDrawOptions,
                                      void *userData)
 {
-	EditDerivedBMesh *bmdm= (EditDerivedBMesh*) dm;
-	BMesh *bm= bmdm->tc->bm;
+	EditDerivedBMesh *bmdm = (EditDerivedBMesh *)dm;
+	BMesh *bm = bmdm->tc->bm;
 	BMEditMesh *em = bmdm->tc;
-	float (*vertexCos)[3]= bmdm->vertexCos;
-	float (*vertexNos)[3]= bmdm->vertexNos;
+	float (*vertexCos)[3] = bmdm->vertexCos;
+	float (*vertexNos)[3] = bmdm->vertexNos;
 	BMFace *efa;
 	BMLoop **ltri;
 	DMVertexAttribs attribs;
@@ -1043,11 +1015,11 @@
 }
 
 
-	for (i=0, ltri=em->looptris[0]; i<em->tottri; i++, ltri += 3) {
+	for (i = 0, ltri = em->looptris[0]; i < em->tottri; i++, ltri += 3) {
 		int drawSmooth;
 
 		efa = ltri[0]->f;
-		drawSmooth= BM_elem_flag_test(efa, BM_ELEM_SMOOTH);
+		drawSmooth = BM_elem_flag_test(efa, BM_ELEM_SMOOTH);
 
 		if (setDrawOptions && (setDrawOptions(userData, BM_elem_index_get(efa)) == DM_DRAW_OPTION_SKIP))
 			continue;
@@ -1124,14 +1096,14 @@
                                     void (*setMaterial)(void *userData, int, void *attribs),
                                     int (*setFace)(void *userData, int index), void *userData)
 {
-	EditDerivedBMesh *bmdm= (EditDerivedBMesh*) dm;
-	BMesh *bm= bmdm->tc->bm;
+	EditDerivedBMesh *bmdm = (EditDerivedBMesh *)dm;
+	BMesh *bm = bmdm->tc->bm;
 	BMEditMesh *em = bmdm->tc;
-	float (*vertexCos)[3]= bmdm->vertexCos;
-	float (*vertexNos)[3]= bmdm->vertexNos;
+	float (*vertexCos)[3] = bmdm->vertexCos;
+	float (*vertexNos)[3] = bmdm->vertexNos;
 	BMFace *efa;
 	BMLoop **ltri;
-	DMVertexAttribs attribs= {{{0}}};
+	DMVertexAttribs attribs = {{{0}}};
 	GPUVertexAttribs gattribs;
 	int i, b, matnr, new_matnr;
 
@@ -1140,7 +1112,7 @@
 	/* always use smooth shading even for flat faces, else vertex colors wont interpolate */
 	glShadeModel(GL_SMOOTH);
 
-	BM_mesh_elem_index_ensure(bm, BM_VERT|BM_FACE);
+	BM_mesh_elem_index_ensure(bm, BM_VERT | BM_FACE);
 
 #define PASSATTRIB(loop, eve, vert) {                                               \
 		if (attribs.totorco) {                                                      \
@@ -1171,7 +1143,7 @@
 		}                                                                           \
 }
 
-	for (i=0, ltri=em->looptris[0]; i<em->tottri; i++, ltri += 3) {
+	for (i = 0, ltri = em->looptris[0]; i < em->tottri; i++, ltri += 3) {
 		int drawSmooth;
 
 		efa = ltri[0]->f;
@@ -1245,18 +1217,18 @@
 
 static void emDM_getMinMax(DerivedMesh *dm, float min_r[3], float max_r[3])
 {
-	EditDerivedBMesh *bmdm= (EditDerivedBMesh*) dm;
+	EditDerivedBMesh *bmdm = (EditDerivedBMesh *)dm;
 	BMVert *eve;
 	BMIter iter;
 	int i;
 
 	if (bmdm->tc->bm->totvert) {
-			if (bmdm->vertexCos) {
+		if (bmdm->vertexCos) {
 			BM_ITER_MESH_INDEX (eve, &iter, bmdm->tc->bm, BM_VERTS_OF_MESH, i) {
 				minmax_v3v3_v3(min_r, max_r, bmdm->vertexCos[i]);
 			}
 		}
-			else {
+		else {
 			BM_ITER_MESH (eve, &iter, bmdm->tc->bm, BM_VERTS_OF_MESH) {
 				minmax_v3v3_v3(min_r, max_r, eve->co);
 			}
@@ -1269,35 +1241,35 @@
 }
 static int emDM_getNumVerts(DerivedMesh *dm)
 {
-	EditDerivedBMesh *bmdm= (EditDerivedBMesh*) dm;
+	EditDerivedBMesh *bmdm = (EditDerivedBMesh *)dm;
 
 	return bmdm->tc->bm->totvert;
 }
 
 static int emDM_getNumEdges(DerivedMesh *dm)
 {
-	EditDerivedBMesh *bmdm= (EditDerivedBMesh*) dm;
+	EditDerivedBMesh *bmdm = (EditDerivedBMesh *)dm;
 
 	return bmdm->tc->bm->totedge;
 }
 
 static int emDM_getNumTessFaces(DerivedMesh *dm)
 {
-	EditDerivedBMesh *bmdm= (EditDerivedBMesh*) dm;
+	EditDerivedBMesh *bmdm = (EditDerivedBMesh *)dm;
 
 	return bmdm->tc->tottri;
 }
 
 static int emDM_getNumLoops(DerivedMesh *dm)
 {
-	EditDerivedBMesh *bmdm= (EditDerivedBMesh*) dm;
+	EditDerivedBMesh *bmdm = (EditDerivedBMesh *)dm;
 
 	return bmdm->tc->bm->totloop;
 }
 
 static int emDM_getNumPolys(DerivedMesh *dm)
 {
-	EditDerivedBMesh *bmdm= (EditDerivedBMesh*) dm;
+	EditDerivedBMesh *bmdm = (EditDerivedBMesh *)dm;
 
 	return bmdm->tc->bm->totface;
 }
@@ -1463,7 +1435,7 @@
 
 	BM_mesh_elem_index_ensure(bm, BM_VERT);
 
-	for (i=0; i<bmdm->tc->tottri; i++, face_r++) {
+	for (i = 0; i < bmdm->tc->tottri; i++, face_r++) {
 		l = bmdm->tc->looptris[i];
 		ef = l[0]->f;
 
@@ -1521,8 +1493,8 @@
 
 static void *emDM_getTessFaceDataArray(DerivedMesh *dm, int type)
 {
-	EditDerivedBMesh *bmdm= (EditDerivedBMesh*) dm;
-	BMesh *bm= bmdm->tc->bm;
+	EditDerivedBMesh *bmdm = (EditDerivedBMesh *)dm;
+	BMesh *bm = bmdm->tc->bm;
 	void *datalayer;
 
 	datalayer = DM_get_tessface_data_layer(dm, type);
@@ -1575,17 +1547,17 @@
 
 static void emDM_getVertCos(DerivedMesh *dm, float (*cos_r)[3])
 {
-	EditDerivedBMesh *emdm= (EditDerivedBMesh*) dm;
+	EditDerivedBMesh *emdm = (EditDerivedBMesh *)dm;
 	BMVert *eve;
 	BMIter iter;
 	int i;
 
-		if (emdm->vertexCos) {
+	if (emdm->vertexCos) {
 		BM_ITER_MESH_INDEX (eve, &iter, emdm->tc->bm, BM_VERTS_OF_MESH, i) {
 			copy_v3_v3(cos_r[i], emdm->vertexCos[i]);
 		}
 	}
-		else {
+	else {
 		BM_ITER_MESH_INDEX (eve, &iter, emdm->tc->bm, BM_VERTS_OF_MESH, i) {
 			copy_v3_v3(cos_r[i], eve->co);
 		}
@@ -1594,7 +1566,7 @@
 
 static void emDM_release(DerivedMesh *dm)
 {
-	EditDerivedBMesh *bmdm= (EditDerivedBMesh *)dm;
+	EditDerivedBMesh *bmdm = (EditDerivedBMesh *)dm;
 
 	if (DM_release(dm)) {
 		if (bmdm->vertexCos) {
@@ -1712,13 +1684,8 @@
 
 		BM_ITER_MESH_INDEX (eve, &iter, bmdm->tc->bm, BM_VERTS_OF_MESH, i) {
 			DM_set_vert_data(&bmdm->dm, i, CD_MDEFORMVERT,
-<<<<<<< HEAD
-							 CustomData_bmesh_get(&bm->vdata, eve->head.data, CD_MDEFORMVERT));
-	}
-=======
 			                 CustomData_bmesh_get(&bm->vdata, eve->head.data, CD_MDEFORMVERT));
 		}
->>>>>>> e5963aae
 	}
 
 	if (vertexCos) {
@@ -1754,7 +1721,7 @@
 		}
 	}
 
-	return (DerivedMesh*) bmdm;
+	return (DerivedMesh *)bmdm;
 }
 
 /**
