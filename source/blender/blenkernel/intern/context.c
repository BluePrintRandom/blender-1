/*
 * $Id$
 *
 * ***** BEGIN GPL LICENSE BLOCK *****
 *
 * This program is free software; you can redistribute it and/or
 * modify it under the terms of the GNU General Public License
 * as published by the Free Software Foundation; either version 2
 * of the License, or (at your option) any later version.
 *
 * This program is distributed in the hope that it will be useful,
 * but WITHOUT ANY WARRANTY; without even the implied warranty of
 * MERCHANTABILITY or FITNESS FOR A PARTICULAR PURPOSE.  See the
 * GNU General Public License for more details.
 *
 * You should have received a copy of the GNU General Public License
 * along with this program; if not, write to the Free Software Foundation,
 * Inc., 51 Franklin Street, Fifth Floor, Boston, MA 02110-1301, USA.
 *
 * The Original Code is Copyright (C) 2001-2002 by NaN Holding BV.
 * All rights reserved.
 *
 * Contributor(s): Blender Foundation (2008).
 *
 * ***** END GPL LICENSE BLOCK *****
 */

#include <string.h>
#include <stddef.h>

#include "MEM_guardedalloc.h"

#include "DNA_scene_types.h"
#include "DNA_screen_types.h"
#include "DNA_space_types.h"
#include "DNA_view3d_types.h"
#include "DNA_windowmanager_types.h"
#include "DNA_object_types.h"

#include "RNA_access.h"

#include "BLI_listbase.h"
#include "BLI_string.h"
#include "PIL_time.h"

#include "BKE_context.h"
#include "BKE_main.h"
#include "BKE_screen.h"

<<<<<<< HEAD
#ifdef EVENT_RECORDER
#include "../../../../intern/ghost/GHOST_C-api.h"
#endif

#ifndef DISABLE_PYTHON
=======
#ifdef WITH_PYTHON
>>>>>>> 2198cfdb
#include "BPY_extern.h"
#endif

/* struct */

struct bContext {
	int thread;

	/* windowmanager context */
	struct {
		struct wmWindowManager *manager;
		struct wmWindow *window;
		struct bScreen *screen;
		struct ScrArea *area;
		struct ARegion *region;
		struct ARegion *menu;
		struct bContextStore *store;
		const char *operator_poll_msg; /* reason for poll failing */
	} wm;
	
	/* data context */
	struct {
		struct Main *main;
		struct Scene *scene;

		int recursion;
		int py_init; /* true if python is initialized */
		void *py_context;
	} data;
	
	/* data evaluation */
	struct {
		int render;
	} eval;
	
#ifdef EVENT_RECORDER
	int evtrec, evtplay;
	char evtplaypath[300];
	double evtlasttime;
#endif
};

/* context */

bContext *CTX_create(void)
{
	bContext *C;
	
	C= MEM_callocN(sizeof(bContext), "bContext");

	return C;
}

bContext *CTX_copy(const bContext *C)
{
	bContext *newC= MEM_dupallocN((void*)C);

	return newC;
}

#ifdef EVENT_RECORDER
extern GHOST_SystemHandle g_system;

int CTX_rec_events(bContext *C)
{
	return GHOST_RecordingEvents(g_system);
}

int CTX_rec_events_set(bContext *C, int state)
{
	FILE *f = CTX_rec_file(C);
	
	if (GHOST_RecordingEvents(g_system) && !state)
		GHOST_StopRecording(g_system);
	else if (!GHOST_RecordingEvents(g_system) && state) 
		GHOST_RecordEvents(g_system, f);
	
	return 1;
}

FILE *CTX_rec_file(bContext *C)
{
	static FILE *f = NULL;
	if (!f)
		f = fopen("eventlog.txt", "wb");
	return f;
}

int CTX_set_events_path(bContext *C, char *path)
{
	if (!path) {
		C->evtplaypath[0] = 0;
	} else {
		FILE *file = fopen(path, "rb");
		
		if (!file)
			return 0;
		
		strcpy(C->evtplaypath, path);
		if (g_system)
			GHOST_PlaybackEvents(g_system, file);
	}
	
	return 1;
}

extern int erec_playing;
int CTX_play_events(bContext *C, char **playpath)
{
	if (playpath)
		*playpath = C->evtplaypath[0] ? C->evtplaypath : NULL;

	return GHOST_PlayingEvents(g_system);
}
#endif

void CTX_free(bContext *C)
{
	MEM_freeN(C);
}

/* store */

bContextStore *CTX_store_add(ListBase *contexts, const char *name, PointerRNA *ptr)
{
	bContextStoreEntry *entry;
	bContextStore *ctx, *lastctx;

	/* ensure we have a context to put the entry in, if it was already used
	 * we have to copy the context to ensure */
	ctx= contexts->last;

	if(!ctx || ctx->used) {
		if(ctx) {
			lastctx= ctx;
			ctx= MEM_dupallocN(lastctx);
			BLI_duplicatelist(&ctx->entries, &lastctx->entries);
		}
		else
			ctx= MEM_callocN(sizeof(bContextStore), "bContextStore");

		BLI_addtail(contexts, ctx);
	}

	entry= MEM_callocN(sizeof(bContextStoreEntry), "bContextStoreEntry");
	BLI_strncpy(entry->name, name, sizeof(entry->name));
	entry->ptr= *ptr;

	BLI_addtail(&ctx->entries, entry);

	return ctx;
}

void CTX_store_set(bContext *C, bContextStore *store)
{
	C->wm.store= store;
}

bContextStore *CTX_store_copy(bContextStore *store)
{
	bContextStore *ctx;

	ctx= MEM_dupallocN(store);
	BLI_duplicatelist(&ctx->entries, &store->entries);

	return ctx;
}

void CTX_store_free(bContextStore *store)
{
	BLI_freelistN(&store->entries);
	MEM_freeN(store);
}

void CTX_store_free_list(ListBase *contexts)
{
	bContextStore *ctx;

	while((ctx= contexts->first)) {
		BLI_remlink(contexts, ctx);
		CTX_store_free(ctx);
	}
}

/* is python initialied? */
int CTX_py_init_get(bContext *C)
{
	return C->data.py_init;
}
void CTX_py_init_set(bContext *C, int value)
{
	C->data.py_init= value;
}

void *CTX_py_dict_get(const bContext *C)
{
	return C->data.py_context;
}
void CTX_py_dict_set(bContext *C, void *value)
{
	C->data.py_context= value;
}

/* window manager context */

wmWindowManager *CTX_wm_manager(const bContext *C)
{
	return C->wm.manager;
}

wmWindow *CTX_wm_window(const bContext *C)
{
	return C->wm.window;
}

bScreen *CTX_wm_screen(const bContext *C)
{
	return C->wm.screen;
}

ScrArea *CTX_wm_area(const bContext *C)
{
	return C->wm.area;
}

SpaceLink *CTX_wm_space_data(const bContext *C)
{
	return (C->wm.area)? C->wm.area->spacedata.first: NULL;
}

ARegion *CTX_wm_region(const bContext *C)
{
	return C->wm.region;
}

void *CTX_wm_region_data(const bContext *C)
{
	return (C->wm.region)? C->wm.region->regiondata: NULL;
}

struct ARegion *CTX_wm_menu(const bContext *C)
{
	return C->wm.menu;
}

struct ReportList *CTX_wm_reports(const bContext *C)
{
	if (C->wm.manager)
		return &(C->wm.manager->reports);

	return NULL;
}

View3D *CTX_wm_view3d(const bContext *C)
{
	if(C->wm.area && C->wm.area->spacetype==SPACE_VIEW3D)
		return C->wm.area->spacedata.first;
	return NULL;
}

RegionView3D *CTX_wm_region_view3d(const bContext *C)
{
	if(C->wm.area && C->wm.area->spacetype==SPACE_VIEW3D)
		if(C->wm.region)
			return C->wm.region->regiondata;
	return NULL;
}

struct SpaceText *CTX_wm_space_text(const bContext *C)
{
	if(C->wm.area && C->wm.area->spacetype==SPACE_TEXT)
		return C->wm.area->spacedata.first;
	return NULL;
}

struct SpaceConsole *CTX_wm_space_console(const bContext *C)
{
	if(C->wm.area && C->wm.area->spacetype==SPACE_CONSOLE)
		return C->wm.area->spacedata.first;
	return NULL;
}

struct SpaceImage *CTX_wm_space_image(const bContext *C)
{
	if(C->wm.area && C->wm.area->spacetype==SPACE_IMAGE)
		return C->wm.area->spacedata.first;
	return NULL;
}

struct SpaceButs *CTX_wm_space_buts(const bContext *C)
{
	if(C->wm.area && C->wm.area->spacetype==SPACE_BUTS)
		return C->wm.area->spacedata.first;
	return NULL;
}

struct SpaceFile *CTX_wm_space_file(const bContext *C)
{
	if(C->wm.area && C->wm.area->spacetype==SPACE_FILE)
		return C->wm.area->spacedata.first;
	return NULL;
}

struct SpaceSeq *CTX_wm_space_seq(const bContext *C)
{
	if(C->wm.area && C->wm.area->spacetype==SPACE_SEQ)
		return C->wm.area->spacedata.first;
	return NULL;
}

struct SpaceOops *CTX_wm_space_outliner(const bContext *C)
{
	if(C->wm.area && C->wm.area->spacetype==SPACE_OUTLINER)
		return C->wm.area->spacedata.first;
	return NULL;
}

struct SpaceNla *CTX_wm_space_nla(const bContext *C)
{
	if(C->wm.area && C->wm.area->spacetype==SPACE_NLA)
		return C->wm.area->spacedata.first;
	return NULL;
}

struct SpaceTime *CTX_wm_space_time(const bContext *C)
{
	if(C->wm.area && C->wm.area->spacetype==SPACE_TIME)
		return C->wm.area->spacedata.first;
	return NULL;
}

struct SpaceNode *CTX_wm_space_node(const bContext *C)
{
	if(C->wm.area && C->wm.area->spacetype==SPACE_NODE)
		return C->wm.area->spacedata.first;
	return NULL;
}

struct SpaceLogic *CTX_wm_space_logic(const bContext *C)
{
	if(C->wm.area && C->wm.area->spacetype==SPACE_LOGIC)
		return C->wm.area->spacedata.first;
	return NULL;
}

struct SpaceIpo *CTX_wm_space_graph(const bContext *C)
{
	if(C->wm.area && C->wm.area->spacetype==SPACE_IPO)
		return C->wm.area->spacedata.first;
	return NULL;
}

struct SpaceAction *CTX_wm_space_action(const bContext *C)
{
	if(C->wm.area && C->wm.area->spacetype==SPACE_ACTION)
		return C->wm.area->spacedata.first;
	return NULL;
}

struct SpaceInfo *CTX_wm_space_info(const bContext *C)
{
	if(C->wm.area && C->wm.area->spacetype==SPACE_INFO)
		return C->wm.area->spacedata.first;
	return NULL;
}

struct SpaceUserPref *CTX_wm_space_userpref(const bContext *C)
{
	if(C->wm.area && C->wm.area->spacetype==SPACE_USERPREF)
		return C->wm.area->spacedata.first;
	return NULL;
}

void CTX_wm_manager_set(bContext *C, wmWindowManager *wm)
{
	C->wm.manager= wm;
	C->wm.window= NULL;
	C->wm.screen= NULL;
	C->wm.area= NULL;
	C->wm.region= NULL;
}

void CTX_wm_window_set(bContext *C, wmWindow *win)
{
	C->wm.window= win;
	C->wm.screen= (win)? win->screen: NULL;
	C->data.scene= (C->wm.screen)? C->wm.screen->scene: NULL;
	C->wm.area= NULL;
	C->wm.region= NULL;
}

void CTX_wm_screen_set(bContext *C, bScreen *screen)
{
	C->wm.screen= screen;
	C->data.scene= (C->wm.screen)? C->wm.screen->scene: NULL;
	C->wm.area= NULL;
	C->wm.region= NULL;
}

void CTX_wm_area_set(bContext *C, ScrArea *area)
{
	C->wm.area= area;
	C->wm.region= NULL;
}

void CTX_wm_region_set(bContext *C, ARegion *region)
{
	C->wm.region= region;
}

void CTX_wm_menu_set(bContext *C, ARegion *menu)
{
	C->wm.menu= menu;
}

void CTX_wm_operator_poll_msg_set(bContext *C, const char *msg)
{
	C->wm.operator_poll_msg= msg;
}

const char *CTX_wm_operator_poll_msg_get(bContext *C)
{
	return C->wm.operator_poll_msg;
}

/* data context utility functions */

struct bContextDataResult {
	PointerRNA ptr;
	ListBase list;
	const char **dir;
	short type; /* 0: normal, 1: seq */
};

static int ctx_data_get(bContext *C, const char *member, bContextDataResult *result)
{
	int done= 0, recursion= C->data.recursion;
	int ret= 0;

	memset(result, 0, sizeof(bContextDataResult));
#ifdef WITH_PYTHON
	if(CTX_py_dict_get(C)) {
		return BPY_context_member_get(C, member, result);
//		if (BPY_context_member_get(C, member, result))
//			return 1;
	}
#endif
	/* we check recursion to ensure that we do not get infinite
	 * loops requesting data from ourselfs in a context callback */

	/* Ok, this looks evil...
	 * if(ret) done= -(-ret | -done);
	 *
	 * Values in order of importance
	 * (0, -1, 1) - Where 1 is highest priority
	 * */
	if(done!=1 && recursion < 1 && C->wm.store) {
		bContextStoreEntry *entry;

		C->data.recursion= 1;

		for(entry=C->wm.store->entries.first; entry; entry=entry->next) {
			if(strcmp(entry->name, member) == 0) {
				result->ptr= entry->ptr;
				done= 1;
			}
		}
	}
	if(done!=1 && recursion < 2 && C->wm.region) {
		C->data.recursion= 2;
		if(C->wm.region->type && C->wm.region->type->context) {
			ret = C->wm.region->type->context(C, member, result);
			if(ret) done= -(-ret | -done);

		}
	}
	if(done!=1 && recursion < 3 && C->wm.area) {
		C->data.recursion= 3;
		if(C->wm.area->type && C->wm.area->type->context) {
			ret = C->wm.area->type->context(C, member, result);
			if(ret) done= -(-ret | -done);
		}
	}
	if(done!=1 && recursion < 4 && C->wm.screen) {
		bContextDataCallback cb= C->wm.screen->context;
		C->data.recursion= 4;
		if(cb) {
			ret = cb(C, member, result);
			if(ret) done= -(-ret | -done);
		}
	}

	C->data.recursion= recursion;

	return done;
}

static void *ctx_data_pointer_get(const bContext *C, const char *member)
{
	bContextDataResult result;

	if(C && ctx_data_get((bContext*)C, member, &result)==1)
		return result.ptr.data;

	return NULL;
}

static int ctx_data_pointer_verify(const bContext *C, const char *member, void **pointer)
{
	bContextDataResult result;

	/* if context is NULL, pointer must be NULL too and that is a valid return */
	if (C == NULL) {
		*pointer= NULL;
		return 1;
	}
	else if(ctx_data_get((bContext*)C, member, &result)==1) {
		*pointer= result.ptr.data;
		return 1;
	}
	else {
		*pointer= NULL;
		return 0;
	}
}

static int ctx_data_collection_get(const bContext *C, const char *member, ListBase *list)
{
	bContextDataResult result;

	if(ctx_data_get((bContext*)C, member, &result)==1) {
		*list= result.list;
		return 1;
	}

	list->first= NULL;
	list->last= NULL;

	return 0;
}

PointerRNA CTX_data_pointer_get(const bContext *C, const char *member)
{
	bContextDataResult result;

	if(ctx_data_get((bContext*)C, member, &result)==1)
		return result.ptr;
	else
		return PointerRNA_NULL;
}

PointerRNA CTX_data_pointer_get_type(const bContext *C, const char *member, StructRNA *type)
{
	PointerRNA ptr = CTX_data_pointer_get(C, member);

	if(ptr.data && RNA_struct_is_a(ptr.type, type))
		return ptr;
	
	return PointerRNA_NULL;
}

ListBase CTX_data_collection_get(const bContext *C, const char *member)
{
	bContextDataResult result;

	if(ctx_data_get((bContext*)C, member, &result)==1) {
		return result.list;
	}
	else {
		ListBase list= {NULL, NULL};
		return list;
	}
}

/* 1:found,  -1:found but not set,  0:not found */
int CTX_data_get(const bContext *C, const char *member, PointerRNA *r_ptr, ListBase *r_lb, short *r_type)
{
	bContextDataResult result;
	int ret= ctx_data_get((bContext*)C, member, &result);

	if(ret==1) {
		*r_ptr= result.ptr;
		*r_lb= result.list;
		*r_type= result.type;
	}
	else {
		memset(r_ptr, 0, sizeof(*r_ptr));
		memset(r_lb, 0, sizeof(*r_lb));
		*r_type= 0;
	}

	return ret;
}

static void data_dir_add(ListBase *lb, const char *member)
{
	LinkData *link;
	
	if(strcmp(member, "scene") == 0) /* exception */
		return;

	if(BLI_findstring(lb, member, offsetof(LinkData, data)))
		return;
	
	link= MEM_callocN(sizeof(LinkData), "LinkData");
	link->data= (void*)member;
	BLI_addtail(lb, link);
}

ListBase CTX_data_dir_get(const bContext *C)
{
	bContextDataResult result;
	ListBase lb;
	int a;

	memset(&lb, 0, sizeof(lb));

	if(C->wm.store) {
		bContextStoreEntry *entry;

		for(entry=C->wm.store->entries.first; entry; entry=entry->next)
			data_dir_add(&lb, entry->name);
	}
	if(C->wm.region && C->wm.region->type && C->wm.region->type->context) {
		memset(&result, 0, sizeof(result));
		C->wm.region->type->context(C, "", &result);

		if(result.dir)
			for(a=0; result.dir[a]; a++)
				data_dir_add(&lb, result.dir[a]);
	}
	if(C->wm.area && C->wm.area->type && C->wm.area->type->context) {
		memset(&result, 0, sizeof(result));
		C->wm.area->type->context(C, "", &result);

		if(result.dir)
			for(a=0; result.dir[a]; a++)
				data_dir_add(&lb, result.dir[a]);
	}
	if(C->wm.screen && C->wm.screen->context) {
		bContextDataCallback cb= C->wm.screen->context;
		memset(&result, 0, sizeof(result));
		cb(C, "", &result);

		if(result.dir)
			for(a=0; result.dir[a]; a++)
				data_dir_add(&lb, result.dir[a]);
	}

	return lb;
}

int CTX_data_equals(const char *member, const char *str)
{
	return (strcmp(member, str) == 0);
}

int CTX_data_dir(const char *member)
{
	return (strcmp(member, "") == 0);
}

void CTX_data_id_pointer_set(bContextDataResult *result, ID *id)
{
	RNA_id_pointer_create(id, &result->ptr);
}

void CTX_data_pointer_set(bContextDataResult *result, ID *id, StructRNA *type, void *data)
{
	RNA_pointer_create(id, type, data, &result->ptr);
}

void CTX_data_id_list_add(bContextDataResult *result, ID *id)
{
	CollectionPointerLink *link;

	link= MEM_callocN(sizeof(CollectionPointerLink), "CTX_data_id_list_add");
	RNA_id_pointer_create(id, &link->ptr);

	BLI_addtail(&result->list, link);
}

void CTX_data_list_add(bContextDataResult *result, ID *id, StructRNA *type, void *data)
{
	CollectionPointerLink *link;

	link= MEM_callocN(sizeof(CollectionPointerLink), "CTX_data_list_add");
	RNA_pointer_create(id, type, data, &link->ptr);

	BLI_addtail(&result->list, link);
}

int ctx_data_list_count(const bContext *C, int (*func)(const bContext*, ListBase*))
{
	ListBase list;

	if(func(C, &list)) {
		int tot= BLI_countlist(&list);
		BLI_freelistN(&list);
		return tot;
	}
	else
		return 0;
}

void CTX_data_dir_set(bContextDataResult *result, const char **dir)
{
	result->dir= dir;
}

void CTX_data_type_set(bContextDataResult *result, short type)
{
	result->type= type;
}

short CTX_data_type_get(bContextDataResult *result)
{
	return result->type;
}

/* data context */

Main *CTX_data_main(const bContext *C)
{
	Main *bmain;

	if(ctx_data_pointer_verify(C, "blend_data", (void*)&bmain))
		return bmain;
	else
		return C->data.main;
}

void CTX_data_main_set(bContext *C, Main *bmain)
{
	C->data.main= bmain;
}

Scene *CTX_data_scene(const bContext *C)
{
	Scene *scene;

	if(ctx_data_pointer_verify(C, "scene", (void*)&scene))
		return scene;
	else
		return C->data.scene;
}

int CTX_data_mode_enum(const bContext *C)
{
	Object *obedit= CTX_data_edit_object(C);

	if(obedit) {
		switch(obedit->type) {
			case OB_MESH:
				return CTX_MODE_EDIT_MESH;
			case OB_CURVE:
				return CTX_MODE_EDIT_CURVE;
			case OB_SURF:
				return CTX_MODE_EDIT_SURFACE;
			case OB_FONT:
				return CTX_MODE_EDIT_TEXT;
			case OB_ARMATURE:
				return CTX_MODE_EDIT_ARMATURE;
			case OB_MBALL:
				return CTX_MODE_EDIT_METABALL;
			case OB_LATTICE:
				return CTX_MODE_EDIT_LATTICE;
		}
	}
	else {
		Object *ob = CTX_data_active_object(C);

		if(ob) {
			if(ob->mode & OB_MODE_POSE) return CTX_MODE_POSE;
			else if(ob->mode & OB_MODE_SCULPT)  return CTX_MODE_SCULPT;
			else if(ob->mode & OB_MODE_WEIGHT_PAINT) return CTX_MODE_PAINT_WEIGHT;
			else if(ob->mode & OB_MODE_VERTEX_PAINT) return CTX_MODE_PAINT_VERTEX;
			else if(ob->mode & OB_MODE_TEXTURE_PAINT) return CTX_MODE_PAINT_TEXTURE;
			else if(ob->mode & OB_MODE_PARTICLE_EDIT) return CTX_MODE_PARTICLE;
		}
	}

	return CTX_MODE_OBJECT;
}


/* would prefer if we can use the enum version below over this one - Campbell */
/* must be aligned with above enum  */
static const char *data_mode_strings[] = {
	"mesh_edit",
	"curve_edit",
	"surface_edit",
	"text_edit",
	"armature_edit",
	"mball_edit",
	"lattice_edit",
	"posemode",
	"sculpt_mode",
	"weightpaint",
	"vertexpaint",
	"texturepaint",
	"particlemode",
	"objectmode",
	NULL
};
const char *CTX_data_mode_string(const bContext *C)
{
	return data_mode_strings[CTX_data_mode_enum(C)];
}

void CTX_data_scene_set(bContext *C, Scene *scene)
{
	C->data.scene= scene;
}

ToolSettings *CTX_data_tool_settings(const bContext *C)
{
	Scene *scene = CTX_data_scene(C);

	if(scene)
		return scene->toolsettings;
	else
		return NULL;
}

int CTX_data_selected_nodes(const bContext *C, ListBase *list)
{
	return ctx_data_collection_get(C, "selected_nodes", list);
}

int CTX_data_selected_editable_objects(const bContext *C, ListBase *list)
{
	return ctx_data_collection_get(C, "selected_editable_objects", list);
}

int CTX_data_selected_editable_bases(const bContext *C, ListBase *list)
{
	return ctx_data_collection_get(C, "selected_editable_bases", list);
}

int CTX_data_selected_objects(const bContext *C, ListBase *list)
{
	return ctx_data_collection_get(C, "selected_objects", list);
}

int CTX_data_selected_bases(const bContext *C, ListBase *list)
{
	return ctx_data_collection_get(C, "selected_bases", list);
}

int CTX_data_visible_objects(const bContext *C, ListBase *list)
{
	return ctx_data_collection_get(C, "visible_objects", list);
}

int CTX_data_visible_bases(const bContext *C, ListBase *list)
{
	return ctx_data_collection_get(C, "visible_bases", list);
}

int CTX_data_selectable_objects(const bContext *C, ListBase *list)
{
	return ctx_data_collection_get(C, "selectable_objects", list);
}

int CTX_data_selectable_bases(const bContext *C, ListBase *list)
{
	return ctx_data_collection_get(C, "selectable_bases", list);
}

struct Object *CTX_data_active_object(const bContext *C)
{
	return ctx_data_pointer_get(C, "active_object");
}

struct Base *CTX_data_active_base(const bContext *C)
{
	return ctx_data_pointer_get(C, "active_base");
}

struct Object *CTX_data_edit_object(const bContext *C)
{
	return ctx_data_pointer_get(C, "edit_object");
}

struct Image *CTX_data_edit_image(const bContext *C)
{
	return ctx_data_pointer_get(C, "edit_image");
}

struct Text *CTX_data_edit_text(const bContext *C)
{
	return ctx_data_pointer_get(C, "edit_text");
}

struct EditBone *CTX_data_active_bone(const bContext *C)
{
	return ctx_data_pointer_get(C, "active_bone");
}

int CTX_data_selected_bones(const bContext *C, ListBase *list)
{
	return ctx_data_collection_get(C, "selected_bones", list);
}

int CTX_data_selected_editable_bones(const bContext *C, ListBase *list)
{
	return ctx_data_collection_get(C, "selected_editable_bones", list);
}

int CTX_data_visible_bones(const bContext *C, ListBase *list)
{
	return ctx_data_collection_get(C, "visible_bones", list);
}

int CTX_data_editable_bones(const bContext *C, ListBase *list)
{
	return ctx_data_collection_get(C, "editable_bones", list);
}

struct bPoseChannel *CTX_data_active_pose_bone(const bContext *C)
{
	return ctx_data_pointer_get(C, "active_pose_bone");
}

int CTX_data_selected_pose_bones(const bContext *C, ListBase *list)
{
	return ctx_data_collection_get(C, "selected_pose_bones", list);
}

int CTX_data_visible_pose_bones(const bContext *C, ListBase *list)
{
	return ctx_data_collection_get(C, "visible_pose_bones", list);
}
<|MERGE_RESOLUTION|>--- conflicted
+++ resolved
@@ -47,16 +47,14 @@
 #include "BKE_main.h"
 #include "BKE_screen.h"
 
-<<<<<<< HEAD
 #ifdef EVENT_RECORDER
 #include "../../../../intern/ghost/GHOST_C-api.h"
 #endif
 
 #ifndef DISABLE_PYTHON
-=======
 #ifdef WITH_PYTHON
->>>>>>> 2198cfdb
 #include "BPY_extern.h"
+#endif
 #endif
 
 /* struct */
