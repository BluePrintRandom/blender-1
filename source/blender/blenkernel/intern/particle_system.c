--- conflicted
+++ resolved
@@ -3809,8 +3809,8 @@
 	}
 }
 
-<<<<<<< HEAD
-static void particles_manta_step(ParticleSimulationData *sim, int UNUSED(cfra), const bool use_render_params)
+static void particles_manta_step(
+        Main *UNUSED(bmain), ParticleSimulationData *sim, int UNUSED(cfra), const bool use_render_params)
 {
 	ParticleSystem *psys = sim->psys;
 	if (psys->particles) {
@@ -4021,13 +4021,9 @@
 #endif // WITH_MANTA
 }
 
-static void particles_fluid_step(ParticleSimulationData *sim, int UNUSED(cfra), const bool use_render_params)
-{	
-=======
 static void particles_fluid_step(
         Main *bmain, ParticleSimulationData *sim, int UNUSED(cfra), const bool use_render_params)
 {
->>>>>>> 7bf40236
 	ParticleSystem *psys = sim->psys;
 	if (psys->particles) {
 		MEM_freeN(psys->particles);
@@ -4528,7 +4524,7 @@
 		case PART_MANTA_FLOAT:
 		case PART_MANTA_TRACER:
 		{
-			particles_manta_step(&sim, (int)cfra, use_render_params);
+			particles_manta_step(bmain, &sim, (int)cfra, use_render_params);
 			break;
 		}
 		default:
