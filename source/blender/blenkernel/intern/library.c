/*
 * ***** BEGIN GPL LICENSE BLOCK *****
 *
 * This program is free software; you can redistribute it and/or
 * modify it under the terms of the GNU General Public License
 * as published by the Free Software Foundation; either version 2
 * of the License, or (at your option) any later version.
 *
 * This program is distributed in the hope that it will be useful,
 * but WITHOUT ANY WARRANTY; without even the implied warranty of
 * MERCHANTABILITY or FITNESS FOR A PARTICULAR PURPOSE.  See the
 * GNU General Public License for more details.
 *
 * You should have received a copy of the GNU General Public License
 * along with this program; if not, write to the Free Software Foundation,
 * Inc., 51 Franklin Street, Fifth Floor, Boston, MA 02110-1301, USA.
 *
 * The Original Code is Copyright (C) 2001-2002 by NaN Holding BV.
 * All rights reserved.
 *
 * The Original Code is: all of this file.
 *
 * Contributor(s): none yet.
 *
 * ***** END GPL LICENSE BLOCK *****
 */

/** \file blender/blenkernel/intern/library.c
 *  \ingroup bke
 *
 * Contains management of ID's and libraries
 * allocate and free of all library data
 */

#include <stdio.h>
#include <ctype.h>
#include <string.h>
#include <stdlib.h>
#include <stddef.h>
#include <assert.h>

#include "MEM_guardedalloc.h"

/* all types are needed here, in order to do memory operations */
#include "DNA_anim_types.h"
#include "DNA_armature_types.h"
#include "DNA_brush_types.h"
#include "DNA_camera_types.h"
#include "DNA_group_types.h"
#include "DNA_gpencil_types.h"
#include "DNA_ipo_types.h"
#include "DNA_key_types.h"
#include "DNA_lamp_types.h"
#include "DNA_lattice_types.h"
#include "DNA_linestyle_types.h"
#include "DNA_material_types.h"
#include "DNA_mesh_types.h"
#include "DNA_meta_types.h"
#include "DNA_movieclip_types.h"
#include "DNA_mask_types.h"
#include "DNA_node_types.h"
#include "DNA_object_types.h"
#include "DNA_scene_types.h"
#include "DNA_screen_types.h"
#include "DNA_speaker_types.h"
#include "DNA_sound_types.h"
#include "DNA_text_types.h"
#include "DNA_vfont_types.h"
#include "DNA_windowmanager_types.h"
#include "DNA_world_types.h"

#include "BLI_blenlib.h"
#include "BLI_utildefines.h"

#include "BLI_threads.h"
#include "BLT_translation.h"

#include "RNA_access.h"
<<<<<<< HEAD
#include "RNA_types.h"
=======
>>>>>>> 3f36cd3f

#include "BKE_action.h"
#include "BKE_animsys.h"
#include "BKE_armature.h"
#include "BKE_asset.h"
#include "BKE_bpath.h"
#include "BKE_brush.h"
#include "BKE_camera.h"
#include "BKE_context.h"
#include "BKE_curve.h"
#include "BKE_depsgraph.h"
#include "BKE_font.h"
#include "BKE_global.h"
#include "BKE_group.h"
#include "BKE_gpencil.h"
#include "BKE_idcode.h"
#include "BKE_idprop.h"
#include "BKE_image.h"
#include "BKE_key.h"
#include "BKE_lamp.h"
#include "BKE_lattice.h"
#include "BKE_library.h"
#include "BKE_library_query.h"
#include "BKE_library_remap.h"
#include "BKE_linestyle.h"
#include "BKE_mesh.h"
#include "BKE_material.h"
#include "BKE_main.h"
#include "BKE_mball.h"
#include "BKE_mask.h"
#include "BKE_node.h"
#include "BKE_object.h"
#include "BKE_particle.h"
#include "BKE_packedFile.h"
#include "BKE_sound.h"
#include "BKE_speaker.h"
#include "BKE_scene.h"
#include "BKE_text.h"
#include "BKE_texture.h"
#include "BKE_world.h"

#include "DEG_depsgraph.h"

#include "IMB_imbuf.h"
#include "IMB_imbuf_types.h"

/* GS reads the memory pointed at in a specific ordering. 
 * only use this definition, makes little and big endian systems
 * work fine, in conjunction with MAKE_ID */

/* ************* general ************************ */


/* this has to be called from each make_local_* func, we could call
 * from id_make_local() but then the make local functions would not be self
 * contained.
 * also note that the id _must_ have a library - campbell */
void BKE_id_lib_local_paths(Main *bmain, Library *lib, ID *id)
{
	if (lib->flag & LIBRARY_FLAG_VIRTUAL) {
		return;
	}

	const char *bpath_user_data[2] = {bmain->name, lib->filepath};

	BKE_bpath_traverse_id(bmain, id,
	                      BKE_bpath_relocate_visitor,
	                      BKE_BPATH_TRAVERSE_SKIP_MULTIFILE,
	                      (void *)bpath_user_data);
}

void id_lib_extern(ID *id)
{
	if (id && ID_IS_LINKED(id)) {
		BLI_assert(BKE_idcode_is_linkable(GS(id->name)));
		if (id->tag & LIB_TAG_INDIRECT) {
			id->tag -= LIB_TAG_INDIRECT;
			id->tag |= LIB_TAG_EXTERN;
		}
	}
}

/* ensure we have a real user */
/* Note: Now that we have flags, we could get rid of the 'fake_user' special case, flags are enough to ensure
 *       we always have a real user.
 *       However, ID_REAL_USERS is used in several places outside of core library.c, so think we can wait later
 *       to make this change... */
void id_us_ensure_real(ID *id)
{
	if (id) {
		const int limit = ID_FAKE_USERS(id);
		id->tag |= LIB_TAG_EXTRAUSER;
		if (id->us <= limit) {
			if (id->us < limit || ((id->us == limit) && (id->tag & LIB_TAG_EXTRAUSER_SET))) {
				printf("ID user count error: %s (from '%s')\n", id->name, id->lib ? id->lib->filepath : "[Main]");
				BLI_assert(0);
			}
			id->us = limit + 1;
			id->tag |= LIB_TAG_EXTRAUSER_SET;
		}
	}
}

void id_us_clear_real(ID *id)
{
	if (id && (id->tag & LIB_TAG_EXTRAUSER)) {
		if (id->tag & LIB_TAG_EXTRAUSER_SET) {
			id->us--;
			BLI_assert(id->us >= ID_FAKE_USERS(id));
		}
		id->tag &= ~(LIB_TAG_EXTRAUSER | LIB_TAG_EXTRAUSER_SET);
	}
}

/**
 * Same as \a id_us_plus, but does not handle lib indirect -> extern.
 * Only used by readfile.c so far, but simpler/safer to keep it here nonetheless.
 */
void id_us_plus_no_lib(ID *id)
{
	if (id) {
		if ((id->tag & LIB_TAG_EXTRAUSER) && (id->tag & LIB_TAG_EXTRAUSER_SET)) {
			BLI_assert(id->us >= 1);
			/* No need to increase count, just tag extra user as no more set.
			 * Avoids annoying & inconsistent +1 in user count. */
			id->tag &= ~LIB_TAG_EXTRAUSER_SET;
		}
		else {
			BLI_assert(id->us >= 0);
			id->us++;
		}
	}
}


void id_us_plus(ID *id)
{
	if (id) {
		id_us_plus_no_lib(id);
		id_lib_extern(id);
	}
}

/* decrements the user count for *id. */
void id_us_min(ID *id)
{
	if (id) {
		const int limit = ID_FAKE_USERS(id);

		if (id->us <= limit) {
			printf("ID user decrement error: %s (from '%s'): %d <= %d\n",
			       id->name, id->lib ? id->lib->filepath : "[Main]", id->us, limit);
			BLI_assert(0);
			id->us = limit;
		}
		else {
			id->us--;
		}

		if ((id->us == limit) && (id->tag & LIB_TAG_EXTRAUSER)) {
			/* We need an extra user here, but never actually incremented user count for it so far, do it now. */
			id_us_ensure_real(id);
		}
	}
}

void id_fake_user_set(ID *id)
{
	if (id && !(id->flag & LIB_FAKEUSER)) {
		id->flag |= LIB_FAKEUSER;
		id_us_plus(id);
	}
}

void id_fake_user_clear(ID *id)
{
	if (id && (id->flag & LIB_FAKEUSER)) {
		id->flag &= ~LIB_FAKEUSER;
		id_us_min(id);
	}
}

static int id_expand_local_callback(
        void *UNUSED(user_data), struct ID *UNUSED(id_self), struct ID **id_pointer, int UNUSED(cd_flag))
{
	if (*id_pointer) {
		id_lib_extern(*id_pointer);
	}

	return IDWALK_RET_NOP;
}

/**
 * Expand ID usages of given id as 'extern' (and no more indirect) linked data. Used by ID copy/make_local functions.
 */
void BKE_id_expand_local(ID *id)
{
	BKE_library_foreach_ID_link(id, id_expand_local_callback, NULL, 0);
}

/**
 * Ensure new (copied) ID is fully made local.
 */
void BKE_id_copy_ensure_local(Main *bmain, ID *old_id, ID *new_id)
{
	if (ID_IS_LINKED(old_id)) {
		BKE_id_expand_local(new_id);
		BKE_id_lib_local_paths(bmain, old_id->lib, new_id);
	}
}

/**
 * Generic 'make local' function, works for most of datablock types...
 */
void BKE_id_make_local_generic(Main *bmain, ID *id, const bool id_in_mainlist, const bool lib_local)
{
	bool is_local = false, is_lib = false;

	/* - only lib users: do nothing (unless force_local is set)
	 * - only local users: set flag
	 * - mixed: make copy
	 * In case we make a whole lib's content local, we always want to localize, and we skip remapping (done later).
	 */

	if (!ID_IS_LINKED(id)) {
		return;
	}

	BKE_library_ID_test_usages(bmain, id, &is_local, &is_lib);

	if (lib_local || is_local) {
		if (!is_lib) {
			id_clear_lib_data_ex(bmain, id, id_in_mainlist);
			BKE_id_expand_local(id);
		}
		else {
			ID *id_new;

			/* Should not fail in expected usecases, but id_copy does not copy Scene e.g. */
			if (id_copy(bmain, id, &id_new, false)) {
				id_new->us = 0;

				if (!lib_local) {
					BKE_libblock_remap(bmain, id, id_new, ID_REMAP_SKIP_INDIRECT_USAGE);
				}
			}
		}
	}

}

/**
 * Calls the appropriate make_local method for the block, unless test is set.
 *
 * \param lib_local Special flag used when making a whole library's content local, it needs specific handling.
 *
 * \return true if the block can be made local.
 */
bool id_make_local(Main *bmain, ID *id, const bool test, const bool lib_local)
{
	if (id->tag & LIB_TAG_INDIRECT)
		return false;

	switch (GS(id->name)) {
		case ID_SCE:
			/* Partially implemented (has no copy...). */
			if (!test) BKE_scene_make_local(bmain, (Scene *)id, lib_local);
			return true;
		case ID_LI:
			return false; /* can't be linked */
		case ID_OB:
			if (!test) BKE_object_make_local(bmain, (Object *)id, lib_local);
			return true;
		case ID_ME:
			if (!test) BKE_mesh_make_local(bmain, (Mesh *)id, lib_local);
			return true;
		case ID_CU:
			if (!test) BKE_curve_make_local(bmain, (Curve *)id, lib_local);
			return true;
		case ID_MB:
			if (!test) BKE_mball_make_local(bmain, (MetaBall *)id, lib_local);
			return true;
		case ID_MA:
			if (!test) BKE_material_make_local(bmain, (Material *)id, lib_local);
			return true;
		case ID_TE:
			if (!test) BKE_texture_make_local(bmain, (Tex *)id, lib_local);
			return true;
		case ID_IM:
			if (!test) BKE_image_make_local(bmain, (Image *)id, lib_local);
			return true;
		case ID_LT:
			if (!test) BKE_lattice_make_local(bmain, (Lattice *)id, lib_local);
			return true;
		case ID_LA:
			if (!test) BKE_lamp_make_local(bmain, (Lamp *)id, lib_local);
			return true;
		case ID_CA:
			if (!test) BKE_camera_make_local(bmain, (Camera *)id, lib_local);
			return true;
		case ID_SPK:
			if (!test) BKE_speaker_make_local(bmain, (Speaker *)id, lib_local);
			return true;
		case ID_IP:
			return false; /* deprecated */
		case ID_KE:
			return false; /* can't be linked */
		case ID_WO:
			if (!test) BKE_world_make_local(bmain, (World *)id, lib_local);
			return true;
		case ID_SCR:
			return false; /* can't be linked */
		case ID_VF:
			/* Partially implemented (has no copy...). */
			if (!test) BKE_vfont_make_local(bmain, (VFont *)id, lib_local);
			return true;
		case ID_TXT:
			if (!test) BKE_text_make_local(bmain, (Text *)id, lib_local);
			return true;
		case ID_SO:
			/* Partially implemented (has no copy...). */
			if (!test) BKE_sound_make_local(bmain, (bSound *)id, lib_local);
			return true;
		case ID_GR:
			if (!test) BKE_group_make_local(bmain, (Group *)id, lib_local);
			return true;
		case ID_AR:
			if (!test) BKE_armature_make_local(bmain, (bArmature *)id, lib_local);
			return true;
		case ID_AC:
			if (!test) BKE_action_make_local(bmain, (bAction *)id, lib_local);
			return true;
		case ID_NT:
			if (!test) ntreeMakeLocal(bmain, (bNodeTree *)id, true, lib_local);
			return true;
		case ID_BR:
			if (!test) BKE_brush_make_local(bmain, (Brush *)id, lib_local);
			return true;
		case ID_PA:
			if (!test) BKE_particlesettings_make_local(bmain, (ParticleSettings *)id, lib_local);
			return true;
		case ID_WM:
			return false; /* can't be linked */
		case ID_GD:
			if (!test) BKE_gpencil_make_local(bmain, (bGPdata *)id, lib_local);
			return true;
		case ID_MSK:
			if (!test) BKE_mask_make_local(bmain, (Mask *)id, lib_local);
			return true;
		case ID_LS:
			if (!test) BKE_linestyle_make_local(bmain, (FreestyleLineStyle *)id, lib_local);
			return true;
	}

	return false;
}

/**
 * Invokes the appropriate copy method for the block and returns the result in
 * newid, unless test. Returns true if the block can be copied.
 */
bool id_copy(Main *bmain, ID *id, ID **newid, bool test)
{
	if (!test) {
		*newid = NULL;
	}

	/* conventions:
	 * - make shallow copy, only this ID block
	 * - id.us of the new ID is set to 1 */
	switch (GS(id->name)) {
		case ID_SCE:
			return false;  /* can't be copied from here */
		case ID_LI:
			return false;  /* can't be copied from here */
		case ID_OB:
			if (!test) *newid = (ID *)BKE_object_copy(bmain, (Object *)id);
			return true;
		case ID_ME:
			if (!test) *newid = (ID *)BKE_mesh_copy(bmain, (Mesh *)id);
			return true;
		case ID_CU:
			if (!test) *newid = (ID *)BKE_curve_copy(bmain, (Curve *)id);
			return true;
		case ID_MB:
			if (!test) *newid = (ID *)BKE_mball_copy(bmain, (MetaBall *)id);
			return true;
		case ID_MA:
			if (!test) *newid = (ID *)BKE_material_copy(bmain, (Material *)id);
			return true;
		case ID_TE:
			if (!test) *newid = (ID *)BKE_texture_copy(bmain, (Tex *)id);
			return true;
		case ID_IM:
			if (!test) *newid = (ID *)BKE_image_copy(bmain, (Image *)id);
			return true;
		case ID_LT:
			if (!test) *newid = (ID *)BKE_lattice_copy(bmain, (Lattice *)id);
			return true;
		case ID_LA:
			if (!test) *newid = (ID *)BKE_lamp_copy(bmain, (Lamp *)id);
			return true;
		case ID_SPK:
			if (!test) *newid = (ID *)BKE_speaker_copy(bmain, (Speaker *)id);
			return true;
		case ID_CA:
			if (!test) *newid = (ID *)BKE_camera_copy(bmain, (Camera *)id);
			return true;
		case ID_IP:
			return false;  /* deprecated */
		case ID_KE:
			if (!test) *newid = (ID *)BKE_key_copy(bmain, (Key *)id);
			return true;
		case ID_WO:
			if (!test) *newid = (ID *)BKE_world_copy(bmain, (World *)id);
			return true;
		case ID_SCR:
			return false;  /* can't be copied from here */
		case ID_VF:
			return false;  /* not implemented */
		case ID_TXT:
			if (!test) *newid = (ID *)BKE_text_copy(bmain, (Text *)id);
			return true;
		case ID_SO:
			return false;  /* not implemented */
		case ID_GR:
			if (!test) *newid = (ID *)BKE_group_copy(bmain, (Group *)id);
			return true;
		case ID_AR:
			if (!test) *newid = (ID *)BKE_armature_copy(bmain, (bArmature *)id);
			return true;
		case ID_AC:
			if (!test) *newid = (ID *)BKE_action_copy(bmain, (bAction *)id);
			return true;
		case ID_NT:
			if (!test) *newid = (ID *)ntreeCopyTree(bmain, (bNodeTree *)id);
			return true;
		case ID_BR:
			if (!test) *newid = (ID *)BKE_brush_copy(bmain, (Brush *)id);
			return true;
		case ID_PA:
			if (!test) *newid = (ID *)BKE_particlesettings_copy(bmain, (ParticleSettings *)id);
			return true;
		case ID_WM:
			return false;  /* can't be copied from here */
		case ID_GD:
			if (!test) *newid = (ID *)gpencil_data_duplicate(bmain, (bGPdata *)id, false);
			return true;
		case ID_MSK:
			if (!test) *newid = (ID *)BKE_mask_copy(bmain, (Mask *)id);
			return true;
		case ID_LS:
			if (!test) *newid = (ID *)BKE_linestyle_copy(bmain, (FreestyleLineStyle *)id);
			return true;
	}
	
	return false;
}

bool id_single_user(bContext *C, ID *id, PointerRNA *ptr, PropertyRNA *prop)
{
	ID *newid = NULL;
	PointerRNA idptr;
	
	if (id) {
		/* if property isn't editable, we're going to have an extra block hanging around until we save */
		if (RNA_property_editable(ptr, prop)) {
			if (id_copy(CTX_data_main(C), id, &newid, false) && newid) {
				/* copy animation actions too */
				BKE_animdata_copy_id_action(id);
				/* us is 1 by convention, but RNA_property_pointer_set
				 * will also increment it, so set it to zero */
				newid->us = 0;
				
				/* assign copy */
				RNA_id_pointer_create(newid, &idptr);
				RNA_property_pointer_set(ptr, prop, idptr);
				RNA_property_update(C, ptr, prop);
				
				return true;
			}
		}
	}
	
	return false;
}

ListBase *which_libbase(Main *mainlib, short type)
{
	switch (type) {
		case ID_SCE:
			return &(mainlib->scene);
		case ID_LI:
			return &(mainlib->library);
		case ID_OB:
			return &(mainlib->object);
		case ID_ME:
			return &(mainlib->mesh);
		case ID_CU:
			return &(mainlib->curve);
		case ID_MB:
			return &(mainlib->mball);
		case ID_MA:
			return &(mainlib->mat);
		case ID_TE:
			return &(mainlib->tex);
		case ID_IM:
			return &(mainlib->image);
		case ID_LT:
			return &(mainlib->latt);
		case ID_LA:
			return &(mainlib->lamp);
		case ID_CA:
			return &(mainlib->camera);
		case ID_IP:
			return &(mainlib->ipo);
		case ID_KE:
			return &(mainlib->key);
		case ID_WO:
			return &(mainlib->world);
		case ID_SCR:
			return &(mainlib->screen);
		case ID_VF:
			return &(mainlib->vfont);
		case ID_TXT:
			return &(mainlib->text);
		case ID_SPK:
			return &(mainlib->speaker);
		case ID_SO:
			return &(mainlib->sound);
		case ID_GR:
			return &(mainlib->group);
		case ID_AR:
			return &(mainlib->armature);
		case ID_AC:
			return &(mainlib->action);
		case ID_NT:
			return &(mainlib->nodetree);
		case ID_BR:
			return &(mainlib->brush);
		case ID_PA:
			return &(mainlib->particle);
		case ID_WM:
			return &(mainlib->wm);
		case ID_GD:
			return &(mainlib->gpencil);
		case ID_MC:
			return &(mainlib->movieclip);
		case ID_MSK:
			return &(mainlib->mask);
		case ID_LS:
			return &(mainlib->linestyle);
		case ID_PAL:
			return &(mainlib->palettes);
		case ID_PC:
			return &(mainlib->paintcurves);
	}
	return NULL;
}

/**
 * Clear or set given tags for all ids in listbase (runtime tags).
 */
void BKE_main_id_tag_listbase(ListBase *lb, const int tag, const bool value)
{
	ID *id;
	if (value) {
		for (id = lb->first; id; id = id->next) {
			id->tag |= tag;
		}
	}
	else {
		const int ntag = ~tag;
		for (id = lb->first; id; id = id->next) {
			id->tag &= ntag;
		}
	}
}

/**
 * Clear or set given tags for all ids of given type in bmain (runtime tags).
 */
void BKE_main_id_tag_idcode(struct Main *mainvar, const short type, const int tag, const bool value)
{
	ListBase *lb = which_libbase(mainvar, type);

	BKE_main_id_tag_listbase(lb, tag, value);
}

/**
 * Clear or set given tags for all ids in bmain (runtime tags).
 */
void BKE_main_id_tag_all(struct Main *mainvar, const int tag, const bool value)
{
	ListBase *lbarray[MAX_LIBARRAY];
	int a;

	a = set_listbasepointers(mainvar, lbarray);
	while (a--) {
		BKE_main_id_tag_listbase(lbarray[a], tag, value);
	}
}


/**
 * Clear or set given flags for all ids in listbase (persistent flags).
 */
void BKE_main_id_flag_listbase(ListBase *lb, const int flag, const bool value)
{
	ID *id;
	if (value) {
		for (id = lb->first; id; id = id->next)
			id->tag |= flag;
	}
	else {
		const int nflag = ~flag;
		for (id = lb->first; id; id = id->next)
			id->tag &= nflag;
	}
}

/**
 * Clear or set given flags for all ids in bmain (persistent flags).
 */
void BKE_main_id_flag_all(Main *bmain, const int flag, const bool value)
{
	ListBase *lbarray[MAX_LIBARRAY];
	int a;
	a = set_listbasepointers(bmain, lbarray);
	while (a--) {
		BKE_main_id_flag_listbase(lbarray[a], flag, value);
	}
}

void BKE_main_lib_objects_recalc_all(Main *bmain)
{
	Object *ob;

	/* flag for full recalc */
	for (ob = bmain->object.first; ob; ob = ob->id.next) {
		if (ID_IS_LINKED(ob)) {
			DAG_id_tag_update(&ob->id, OB_RECALC_OB | OB_RECALC_DATA | OB_RECALC_TIME);
		}
	}

	DAG_id_type_tag(bmain, ID_OB);
}

/**
 * puts into array *lb pointers to all the ListBase structs in main,
 * and returns the number of them as the function result. This is useful for
 * generic traversal of all the blocks in a Main (by traversing all the
 * lists in turn), without worrying about block types.
 *
 * \note MAX_LIBARRAY define should match this code */
int set_listbasepointers(Main *main, ListBase **lb)
{
	int a = 0;

	/* BACKWARDS! also watch order of free-ing! (mesh<->mat), first items freed last.
	 * This is important because freeing data decreases usercounts of other datablocks,
	 * if this data is its self freed it can crash. */
	lb[a++] = &(main->library);  /* Libraries may be accessed from pretty much any other ID... */
	lb[a++] = &(main->ipo);
	lb[a++] = &(main->action); /* moved here to avoid problems when freeing with animato (aligorith) */
	lb[a++] = &(main->key);
	lb[a++] = &(main->gpencil); /* referenced by nodes, objects, view, scene etc, before to free after. */
	lb[a++] = &(main->nodetree);
	lb[a++] = &(main->image);
	lb[a++] = &(main->tex);
	lb[a++] = &(main->mat);
	lb[a++] = &(main->vfont);
	
	/* Important!: When adding a new object type,
	 * the specific data should be inserted here 
	 */

	lb[a++] = &(main->armature);

	lb[a++] = &(main->mesh);
	lb[a++] = &(main->curve);
	lb[a++] = &(main->mball);

	lb[a++] = &(main->latt);
	lb[a++] = &(main->lamp);
	lb[a++] = &(main->camera);

	lb[a++] = &(main->text);
	lb[a++] = &(main->sound);
	lb[a++] = &(main->group);
	lb[a++] = &(main->palettes);
	lb[a++] = &(main->paintcurves);
	lb[a++] = &(main->brush);
	lb[a++] = &(main->particle);
	lb[a++] = &(main->speaker);

	lb[a++] = &(main->world);
	lb[a++] = &(main->movieclip);
	lb[a++] = &(main->screen);
	lb[a++] = &(main->object);
	lb[a++] = &(main->linestyle); /* referenced by scenes */
	lb[a++] = &(main->scene);
	lb[a++] = &(main->wm);
	lb[a++] = &(main->mask);
	
	lb[a] = NULL;

	BLI_assert(a + 1 == MAX_LIBARRAY);

	return a;
}

/* *********** ALLOC AND FREE *****************
 *
 * BKE_libblock_free(ListBase *lb, ID *id )
 * provide a list-basis and datablock, but only ID is read
 *
 * void *BKE_libblock_alloc(ListBase *lb, type, name)
 * inserts in list and returns a new ID
 *
 * **************************** */

/**
 * Allocates and returns memory of the right size for the specified block type,
 * initialized to zero.
 */
void *BKE_libblock_alloc_notest(short type)
{
	ID *id = NULL;
	
	switch (type) {
		case ID_SCE:
			id = MEM_callocN(sizeof(Scene), "scene");
			break;
		case ID_LI:
			id = MEM_callocN(sizeof(Library), "library");
			break;
		case ID_OB:
			id = MEM_callocN(sizeof(Object), "object");
			break;
		case ID_ME:
			id = MEM_callocN(sizeof(Mesh), "mesh");
			break;
		case ID_CU:
			id = MEM_callocN(sizeof(Curve), "curve");
			break;
		case ID_MB:
			id = MEM_callocN(sizeof(MetaBall), "mball");
			break;
		case ID_MA:
			id = MEM_callocN(sizeof(Material), "mat");
			break;
		case ID_TE:
			id = MEM_callocN(sizeof(Tex), "tex");
			break;
		case ID_IM:
			id = MEM_callocN(sizeof(Image), "image");
			break;
		case ID_LT:
			id = MEM_callocN(sizeof(Lattice), "latt");
			break;
		case ID_LA:
			id = MEM_callocN(sizeof(Lamp), "lamp");
			break;
		case ID_CA:
			id = MEM_callocN(sizeof(Camera), "camera");
			break;
		case ID_IP:
			id = MEM_callocN(sizeof(Ipo), "ipo");
			break;
		case ID_KE:
			id = MEM_callocN(sizeof(Key), "key");
			break;
		case ID_WO:
			id = MEM_callocN(sizeof(World), "world");
			break;
		case ID_SCR:
			id = MEM_callocN(sizeof(bScreen), "screen");
			break;
		case ID_VF:
			id = MEM_callocN(sizeof(VFont), "vfont");
			break;
		case ID_TXT:
			id = MEM_callocN(sizeof(Text), "text");
			break;
		case ID_SPK:
			id = MEM_callocN(sizeof(Speaker), "speaker");
			break;
		case ID_SO:
			id = MEM_callocN(sizeof(bSound), "sound");
			break;
		case ID_GR:
			id = MEM_callocN(sizeof(Group), "group");
			break;
		case ID_AR:
			id = MEM_callocN(sizeof(bArmature), "armature");
			break;
		case ID_AC:
			id = MEM_callocN(sizeof(bAction), "action");
			break;
		case ID_NT:
			id = MEM_callocN(sizeof(bNodeTree), "nodetree");
			break;
		case ID_BR:
			id = MEM_callocN(sizeof(Brush), "brush");
			break;
		case ID_PA:
			id = MEM_callocN(sizeof(ParticleSettings), "ParticleSettings");
			break;
		case ID_WM:
			id = MEM_callocN(sizeof(wmWindowManager), "Window manager");
			break;
		case ID_GD:
			id = MEM_callocN(sizeof(bGPdata), "Grease Pencil");
			break;
		case ID_MC:
			id = MEM_callocN(sizeof(MovieClip), "Movie Clip");
			break;
		case ID_MSK:
			id = MEM_callocN(sizeof(Mask), "Mask");
			break;
		case ID_LS:
			id = MEM_callocN(sizeof(FreestyleLineStyle), "Freestyle Line Style");
			break;
		case ID_PAL:
			id = MEM_callocN(sizeof(Palette), "Palette");
			break;
		case ID_PC:
			id = MEM_callocN(sizeof(PaintCurve), "Paint Curve");
			break;
	}
	return id;
}

/**
 * Allocates and returns a block of the specified type, with the specified name
 * (adjusted as necessary to ensure uniqueness), and appended to the specified list.
 * The user count is set to 1, all other content (apart from name and links) being
 * initialized to zero.
 */
void *BKE_libblock_alloc(Main *bmain, short type, const char *name)
{
	ID *id = NULL;
	ListBase *lb = which_libbase(bmain, type);
	
	id = BKE_libblock_alloc_notest(type);
	if (id) {
		BKE_main_lock(bmain);
		BLI_addtail(lb, id);
		id->us = 1;
		id->icon_id = 0;
		*( (short *)id->name) = type;
		new_id(lb, id, name);
		/* alphabetic insertion: is in new_id */
		BKE_main_unlock(bmain);
	}
	DAG_id_type_tag(bmain, type);
	return id;
}

/**
 * Initialize an ID of given type, such that it has valid 'empty' data.
 * ID is assumed to be just calloc'ed.
 */
void BKE_libblock_init_empty(ID *id)
{
	/* Note that only ID types that are not valid when filled of zero should have a callback here. */
	switch (GS(id->name)) {
		case ID_SCE:
			BKE_scene_init((Scene *)id);
			break;
		case ID_LI:
			/* Nothing to do. */
			break;
		case ID_OB:
		{
			Object *ob = (Object *)id;
			ob->type = OB_EMPTY;
			BKE_object_init(ob);
			break;
		}
		case ID_ME:
			BKE_mesh_init((Mesh *)id);
			break;
		case ID_CU:
			BKE_curve_init((Curve *)id);
			break;
		case ID_MB:
			BKE_mball_init((MetaBall *)id);
			break;
		case ID_MA:
			BKE_material_init((Material *)id);
			break;
		case ID_TE:
			BKE_texture_default((Tex *)id);
			break;
		case ID_IM:
			BKE_image_init((Image *)id);
			break;
		case ID_LT:
			BKE_lattice_init((Lattice *)id);
			break;
		case ID_LA:
			BKE_lamp_init((Lamp *)id);
			break;
		case ID_SPK:
			BKE_speaker_init((Speaker *)id);
			break;
		case ID_CA:
			BKE_camera_init((Camera *)id);
			break;
		case ID_IP:
			/* Should not be needed - animation from lib pre-2.5 is broken anyway. */
			BLI_assert(0);
			break;
		case ID_KE:
			/* Shapekeys are a complex topic too - they depend on their 'user' data type...
			 * They are not linkable, though, so it should never reach here anyway. */
			BLI_assert(0);
			break;
		case ID_WO:
			BKE_world_init((World *)id);
			break;
		case ID_SCR:
			/* Nothing to do. */
			break;
		case ID_VF:
			BKE_vfont_init((VFont *)id);
			break;
		case ID_TXT:
			BKE_text_init((Text *)id);
			break;
		case ID_SO:
			/* Another fuzzy case, think NULLified content is OK here... */
			break;
		case ID_GR:
			/* Nothing to do. */
			break;
		case ID_AR:
			/* Nothing to do. */
			break;
		case ID_AC:
			/* Nothing to do. */
			break;
		case ID_NT:
			ntreeInitDefault((bNodeTree *)id);
			break;
		case ID_BR:
			BKE_brush_init((Brush *)id);
			break;
		case ID_PA:
			/* Nothing to do. */
			break;
		case ID_PC:
			/* Nothing to do. */
			break;
		case ID_WM:
			/* We should never reach this. */
			BLI_assert(0);
			break;
		case ID_GD:
			/* Nothing to do. */
			break;
		case ID_MSK:
			/* Nothing to do. */
			break;
		case ID_LS:
			BKE_linestyle_init((FreestyleLineStyle *)id);
			break;
	}
}

/* by spec, animdata is first item after ID */
/* and, trust that BKE_animdata_from_id() will only find AnimData for valid ID-types */
static void id_copy_animdata(ID *id, const bool do_action)
{
	AnimData *adt = BKE_animdata_from_id(id);
	
	if (adt) {
		IdAdtTemplate *iat = (IdAdtTemplate *)id;
		iat->adt = BKE_animdata_copy(iat->adt, do_action); /* could be set to false, need to investigate */
	}
}

/* material nodes use this since they are not treated as libdata */
void BKE_libblock_copy_data(ID *id, const ID *id_from, const bool do_action)
{
	if (id_from->properties)
		id->properties = IDP_CopyProperty(id_from->properties);

	/* the duplicate should get a copy of the animdata */
	id_copy_animdata(id, do_action);
}

/* used everywhere in blenkernel */
void *BKE_libblock_copy(Main *bmain, ID *id)
{
	ID *idn;
	size_t idn_len;

	idn = BKE_libblock_alloc(bmain, GS(id->name), id->name + 2);

	assert(idn != NULL);

	idn_len = MEM_allocN_len(idn);
	if ((int)idn_len - (int)sizeof(ID) > 0) { /* signed to allow neg result */
		const char *cp = (const char *)id;
		char *cpn = (char *)idn;

		memcpy(cpn + sizeof(ID), cp + sizeof(ID), idn_len - sizeof(ID));
	}
	
	id->newid = idn;
	idn->tag |= LIB_TAG_NEW;

	BKE_libblock_copy_data(idn, id, false);
	
	return idn;
}

void *BKE_libblock_copy_nolib(ID *id, const bool do_action)
{
	ID *idn;
	size_t idn_len;

	idn = BKE_libblock_alloc_notest(GS(id->name));
	assert(idn != NULL);

	BLI_strncpy(idn->name, id->name, sizeof(idn->name));

	idn_len = MEM_allocN_len(idn);
	if ((int)idn_len - (int)sizeof(ID) > 0) { /* signed to allow neg result */
		const char *cp = (const char *)id;
		char *cpn = (char *)idn;

		memcpy(cpn + sizeof(ID), cp + sizeof(ID), idn_len - sizeof(ID));
	}

	id->newid = idn;
	idn->tag |= LIB_TAG_NEW;
	idn->us = 1;

	BKE_libblock_copy_data(idn, id, do_action);

	return idn;
}

static int id_relink_looper(void *UNUSED(user_data), ID *UNUSED(self_id), ID **id_pointer, const int cd_flag)
{
	ID *id = *id_pointer;
	if (id) {
		/* See: NEW_ID macro */
		if (id->newid) {
			BKE_library_update_ID_link_user(id->newid, id, cd_flag);
			*id_pointer = id->newid;
		}
		else if (id->tag & LIB_TAG_NEW) {
			id->tag &= ~LIB_TAG_NEW;
			BKE_libblock_relink(id);
		}
	}
	return IDWALK_RET_NOP;
}

void BKE_libblock_relink(ID *id)
{
	if (ID_IS_LINKED(id))
		return;

	BKE_library_foreach_ID_link(id, id_relink_looper, NULL, 0);
}

void BKE_library_free(Library *lib)
{
	if (lib->packedfile)
		freePackedFile(lib->packedfile);

	BKE_library_asset_repository_free(lib);
}

Main *BKE_main_new(void)
{
	Main *bmain = MEM_callocN(sizeof(Main), "new main");
	bmain->eval_ctx = DEG_evaluation_context_new(DAG_EVAL_VIEWPORT);
	bmain->lock = MEM_mallocN(sizeof(SpinLock), "main lock");
	BLI_spin_init((SpinLock *)bmain->lock);
	return bmain;
}

void BKE_main_free(Main *mainvar)
{
	/* also call when reading a file, erase all, etc */
	ListBase *lbarray[MAX_LIBARRAY];
	int a;

	MEM_SAFE_FREE(mainvar->blen_thumb);

	a = set_listbasepointers(mainvar, lbarray);
	while (a--) {
		ListBase *lb = lbarray[a];
		ID *id;
		
		while ( (id = lb->first) ) {
#if 1
			BKE_libblock_free_ex(mainvar, id, false);
#else
			/* errors freeing ID's can be hard to track down,
			 * enable this so valgrind will give the line number in its error log */
			switch (a) {
				case   0: BKE_libblock_free_ex(mainvar, id, false); break;
				case   1: BKE_libblock_free_ex(mainvar, id, false); break;
				case   2: BKE_libblock_free_ex(mainvar, id, false); break;
				case   3: BKE_libblock_free_ex(mainvar, id, false); break;
				case   4: BKE_libblock_free_ex(mainvar, id, false); break;
				case   5: BKE_libblock_free_ex(mainvar, id, false); break;
				case   6: BKE_libblock_free_ex(mainvar, id, false); break;
				case   7: BKE_libblock_free_ex(mainvar, id, false); break;
				case   8: BKE_libblock_free_ex(mainvar, id, false); break;
				case   9: BKE_libblock_free_ex(mainvar, id, false); break;
				case  10: BKE_libblock_free_ex(mainvar, id, false); break;
				case  11: BKE_libblock_free_ex(mainvar, id, false); break;
				case  12: BKE_libblock_free_ex(mainvar, id, false); break;
				case  13: BKE_libblock_free_ex(mainvar, id, false); break;
				case  14: BKE_libblock_free_ex(mainvar, id, false); break;
				case  15: BKE_libblock_free_ex(mainvar, id, false); break;
				case  16: BKE_libblock_free_ex(mainvar, id, false); break;
				case  17: BKE_libblock_free_ex(mainvar, id, false); break;
				case  18: BKE_libblock_free_ex(mainvar, id, false); break;
				case  19: BKE_libblock_free_ex(mainvar, id, false); break;
				case  20: BKE_libblock_free_ex(mainvar, id, false); break;
				case  21: BKE_libblock_free_ex(mainvar, id, false); break;
				case  22: BKE_libblock_free_ex(mainvar, id, false); break;
				case  23: BKE_libblock_free_ex(mainvar, id, false); break;
				case  24: BKE_libblock_free_ex(mainvar, id, false); break;
				case  25: BKE_libblock_free_ex(mainvar, id, false); break;
				case  26: BKE_libblock_free_ex(mainvar, id, false); break;
				case  27: BKE_libblock_free_ex(mainvar, id, false); break;
				case  28: BKE_libblock_free_ex(mainvar, id, false); break;
				case  29: BKE_libblock_free_ex(mainvar, id, false); break;
				case  30: BKE_libblock_free_ex(mainvar, id, false); break;
				case  31: BKE_libblock_free_ex(mainvar, id, false); break;
				case  32: BKE_libblock_free_ex(mainvar, id, false); break;
				case  33: BKE_libblock_free_ex(mainvar, id, false); break;
				default:
					BLI_assert(0);
					break;
			}
#endif
		}
	}

	BLI_spin_end((SpinLock *)mainvar->lock);
	MEM_freeN(mainvar->lock);
	DEG_evaluation_context_free(mainvar->eval_ctx);
	MEM_freeN(mainvar);
}

void BKE_main_lock(struct Main *bmain)
{
	BLI_spin_lock((SpinLock *) bmain->lock);
}

void BKE_main_unlock(struct Main *bmain)
{
	BLI_spin_unlock((SpinLock *) bmain->lock);
}

/**
 * Generates a raw .blend file thumbnail data from given image.
 *
 * \param bmain If not NULL, also store generated data in this Main.
 * \param img ImBuf image to generate thumbnail data from.
 * \return The generated .blend file raw thumbnail data.
 */
BlendThumbnail *BKE_main_thumbnail_from_imbuf(Main *bmain, ImBuf *img)
{
	BlendThumbnail *data = NULL;

	if (bmain) {
		MEM_SAFE_FREE(bmain->blen_thumb);
	}

	if (img) {
		const size_t sz = BLEN_THUMB_MEMSIZE(img->x, img->y);
		data = MEM_mallocN(sz, __func__);

		IMB_rect_from_float(img);  /* Just in case... */
		data->width = img->x;
		data->height = img->y;
		memcpy(data->rect, img->rect, sz - sizeof(*data));
	}

	if (bmain) {
		bmain->blen_thumb = data;
	}
	return data;
}

/**
 * Generates an image from raw .blend file thumbnail \a data.
 *
 * \param bmain Use this bmain->blen_thumb data if given \a data is NULL.
 * \param data Raw .blend file thumbnail data.
 * \return An ImBuf from given data, or NULL if invalid.
 */
ImBuf *BKE_main_thumbnail_to_imbuf(Main *bmain, BlendThumbnail *data)
{
	ImBuf *img = NULL;

	if (!data && bmain) {
		data = bmain->blen_thumb;
	}

	if (data) {
		/* Note: we cannot use IMB_allocFromBuffer(), since it tries to dupalloc passed buffer, which will fail
		 *       here (we do not want to pass the first two ints!). */
		img = IMB_allocImBuf((unsigned int)data->width, (unsigned int)data->height, 32, IB_rect | IB_metadata);
		memcpy(img->rect, data->rect, BLEN_THUMB_MEMSIZE(data->width, data->height) - sizeof(*data));
	}

	return img;
}

/**
 * Generates an empty (black) thumbnail for given Main.
 */
void BKE_main_thumbnail_create(struct Main *bmain)
{
	MEM_SAFE_FREE(bmain->blen_thumb);

	bmain->blen_thumb = MEM_callocN(BLEN_THUMB_MEMSIZE(BLEN_THUMB_SIZE, BLEN_THUMB_SIZE), __func__);
	bmain->blen_thumb->width = BLEN_THUMB_SIZE;
	bmain->blen_thumb->height = BLEN_THUMB_SIZE;
}

/* ***************** ID ************************ */
ID *BKE_libblock_find_name_ex(struct Main *bmain, const short type, const char *name)
{
	ListBase *lb = which_libbase(bmain, type);
	BLI_assert(lb != NULL);
	return BLI_findstring(lb, name, offsetof(ID, name) + 2);
}
ID *BKE_libblock_find_name(const short type, const char *name)
{
	return BKE_libblock_find_name_ex(G.main, type, name);
}


void id_sort_by_name(ListBase *lb, ID *id)
{
	ID *idtest;
	
	/* insert alphabetically */
	if (lb->first != lb->last) {
		BLI_remlink(lb, id);
		
		idtest = lb->first;
		while (idtest) {
			if (BLI_strcasecmp(idtest->name, id->name) > 0 || (idtest->lib && !id->lib)) {
				BLI_insertlinkbefore(lb, idtest, id);
				break;
			}
			idtest = idtest->next;
		}
		/* as last */
		if (idtest == NULL) {
			BLI_addtail(lb, id);
		}
	}
	
}

/**
 * Check to see if there is an ID with the same name as 'name'.
 * Returns the ID if so, if not, returns NULL
 */
static ID *is_dupid(ListBase *lb, ID *id, const char *name)
{
	ID *idtest = NULL;
	
	for (idtest = lb->first; idtest; idtest = idtest->next) {
		/* if idtest is not a lib */ 
		if (id != idtest && !ID_IS_LINKED_DATABLOCK(idtest)) {  /* Virtual lib IDs are considered as local ones here. */
			/* do not test alphabetic! */
			/* optimized */
			if (idtest->name[2] == name[0]) {
				if (STREQ(name, idtest->name + 2)) break;
			}
		}
	}
	
	return idtest;
}

/**
 * Check to see if an ID name is already used, and find a new one if so.
 * Return true if created a new name (returned in name).
 *
 * Normally the ID that's being check is already in the ListBase, so ID *id
 * points at the new entry.  The Python Library module needs to know what
 * the name of a datablock will be before it is appended; in this case ID *id
 * id is NULL
 */

static bool check_for_dupid(ListBase *lb, ID *id, char *name)
{
	ID *idtest;
	int nr = 0, a, left_len;
#define MAX_IN_USE 64
	bool in_use[MAX_IN_USE];
	/* to speed up finding unused numbers within [1 .. MAX_IN_USE - 1] */

	char left[MAX_ID_NAME + 8], leftest[MAX_ID_NAME + 8];

	while (true) {

		/* phase 1: id already exists? */
		idtest = is_dupid(lb, id, name);

		/* if there is no double, done */
		if (idtest == NULL) return false;

		/* we have a dup; need to make a new name */
		/* quick check so we can reuse one of first MAX_IN_USE - 1 ids if vacant */
		memset(in_use, false, sizeof(in_use));

		/* get name portion, number portion ("name.number") */
		left_len = BLI_split_name_num(left, &nr, name, '.');

		/* if new name will be too long, truncate it */
		if (nr > 999 && left_len > (MAX_ID_NAME - 8)) {  /* assumption: won't go beyond 9999 */
			left[MAX_ID_NAME - 8] = 0;
			left_len = MAX_ID_NAME - 8;
		}
		else if (left_len > (MAX_ID_NAME - 7)) {
			left[MAX_ID_NAME - 7] = 0;
			left_len = MAX_ID_NAME - 7;
		}

		for (idtest = lb->first; idtest; idtest = idtest->next) {
			int nrtest;
			if ( (id != idtest) &&
			     !ID_IS_LINKED_DATABLOCK(idtest) &&
			     (*name == *(idtest->name + 2)) &&
			     STREQLEN(name, idtest->name + 2, left_len) &&
			     (BLI_split_name_num(leftest, &nrtest, idtest->name + 2, '.') == left_len)
			     )
			{
				/* will get here at least once, otherwise is_dupid call above would have returned NULL */
				if (nrtest < MAX_IN_USE)
					in_use[nrtest] = true;  /* mark as used */
				if (nr <= nrtest)
					nr = nrtest + 1;    /* track largest unused */
			}
		}
		/* At this point, 'nr' will typically be at least 1. (but not always) */
		// BLI_assert(nr >= 1);

		/* decide which value of nr to use */
		for (a = 0; a < MAX_IN_USE; a++) {
			if (a >= nr) break;  /* stop when we've checked up to biggest */  /* redundant check */
			if (!in_use[a]) { /* found an unused value */
				nr = a;
				/* can only be zero if all potential duplicate names had
				 * nonzero numeric suffixes, which means name itself has
				 * nonzero numeric suffix (else no name conflict and wouldn't
				 * have got here), which means name[left_len] is not a null */
				break;
			}
		}
		/* At this point, nr is either the lowest unused number within [0 .. MAX_IN_USE - 1],
		 * or 1 greater than the largest used number if all those low ones are taken.
		 * We can't be bothered to look for the lowest unused number beyond (MAX_IN_USE - 1). */

		/* If the original name has no numeric suffix, 
		 * rather than just chopping and adding numbers, 
		 * shave off the end chars until we have a unique name.
		 * Check the null terminators match as well so we don't get Cube.000 -> Cube.00 */
		if (nr == 0 && name[left_len] == '\0') {
			int len;
			/* FIXME: this code will never be executed, because either nr will be
			 * at least 1, or name will not end at left_len! */
			BLI_assert(0);

			len = left_len - 1;
			idtest = is_dupid(lb, id, name);
			
			while (idtest && len > 1) {
				name[len--] = '\0';
				idtest = is_dupid(lb, id, name);
			}
			if (idtest == NULL) return true;
			/* otherwise just continue and use a number suffix */
		}
		
		if (nr > 999 && left_len > (MAX_ID_NAME - 8)) {
			/* this would overflow name buffer */
			left[MAX_ID_NAME - 8] = 0;
			/* left_len = MAX_ID_NAME - 8; */ /* for now this isn't used again */
			memcpy(name, left, sizeof(char) * (MAX_ID_NAME - 7));
			continue;
		}
		/* this format specifier is from hell... */
		BLI_snprintf(name, sizeof(id->name) - 2, "%s.%.3d", left, nr);

		return true;
	}

#undef MAX_IN_USE
}

/*
 * Only for local blocks: external en indirect blocks already have a
 * unique ID.
 *
 * return true: created a new name
 */

bool new_id(ListBase *lb, ID *id, const char *tname)
{
	bool result;
	char name[MAX_ID_NAME - 2];

	/* if real library, don't rename */
	if (ID_IS_LINKED_DATABLOCK(id))
		return false;

	/* if no libdata given, look up based on ID */
	if (lb == NULL)
		lb = which_libbase(G.main, GS(id->name));

	/* if no name given, use name of current ID
	 * else make a copy (tname args can be const) */
	if (tname == NULL)
		tname = id->name + 2;

	BLI_strncpy(name, tname, sizeof(name));

	if (name[0] == '\0') {
		/* disallow empty names */
		BLI_strncpy(name, DATA_(ID_FALLBACK_NAME), sizeof(name));
	}
	else {
		/* disallow non utf8 chars,
		 * the interface checks for this but new ID's based on file names don't */
		BLI_utf8_invalid_strip(name, strlen(name));
	}

	result = check_for_dupid(lb, id, name);
	strcpy(id->name + 2, name);

	/* This was in 2.43 and previous releases
	 * however all data in blender should be sorted, not just duplicate names
	 * sorting should not hurt, but noting just incase it alters the way other
	 * functions work, so sort every time */
#if 0
	if (result)
		id_sort_by_name(lb, id);
#endif

	id_sort_by_name(lb, id);
	
	return result;
}

/**
 * Pull an ID out of a library (make it local). Only call this for IDs that
 * don't have other library users.
 */
void id_clear_lib_data_ex(Main *bmain, ID *id, const bool id_in_mainlist)
{
	bNodeTree *ntree = NULL;
	Key *key = NULL;

	BKE_id_lib_local_paths(bmain, id->lib, id);

	id_fake_user_clear(id);

	id->lib = NULL;
	id->tag &= ~(LIB_TAG_INDIRECT | LIB_TAG_EXTERN);
	if (id_in_mainlist)
		new_id(which_libbase(bmain, GS(id->name)), id, NULL);

	/* Internal bNodeTree blocks inside datablocks also stores id->lib, make sure this stays in sync. */
	if ((ntree = ntreeFromID(id))) {
		id_clear_lib_data_ex(bmain, &ntree->id, false);  /* Datablocks' nodetree is never in Main. */
	}

	/* Same goes for shapekeys. */
	if ((key = BKE_key_from_id(id))) {
		id_clear_lib_data_ex(bmain, &key->id, id_in_mainlist);  /* sigh, why are keys in Main? */
	}

	if (GS(id->name) == ID_OB) {
		Object *object = (Object *)id;
		if (object->proxy_from != NULL) {
			object->proxy_from->proxy = NULL;
			object->proxy_from->proxy_group = NULL;
		}
		object->proxy = object->proxy_from = object->proxy_group = NULL;
	}
}

void id_clear_lib_data(Main *bmain, ID *id)
{
	id_clear_lib_data_ex(bmain, id, true);
}

/* next to indirect usage in read/writefile also in editobject.c scene.c */
void BKE_main_id_clear_newpoins(Main *bmain)
{
	ListBase *lbarray[MAX_LIBARRAY];
	ID *id;
	int a;

	a = set_listbasepointers(bmain, lbarray);
	while (a--) {
		id = lbarray[a]->first;
		while (id) {
			id->newid = NULL;
			id->tag &= ~LIB_TAG_NEW;
			id = id->next;
		}
	}
}

/** Make linked datablocks local.
 *
 * \param bmain Almost certainly G.main.
 * \param lib If not NULL, only make local datablocks from this library.
 * \param untagged_only If true, only make local datablocks not tagged with LIB_TAG_PRE_EXISTING.
 * \param set_fake If true, set fake user on all localized datablocks (except group and objects ones).
 */
/* XXX TODO This function should probably be reworked.
 *
 * Old (2.77) version was simply making (tagging) datablocks as local, without actually making any check whether
 * they were also indirectly used or not...
 *
 * Current version uses regular id_make_local callback, but this is not super-efficient since this ends up
 * duplicating some IDs and then removing original ones (due to missing knowledge of which ID uses some other ID).
 *
 * We could first check all IDs and detect those to be made local that are only used by other local or future-local
 * datablocks, and directly tag those as local (instead of going through id_make_local) maybe...
 *
 * We'll probably need at some point a true dependency graph between datablocks, but for now this should work
 * good enough (performances is not a critical point here anyway).
 */
void BKE_library_make_local(Main *bmain, const Library *lib, const bool untagged_only, const bool set_fake)
{
	ListBase *lbarray[MAX_LIBARRAY];
	ID *id, *id_next;
	int a;

	for (a = set_listbasepointers(bmain, lbarray); a--; ) {
		for (id = lbarray[a]->first; id; id = id_next) {
			id->newid = NULL;
			id_next = id->next;  /* id is possibly being inserted again */
			
			/* The check on the second line (LIB_TAG_PRE_EXISTING) is done so its
			 * possible to tag data you don't want to be made local, used for
			 * appending data, so any libdata already linked wont become local
			 * (very nasty to discover all your links are lost after appending)  
			 * */
			if (id->tag & (LIB_TAG_EXTERN | LIB_TAG_INDIRECT | LIB_TAG_NEW) &&
			    ((untagged_only == false) || !(id->tag & LIB_TAG_PRE_EXISTING)))
			{
				if (lib == NULL || id->lib == lib) {
					if (id->lib) {
						/* In this specific case, we do want to make ID local even if it has no local usage yet... */
						id_make_local(bmain, id, false, true);
					}
					else {
						id->tag &= ~(LIB_TAG_EXTERN | LIB_TAG_INDIRECT | LIB_TAG_NEW);
					}
				}

				if (set_fake) {
					if (!ELEM(GS(id->name), ID_OB, ID_GR)) {
						/* do not set fake user on objects, groups (instancing) */
						id_fake_user_set(id);
					}
				}
			}
		}
	}

	/* We have to remap local usages of old (linked) ID to new (local) id in a second loop, as lbarray ordering is not
	 * enough to ensure us we did catch all dependencies (e.g. if making local a parent object before its child...).
	 * See T48907. */
	for (a = set_listbasepointers(bmain, lbarray); a--; ) {
		for (id = lbarray[a]->first; id; id = id->next) {
			if (id->newid) {
				BKE_libblock_remap(bmain, id, id->newid, ID_REMAP_SKIP_INDIRECT_USAGE);
			}
		}
	}

	/* Third step: remove datablocks that have been copied to be localized and are no more used in the end...
	 * Note that we may have to loop more than once here, to tackle dependencies between linked objects... */
	bool do_loop = true;
	while (do_loop) {
		do_loop = false;
		for (a = set_listbasepointers(bmain, lbarray); a--; ) {
			for (id = lbarray[a]->first; id; id = id_next) {
				id_next = id->next;
				if (id->newid) {
					bool is_local = false, is_lib = false;

					BKE_library_ID_test_usages(bmain, id, &is_local, &is_lib);
					if (!is_local && !is_lib) {
						BKE_libblock_free(bmain, id);
						do_loop = true;
					}
				}
			}
		}
	}
}

<<<<<<< HEAD
/* Asset managing - TODO: we most likely want to turn this into a hashing at some point, could become a bit slow
 *                        when having huge assets (or many of them)... */
void BKE_library_asset_repository_init(Library *lib, const AssetEngineType *aet, const char *repo_root)
{
	BKE_library_asset_repository_free(lib);
	lib->asset_repository = MEM_mallocN(sizeof(*lib->asset_repository), __func__);

	BLI_strncpy(lib->asset_repository->asset_engine, aet->idname, sizeof(lib->asset_repository->asset_engine));
	lib->asset_repository->asset_engine_version = aet->version;
	BLI_strncpy(lib->asset_repository->root, repo_root, sizeof(lib->asset_repository->root));

	BLI_listbase_clear(&lib->asset_repository->assets);
}

void BKE_library_asset_repository_clear(Library *lib)
{
	if (lib->asset_repository) {
		for (AssetRef *aref; (aref = BLI_pophead(&lib->asset_repository->assets)); ) {
			BLI_freelistN(&aref->id_list);
			MEM_freeN(aref);
		}
	}
}

void BKE_library_asset_repository_free(Library *lib)
{
	if (lib->asset_repository) {
		BKE_library_asset_repository_clear(lib);
		MEM_freeN(lib->asset_repository);
		lib->asset_repository = NULL;
	}
}

AssetRef *BKE_library_asset_repository_asset_add(Library *lib, const void *idv)
{
	const ID *id = idv;
	BLI_assert(id->uuid != NULL);

	AssetRef *aref = BKE_library_asset_repository_asset_find(lib, idv);
	if (!aref) {
		aref = MEM_callocN(sizeof(*aref), __func__);
		aref->uuid = *id->uuid;
		BKE_library_asset_repository_subdata_add(aref, idv);
		BLI_addtail(&lib->asset_repository->assets, aref);
	}

	return aref;
}

AssetRef *BKE_library_asset_repository_asset_find(Library *lib, const void *idv)
{
	const ID *id = idv;
	BLI_assert(id->uuid != NULL);

	for (AssetRef *aref = lib->asset_repository->assets.first; aref; aref = aref->next) {
		if (ASSETUUID_COMPARE(&aref->uuid, id->uuid)) {
#ifndef NDEBUG
			LinkData *link = aref->id_list.first;
			BLI_assert(link && (link->data == idv));
#endif
			return aref;
		}
	}
	return NULL;
}

void BKE_library_asset_repository_asset_remove(Library *lib, const void *idv)
{
	AssetRef *aref = BKE_library_asset_repository_asset_find(lib, idv);
	BLI_remlink(&lib->asset_repository->assets, aref);
	BLI_freelistN(&aref->id_list);
	MEM_freeN(aref);
}

void BKE_library_asset_repository_subdata_add(AssetRef *aref, const void *idv)
{
	if (BLI_findptr(&aref->id_list, idv, offsetof(LinkData, data)) == NULL) {
		BLI_addtail(&aref->id_list, BLI_genericNodeN((void *)idv));
	}
}

void BKE_library_asset_repository_subdata_remove(AssetRef *aref, const void *idv)
{
	LinkData *link = BLI_findptr(&aref->id_list, idv, offsetof(LinkData, data));
	if (link) {
		BLI_freelinkN(&aref->id_list, link);
	}
}

void BKE_libraries_asset_subdata_remove(Main *bmain, const void *idv)
{
	const ID *id = idv;

	if (id->lib == NULL) {
		return;
	}

	ListBase *lb = which_libbase(bmain, ID_LI);
	for (Library *lib = lb->first; lib; lib = lib->id.next) {
		if (lib->asset_repository) {
			for (AssetRef *aref = lib->asset_repository->assets.first; aref; aref = aref->next) {
				BLI_freelinkN(&aref->id_list, BLI_findptr(&aref->id_list, idv, offsetof(LinkData, data)));
			}
		}
	}
}

void BKE_libraries_asset_repositories_clear(Main *bmain)
{
	ListBase *lb = which_libbase(bmain, ID_LI);
	for (Library *lib = lb->first; lib; lib = lib->id.next) {
		BKE_library_asset_repository_clear(lib);
	}
	BKE_main_id_tag_all(bmain, LIB_TAG_ASSET, false);
}

static int library_asset_dependencies_rebuild_cb(void *userdata, ID *id_self, ID **idp, int UNUSED(cd_flag))
{
	if (!idp || !*idp) {
		return IDWALK_RET_NOP;
	}

	AssetRef *aref = userdata;
	ID *id = *idp;

	if (id->uuid) {
		return IDWALK_RET_STOP_RECURSION;
	}

	printf("%s (from %s)\n", id->name, id_self->name);

	BKE_library_asset_repository_subdata_add(aref, (const void *)id);
	id->tag |= LIB_TAG_ASSET;
	return IDWALK_RET_NOP;
}

static void library_asset_dependencies_rebuild(ID *asset)
{
	Library *lib = asset->lib;
	BLI_assert(lib && lib->asset_repository);

	if (!(lib && lib->asset_repository)) {
		printf("asset: %s\n", asset->name);
		printf("lib: %p\n", lib);
		printf("lib: %s\n", lib->id.name);
		printf("lib: %s\n", lib->name);
		printf("lib: %p\n\n\n", lib->asset_repository);
	}

	asset->tag |= LIB_TAG_ASSET;

	AssetRef *aref = BKE_library_asset_repository_asset_add(lib, asset);

	BKE_library_foreach_ID_link(asset, library_asset_dependencies_rebuild_cb, aref, IDWALK_RECURSE);
}

void BKE_libraries_asset_repositories_rebuild(Main *bmain)
{
	ListBase *lbarray[MAX_LIBARRAY];
	ID *id;
	int a;

	BKE_libraries_asset_repositories_clear(bmain);

	a = set_listbasepointers(bmain, lbarray);
	while (a--) {
		for (id = lbarray[a]->first; id; id = id->next) {
			if (id->uuid) {
				library_asset_dependencies_rebuild(id);
			}
		}
	}
}

AssetRef *BKE_libraries_asset_repository_uuid_find(Main *bmain, const AssetUUID *uuid)
{
	ListBase *lb = which_libbase(bmain, ID_LI);
	for (Library *lib = lb->first; lib; lib = lib->id.next) {
		for (AssetRef *aref = lib->asset_repository->assets.first; aref; aref = aref->next) {
			if (ASSETUUID_COMPARE(&aref->uuid, uuid)) {
#ifndef NDEBUG
				LinkData *link = aref->id_list.first;
				BLI_assert(link && ((ID *)link->data)->uuid && ASSETUUID_COMPARE(((ID *)link->data)->uuid, uuid));
#endif
				return aref;
			}
		}
	}
	return NULL;
}

/** Find or add the 'virtual' library datablock matching this asset engine, used for non-blend-data assets. */
Library *BKE_library_asset_virtual_ensure(Main *bmain, const AssetEngineType *aet)
{
	Library *lib;
	ListBase *lb = which_libbase(bmain, ID_LI);

	for (lib = lb->first; lib; lib = lib->id.next) {
		if (!(lib->flag & LIBRARY_FLAG_VIRTUAL) || !lib->asset_repository) {
			continue;
		}

		if (STREQ(lib->asset_repository->asset_engine, aet->idname) &&
		    lib->asset_repository->asset_engine_version == aet->version)
		{
			return lib;
		}
	}

	lib = BKE_libblock_alloc(bmain, ID_LI, "VirtualLib");
	BKE_library_asset_repository_init(lib, aet, "");
	lib->flag |= LIBRARY_FLAG_VIRTUAL;
	return lib;
}

=======
>>>>>>> 3f36cd3f

/**
 * Use after setting the ID's name
 * When name exists: call 'new_id'
 */
void BLI_libblock_ensure_unique_name(Main *bmain, const char *name)
{
	ListBase *lb;
	ID *idtest;


	lb = which_libbase(bmain, GS(name));
	if (lb == NULL) return;
	
	/* search for id */
	idtest = BLI_findstring(lb, name + 2, offsetof(ID, name) + 2);

	if (idtest && !new_id(lb, idtest, idtest->name + 2)) {
		id_sort_by_name(lb, idtest);
	}
}

/**
 * Sets the name of a block to name, suitably adjusted for uniqueness.
 */
void BKE_libblock_rename(Main *bmain, ID *id, const char *name)
{
	ListBase *lb = which_libbase(bmain, GS(id->name));
	new_id(lb, id, name);
}

/**
 * Returns in name the name of the block, with a 3-character prefix prepended
 * indicating whether it comes from a library, has a fake user, or no users.
 */
void BKE_id_ui_prefix(char name[MAX_ID_NAME + 1], const ID *id)
{
	name[0] = id->lib ? (ID_MISSING(id) ? 'M' : 'L') : ' ';
	name[1] = (id->flag & LIB_FAKEUSER) ? 'F' : ((id->us == 0) ? '0' : ' ');
	name[2] = ' ';

	strcpy(name + 3, id->name + 2);
}

void BKE_library_filepath_set(Library *lib, const char *filepath)
{
	if (lib->flag & LIBRARY_FLAG_VIRTUAL) {
		/* Setting path for virtual libraries makes no sense. */
		return;
	}

	/* in some cases this is used to update the absolute path from the
	 * relative */
	if (lib->name != filepath) {
		BLI_strncpy(lib->name, filepath, sizeof(lib->name));
	}

	BLI_strncpy(lib->filepath, filepath, sizeof(lib->filepath));

	/* not essential but set filepath is an absolute copy of value which
	 * is more useful if its kept in sync */
	if (BLI_path_is_rel(lib->filepath)) {
		/* note that the file may be unsaved, in this case, setting the
		 * filepath on an indirectly linked path is not allowed from the
		 * outliner, and its not really supported but allow from here for now
		 * since making local could cause this to be directly linked - campbell
		 */
		const char *basepath = lib->parent ? lib->parent->filepath : G.main->name;
		BLI_path_abs(lib->filepath, basepath);
	}
}<|MERGE_RESOLUTION|>--- conflicted
+++ resolved
@@ -76,15 +76,10 @@
 #include "BLT_translation.h"
 
 #include "RNA_access.h"
-<<<<<<< HEAD
-#include "RNA_types.h"
-=======
->>>>>>> 3f36cd3f
 
 #include "BKE_action.h"
 #include "BKE_animsys.h"
 #include "BKE_armature.h"
-#include "BKE_asset.h"
 #include "BKE_bpath.h"
 #include "BKE_brush.h"
 #include "BKE_camera.h"
@@ -1699,224 +1694,6 @@
 	}
 }
 
-<<<<<<< HEAD
-/* Asset managing - TODO: we most likely want to turn this into a hashing at some point, could become a bit slow
- *                        when having huge assets (or many of them)... */
-void BKE_library_asset_repository_init(Library *lib, const AssetEngineType *aet, const char *repo_root)
-{
-	BKE_library_asset_repository_free(lib);
-	lib->asset_repository = MEM_mallocN(sizeof(*lib->asset_repository), __func__);
-
-	BLI_strncpy(lib->asset_repository->asset_engine, aet->idname, sizeof(lib->asset_repository->asset_engine));
-	lib->asset_repository->asset_engine_version = aet->version;
-	BLI_strncpy(lib->asset_repository->root, repo_root, sizeof(lib->asset_repository->root));
-
-	BLI_listbase_clear(&lib->asset_repository->assets);
-}
-
-void BKE_library_asset_repository_clear(Library *lib)
-{
-	if (lib->asset_repository) {
-		for (AssetRef *aref; (aref = BLI_pophead(&lib->asset_repository->assets)); ) {
-			BLI_freelistN(&aref->id_list);
-			MEM_freeN(aref);
-		}
-	}
-}
-
-void BKE_library_asset_repository_free(Library *lib)
-{
-	if (lib->asset_repository) {
-		BKE_library_asset_repository_clear(lib);
-		MEM_freeN(lib->asset_repository);
-		lib->asset_repository = NULL;
-	}
-}
-
-AssetRef *BKE_library_asset_repository_asset_add(Library *lib, const void *idv)
-{
-	const ID *id = idv;
-	BLI_assert(id->uuid != NULL);
-
-	AssetRef *aref = BKE_library_asset_repository_asset_find(lib, idv);
-	if (!aref) {
-		aref = MEM_callocN(sizeof(*aref), __func__);
-		aref->uuid = *id->uuid;
-		BKE_library_asset_repository_subdata_add(aref, idv);
-		BLI_addtail(&lib->asset_repository->assets, aref);
-	}
-
-	return aref;
-}
-
-AssetRef *BKE_library_asset_repository_asset_find(Library *lib, const void *idv)
-{
-	const ID *id = idv;
-	BLI_assert(id->uuid != NULL);
-
-	for (AssetRef *aref = lib->asset_repository->assets.first; aref; aref = aref->next) {
-		if (ASSETUUID_COMPARE(&aref->uuid, id->uuid)) {
-#ifndef NDEBUG
-			LinkData *link = aref->id_list.first;
-			BLI_assert(link && (link->data == idv));
-#endif
-			return aref;
-		}
-	}
-	return NULL;
-}
-
-void BKE_library_asset_repository_asset_remove(Library *lib, const void *idv)
-{
-	AssetRef *aref = BKE_library_asset_repository_asset_find(lib, idv);
-	BLI_remlink(&lib->asset_repository->assets, aref);
-	BLI_freelistN(&aref->id_list);
-	MEM_freeN(aref);
-}
-
-void BKE_library_asset_repository_subdata_add(AssetRef *aref, const void *idv)
-{
-	if (BLI_findptr(&aref->id_list, idv, offsetof(LinkData, data)) == NULL) {
-		BLI_addtail(&aref->id_list, BLI_genericNodeN((void *)idv));
-	}
-}
-
-void BKE_library_asset_repository_subdata_remove(AssetRef *aref, const void *idv)
-{
-	LinkData *link = BLI_findptr(&aref->id_list, idv, offsetof(LinkData, data));
-	if (link) {
-		BLI_freelinkN(&aref->id_list, link);
-	}
-}
-
-void BKE_libraries_asset_subdata_remove(Main *bmain, const void *idv)
-{
-	const ID *id = idv;
-
-	if (id->lib == NULL) {
-		return;
-	}
-
-	ListBase *lb = which_libbase(bmain, ID_LI);
-	for (Library *lib = lb->first; lib; lib = lib->id.next) {
-		if (lib->asset_repository) {
-			for (AssetRef *aref = lib->asset_repository->assets.first; aref; aref = aref->next) {
-				BLI_freelinkN(&aref->id_list, BLI_findptr(&aref->id_list, idv, offsetof(LinkData, data)));
-			}
-		}
-	}
-}
-
-void BKE_libraries_asset_repositories_clear(Main *bmain)
-{
-	ListBase *lb = which_libbase(bmain, ID_LI);
-	for (Library *lib = lb->first; lib; lib = lib->id.next) {
-		BKE_library_asset_repository_clear(lib);
-	}
-	BKE_main_id_tag_all(bmain, LIB_TAG_ASSET, false);
-}
-
-static int library_asset_dependencies_rebuild_cb(void *userdata, ID *id_self, ID **idp, int UNUSED(cd_flag))
-{
-	if (!idp || !*idp) {
-		return IDWALK_RET_NOP;
-	}
-
-	AssetRef *aref = userdata;
-	ID *id = *idp;
-
-	if (id->uuid) {
-		return IDWALK_RET_STOP_RECURSION;
-	}
-
-	printf("%s (from %s)\n", id->name, id_self->name);
-
-	BKE_library_asset_repository_subdata_add(aref, (const void *)id);
-	id->tag |= LIB_TAG_ASSET;
-	return IDWALK_RET_NOP;
-}
-
-static void library_asset_dependencies_rebuild(ID *asset)
-{
-	Library *lib = asset->lib;
-	BLI_assert(lib && lib->asset_repository);
-
-	if (!(lib && lib->asset_repository)) {
-		printf("asset: %s\n", asset->name);
-		printf("lib: %p\n", lib);
-		printf("lib: %s\n", lib->id.name);
-		printf("lib: %s\n", lib->name);
-		printf("lib: %p\n\n\n", lib->asset_repository);
-	}
-
-	asset->tag |= LIB_TAG_ASSET;
-
-	AssetRef *aref = BKE_library_asset_repository_asset_add(lib, asset);
-
-	BKE_library_foreach_ID_link(asset, library_asset_dependencies_rebuild_cb, aref, IDWALK_RECURSE);
-}
-
-void BKE_libraries_asset_repositories_rebuild(Main *bmain)
-{
-	ListBase *lbarray[MAX_LIBARRAY];
-	ID *id;
-	int a;
-
-	BKE_libraries_asset_repositories_clear(bmain);
-
-	a = set_listbasepointers(bmain, lbarray);
-	while (a--) {
-		for (id = lbarray[a]->first; id; id = id->next) {
-			if (id->uuid) {
-				library_asset_dependencies_rebuild(id);
-			}
-		}
-	}
-}
-
-AssetRef *BKE_libraries_asset_repository_uuid_find(Main *bmain, const AssetUUID *uuid)
-{
-	ListBase *lb = which_libbase(bmain, ID_LI);
-	for (Library *lib = lb->first; lib; lib = lib->id.next) {
-		for (AssetRef *aref = lib->asset_repository->assets.first; aref; aref = aref->next) {
-			if (ASSETUUID_COMPARE(&aref->uuid, uuid)) {
-#ifndef NDEBUG
-				LinkData *link = aref->id_list.first;
-				BLI_assert(link && ((ID *)link->data)->uuid && ASSETUUID_COMPARE(((ID *)link->data)->uuid, uuid));
-#endif
-				return aref;
-			}
-		}
-	}
-	return NULL;
-}
-
-/** Find or add the 'virtual' library datablock matching this asset engine, used for non-blend-data assets. */
-Library *BKE_library_asset_virtual_ensure(Main *bmain, const AssetEngineType *aet)
-{
-	Library *lib;
-	ListBase *lb = which_libbase(bmain, ID_LI);
-
-	for (lib = lb->first; lib; lib = lib->id.next) {
-		if (!(lib->flag & LIBRARY_FLAG_VIRTUAL) || !lib->asset_repository) {
-			continue;
-		}
-
-		if (STREQ(lib->asset_repository->asset_engine, aet->idname) &&
-		    lib->asset_repository->asset_engine_version == aet->version)
-		{
-			return lib;
-		}
-	}
-
-	lib = BKE_libblock_alloc(bmain, ID_LI, "VirtualLib");
-	BKE_library_asset_repository_init(lib, aet, "");
-	lib->flag |= LIBRARY_FLAG_VIRTUAL;
-	return lib;
-}
-
-=======
->>>>>>> 3f36cd3f
 
 /**
  * Use after setting the ID's name
