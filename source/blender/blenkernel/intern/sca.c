/*
 * ***** BEGIN GPL LICENSE BLOCK *****
 *
 * This program is free software; you can redistribute it and/or
 * modify it under the terms of the GNU General Public License
 * as published by the Free Software Foundation; either version 2
 * of the License, or (at your option) any later version.
 *
 * This program is distributed in the hope that it will be useful,
 * but WITHOUT ANY WARRANTY; without even the implied warranty of
 * MERCHANTABILITY or FITNESS FOR A PARTICULAR PURPOSE.  See the
 * GNU General Public License for more details.
 *
 * You should have received a copy of the GNU General Public License
 * along with this program; if not, write to the Free Software Foundation,
 * Inc., 51 Franklin Street, Fifth Floor, Boston, MA 02110-1301, USA.
 *
 * The Original Code is Copyright (C) 2001-2002 by NaN Holding BV.
 * All rights reserved.
 *
 * The Original Code is: all of this file.
 *
 * Contributor(s): none yet.
 *
 * ***** END GPL LICENSE BLOCK *****
 * these all are linked to objects (listbase)
 * all data is 'direct data', not Blender lib data.
 */

/** \file blender/blenkernel/intern/sca.c
 *  \ingroup bke
 */


#include <stdio.h>
#include <string.h>
#include <float.h>

#include "MEM_guardedalloc.h"

#include "DNA_controller_types.h"
#include "DNA_sensor_types.h"
#include "DNA_actuator_types.h"
#include "DNA_object_types.h"

#include "BLI_blenlib.h"
#include "BLI_ghash.h"
#include "BLI_math.h"

#include "BKE_global.h"
#include "BKE_main.h"
#include "BKE_library.h"
#include "BKE_library_query.h"
#include "BKE_sca.h"

/* ******************* SENSORS ************************ */

void free_sensor(bSensor *sens)
{
	if (sens->links) MEM_freeN(sens->links);
	if (sens->data) MEM_freeN(sens->data);
	MEM_freeN(sens);
	
}

void free_sensors(ListBase *lb)
{
	bSensor *sens;
	
	while ((sens = BLI_pophead(lb))) {
		free_sensor(sens);
	}
}

bSensor *copy_sensor(bSensor *sens)
{
	bSensor *sensn;
	
	sensn= MEM_dupallocN(sens);
	sensn->flag |= SENS_NEW;
	if (sens->data) {
		sensn->data= MEM_dupallocN(sens->data);
	}

	if (sens->links) sensn->links= MEM_dupallocN(sens->links);
	
	return sensn;
}

void copy_sensors(ListBase *lbn, const ListBase *lbo)
{
	bSensor *sens, *sensn;
	
	lbn->first= lbn->last= NULL;
	sens= lbo->first;
	while (sens) {
		sensn= copy_sensor(sens);
		BLI_addtail(lbn, sensn);
		sens= sens->next;
	}
}

void init_sensor(bSensor *sens)
{
	/* also use when sensor changes type */
	bNearSensor *ns;
	bMouseSensor *ms;
	bJoystickSensor *js;
	bRaySensor *rs;
	
	if (sens->data) MEM_freeN(sens->data);
	sens->data= NULL;
	sens->pulse = 0;
	
	switch (sens->type) {
	case SENS_ALWAYS:
		sens->pulse = 0;
		break;
	case SENS_NEAR:
		ns=sens->data= MEM_callocN(sizeof(bNearSensor), "nearsens");
		ns->dist= 1.0;
		ns->resetdist= 2.0;
		break;
	case SENS_KEYBOARD:
		sens->data= MEM_callocN(sizeof(bKeyboardSensor), "keysens");
		break;
	case SENS_PROPERTY:
		sens->data= MEM_callocN(sizeof(bPropertySensor), "propsens");
		break;
	case SENS_ARMATURE:
		sens->data= MEM_callocN(sizeof(bArmatureSensor), "armsens");
		break;
	case SENS_ACTUATOR:
		sens->data= MEM_callocN(sizeof(bActuatorSensor), "actsens");
		break;
	case SENS_DELAY:
		sens->data= MEM_callocN(sizeof(bDelaySensor), "delaysens");
		break;
	case SENS_MOUSE:
		ms=sens->data= MEM_callocN(sizeof(bMouseSensor), "mousesens");
		ms->type= 1; // LEFTMOUSE workaround because Mouse Sensor types enum starts in 1
		break;
	case SENS_COLLISION:
		sens->data= MEM_callocN(sizeof(bCollisionSensor), "colsens");
		break;
	case SENS_RADAR:
		sens->data= MEM_callocN(sizeof(bRadarSensor), "radarsens");
		break;
	case SENS_RANDOM:
		sens->data= MEM_callocN(sizeof(bRandomSensor), "randomsens");
		break;
	case SENS_RAY:
		sens->data= MEM_callocN(sizeof(bRaySensor), "raysens");
		rs = sens->data;
		rs->range = 0.01f;
		break;
	case SENS_MESSAGE:
		sens->data= MEM_callocN(sizeof(bMessageSensor), "messagesens");
		break;
	case SENS_JOYSTICK:
		sens->data= MEM_callocN(sizeof(bJoystickSensor), "joysticksens");
		js= sens->data;
		js->hatf = SENS_JOY_HAT_UP;
		js->axis = 1;
		js->hat = 1;
		break;
	default:
		; /* this is very severe... I cannot make any memory for this        */
		/* logic brick...                                                    */
	}
}

bSensor *new_sensor(int type)
{
	bSensor *sens;

	sens= MEM_callocN(sizeof(bSensor), "Sensor");
	sens->type= type;
	sens->flag= SENS_SHOW;
	
	init_sensor(sens);
	
	strcpy(sens->name, "sensor");
// XXX	make_unique_prop_names(sens->name);
	
	return sens;
}

/* ******************* CONTROLLERS ************************ */

void unlink_controller(bController *cont)
{
	bSensor *sens;
	Object *ob;
	
	/* check for controller pointers in sensors */
	ob= G.main->object.first;
	while (ob) {
		sens= ob->sensors.first;
		while (sens) {
			unlink_logicbricks((void **)&cont, (void ***)&(sens->links), &sens->totlinks);
			sens= sens->next;
		}
		ob= ob->id.next;
	}
}

void unlink_controllers(ListBase *lb)
{
	bController *cont;
	
	for (cont= lb->first; cont; cont= cont->next)
		unlink_controller(cont);
}

void free_controller(bController *cont)
{
	if (cont->links) MEM_freeN(cont->links);

	/* the controller itself */
	if (cont->data) MEM_freeN(cont->data);
	MEM_freeN(cont);
	
}

void free_controllers(ListBase *lb)
{
	bController *cont;
	
	while ((cont = BLI_pophead(lb))) {
		if (cont->slinks)
			MEM_freeN(cont->slinks);
		free_controller(cont);
	}
}

bController *copy_controller(bController *cont)
{
	bController *contn;
	
	cont->mynew=contn= MEM_dupallocN(cont);
	contn->flag |= CONT_NEW;
	if (cont->data) {
		contn->data= MEM_dupallocN(cont->data);
	}

	if (cont->links) contn->links= MEM_dupallocN(cont->links);
	contn->slinks= NULL;
	contn->totslinks= 0;
	
	return contn;
}

void copy_controllers(ListBase *lbn, const ListBase *lbo)
{
	bController *cont, *contn;
	
	lbn->first= lbn->last= NULL;
	cont= lbo->first;
	while (cont) {
		contn= copy_controller(cont);
		BLI_addtail(lbn, contn);
		cont= cont->next;
	}
}

void init_controller(bController *cont)
{
	/* also use when controller changes type, leave actuators... */
	
	if (cont->data) MEM_freeN(cont->data);
	cont->data= NULL;
	
	switch (cont->type) {
	case CONT_EXPRESSION:
		cont->data= MEM_callocN(sizeof(bExpressionCont), "expcont");
		break;
	case CONT_PYTHON:
		cont->data= MEM_callocN(sizeof(bPythonCont), "pycont");
		break;
	}
}

bController *new_controller(int type)
{
	bController *cont;

	cont= MEM_callocN(sizeof(bController), "Controller");
	cont->type= type;
	cont->flag= CONT_SHOW;

	init_controller(cont);
	
	strcpy(cont->name, "cont");
// XXX	make_unique_prop_names(cont->name);
	
	return cont;
}

/* ******************* ACTUATORS ************************ */

void unlink_actuator(bActuator *act)
{
	bController *cont;
	Object *ob;
	
	/* check for actuator pointers in controllers */
	ob= G.main->object.first;
	while (ob) {
		cont= ob->controllers.first;
		while (cont) {
			unlink_logicbricks((void **)&act, (void ***)&(cont->links), &cont->totlinks);
			cont= cont->next;
		}
		ob= ob->id.next;
	}
}

void unlink_actuators(ListBase *lb)
{
	bActuator *act;
	
	for (act= lb->first; act; act= act->next)
		unlink_actuator(act);
}

void free_actuator(bActuator *act)
{
	if (act->data) {
		switch (act->type) {
			case ACT_ACTION:
			case ACT_SHAPEACTION:
			{
				bActionActuator *aa = (bActionActuator *)act->data;
				if (aa->act)
					id_us_min((ID *)aa->act);
				break;
			}
			case ACT_SOUND:
			{
				bSoundActuator *sa = (bSoundActuator *) act->data;
				if (sa->sound)
					id_us_min((ID *)sa->sound);
				break;
			}
		}

		MEM_freeN(act->data);
	}
	MEM_freeN(act);
}

void free_actuators(ListBase *lb)
{
	bActuator *act;
	
	while ((act = BLI_pophead(lb))) {
		free_actuator(act);
	}
}

bActuator *copy_actuator(bActuator *act)
{
	bActuator *actn;
	
	act->mynew=actn= MEM_dupallocN(act);
	actn->flag |= ACT_NEW;
	if (act->data) {
		actn->data= MEM_dupallocN(act->data);
	}
	
	switch (act->type) {
		case ACT_ACTION:
		case ACT_SHAPEACTION:
		{
			bActionActuator *aa = (bActionActuator *)act->data;
			if (aa->act)
				id_us_plus((ID *)aa->act);
			break;
		}
		case ACT_SOUND:
		{
			bSoundActuator *sa = (bSoundActuator *)act->data;
			if (sa->sound)
				id_us_plus((ID *)sa->sound);
			break;
		}
	}
	return actn;
}

void copy_actuators(ListBase *lbn, const ListBase *lbo)
{
	bActuator *act, *actn;
	
	lbn->first= lbn->last= NULL;
	act= lbo->first;
	while (act) {
		actn= copy_actuator(act);
		BLI_addtail(lbn, actn);
		act= act->next;
	}
}

void init_actuator(bActuator *act)
{
	/* also use when actuator changes type */
	bCameraActuator *ca;
	bObjectActuator *oa;
	bRandomActuator *ra;
	bSoundActuator *sa;
	bSteeringActuator *sta;
	bArmatureActuator *arma;
	bMouseActuator *ma;
	bEditObjectActuator *eoa;
	
	if (act->data) MEM_freeN(act->data);
	act->data= NULL;
	
	switch (act->type) {
	case ACT_ACTION:
	case ACT_SHAPEACTION:
		act->data= MEM_callocN(sizeof(bActionActuator), "actionact");
		break;
	case ACT_SOUND:
		sa = act->data= MEM_callocN(sizeof(bSoundActuator), "soundact");
		sa->volume = 1.0f;
		sa->sound3D.rolloff_factor = 1.0f;
		sa->sound3D.reference_distance = 1.0f;
		sa->sound3D.max_gain = 1.0f;
		sa->sound3D.cone_inner_angle = DEG2RADF(360.0f);
		sa->sound3D.cone_outer_angle = DEG2RADF(360.0f);
		sa->sound3D.max_distance = FLT_MAX;
		break;
	case ACT_OBJECT:
		act->data= MEM_callocN(sizeof(bObjectActuator), "objectact");
		oa= act->data;
		oa->flag= 15;
		break;
	case ACT_PROPERTY:
		act->data= MEM_callocN(sizeof(bPropertyActuator), "propact");
		break;
	case ACT_CAMERA:
		act->data= MEM_callocN(sizeof(bCameraActuator), "camact");
		ca = act->data;
		ca->axis = OB_POSX;
		ca->damping = 1.0/32.0;
		break;
	case ACT_EDIT_OBJECT:
		act->data= MEM_callocN(sizeof(bEditObjectActuator), "editobact");
		eoa = act->data;
		eoa->upflag= ACT_TRACK_UP_Z;
		eoa->trackflag= ACT_TRACK_TRAXIS_Y;
		break;
	case ACT_CONSTRAINT:
		act->data= MEM_callocN(sizeof(bConstraintActuator), "cons act");
		break;
	case ACT_SCENE:
		act->data= MEM_callocN(sizeof(bSceneActuator), "scene act");
		break;
	case ACT_GROUP:
		act->data= MEM_callocN(sizeof(bGroupActuator), "group act");
		break;
	case ACT_RANDOM:
		act->data= MEM_callocN(sizeof(bRandomActuator), "random act");
		ra=act->data;
		ra->float_arg_1 = 0.1f;
		break;
	case ACT_MESSAGE:
		act->data= MEM_callocN(sizeof(bMessageActuator), "message act");
		break;
	case ACT_GAME:
		act->data= MEM_callocN(sizeof(bGameActuator), "game act");
		break;
	case ACT_VISIBILITY:
		act->data= MEM_callocN(sizeof(bVisibilityActuator), "visibility act");
		break;
	case ACT_2DFILTER:
		act->data = MEM_callocN(sizeof( bTwoDFilterActuator ), "2d filter act");
		break;
	case ACT_PARENT:
		act->data = MEM_callocN(sizeof( bParentActuator ), "parent act");
		break;
	case ACT_STATE:
		act->data = MEM_callocN(sizeof( bStateActuator ), "state act");
		break;
	case ACT_ARMATURE:
		act->data = MEM_callocN(sizeof( bArmatureActuator ), "armature act");
		arma = act->data;
		arma->influence = 1.f;
		break;
	case ACT_STEERING:
		act->data = MEM_callocN(sizeof( bSteeringActuator), "steering act");
		sta = act->data;
		sta->acceleration = 3.f;
		sta->turnspeed = 120.f;
		sta->dist = 1.f;
		sta->velocity= 3.f;
		sta->flag = ACT_STEERING_AUTOMATICFACING | ACT_STEERING_LOCKZVEL;
		sta->facingaxis = 1;
		break;
	case ACT_MOUSE:
		ma = act->data = MEM_callocN(sizeof( bMouseActuator ), "mouse act");
		ma->flag = ACT_MOUSE_VISIBLE|ACT_MOUSE_USE_AXIS_X|ACT_MOUSE_USE_AXIS_Y|ACT_MOUSE_RESET_X|ACT_MOUSE_RESET_Y|ACT_MOUSE_LOCAL_Y;
		ma->sensitivity[0] = ma->sensitivity[1] = 2.f;
		ma->object_axis[0] = ACT_MOUSE_OBJECT_AXIS_Z;
		ma->object_axis[1] = ACT_MOUSE_OBJECT_AXIS_X;
		ma->limit_y[0] = DEG2RADF(-90.0f);
		ma->limit_y[1] = DEG2RADF(90.0f);
		break;
	default:
		; /* this is very severe... I cannot make any memory for this        */
		/* logic brick...                                                    */
	}
}

bActuator *new_actuator(int type)
{
	bActuator *act;

	act= MEM_callocN(sizeof(bActuator), "Actuator");
	act->type= type;
	act->flag= ACT_SHOW;
	
	init_actuator(act);
	
	strcpy(act->name, "act");
// XXX	make_unique_prop_names(act->name);
	
	return act;
}

/* ******************** GENERAL ******************* */
void clear_sca_new_poins_ob(Object *ob)
{
	bSensor *sens;
	bController *cont;
	bActuator *act;
	
	sens= ob->sensors.first;
	while (sens) {
		sens->flag &= ~SENS_NEW;
		sens= sens->next;
	}
	cont= ob->controllers.first;
	while (cont) {
		cont->mynew= NULL;
		cont->flag &= ~CONT_NEW;
		cont= cont->next;
	}
	act= ob->actuators.first;
	while (act) {
		act->mynew= NULL;
		act->flag &= ~ACT_NEW;
		act= act->next;
	}
}

void clear_sca_new_poins(void)
{
	Object *ob;
	
	ob= G.main->object.first;
	while (ob) {
		clear_sca_new_poins_ob(ob);
		ob= ob->id.next;
	}
}

void set_sca_new_poins_ob(Object *ob)
{
	bSensor *sens;
	bController *cont;
	bActuator *act;
	int a;
	
	sens= ob->sensors.first;
	while (sens) {
		if (sens->flag & SENS_NEW) {
			for (a=0; a<sens->totlinks; a++) {
				if (sens->links[a] && sens->links[a]->mynew)
					sens->links[a] = sens->links[a]->mynew;
			}
		}
		sens= sens->next;
	}

	cont= ob->controllers.first;
	while (cont) {
		if (cont->flag & CONT_NEW) {
			for (a=0; a<cont->totlinks; a++) {
				if ( cont->links[a] && cont->links[a]->mynew)
					cont->links[a] = cont->links[a]->mynew;
			}
		}
		cont= cont->next;
	}
	
	
	act= ob->actuators.first;
	while (act) {
		if (act->flag & ACT_NEW) {
			if (act->type==ACT_EDIT_OBJECT) {
				bEditObjectActuator *eoa= act->data;
				ID_NEW_REMAP(eoa->ob);
			}
			else if (act->type==ACT_SCENE) {
				bSceneActuator *sca= act->data;
				ID_NEW_REMAP(sca->camera);
			}
			else if (act->type==ACT_CAMERA) {
				bCameraActuator *ca= act->data;
				ID_NEW_REMAP(ca->ob);
			}
			else if (act->type==ACT_OBJECT) {
				bObjectActuator *oa= act->data;
				ID_NEW_REMAP(oa->reference);
			}
			else if (act->type==ACT_MESSAGE) {
				bMessageActuator *ma= act->data;
				ID_NEW_REMAP(ma->toObject);
			}
			else if (act->type==ACT_PARENT) {
				bParentActuator *para = act->data;
				ID_NEW_REMAP(para->ob);
			}
			else if (act->type==ACT_ARMATURE) {
				bArmatureActuator *aa = act->data;
				ID_NEW_REMAP(aa->target);
				ID_NEW_REMAP(aa->subtarget);
			}
			else if (act->type==ACT_PROPERTY) {
				bPropertyActuator *pa= act->data;
				ID_NEW_REMAP(pa->ob);
			}
			else if (act->type==ACT_STEERING) {
				bSteeringActuator *sta = act->data;
				ID_NEW_REMAP(sta->navmesh);
				ID_NEW_REMAP(sta->target);
			}
		}
		act= act->next;
	}
}


void set_sca_new_poins(void)
{
	Object *ob;
	
	ob= G.main->object.first;
	while (ob) {
		set_sca_new_poins_ob(ob);
		ob= ob->id.next;
	}
}

/**
 * Try to remap logic links to new object... Very, *very* weak.
 */
/* XXX Logick bricks... I don't have words to say what I think about this behavior.
 *     They have silent hidden ugly inter-objects dependencies (a sensor can link into any other
 *     object's controllers, and same between controllers and actuators, without *any* explicit reference
 *     to data-block involved).
 *     This is bad, bad, bad!!!
 *     ...and forces us to add yet another very ugly hack to get remapping with logic bricks working. */
void BKE_sca_logic_links_remap(Main *bmain, Object *ob_old, Object *ob_new)
{
	if (ob_new == NULL || (ob_old->controllers.first == NULL && ob_old->actuators.first == NULL)) {
		/* Nothing to do here... */
		return;
	}

	GHash *controllers_map = ob_old->controllers.first ?
	                             BLI_ghash_ptr_new_ex(__func__, BLI_listbase_count(&ob_old->controllers)) : NULL;
	GHash *actuators_map = ob_old->actuators.first ?
	                           BLI_ghash_ptr_new_ex(__func__, BLI_listbase_count(&ob_old->actuators)) : NULL;

	/* We try to remap old controllers/actuators to new ones - in a very basic way. */
	for (bController *cont_old = ob_old->controllers.first, *cont_new = ob_new->controllers.first;
	     cont_old;
	     cont_old = cont_old->next)
	{
		bController *cont_new2 = cont_new;

		if (cont_old->mynew != NULL) {
			cont_new2 = cont_old->mynew;
			if (!(cont_new2 == cont_new || BLI_findindex(&ob_new->controllers, cont_new2) >= 0)) {
				cont_new2 = NULL;
			}
		}
		else if (cont_new && cont_old->type != cont_new->type) {
			cont_new2 = NULL;
		}

		BLI_ghash_insert(controllers_map, cont_old, cont_new2);

		if (cont_new) {
			cont_new = cont_new->next;
		}
	}

	for (bActuator *act_old = ob_old->actuators.first, *act_new = ob_new->actuators.first;
	     act_old;
	     act_old = act_old->next)
	{
		bActuator *act_new2 = act_new;

		if (act_old->mynew != NULL) {
			act_new2 = act_old->mynew;
			if (!(act_new2 == act_new || BLI_findindex(&ob_new->actuators, act_new2) >= 0)) {
				act_new2 = NULL;
			}
		}
		else if (act_new && act_old->type != act_new->type) {
			act_new2 = NULL;
		}

		BLI_ghash_insert(actuators_map, act_old, act_new2);

		if (act_new) {
			act_new = act_new->next;
		}
	}

	for (Object *ob = bmain->object.first; ob; ob = ob->id.next) {
		if (controllers_map != NULL) {
			for (bSensor *sens = ob->sensors.first; sens; sens = sens->next) {
				for (int a = 0; a < sens->totlinks; a++) {
					if (sens->links[a]) {
						bController *old_link = sens->links[a];
						bController **new_link_p = (bController **)BLI_ghash_lookup_p(controllers_map, old_link);

						if (new_link_p == NULL) {
							/* old_link is *not* in map's keys (i.e. not to any ob_old->controllers),
							 * which means we ignore it totally here. */
						}
						else if (*new_link_p == NULL) {
							unlink_logicbricks((void **)&old_link, (void ***)&(sens->links), &sens->totlinks);
							a--;
						}
						else {
							sens->links[a] = *new_link_p;
						}
					}
				}
			}
		}

		if (actuators_map != NULL) {
			for (bController *cont = ob->controllers.first; cont; cont = cont->next) {
				for (int a = 0; a < cont->totlinks; a++) {
					if (cont->links[a]) {
						bActuator *old_link = cont->links[a];
						bActuator **new_link_p = (bActuator **)BLI_ghash_lookup_p(actuators_map, old_link);

						if (new_link_p == NULL) {
							/* old_link is *not* in map's keys (i.e. not to any ob_old->actuators),
							 * which means we ignore it totally here. */
						}
						else if (*new_link_p == NULL) {
							unlink_logicbricks((void **)&old_link, (void ***)&(cont->links), &cont->totlinks);
							a--;
						}
						else {
							cont->links[a] = *new_link_p;
						}
					}
				}
			}
		}
	}

	if (controllers_map) {
		BLI_ghash_free(controllers_map, NULL, NULL);
	}
	if (actuators_map) {
		BLI_ghash_free(actuators_map, NULL, NULL);
	}
}

/**
 * Handle the copying of logic data into a new object, including internal logic links update.
 * External links (links between logic bricks of different objects) must be handled separately.
 */
<<<<<<< HEAD
void BKE_sca_logic_copy(Object *ob_new, Object *ob)
=======
void BKE_sca_logic_copy(Object *ob_new, const Object *ob)
>>>>>>> 5e9132b3
{
	copy_sensors(&ob_new->sensors, &ob->sensors);
	copy_controllers(&ob_new->controllers, &ob->controllers);
	copy_actuators(&ob_new->actuators, &ob->actuators);

	for (bSensor *sens = ob_new->sensors.first; sens; sens = sens->next) {
		if (sens->flag & SENS_NEW) {
			for (int a = 0; a < sens->totlinks; a++) {
				if (sens->links[a] && sens->links[a]->mynew) {
					sens->links[a] = sens->links[a]->mynew;
				}
			}
		}
	}

	for (bController *cont = ob_new->controllers.first; cont; cont = cont->next) {
		if (cont->flag & CONT_NEW) {
			for (int a = 0; a < cont->totlinks; a++) {
				if (cont->links[a] && cont->links[a]->mynew) {
					cont->links[a] = cont->links[a]->mynew;
				}
			}
		}
	}
}

/* ******************** INTERFACE ******************* */
void sca_move_sensor(bSensor *sens_to_move, Object *ob, int move_up)
{
	bSensor *sens, *tmp;

	int val;
	val = move_up ? 1 : 2;

	/* make sure this sensor belongs to this object */
	sens= ob->sensors.first;
	while (sens) {
		if (sens == sens_to_move) break;
		sens= sens->next;
	}
	if (!sens) return;

	/* move up */
	if (val == 1 && sens->prev) {
		for (tmp=sens->prev; tmp; tmp=tmp->prev) {
			if (tmp->flag & SENS_VISIBLE)
				break;
		}
		if (tmp) {
			BLI_remlink(&ob->sensors, sens);
			BLI_insertlinkbefore(&ob->sensors, tmp, sens);
		}
	}
	/* move down */
	else if (val == 2 && sens->next) {
		for (tmp=sens->next; tmp; tmp=tmp->next) {
			if (tmp->flag & SENS_VISIBLE)
				break;
		}
		if (tmp) {
			BLI_remlink(&ob->sensors, sens);
			BLI_insertlinkafter(&ob->sensors, tmp, sens);
		}
	}
}

void sca_move_controller(bController *cont_to_move, Object *ob, int move_up)
{
	bController *cont, *tmp;

	int val;
	val = move_up ? 1 : 2;

	/* make sure this controller belongs to this object */
	cont= ob->controllers.first;
	while (cont) {
		if (cont == cont_to_move) break;
		cont= cont->next;
	}
	if (!cont) return;

	/* move up */
	if (val == 1 && cont->prev) {
		/* locate the controller that has the same state mask but is earlier in the list */
		tmp = cont->prev;
		while (tmp) {
			if (tmp->state_mask & cont->state_mask) 
				break;
			tmp = tmp->prev;
		}
		if (tmp) {
			BLI_remlink(&ob->controllers, cont);
			BLI_insertlinkbefore(&ob->controllers, tmp, cont);
		}
	}

	/* move down */
	else if (val == 2 && cont->next) {
		tmp = cont->next;
		while (tmp) {
			if (tmp->state_mask & cont->state_mask) 
				break;
			tmp = tmp->next;
		}
		BLI_remlink(&ob->controllers, cont);
		BLI_insertlinkafter(&ob->controllers, tmp, cont);
	}
}

void sca_move_actuator(bActuator *act_to_move, Object *ob, int move_up)
{
	bActuator *act, *tmp;
	int val;

	val = move_up ? 1 : 2;

	/* make sure this actuator belongs to this object */
	act= ob->actuators.first;
	while (act) {
		if (act == act_to_move) break;
		act= act->next;
	}
	if (!act) return;

	/* move up */
	if (val == 1 && act->prev) {
		/* locate the first visible actuators before this one */
		for (tmp = act->prev; tmp; tmp=tmp->prev) {
			if (tmp->flag & ACT_VISIBLE)
				break;
		}
		if (tmp) {
			BLI_remlink(&ob->actuators, act);
			BLI_insertlinkbefore(&ob->actuators, tmp, act);
		}
	}
	/* move down */
	else if (val == 2 && act->next) {
		/* locate the first visible actuators after this one */
		for (tmp=act->next; tmp; tmp=tmp->next) {
			if (tmp->flag & ACT_VISIBLE)
				break;
		}
		if (tmp) {
			BLI_remlink(&ob->actuators, act);
			BLI_insertlinkafter(&ob->actuators, tmp, act);
		}
	}
}

void link_logicbricks(void **poin, void ***ppoin, short *tot, short size)
{
	void **old_links= NULL;
	
	int ibrick;

	/* check if the bricks are already linked */
	for (ibrick=0; ibrick < *tot; ibrick++) {
		if ((*ppoin)[ibrick] == *poin)
			return;
	}

	if (*ppoin) {
		old_links= *ppoin;

		(*tot) ++;
		*ppoin = MEM_callocN((*tot)*size, "new link");
	
		for (ibrick=0; ibrick < *(tot) - 1; ibrick++) {
			(*ppoin)[ibrick] = old_links[ibrick];
		}
		(*ppoin)[ibrick] = *poin;

		if (old_links) MEM_freeN(old_links);
	}
	else {
		(*tot) = 1;
		*ppoin = MEM_callocN((*tot)*size, "new link");
		(*ppoin)[0] = *poin;
	}
}

void unlink_logicbricks(void **poin, void ***ppoin, short *tot)
{
	int ibrick, removed;

	removed= 0;
	for (ibrick=0; ibrick < *tot; ibrick++) {
		if (removed) (*ppoin)[ibrick - removed] = (*ppoin)[ibrick];
		else if ((*ppoin)[ibrick] == *poin) removed = 1;
	}

	if (removed) {
		(*tot) --;

		if (*tot == 0) {
			MEM_freeN(*ppoin);
			(*ppoin)= NULL;
		}
		return;
	}
}

void BKE_sca_sensors_id_loop(ListBase *senslist, SCASensorIDFunc func, void *userdata)
{
	bSensor *sensor;

	for (sensor = senslist->first; sensor; sensor = sensor->next) {
		func(sensor, (ID **)&sensor->ob, userdata, IDWALK_CB_NOP);

		switch (sensor->type) {
			case SENS_TOUCH:  /* DEPRECATED */
			{
				bTouchSensor *ts = sensor->data;
				func(sensor, (ID **)&ts->ma, userdata, IDWALK_CB_NOP);
				break;
			}
			case SENS_MESSAGE:
			{
				bMessageSensor *ms = sensor->data;
				func(sensor, (ID **)&ms->fromObject, userdata, IDWALK_CB_NOP);
				break;
			}
			case SENS_ALWAYS:
			case SENS_NEAR:
			case SENS_KEYBOARD:
			case SENS_PROPERTY:
			case SENS_MOUSE:
			case SENS_COLLISION:
			case SENS_RADAR:
			case SENS_RANDOM:
			case SENS_RAY:
			case SENS_JOYSTICK:
			case SENS_ACTUATOR:
			case SENS_DELAY:
			case SENS_ARMATURE:
			default:
				break;
		}
	}
}

void BKE_sca_controllers_id_loop(ListBase *contlist, SCAControllerIDFunc func, void *userdata)
{
	bController *controller;

	for (controller = contlist->first; controller; controller = controller->next) {
		switch (controller->type) {
			case CONT_PYTHON:
			{
				bPythonCont *pc = controller->data;
				func(controller, (ID **)&pc->text, userdata, IDWALK_CB_NOP);
				break;
			}
			case CONT_LOGIC_AND:
			case CONT_LOGIC_OR:
			case CONT_EXPRESSION:
			case CONT_LOGIC_NAND:
			case CONT_LOGIC_NOR:
			case CONT_LOGIC_XOR:
			case CONT_LOGIC_XNOR:
			default:
				break;
		}
	}
}

void BKE_sca_actuators_id_loop(ListBase *actlist, SCAActuatorIDFunc func, void *userdata)
{
	bActuator *actuator;

	for (actuator = actlist->first; actuator; actuator = actuator->next) {
		func(actuator, (ID **)&actuator->ob, userdata, IDWALK_CB_NOP);

		switch (actuator->type) {
			case ACT_ADD_OBJECT:  /* DEPRECATED */
			{
				bAddObjectActuator *aoa = actuator->data;
				func(actuator, (ID **)&aoa->ob, userdata, IDWALK_CB_NOP);
				break;
			}
			case ACT_ACTION:
			{
				bActionActuator *aa = actuator->data;
				func(actuator, (ID **)&aa->act, userdata, IDWALK_CB_NOP);
				break;
			}
			case ACT_SOUND:
			{
				bSoundActuator *sa = actuator->data;
				func(actuator, (ID **)&sa->sound, userdata, IDWALK_CB_NOP);
				break;
			}
			case ACT_EDIT_OBJECT:
			{
				bEditObjectActuator *eoa = actuator->data;
				func(actuator, (ID **)&eoa->ob, userdata, IDWALK_CB_NOP);
				func(actuator, (ID **)&eoa->me, userdata, IDWALK_CB_NOP);
				break;
			}
			case ACT_SCENE:
			{
				bSceneActuator *sa = actuator->data;
				func(actuator, (ID **)&sa->scene, userdata, IDWALK_CB_NOP);
				func(actuator, (ID **)&sa->camera, userdata, IDWALK_CB_NOP);
				break;
			}
			case ACT_PROPERTY:
			{
				bPropertyActuator *pa = actuator->data;
				func(actuator, (ID **)&pa->ob, userdata, IDWALK_CB_NOP);
				break;
			}
			case ACT_OBJECT:
			{
				bObjectActuator *oa = actuator->data;
				func(actuator, (ID **)&oa->reference, userdata, IDWALK_CB_NOP);
				break;
			}
			case ACT_CAMERA:
			{
				bCameraActuator *ca = actuator->data;
				func(actuator, (ID **)&ca->ob, userdata, IDWALK_CB_NOP);
				break;
			}
			case ACT_MESSAGE:
			{
				bMessageActuator *ma = actuator->data;
				func(actuator, (ID **)&ma->toObject, userdata, IDWALK_CB_NOP);
				break;
			}
			case ACT_2DFILTER:
			{
				bTwoDFilterActuator *tdfa = actuator->data;
				func(actuator, (ID **)&tdfa->text, userdata, IDWALK_CB_NOP);
				break;
			}
			case ACT_PARENT:
			{
				bParentActuator *pa = actuator->data;
				func(actuator, (ID **)&pa->ob, userdata, IDWALK_CB_NOP);
				break;
			}
			case ACT_ARMATURE:
			{
				bArmatureActuator *aa = actuator->data;
				func(actuator, (ID **)&aa->target, userdata, IDWALK_CB_NOP);
				func(actuator, (ID **)&aa->subtarget, userdata, IDWALK_CB_NOP);
				break;
			}
			case ACT_STEERING:
			{
				bSteeringActuator *sa = actuator->data;
				func(actuator, (ID **)&sa->target, userdata, IDWALK_CB_NOP);
				func(actuator, (ID **)&sa->navmesh, userdata, IDWALK_CB_NOP);
				break;
			}
			/* Note: some types seems to be non-implemented? ACT_LAMP, ACT_MATERIAL... */
			case ACT_LAMP:
			case ACT_MATERIAL:
			case ACT_END_OBJECT:  /* DEPRECATED */
			case ACT_CONSTRAINT:
			case ACT_GROUP:
			case ACT_RANDOM:
			case ACT_GAME:
			case ACT_VISIBILITY:
			case ACT_SHAPEACTION:
			case ACT_STATE:
			case ACT_MOUSE:
			default:
				break;
		}
	}
}

const char *sca_state_name_get(Object *ob, short bit)
{
	bController *cont;
	unsigned int mask;

	mask = (1<<bit);
	cont = ob->controllers.first;
	while (cont) {
		if (cont->state_mask & mask) {
			return cont->name;
		}
		cont = cont->next;
	}
	return NULL;
}
<|MERGE_RESOLUTION|>--- conflicted
+++ resolved
@@ -783,11 +783,7 @@
  * Handle the copying of logic data into a new object, including internal logic links update.
  * External links (links between logic bricks of different objects) must be handled separately.
  */
-<<<<<<< HEAD
-void BKE_sca_logic_copy(Object *ob_new, Object *ob)
-=======
 void BKE_sca_logic_copy(Object *ob_new, const Object *ob)
->>>>>>> 5e9132b3
 {
 	copy_sensors(&ob_new->sensors, &ob->sensors);
 	copy_controllers(&ob_new->controllers, &ob->controllers);
