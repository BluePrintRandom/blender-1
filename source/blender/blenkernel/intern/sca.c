/**
 * $Id$
 *
 * ***** BEGIN GPL LICENSE BLOCK *****
 *
 * This program is free software; you can redistribute it and/or
 * modify it under the terms of the GNU General Public License
 * as published by the Free Software Foundation; either version 2
 * of the License, or (at your option) any later version.
 *
 * This program is distributed in the hope that it will be useful,
 * but WITHOUT ANY WARRANTY; without even the implied warranty of
 * MERCHANTABILITY or FITNESS FOR A PARTICULAR PURPOSE.  See the
 * GNU General Public License for more details.
 *
 * You should have received a copy of the GNU General Public License
 * along with this program; if not, write to the Free Software Foundation,
 * Inc., 59 Temple Place - Suite 330, Boston, MA  02111-1307, USA.
 *
 * The Original Code is Copyright (C) 2001-2002 by NaN Holding BV.
 * All rights reserved.
 *
 * The Original Code is: all of this file.
 *
 * Contributor(s): none yet.
 *
 * ***** END GPL LICENSE BLOCK *****
 * these all are linked to objects (listbase)
 * all data is 'direct data', not Blender lib data.
 */

#ifdef HAVE_CONFIG_H
#include <config.h>
#endif

#include <stdio.h>
#include <string.h>
#include <float.h>

#include "MEM_guardedalloc.h"

#include "DNA_text_types.h"
#include "DNA_controller_types.h"
#include "DNA_sensor_types.h"
#include "DNA_actuator_types.h"
#include "DNA_object_types.h"

#include "BLI_blenlib.h"
#include "BKE_utildefines.h"
#include "BKE_global.h"
#include "BKE_main.h"
#include "BKE_blender.h"
#include "BKE_sca.h"

<<<<<<< HEAD
//#include "wm_event_types.h"

void free_text_controllers(Text *txt)
{
	Object *ob;
	bController *cont;
	
	ob= G.main->object.first;
	while(ob) {
		cont= ob->controllers.first;
		while(cont) {
			if(cont->type==CONT_PYTHON) {
				bPythonCont *pc;
				
				pc= cont->data;
				if(pc->text==txt) pc->text= NULL;
			}
			cont= cont->next;
		}
		ob= ob->id.next;
	}
}


=======
>>>>>>> 16c1a294
/* ******************* SENSORS ************************ */

void free_sensor(bSensor *sens)
{
	if(sens->links) MEM_freeN(sens->links);
	if(sens->data) MEM_freeN(sens->data);
	MEM_freeN(sens);
	
}

void free_sensors(ListBase *lb)
{
	bSensor *sens;
	
	while((sens= lb->first)) {
		BLI_remlink(lb, sens);
		free_sensor(sens);
	}
}

bSensor *copy_sensor(bSensor *sens)
{
	bSensor *sensn;
	
	sensn= MEM_dupallocN(sens);
	sensn->flag |= SENS_NEW;
	if(sens->data) {
		sensn->data= MEM_dupallocN(sens->data);
	}

	if(sens->links) sensn->links= MEM_dupallocN(sens->links);
	
	return sensn;
}

void copy_sensors(ListBase *lbn, ListBase *lbo)
{
	bSensor *sens, *sensn;
	
	lbn->first= lbn->last= 0;
	sens= lbo->first;
	while(sens) {
		sensn= copy_sensor(sens);
		BLI_addtail(lbn, sensn);
		sens= sens->next;
	}
}

void init_sensor(bSensor *sens)
{
	/* also use when sensor changes type */
	bNearSensor *ns;
	bMouseSensor *ms;
	
	if(sens->data) MEM_freeN(sens->data);
	sens->data= NULL;
	sens->pulse = 0;
	
	switch(sens->type) {
	case SENS_ALWAYS:
		sens->pulse = 0;
		break;
	case SENS_TOUCH:
		sens->data= MEM_callocN(sizeof(bTouchSensor), "touchsens");
		break;
	case SENS_NEAR:
		ns=sens->data= MEM_callocN(sizeof(bNearSensor), "nearsens");
		ns->dist= 1.0;
		ns->resetdist= 2.0;
		break;
	case SENS_KEYBOARD:
		sens->data= MEM_callocN(sizeof(bKeyboardSensor), "keysens");
		break;
	case SENS_PROPERTY:
		sens->data= MEM_callocN(sizeof(bPropertySensor), "propsens");
		break;
	case SENS_ARMATURE:
		sens->data= MEM_callocN(sizeof(bArmatureSensor), "armsens");
		break;
	case SENS_ACTUATOR:
		sens->data= MEM_callocN(sizeof(bActuatorSensor), "actsens");
		break;
	case SENS_DELAY:
		sens->data= MEM_callocN(sizeof(bDelaySensor), "delaysens");
		break;
	case SENS_MOUSE:
		ms=sens->data= MEM_callocN(sizeof(bMouseSensor), "mousesens");
		//XXX ms->type= LEFTMOUSE;
		break;
	case SENS_COLLISION:
		sens->data= MEM_callocN(sizeof(bCollisionSensor), "colsens");
		break;
	case SENS_RADAR:
		sens->data= MEM_callocN(sizeof(bRadarSensor), "radarsens");
		break;
	case SENS_RANDOM:
		sens->data= MEM_callocN(sizeof(bRandomSensor), "randomsens");
		break;
	case SENS_RAY:
		sens->data= MEM_callocN(sizeof(bRaySensor), "raysens");
		break;
	case SENS_MESSAGE:
		sens->data= MEM_callocN(sizeof(bMessageSensor), "messagesens");
		break;
	case SENS_JOYSTICK:
		sens->data= MEM_callocN(sizeof(bJoystickSensor), "joysticksens");
		break;
	default:
		; /* this is very severe... I cannot make any memory for this        */
		/* logic brick...                                                    */
	}
}

bSensor *new_sensor(int type)
{
	bSensor *sens;

	sens= MEM_callocN(sizeof(bSensor), "Sensor");
	sens->type= type;
	sens->flag= SENS_SHOW;
	
	init_sensor(sens);
	
	strcpy(sens->name, "sensor");
// XXX	make_unique_prop_names(sens->name);
	
	return sens;
}

/* ******************* CONTROLLERS ************************ */

void unlink_controller(bController *cont)
{
	bSensor *sens;
	Object *ob;
	int a, removed;
	
	/* check for controller pointers in sensors */
	ob= G.main->object.first;
	while(ob) {
		sens= ob->sensors.first;
		while(sens) {
			removed= 0;
			for(a=0; a<sens->totlinks; a++) {
				if(removed) (sens->links)[a-1] = (sens->links)[a];
				else if((sens->links)[a] == cont) removed= 1;
			}
			if(removed) {
				sens->totlinks--;
				
				if(sens->totlinks==0) {
					MEM_freeN(sens->links);
					sens->links= NULL;
				}
			}
			sens= sens->next;
		}
		ob= ob->id.next;
	}
}

void unlink_controllers(ListBase *lb)
{
	bController *cont;
	
	for (cont= lb->first; cont; cont= cont->next)
		unlink_controller(cont);	
}

void free_controller(bController *cont)
{
	if(cont->links) MEM_freeN(cont->links);

	/* the controller itself */
	if(cont->data) MEM_freeN(cont->data);
	MEM_freeN(cont);
	
}

void free_controllers(ListBase *lb)
{
	bController *cont;
	
	while((cont= lb->first)) {
		BLI_remlink(lb, cont);
		if(cont->slinks) MEM_freeN(cont->slinks);
		free_controller(cont);
	}
}

bController *copy_controller(bController *cont)
{
	bController *contn;
	
	cont->mynew=contn= MEM_dupallocN(cont);
	contn->flag |= CONT_NEW;
	if(cont->data) {
		contn->data= MEM_dupallocN(cont->data);
	}

	if(cont->links) contn->links= MEM_dupallocN(cont->links);
	contn->slinks= NULL;
	contn->totslinks= 0;
	
	return contn;
}

void copy_controllers(ListBase *lbn, ListBase *lbo)
{
	bController *cont, *contn;
	
	lbn->first= lbn->last= 0;
	cont= lbo->first;
	while(cont) {
		contn= copy_controller(cont);
		BLI_addtail(lbn, contn);
		cont= cont->next;
	}
}

void init_controller(bController *cont)
{
	/* also use when controller changes type, leave actuators... */
	
	if(cont->data) MEM_freeN(cont->data);
	cont->data= 0;
	
	switch(cont->type) {
	case CONT_EXPRESSION:
		cont->data= MEM_callocN(sizeof(bExpressionCont), "expcont");
		break;
	case CONT_PYTHON:
		cont->data= MEM_callocN(sizeof(bPythonCont), "pycont");
		break;
	}
}

bController *new_controller(int type)
{
	bController *cont;

	cont= MEM_callocN(sizeof(bController), "Controller");
	cont->type= type;
	cont->flag= CONT_SHOW;

	init_controller(cont);
	
	strcpy(cont->name, "cont");
// XXX	make_unique_prop_names(cont->name);
	
	return cont;
}

/* ******************* ACTUATORS ************************ */

void unlink_actuator(bActuator *act)
{
	bController *cont;
	Object *ob;
	int a, removed;
	
	/* check for actuator pointers in controllers */
	ob= G.main->object.first;
	while(ob) {
		cont= ob->controllers.first;
		while(cont) {
			removed= 0;
			for(a=0; a<cont->totlinks; a++) {
				if(removed) (cont->links)[a-1] = (cont->links)[a];
				else if((cont->links)[a] == act) removed= 1;
			}
			if(removed) {
				cont->totlinks--;
				
				if(cont->totlinks==0) {
					MEM_freeN(cont->links);
					cont->links= NULL;
				}
			}
			cont= cont->next;
		}
		ob= ob->id.next;
	}
}

void unlink_actuators(ListBase *lb)
{
	bActuator *act;
	
	for (act= lb->first; act; act= act->next)
		unlink_actuator(act);
}

void free_actuator(bActuator *act)
{
	if(act->data) MEM_freeN(act->data);
	MEM_freeN(act);
}

void free_actuators(ListBase *lb)
{
	bActuator *act;
	
	while((act= lb->first)) {
		BLI_remlink(lb, act);
		free_actuator(act);
	}
}

bActuator *copy_actuator(bActuator *act)
{
	bActuator *actn;
	
	act->mynew=actn= MEM_dupallocN(act);
	actn->flag |= ACT_NEW;
	if(act->data) {
		actn->data= MEM_dupallocN(act->data);
	}
	
	return actn;
}

void copy_actuators(ListBase *lbn, ListBase *lbo)
{
	bActuator *act, *actn;
	
	lbn->first= lbn->last= 0;
	act= lbo->first;
	while(act) {
		actn= copy_actuator(act);
		BLI_addtail(lbn, actn);
		act= act->next;
	}
}

void init_actuator(bActuator *act)
{
	/* also use when actuator changes type */
	bObjectActuator *oa;
	bSoundActuator *sa;
	
	if(act->data) MEM_freeN(act->data);
	act->data= 0;
	
	switch(act->type) {
	case ACT_ACTION:
	case ACT_SHAPEACTION:
		act->data= MEM_callocN(sizeof(bActionActuator), "actionact");
		break;
	case ACT_SOUND:
		sa = act->data= MEM_callocN(sizeof(bSoundActuator), "soundact");
		sa->volume = 1.0f;
		sa->sound3D.rolloff_factor = 1.0f;
		sa->sound3D.reference_distance = 1.0f;
		sa->sound3D.max_gain = 1.0f;
		sa->sound3D.cone_inner_angle = 360.0f;
		sa->sound3D.cone_outer_angle = 360.0f;
		sa->sound3D.max_distance = FLT_MAX;
		break;
	case ACT_OBJECT:
		act->data= MEM_callocN(sizeof(bObjectActuator), "objectact");
		oa= act->data;
		oa->flag= 15;
		break;
	case ACT_IPO:
		act->data= MEM_callocN(sizeof(bIpoActuator), "ipoact");
		break;
	case ACT_PROPERTY:
		act->data= MEM_callocN(sizeof(bPropertyActuator), "propact");
		break;
	case ACT_CAMERA:
		act->data= MEM_callocN(sizeof(bCameraActuator), "camact");
		break;
	case ACT_EDIT_OBJECT:
		act->data= MEM_callocN(sizeof(bEditObjectActuator), "editobact");
		break;
	case ACT_CONSTRAINT:
		act->data= MEM_callocN(sizeof(bConstraintActuator), "cons act");
		break;
	case ACT_SCENE:
		act->data= MEM_callocN(sizeof(bSceneActuator), "scene act");
		break;
	case ACT_GROUP:
		act->data= MEM_callocN(sizeof(bGroupActuator), "group act");
		break;
	case ACT_RANDOM:
		act->data= MEM_callocN(sizeof(bRandomActuator), "random act");
		break;
	case ACT_MESSAGE:
		act->data= MEM_callocN(sizeof(bMessageActuator), "message act");
		break;
	case ACT_GAME:
		act->data= MEM_callocN(sizeof(bGameActuator), "game act");
		break;
	case ACT_VISIBILITY:
		act->data= MEM_callocN(sizeof(bVisibilityActuator), "visibility act");
		break;
    case ACT_2DFILTER:
        act->data = MEM_callocN(sizeof( bTwoDFilterActuator ), "2d filter act");
        break;
    case ACT_PARENT:
        act->data = MEM_callocN(sizeof( bParentActuator ), "parent act");
        break;
	case ACT_STATE:
        act->data = MEM_callocN(sizeof( bStateActuator ), "state act");
        break;
	case ACT_ARMATURE:
        act->data = MEM_callocN(sizeof( bArmatureActuator ), "armature act");
        break;
	default:
		; /* this is very severe... I cannot make any memory for this        */
		/* logic brick...                                                    */
	}
}

bActuator *new_actuator(int type)
{
	bActuator *act;

	act= MEM_callocN(sizeof(bActuator), "Actuator");
	act->type= type;
	act->flag= ACT_SHOW;
	
	init_actuator(act);
	
	strcpy(act->name, "act");
// XXX	make_unique_prop_names(act->name);
	
	return act;
}

/* ******************** GENERAL ******************* */

void clear_sca_new_poins_ob(Object *ob)
{
	bSensor *sens;
	bController *cont;
	bActuator *act;
	
	sens= ob->sensors.first;
	while(sens) {
		sens->flag &= ~SENS_NEW;
		sens= sens->next;
	}
	cont= ob->controllers.first;
	while(cont) {
		cont->mynew= NULL;
		cont->flag &= ~CONT_NEW;
		cont= cont->next;
	}
	act= ob->actuators.first;
	while(act) {
		act->mynew= NULL;
		act->flag &= ~ACT_NEW;
		act= act->next;
	}
}

void clear_sca_new_poins()
{
	Object *ob;
	
	ob= G.main->object.first;
	while(ob) {
		clear_sca_new_poins_ob(ob);
		ob= ob->id.next;	
	}
}

void set_sca_new_poins_ob(Object *ob)
{
	bSensor *sens;
	bController *cont;
	bActuator *act;
	int a;
	
	sens= ob->sensors.first;
	while(sens) {
		if(sens->flag & SENS_NEW) {
			for(a=0; a<sens->totlinks; a++) {
				if(sens->links[a] && sens->links[a]->mynew)
					sens->links[a]= sens->links[a]->mynew;
			}
		}
		sens= sens->next;
	}

	cont= ob->controllers.first;
	while(cont) {
		if(cont->flag & CONT_NEW) {
			for(a=0; a<cont->totlinks; a++) {
				if( cont->links[a] && cont->links[a]->mynew)
					cont->links[a]= cont->links[a]->mynew;
			}
		}
		cont= cont->next;
	}
	
	
	act= ob->actuators.first;
	while(act) {
		if(act->flag & ACT_NEW) {
			if(act->type==ACT_EDIT_OBJECT) {
				bEditObjectActuator *eoa= act->data;
				ID_NEW(eoa->ob);
			}
			else if(act->type==ACT_SCENE) {
				bSceneActuator *sca= act->data;
				ID_NEW(sca->camera);
			}
			else if(act->type==ACT_CAMERA) {
				bCameraActuator *ca= act->data;
				ID_NEW(ca->ob);
			}
			else if(act->type==ACT_OBJECT) {
				bObjectActuator *oa= act->data;
				ID_NEW(oa->reference);
			}
			else if(act->type==ACT_SCENE) {
				bSceneActuator *sca= act->data;
				ID_NEW(sca->camera);
			}
		}
		act= act->next;
	}
}


void set_sca_new_poins()
{
	Object *ob;
	
	ob= G.main->object.first;
	while(ob) {
		set_sca_new_poins_ob(ob);
		ob= ob->id.next;	
	}
}

void sca_remove_ob_poin(Object *obt, Object *ob)
{
	bSensor *sens;
	bMessageSensor *ms;
	bActuator *act;
	bCameraActuator *ca;
	bObjectActuator *oa;
	bSceneActuator *sa;
	bEditObjectActuator *eoa;
	bPropertyActuator *pa;
	bMessageActuator *ma;
	bParentActuator *para;
	bArmatureActuator *aa;

	sens= obt->sensors.first;
	while(sens) {
		switch(sens->type) {
		case SENS_MESSAGE:
			ms= sens->data;
			if(ms->fromObject==ob) ms->fromObject= NULL;
		}
		sens= sens->next;
	}

	act= obt->actuators.first;
	while(act) {
		switch(act->type) {
		case ACT_CAMERA:
			ca= act->data;
			if(ca->ob==ob) ca->ob= NULL;
			break;
		case ACT_OBJECT:
			oa= act->data;
			if(oa->reference==ob) oa->reference= NULL;
			break;
		case ACT_PROPERTY:
			pa= act->data;
			if(pa->ob==ob) pa->ob= NULL;
			break;
		case ACT_SCENE:
			sa= act->data;
			if(sa->camera==ob) sa->camera= NULL;
			break;
		case ACT_EDIT_OBJECT:
			eoa= act->data;
			if(eoa->ob==ob) eoa->ob= NULL;
			break;
		case ACT_MESSAGE:
			ma= act->data;
			if(ma->toObject==ob) ma->toObject= NULL;
			break;
		case ACT_PARENT:
			para = act->data;
			if (para->ob==ob) para->ob = NULL;
			break;
		case ACT_ARMATURE:
			aa = act->data;
			if (aa->target == ob) aa->target = NULL;
			if (aa->subtarget == ob) aa->subtarget = NULL;
			break;
		}
		act= act->next;
	}	
}<|MERGE_RESOLUTION|>--- conflicted
+++ resolved
@@ -52,33 +52,6 @@
 #include "BKE_blender.h"
 #include "BKE_sca.h"
 
-<<<<<<< HEAD
-//#include "wm_event_types.h"
-
-void free_text_controllers(Text *txt)
-{
-	Object *ob;
-	bController *cont;
-	
-	ob= G.main->object.first;
-	while(ob) {
-		cont= ob->controllers.first;
-		while(cont) {
-			if(cont->type==CONT_PYTHON) {
-				bPythonCont *pc;
-				
-				pc= cont->data;
-				if(pc->text==txt) pc->text= NULL;
-			}
-			cont= cont->next;
-		}
-		ob= ob->id.next;
-	}
-}
-
-
-=======
->>>>>>> 16c1a294
 /* ******************* SENSORS ************************ */
 
 void free_sensor(bSensor *sens)
