--- conflicted
+++ resolved
@@ -3146,7 +3146,7 @@
 						                             seq->strip->proxy ? seq->strip->proxy->tc : IMB_TC_RECORD_RUN,
 						                             proxy_size);
 
-					/* fetching for requested proxy sze failed, try fetching the original isntead */
+					/* fetching for requested proxy size failed, try fetching the original instead */
 					if (!ibuf_arr[i] && proxy_size != IMB_PROXY_NONE) {
 						ibuf_arr[i] = IMB_anim_absolute(sanim->anim, nr + seq->anim_startofs,
 						                         seq->strip->proxy ? seq->strip->proxy->tc : IMB_TC_RECORD_RUN,
@@ -3175,19 +3175,11 @@
 					SeqRenderData localcontext = *context;
 					localcontext.view_id = i;
 
-<<<<<<< HEAD
 					if (ibuf_arr[i]) {
 						/* all sequencer color is done in SRGB space, linear gives odd crossfades */
 						BKE_sequencer_imbuf_to_sequencer_space(context->scene, ibuf_arr[i], false);
 					}
 					copy_to_ibuf_still(&localcontext, seq, nr, ibuf_arr[i]);
-=======
-				/* fetching for requested proxy size failed, try fetching the original instead */
-				if (!ibuf && proxy_size != IMB_PROXY_NONE) {
-					ibuf = IMB_anim_absolute(seq->anim, nr + seq->anim_startofs,
-					                         seq->strip->proxy ? seq->strip->proxy->tc : IMB_TC_RECORD_RUN,
-					                         IMB_PROXY_NONE);
->>>>>>> 035d14c0
 				}
 
 				/* return the original requested ImBuf */
@@ -3217,7 +3209,7 @@
 					                         seq->strip->proxy ? seq->strip->proxy->tc : IMB_TC_RECORD_RUN,
 					                         proxy_size);
 
-					/* fetching for requested proxy sze failed, try fetching the original isntead */
+					/* fetching for requested proxy size failed, try fetching the original instead */
 					if (!ibuf && proxy_size != IMB_PROXY_NONE) {
 						ibuf = IMB_anim_absolute(sanim->anim, nr + seq->anim_startofs,
 						                         seq->strip->proxy ? seq->strip->proxy->tc : IMB_TC_RECORD_RUN,
