/*
 * ***** BEGIN GPL LICENSE BLOCK *****
 *
 * This program is free software; you can redistribute it and/or
 * modify it under the terms of the GNU General Public License
 * as published by the Free Software Foundation; either version 2
 * of the License, or (at your option) any later version.
 *
 * This program is distributed in the hope that it will be useful,
 * but WITHOUT ANY WARRANTY; without even the implied warranty of
 * MERCHANTABILITY or FITNESS FOR A PARTICULAR PURPOSE.  See the
 * GNU General Public License for more details.
 *
 * You should have received a copy of the GNU General Public License
 * along with this program; if not, write to the Free Software Foundation,
 * Inc., 51 Franklin Street, Fifth Floor, Boston, MA 02110-1301, USA.
 *
 * The Original Code is Copyright (C) 2001-2002 by NaN Holding BV.
 * All rights reserved.
 *
 * The Original Code is: all of this file.
 *
 * Contributor(s): none yet.
 *
 * ***** END GPL LICENSE BLOCK *****
 */

/** \file blender/blenkernel/intern/world.c
 *  \ingroup bke
 */


#include <string.h>
#include <stdlib.h>
#include <math.h>
#include "MEM_guardedalloc.h"

#include "DNA_world_types.h"
#include "DNA_scene_types.h"
#include "DNA_texture_types.h"

#include "BLI_utildefines.h"
#include "BLI_listbase.h"

#include "BKE_animsys.h"
#include "BKE_global.h"
#include "BKE_icons.h"
#include "BKE_library.h"
#include "BKE_main.h"
#include "BKE_node.h"
#include "BKE_world.h"

#include "GPU_material.h"
#include "GPU_probe.h"

/** Free (or release) any data used by this world (does not free the world itself). */
void BKE_world_free(World *wrld)
{
	int a;

	BKE_animdata_free((ID *)wrld, false);

	for (a = 0; a < MAX_MTEX; a++) {
		MEM_SAFE_FREE(wrld->mtex[a]);
	}

	/* is no lib link block, but world extension */
	if (wrld->nodetree) {
		ntreeFreeTree(wrld->nodetree);
		MEM_freeN(wrld->nodetree);
		wrld->nodetree = NULL;
	}

<<<<<<< HEAD
	if (wrld->gpumaterial.first)
		GPU_material_free(&wrld->gpumaterial);

	if (wrld->gpuprobe.first)
		GPU_probe_free(&wrld->gpuprobe);
=======
	GPU_material_free(&wrld->gpumaterial);
>>>>>>> 92695740
	
	BKE_icon_id_delete((struct ID *)wrld);
	BKE_previewimg_free(&wrld->preview);
}

void BKE_world_init(World *wrld)
{
	BLI_assert(MEMCMP_STRUCT_OFS_IS_ZERO(wrld, id));

	wrld->horr = 0.05f;
	wrld->horg = 0.05f;
	wrld->horb = 0.05f;
	wrld->zenr = 0.01f;
	wrld->zeng = 0.01f;
	wrld->zenb = 0.01f;
	wrld->skytype = 0;

	wrld->exp = 0.0f;
	wrld->exposure = wrld->range = 1.0f;

	wrld->aodist = 10.0f;
	wrld->aosamp = 5;
	wrld->aoenergy = 1.0f;
	wrld->ao_env_energy = 1.0f;
	wrld->ao_indirect_energy = 1.0f;
	wrld->ao_indirect_bounces = 1;
	wrld->aobias = 0.05f;
	wrld->ao_samp_method = WO_AOSAMP_HAMMERSLEY;
	wrld->ao_approx_error = 0.25f;
	
	wrld->preview = NULL;
	wrld->miststa = 5.0f;
	wrld->mistdist = 25.0f;

	/* Viewport Probe defaults */
	wrld->probesize = 512;
	wrld->probeshres = 64;
	wrld->probeflags = (WO_PROBE_AUTO_UPDATE | WO_PROBE_COMPUTE_SH);
}

World *add_world(Main *bmain, const char *name)
{
	World *wrld;

	wrld = BKE_libblock_alloc(bmain, ID_WO, name);

	BKE_world_init(wrld);

	return wrld;
}

World *BKE_world_copy(World *wrld)
{
	World *wrldn;
	int a;
	
	wrldn = BKE_libblock_copy(&wrld->id);
	
	for (a = 0; a < MAX_MTEX; a++) {
		if (wrld->mtex[a]) {
			wrldn->mtex[a] = MEM_mallocN(sizeof(MTex), "BKE_world_copy");
			memcpy(wrldn->mtex[a], wrld->mtex[a], sizeof(MTex));
			id_us_plus((ID *)wrldn->mtex[a]->tex);
		}
	}

	if (wrld->nodetree) {
		wrldn->nodetree = ntreeCopyTree(wrld->nodetree);
	}
	
	if (wrld->preview)
		wrldn->preview = BKE_previewimg_copy(wrld->preview);

	BLI_listbase_clear(&wrldn->gpumaterial);
	BLI_listbase_clear(&wrldn->gpuprobe);

	if (wrld->id.lib) {
		BKE_id_lib_local_paths(G.main, wrld->id.lib, &wrldn->id);
	}

	return wrldn;
}

World *localize_world(World *wrld)
{
	World *wrldn;
	int a;
	
	wrldn = BKE_libblock_copy_nolib(&wrld->id, false);
	
	for (a = 0; a < MAX_MTEX; a++) {
		if (wrld->mtex[a]) {
			wrldn->mtex[a] = MEM_mallocN(sizeof(MTex), "localize_world");
			memcpy(wrldn->mtex[a], wrld->mtex[a], sizeof(MTex));
			/* free world decrements */
			id_us_plus((ID *)wrldn->mtex[a]->tex);
		}
	}

	if (wrld->nodetree)
		wrldn->nodetree = ntreeLocalize(wrld->nodetree);
	
	wrldn->preview = NULL;
	
	BLI_listbase_clear(&wrldn->gpumaterial);
	BLI_listbase_clear(&wrldn->gpuprobe);
	
	return wrldn;
}

void BKE_world_make_local(World *wrld)
{
	Main *bmain = G.main;
	Scene *sce;
	bool is_local = false, is_lib = false;

	/* - only lib users: do nothing
	 * - only local users: set flag
	 * - mixed: make copy
	 */
	
	if (wrld->id.lib == NULL) return;
	if (wrld->id.us == 1) {
		id_clear_lib_data(bmain, &wrld->id);
		return;
	}
	
	for (sce = bmain->scene.first; sce && ELEM(false, is_lib, is_local); sce = sce->id.next) {
		if (sce->world == wrld) {
			if (sce->id.lib) is_lib = true;
			else is_local = true;
		}
	}

	if (is_local && is_lib == false) {
		id_clear_lib_data(bmain, &wrld->id);
	}
	else if (is_local && is_lib) {
		World *wrld_new = BKE_world_copy(wrld);
		wrld_new->id.us = 0;

		/* Remap paths of new ID using old library as base. */
		BKE_id_lib_local_paths(bmain, wrld->id.lib, &wrld_new->id);

		for (sce = bmain->scene.first; sce; sce = sce->id.next) {
			if (sce->world == wrld) {
				if (sce->id.lib == NULL) {
					sce->world = wrld_new;
					id_us_plus(&wrld_new->id);
					id_us_min(&wrld->id);
				}
			}
		}
	}
}<|MERGE_RESOLUTION|>--- conflicted
+++ resolved
@@ -71,15 +71,9 @@
 		wrld->nodetree = NULL;
 	}
 
-<<<<<<< HEAD
-	if (wrld->gpumaterial.first)
-		GPU_material_free(&wrld->gpumaterial);
-
-	if (wrld->gpuprobe.first)
-		GPU_probe_free(&wrld->gpuprobe);
-=======
 	GPU_material_free(&wrld->gpumaterial);
->>>>>>> 92695740
+
+	GPU_probe_free(&wrld->gpuprobe);
 	
 	BKE_icon_id_delete((struct ID *)wrld);
 	BKE_previewimg_free(&wrld->preview);
