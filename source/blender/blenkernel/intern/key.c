/*
 * ***** BEGIN GPL LICENSE BLOCK *****
 *
 * This program is free software; you can redistribute it and/or
 * modify it under the terms of the GNU General Public License
 * as published by the Free Software Foundation; either version 2
 * of the License, or (at your option) any later version.
 *
 * This program is distributed in the hope that it will be useful,
 * but WITHOUT ANY WARRANTY; without even the implied warranty of
 * MERCHANTABILITY or FITNESS FOR A PARTICULAR PURPOSE.  See the
 * GNU General Public License for more details.
 *
 * You should have received a copy of the GNU General Public License
 * along with this program; if not, write to the Free Software Foundation,
 * Inc., 51 Franklin Street, Fifth Floor, Boston, MA 02110-1301, USA.
 *
 * The Original Code is Copyright (C) 2001-2002 by NaN Holding BV.
 * All rights reserved.
 *
 * The Original Code is: all of this file.
 *
 * Contributor(s): none yet.
 *
 * ***** END GPL LICENSE BLOCK *****
 */

/** \file blender/blenkernel/intern/key.c
 *  \ingroup bke
 */


#include <math.h>
#include <string.h>
#include <stddef.h>

#include "MEM_guardedalloc.h"

#include "BLI_blenlib.h"
#include "BLI_math_vector.h"
#include "BLI_utildefines.h"

#include "BLF_translation.h"

#include "DNA_anim_types.h"
#include "DNA_key_types.h"
#include "DNA_lattice_types.h"
#include "DNA_mesh_types.h"
#include "DNA_meshdata_types.h"
#include "DNA_object_types.h"
#include "DNA_particle_types.h"
#include "DNA_scene_types.h"

#include "BKE_animsys.h"
#include "BKE_curve.h"
#include "BKE_customdata.h"
#include "BKE_deform.h"
#include "BKE_global.h"
#include "BKE_key.h"
#include "BKE_lattice.h"
#include "BKE_library.h"
#include "BKE_editmesh.h"
#include "BKE_scene.h"


#include "RNA_access.h"

#define KEY_MODE_DUMMY      0 /* use where mode isn't checked for */
#define KEY_MODE_BPOINT     1
#define KEY_MODE_BEZTRIPLE  2

/* old defines from DNA_ipo_types.h for data-type, stored in DNA - don't modify! */
#define IPO_FLOAT       4
#define IPO_BEZTRIPLE   100
#define IPO_BPOINT      101

void BKE_key_free(Key *key)
{
	KeyBlock *kb;
	
	BKE_free_animdata((ID *)key);

	while ((kb = BLI_pophead(&key->block))) {
		if (kb->data)
			MEM_freeN(kb->data);
		MEM_freeN(kb);
	}
}

void BKE_key_free_nolib(Key *key)
{
	KeyBlock *kb;

	while ((kb = BLI_pophead(&key->block))) {
		if (kb->data)
			MEM_freeN(kb->data);
		MEM_freeN(kb);
	}
}

Key *BKE_key_add(ID *id)    /* common function */
{
	Key *key;
	char *el;
	
	key = BKE_libblock_alloc(G.main, ID_KE, "Key");
	
	key->type = KEY_NORMAL;
	BKE_key_set_from_id(key, id);

	key->uidgen = 1;
	
	/* XXX the code here uses some defines which will soon be deprecated... */
	switch (GS(id->name)) {
		case ID_ME:
			el = key->elemstr;

			el[0] = 3;
			el[1] = IPO_FLOAT;
			el[2] = 0;

			key->elemsize = 12;

			break;
		case ID_LT:
			el = key->elemstr;

			el[0] = 3;
			el[1] = IPO_FLOAT;
			el[2] = 0;

			key->elemsize = 12;

			break;
		case ID_CU:
			el = key->elemstr;

			el[0] = 4;
			el[1] = IPO_BPOINT;
			el[2] = 0;

			key->elemsize = 16;

			break;
	}
	
	return key;
}

Key *BKE_key_add_particles(Object *ob, ParticleSystem *psys)    /* particles are "special" */
{
	Key *key;
	char *el;
	
	key = BKE_libblock_alloc(G.main, ID_KE, "Key");
	
	key->type = KEY_NORMAL;
	BKE_key_set_from_particles(key, ob, psys);
	
	key->uidgen = 1;
	
	el = key->elemstr;
	
	el[0] = 3;
	el[1] = IPO_FLOAT;
	el[2] = 0;
	
	key->elemsize = 12;
	
	return key;
}

Key *BKE_key_copy(Key *key)
{
	Key *keyn;
	KeyBlock *kbn, *kb;
	
	if (key == NULL) return NULL;
	
	keyn = BKE_libblock_copy(&key->id);
	
	BLI_duplicatelist(&keyn->block, &key->block);
	
	kb = key->block.first;
	kbn = keyn->block.first;
	while (kbn) {
		
		if (kbn->data) kbn->data = MEM_dupallocN(kbn->data);
		if (kb == key->refkey) keyn->refkey = kbn;
		
		kbn = kbn->next;
		kb = kb->next;
	}
	
	return keyn;
}


Key *BKE_key_copy_nolib(Key *key)
{
	Key *keyn;
	KeyBlock *kbn, *kb;
	
	if (key == NULL)
		return NULL;
	
	keyn = MEM_dupallocN(key);

	keyn->adt = NULL;

	BLI_duplicatelist(&keyn->block, &key->block);
	
	kb = key->block.first;
	kbn = keyn->block.first;
	while (kbn) {
		
		if (kbn->data) kbn->data = MEM_dupallocN(kbn->data);
		if (kb == key->refkey) keyn->refkey = kbn;
		
		kbn = kbn->next;
		kb = kb->next;
	}
	
	return keyn;
}

void BKE_key_make_local(Key *key)
{

	/* - only lib users: do nothing
	 * - only local users: set flag
	 * - mixed: make copy
	 */
	if (key == NULL) return;
	
	key->id.lib = NULL;
	new_id(NULL, &key->id, NULL);
}

/* Sort shape keys and Ipo curves after a change.  This assumes that at most
 * one key was moved, which is a valid assumption for the places it's
 * currently being called.
 */

void BKE_key_sort(Key *key)
{
	KeyBlock *kb;
	KeyBlock *kb2;

	/* locate the key which is out of position */ 
	for (kb = key->block.first; kb; kb = kb->next)
		if ((kb->next) && (kb->pos > kb->next->pos))
			break;

	/* if we find a key, move it */
	if (kb) {
		kb = kb->next; /* next key is the out-of-order one */
		BLI_remlink(&key->block, kb);
		
		/* find the right location and insert before */
		for (kb2 = key->block.first; kb2; kb2 = kb2->next) {
			if (kb2->pos > kb->pos) {
				BLI_insertlinkafter(&key->block, kb2->prev, kb);
				break;
			}
		}
	}

	/* new rule; first key is refkey, this to match drawing channels... */
	key->refkey = key->block.first;
}

void BKE_key_set_from_id(Key *key, ID *id)
{
	if (key) {
		key->from = id;
		switch (GS(id->name)) {
			case ID_ME: key->from_extra.type = KEY_OWNER_MESH; break;
			case ID_CU: key->from_extra.type = KEY_OWNER_CURVE; break;
			case ID_LT: key->from_extra.type = KEY_OWNER_LATTICE; break;
		}
		key->from_extra.index = -1;
	}
}

void BKE_key_set_from_particles(Key *key, Object *ob, ParticleSystem *psys)
{
	if (key) {
		key->from = (ID *)ob;
		key->from_extra.type = KEY_OWNER_PARTICLES;
		key->from_extra.index = BLI_findindex(&ob->particlesystem, psys);
	}
}

/**************** do the key ****************/

void key_curve_position_weights(float t, float data[4], int type)
{
	float t2, t3, fc;
	
	if (type == KEY_LINEAR) {
		data[0] =          0.0f;
		data[1] = -t     + 1.0f;
		data[2] =  t;
		data[3] =          0.0f;
	}
	else if (type == KEY_CARDINAL) {
		t2 = t * t;
		t3 = t2 * t;
		fc = 0.71f;

		data[0] = -fc          * t3  + 2.0f * fc          * t2 - fc * t;
		data[1] =  (2.0f - fc) * t3  + (fc - 3.0f)        * t2 + 1.0f;
		data[2] =  (fc - 2.0f) * t3  + (3.0f - 2.0f * fc) * t2 + fc * t;
		data[3] =  fc          * t3  - fc * t2;
	}
	else if (type == KEY_BSPLINE) {
		t2 = t * t;
		t3 = t2 * t;

		data[0] = -0.16666666f * t3  + 0.5f * t2   - 0.5f * t    + 0.16666666f;
		data[1] =  0.5f        * t3  - t2                        + 0.66666666f;
		data[2] = -0.5f        * t3  + 0.5f * t2   + 0.5f * t    + 0.16666666f;
		data[3] =  0.16666666f * t3;
	}
	else if (type == KEY_CATMULL_ROM) {
		t2 = t * t;
		t3 = t2 * t;
		fc = 0.5f;

		data[0] = -fc          * t3  + 2.0f * fc          * t2 - fc * t;
		data[1] =  (2.0f - fc) * t3  + (fc - 3.0f)        * t2 + 1.0f;
		data[2] =  (fc - 2.0f) * t3  + (3.0f - 2.0f * fc) * t2 + fc * t;
		data[3] =  fc          * t3  - fc * t2;
	}
}

/* first derivative */
void key_curve_tangent_weights(float t, float data[4], int type)
{
	float t2, fc;
	
	if (type == KEY_LINEAR) {
		data[0] = 0.0f;
		data[1] = -1.0f;
		data[2] = 1.0f;
		data[3] = 0.0f;
	}
	else if (type == KEY_CARDINAL) {
		t2 = t * t;
		fc = 0.71f;

		data[0] = -3.0f * fc          * t2  + 4.0f * fc * t                  - fc;
		data[1] =  3.0f * (2.0f - fc) * t2  + 2.0f * (fc - 3.0f) * t;
		data[2] =  3.0f * (fc - 2.0f) * t2  + 2.0f * (3.0f - 2.0f * fc) * t  + fc;
		data[3] =  3.0f * fc          * t2  - 2.0f * fc * t;
	}
	else if (type == KEY_BSPLINE) {
		t2 = t * t;

		data[0] = -0.5f * t2  + t         - 0.5f;
		data[1] =  1.5f * t2  - t * 2.0f;
		data[2] = -1.5f * t2  + t         + 0.5f;
		data[3] =  0.5f * t2;
	}
	else if (type == KEY_CATMULL_ROM) {
		t2 = t * t;
		fc = 0.5f;

		data[0] = -3.0f * fc          * t2  + 4.0f * fc * t                  - fc;
		data[1] =  3.0f * (2.0f - fc) * t2  + 2.0f * (fc - 3.0f) * t;
		data[2] =  3.0f * (fc - 2.0f) * t2  + 2.0f * (3.0f - 2.0f * fc) * t  + fc;
		data[3] =  3.0f * fc          * t2  - 2.0f * fc * t;
	}
}

/* second derivative */
void key_curve_normal_weights(float t, float data[4], int type)
{
	float fc;
	
	if (type == KEY_LINEAR) {
		data[0] = 0.0f;
		data[1] = 0.0f;
		data[2] = 0.0f;
		data[3] = 0.0f;
	}
	else if (type == KEY_CARDINAL) {
		fc = 0.71f;

		data[0] = -6.0f * fc          * t  + 4.0f * fc;
		data[1] =  6.0f * (2.0f - fc) * t  + 2.0f * (fc - 3.0f);
		data[2] =  6.0f * (fc - 2.0f) * t  + 2.0f * (3.0f - 2.0f * fc);
		data[3] =  6.0f * fc          * t  - 2.0f * fc;
	}
	else if (type == KEY_BSPLINE) {
		data[0] = -1.0f * t  + 1.0f;
		data[1] =  3.0f * t  - 2.0f;
		data[2] = -3.0f * t  + 1.0f;
		data[3] =  1.0f * t;
	}
	else if (type == KEY_CATMULL_ROM) {
		fc = 0.5f;

		data[0] = -6.0f * fc          * t  + 4.0f * fc;
		data[1] =  6.0f * (2.0f - fc) * t  + 2.0f * (fc - 3.0f);
		data[2] =  6.0f * (fc - 2.0f) * t  + 2.0f * (3.0f - 2.0f * fc);
		data[3] =  6.0f * fc          * t  - 2.0f * fc;
	}
}

static int setkeys(float fac, ListBase *lb, KeyBlock *k[], float t[4], int cycl)
{
	/* return 1 means k[2] is the position, return 0 means interpolate */
	KeyBlock *k1, *firstkey;
	float d, dpos, ofs = 0, lastpos;
	short bsplinetype;

	firstkey = lb->first;
	k1 = lb->last;
	lastpos = k1->pos;
	dpos = lastpos - firstkey->pos;

	if (fac < firstkey->pos) fac = firstkey->pos;
	else if (fac > k1->pos) fac = k1->pos;

	k1 = k[0] = k[1] = k[2] = k[3] = firstkey;
	t[0] = t[1] = t[2] = t[3] = k1->pos;

	/* if (fac < 0.0 || fac > 1.0) return 1; */

	if (k1->next == NULL) return 1;

	if (cycl) { /* pre-sort */
		k[2] = k1->next;
		k[3] = k[2]->next;
		if (k[3] == NULL) k[3] = k1;
		while (k1) {
			if (k1->next == NULL) k[0] = k1;
			k1 = k1->next;
		}
		/* k1 = k[1]; */ /* UNUSED */
		t[0] = k[0]->pos;
		t[1] += dpos;
		t[2] = k[2]->pos + dpos;
		t[3] = k[3]->pos + dpos;
		fac += dpos;
		ofs = dpos;
		if (k[3] == k[1]) {
			t[3] += dpos;
			ofs = 2.0f * dpos;
		}
		if (fac < t[1]) fac += dpos;
		k1 = k[3];
	}
	else {  /* pre-sort */
		k[2] = k1->next;
		t[2] = k[2]->pos;
		k[3] = k[2]->next;
		if (k[3] == NULL) k[3] = k[2];
		t[3] = k[3]->pos;
		k1 = k[3];
	}
	
	while (t[2] < fac) {    /* find correct location */
		if (k1->next == NULL) {
			if (cycl) {
				k1 = firstkey;
				ofs += dpos;
			}
			else if (t[2] == t[3]) {
				break;
			}
		}
		else {
			k1 = k1->next;
		}

		t[0] = t[1];
		k[0] = k[1];
		t[1] = t[2];
		k[1] = k[2];
		t[2] = t[3];
		k[2] = k[3];
		t[3] = k1->pos + ofs;
		k[3] = k1;

		if (ofs > 2.1f + lastpos) break;
	}
	
	bsplinetype = 0;
	if (k[1]->type == KEY_BSPLINE || k[2]->type == KEY_BSPLINE) bsplinetype = 1;


	if (cycl == 0) {
		if (bsplinetype == 0) {   /* B spline doesn't go through the control points */
			if (fac <= t[1]) {  /* fac for 1st key */
				t[2] = t[1];
				k[2] = k[1];
				return 1;
			}
			if (fac >= t[2]) {  /* fac after 2nd key */
				return 1;
			}
		}
		else if (fac > t[2]) {  /* last key */
			fac = t[2];
			k[3] = k[2];
			t[3] = t[2];
		}
	}

	d = t[2] - t[1];
	if (d == 0.0f) {
		if (bsplinetype == 0) {
			return 1;  /* both keys equal */
		}
	}
	else {
		d = (fac - t[1]) / d;
	}

	/* interpolation */
	key_curve_position_weights(d, t, k[1]->type);

	if (k[1]->type != k[2]->type) {
		float t_other[4];
		key_curve_position_weights(d, t_other, k[2]->type);
		interp_v4_v4v4(t, t, t_other, d);
	}

	return 0;

}

static void flerp(int tot, float *in, float *f0, float *f1, float *f2, float *f3, float *t)
{
	int a;

	for (a = 0; a < tot; a++) {
		in[a] = t[0] * f0[a] + t[1] * f1[a] + t[2] * f2[a] + t[3] * f3[a];
	}
}

static void rel_flerp(int tot, float *in, float *ref, float *out, float fac)
{
	int a;
	
	for (a = 0; a < tot; a++) {
		in[a] -= fac * (ref[a] - out[a]);
	}
}

static char *key_block_get_data(Key *key, KeyBlock *actkb, KeyBlock *kb, char **freedata)
{
	if (kb == actkb) {
		/* this hack makes it possible to edit shape keys in
		 * edit mode with shape keys blending applied */
		if (key->from_extra.type == KEY_OWNER_MESH) {
			Mesh *me;
			BMVert *eve;
			BMIter iter;
			float (*co)[3];
			int a;

			me = (Mesh *)key->from;

			if (me->edit_btmesh && me->edit_btmesh->bm->totvert == kb->totelem) {
				a = 0;
				co = MEM_mallocN(sizeof(float) * 3 * me->edit_btmesh->bm->totvert, "key_block_get_data");

				BM_ITER_MESH (eve, &iter, me->edit_btmesh->bm, BM_VERTS_OF_MESH) {
					copy_v3_v3(co[a], eve->co);
					a++;
				}

				*freedata = (char *)co;
				return (char *)co;
			}
		}
	}

	*freedata = NULL;
	return kb->data;
}


/* currently only the first value of 'ofs' may be set. */
static bool key_pointer_size(const Key *key, const int mode, int *poinsize, int *ofs)
{
	switch (key->from_extra.type) {
		case KEY_OWNER_MESH:
			*ofs = sizeof(float) * 3;
			*poinsize = *ofs;
			break;
		case KEY_OWNER_LATTICE:
			*ofs = sizeof(float) * 3;
			*poinsize = *ofs;
			break;
		case KEY_OWNER_CURVE:
			if (mode == KEY_MODE_BPOINT) {
				*ofs = sizeof(float) * 4;
				*poinsize = *ofs;
			}
			else {
				ofs[0] = sizeof(float) * 12;
				*poinsize = (*ofs) / 3;
			}
			break;
		case KEY_OWNER_PARTICLES:
			*ofs = sizeof(float) * 3;
			*poinsize = *ofs;
			break;
		
		default:
			BLI_assert(!"invalid 'key->from' ID type");
			return false;
	}
	
	return true;
}

static void cp_key(const int start, int end, const int tot, char *poin, Key *key, KeyBlock *actkb, KeyBlock *kb, float *weights, const int mode)
{
	float ktot = 0.0, kd = 0.0;
	int elemsize, poinsize = 0, a, *ofsp, ofs[32], flagflo = 0;
	char *k1, *kref, *freek1, *freekref;
	char *cp, elemstr[8];

	/* currently always 0, in future key_pointer_size may assign */
	ofs[1] = 0;

	if (!key_pointer_size(key, mode, &poinsize, &ofs[0]))
		return;

	if (end > tot) end = tot;
	
	if (tot != kb->totelem) {
		ktot = 0.0;
		flagflo = 1;
		if (kb->totelem) {
			kd = kb->totelem / (float)tot;
		}
		else {
			return;
		}
	}

	k1 = key_block_get_data(key, actkb, kb, &freek1);
	kref = key_block_get_data(key, actkb, key->refkey, &freekref);

	/* this exception is needed curves with multiple splines */
	if (start != 0) {
		
		poin += poinsize * start;
		
		if (flagflo) {
			ktot += start * kd;
			a = (int)floor(ktot);
			if (a) {
				ktot -= a;
				k1 += a * key->elemsize;
			}
		}
		else {
			k1 += start * key->elemsize;
		}
	}
	
	if (mode == KEY_MODE_BEZTRIPLE) {
		elemstr[0] = 1;
		elemstr[1] = IPO_BEZTRIPLE;
		elemstr[2] = 0;
	}
	
	/* just do it here, not above! */
	elemsize = key->elemsize;
	if (mode == KEY_MODE_BEZTRIPLE) elemsize *= 3;

	for (a = start; a < end; a++) {
		cp = key->elemstr;
		if (mode == KEY_MODE_BEZTRIPLE) cp = elemstr;

		ofsp = ofs;

		while (cp[0]) {

			switch (cp[1]) {
				case IPO_FLOAT:
					if (weights) {
						memcpy(poin, kref, sizeof(float) * 3);
						if (*weights != 0.0f)
							rel_flerp(cp[0], (float *)poin, (float *)kref, (float *)k1, *weights);
						weights++;
					}
					else {
						memcpy(poin, k1, sizeof(float) * 3);
					}
					break;
				case IPO_BPOINT:
					memcpy(poin, k1, sizeof(float) * 4);
					break;
				case IPO_BEZTRIPLE:
					memcpy(poin, k1, sizeof(float) * 12);
					break;
				default:
					/* should never happen */
					if (freek1) MEM_freeN(freek1);
					if (freekref) MEM_freeN(freekref);
					BLI_assert(!"invalid 'cp[1]'");
					return;
			}

			poin += *ofsp;
			cp += 2; ofsp++;
		}
		
		/* are we going to be nasty? */
		if (flagflo) {
			ktot += kd;
			while (ktot >= 1.0f) {
				ktot -= 1.0f;
				k1 += elemsize;
				kref += elemsize;
			}
		}
		else {
			k1 += elemsize;
			kref += elemsize;
		}
		
		if (mode == KEY_MODE_BEZTRIPLE) {
			a += 2;
		}
	}

	if (freek1) MEM_freeN(freek1);
	if (freekref) MEM_freeN(freekref);
}

static void cp_cu_key(Curve *cu, Key *key, KeyBlock *actkb, KeyBlock *kb, const int start, int end, char *out, const int tot)
{
	Nurb *nu;
	int a, step, a1, a2;

	for (a = 0, nu = cu->nurb.first; nu; nu = nu->next, a += step) {
		if (nu->bp) {
			step = nu->pntsu * nu->pntsv;

			a1 = max_ii(a, start);
			a2 = min_ii(a + step, end);

			if (a1 < a2) cp_key(a1, a2, tot, out, key, actkb, kb, NULL, KEY_MODE_BPOINT);
		}
		else if (nu->bezt) {
			step = 3 * nu->pntsu;

			/* exception because keys prefer to work with complete blocks */
			a1 = max_ii(a, start);
			a2 = min_ii(a + step, end);

			if (a1 < a2) cp_key(a1, a2, tot, out, key, actkb, kb, NULL, KEY_MODE_BEZTRIPLE);
		}
		else {
			step = 0;
		}
	}
}

void BKE_key_evaluate_relative(const int start, int end, const int tot, char *basispoin, Key *key, KeyBlock *actkb,
                               float **per_keyblock_weights, const int mode)
{
	KeyBlock *kb;
	int *ofsp, ofs[3], elemsize, b;
	char *cp, *poin, *reffrom, *from, elemstr[8];
	int poinsize, keyblock_index;

	/* currently always 0, in future key_pointer_size may assign */
	ofs[1] = 0;

	if (!key_pointer_size(key, mode, &poinsize, &ofs[0]))
		return;

	if (end > tot) end = tot;

	/* in case of beztriple */
	elemstr[0] = 1;              /* nr of ipofloats */
	elemstr[1] = IPO_BEZTRIPLE;
	elemstr[2] = 0;

	/* just here, not above! */
	elemsize = key->elemsize;
	if (mode == KEY_MODE_BEZTRIPLE) elemsize *= 3;

	/* step 1 init */
	cp_key(start, end, tot, basispoin, key, actkb, key->refkey, NULL, mode);
	
	/* step 2: do it */
	
	for (kb = key->block.first, keyblock_index = 0; kb; kb = kb->next, keyblock_index++) {
		if (kb != key->refkey) {
			float icuval = kb->curval;
			
			/* only with value, and no difference allowed */
			if (!(kb->flag & KEYBLOCK_MUTE) && icuval != 0.0f && kb->totelem == tot) {
				KeyBlock *refb;
				float weight, *weights = per_keyblock_weights ? per_keyblock_weights[keyblock_index] : NULL;
				char *freefrom = NULL, *freereffrom = NULL;

				/* reference now can be any block */
				refb = BLI_findlink(&key->block, kb->relative);
				if (refb == NULL) continue;
				
				poin = basispoin;
				from = key_block_get_data(key, actkb, kb, &freefrom);
				reffrom = key_block_get_data(key, actkb, refb, &freereffrom);

				poin += start * poinsize;
				reffrom += key->elemsize * start;  // key elemsize yes!
				from += key->elemsize * start;
				
				for (b = start; b < end; b++) {
				
					weight = weights ? (*weights * icuval) : icuval;
					
					cp = key->elemstr;
					if (mode == KEY_MODE_BEZTRIPLE) cp = elemstr;
					
					ofsp = ofs;
					
					while (cp[0]) {  /* (cp[0] == amount) */
						
						switch (cp[1]) {
							case IPO_FLOAT:
								rel_flerp(3, (float *)poin, (float *)reffrom, (float *)from, weight);
								break;
							case IPO_BPOINT:
								rel_flerp(4, (float *)poin, (float *)reffrom, (float *)from, weight);
								break;
							case IPO_BEZTRIPLE:
								rel_flerp(12, (float *)poin, (float *)reffrom, (float *)from, weight);
								break;
							default:
								/* should never happen */
								if (freefrom) MEM_freeN(freefrom);
								if (freereffrom) MEM_freeN(freereffrom);
								BLI_assert(!"invalid 'cp[1]'");
								return;
						}

						poin += *ofsp;
						
						cp += 2;
						ofsp++;
					}
					
					reffrom += elemsize;
					from += elemsize;
					
					if (mode == KEY_MODE_BEZTRIPLE) b += 2;
					if (weights) weights++;
				}

				if (freefrom) MEM_freeN(freefrom);
				if (freereffrom) MEM_freeN(freereffrom);
			}
		}
	}
}


static void do_key(const int start, int end, const int tot, char *poin, Key *key, KeyBlock *actkb, KeyBlock **k, float *t, const int mode)
{
	float k1tot = 0.0, k2tot = 0.0, k3tot = 0.0, k4tot = 0.0;
	float k1d = 0.0, k2d = 0.0, k3d = 0.0, k4d = 0.0;
	int a, ofs[32], *ofsp;
	int flagdo = 15, flagflo = 0, elemsize, poinsize = 0;
	char *k1, *k2, *k3, *k4, *freek1, *freek2, *freek3, *freek4;
	char *cp, elemstr[8];

	/* currently always 0, in future key_pointer_size may assign */
	ofs[1] = 0;

	if (!key_pointer_size(key, mode, &poinsize, &ofs[0]))
		return;
	
	if (end > tot) end = tot;

	k1 = key_block_get_data(key, actkb, k[0], &freek1);
	k2 = key_block_get_data(key, actkb, k[1], &freek2);
	k3 = key_block_get_data(key, actkb, k[2], &freek3);
	k4 = key_block_get_data(key, actkb, k[3], &freek4);

	/*  test for more or less points (per key!) */
	if (tot != k[0]->totelem) {
		k1tot = 0.0;
		flagflo |= 1;
		if (k[0]->totelem) {
			k1d = k[0]->totelem / (float)tot;
		}
		else {
			flagdo -= 1;
		}
	}
	if (tot != k[1]->totelem) {
		k2tot = 0.0;
		flagflo |= 2;
		if (k[0]->totelem) {
			k2d = k[1]->totelem / (float)tot;
		}
		else {
			flagdo -= 2;
		}
	}
	if (tot != k[2]->totelem) {
		k3tot = 0.0;
		flagflo |= 4;
		if (k[0]->totelem) {
			k3d = k[2]->totelem / (float)tot;
		}
		else {
			flagdo -= 4;
		}
	}
	if (tot != k[3]->totelem) {
		k4tot = 0.0;
		flagflo |= 8;
		if (k[0]->totelem) {
			k4d = k[3]->totelem / (float)tot;
		}
		else {
			flagdo -= 8;
		}
	}

	/* this exception is needed for curves with multiple splines */
	if (start != 0) {

		poin += poinsize * start;
		
		if (flagdo & 1) {
			if (flagflo & 1) {
				k1tot += start * k1d;
				a = (int)floor(k1tot);
				if (a) {
					k1tot -= a;
					k1 += a * key->elemsize;
				}
			}
			else {
				k1 += start * key->elemsize;
			}
		}
		if (flagdo & 2) {
			if (flagflo & 2) {
				k2tot += start * k2d;
				a = (int)floor(k2tot);
				if (a) {
					k2tot -= a;
					k2 += a * key->elemsize;
				}
			}
			else {
				k2 += start * key->elemsize;
			}
		}
		if (flagdo & 4) {
			if (flagflo & 4) {
				k3tot += start * k3d;
				a = (int)floor(k3tot);
				if (a) {
					k3tot -= a;
					k3 += a * key->elemsize;
				}
			}
			else {
				k3 += start * key->elemsize;
			}
		}
		if (flagdo & 8) {
			if (flagflo & 8) {
				k4tot += start * k4d;
				a = (int)floor(k4tot);
				if (a) {
					k4tot -= a;
					k4 += a * key->elemsize;
				}
			}
			else {
				k4 += start * key->elemsize;
			}
		}

	}

	/* in case of beztriple */
	elemstr[0] = 1;              /* nr of ipofloats */
	elemstr[1] = IPO_BEZTRIPLE;
	elemstr[2] = 0;

	/* only here, not above! */
	elemsize = key->elemsize;
	if (mode == KEY_MODE_BEZTRIPLE) elemsize *= 3;

	for (a = start; a < end; a++) {
	
		cp = key->elemstr;
		if (mode == KEY_MODE_BEZTRIPLE) cp = elemstr;
		
		ofsp = ofs;

		while (cp[0]) {  /* (cp[0] == amount) */

			switch (cp[1]) {
				case IPO_FLOAT:
					flerp(3, (float *)poin, (float *)k1, (float *)k2, (float *)k3, (float *)k4, t);
					break;
				case IPO_BPOINT:
					flerp(4, (float *)poin, (float *)k1, (float *)k2, (float *)k3, (float *)k4, t);
					break;
				case IPO_BEZTRIPLE:
					flerp(12, (void *)poin, (void *)k1, (void *)k2, (void *)k3, (void *)k4, t);
					break;
				default:
					/* should never happen */
					if (freek1) MEM_freeN(freek1);
					if (freek2) MEM_freeN(freek2);
					if (freek3) MEM_freeN(freek3);
					if (freek4) MEM_freeN(freek4);
					BLI_assert(!"invalid 'cp[1]'");
					return;
			}
			
			poin += *ofsp;
			cp += 2;
			ofsp++;
		}
		/* lets do it the difficult way: when keys have a different size */
		if (flagdo & 1) {
			if (flagflo & 1) {
				k1tot += k1d;
				while (k1tot >= 1.0f) {
					k1tot -= 1.0f;
					k1 += elemsize;
				}
			}
			else k1 += elemsize;
		}
		if (flagdo & 2) {
			if (flagflo & 2) {
				k2tot += k2d;
				while (k2tot >= 1.0f) {
					k2tot -= 1.0f;
					k2 += elemsize;
				}
			}
			else {
				k2 += elemsize;
			}
		}
		if (flagdo & 4) {
			if (flagflo & 4) {
				k3tot += k3d;
				while (k3tot >= 1.0f) {
					k3tot -= 1.0f;
					k3 += elemsize;
				}
			}
			else {
				k3 += elemsize;
			}
		}
		if (flagdo & 8) {
			if (flagflo & 8) {
				k4tot += k4d;
				while (k4tot >= 1.0f) {
					k4tot -= 1.0f;
					k4 += elemsize;
				}
			}
			else {
				k4 += elemsize;
			}
		}
		
		if (mode == KEY_MODE_BEZTRIPLE) a += 2;
	}

	if (freek1) MEM_freeN(freek1);
	if (freek2) MEM_freeN(freek2);
	if (freek3) MEM_freeN(freek3);
	if (freek4) MEM_freeN(freek4);
}

static float *get_object_weights_array(Object *ob, char *vgroup, WeightsArrayCache *cache)
{
	MDeformVert *dvert = NULL;
	BMEditMesh *em = NULL;
	BMIter iter;
	BMVert *eve;
	int totvert = 0, defgrp_index = 0;
	
	/* no vgroup string set? */
	if (vgroup[0] == 0) return NULL;
	
	/* gather dvert and totvert */
	if (ob->type == OB_MESH) {
		Mesh *me = ob->data;
		dvert = me->dvert;
		totvert = me->totvert;

		if (me->edit_btmesh && me->edit_btmesh->bm->totvert == totvert)
			em = me->edit_btmesh;
	}
	else if (ob->type == OB_LATTICE) {
		Lattice *lt = ob->data;
		dvert = lt->dvert;
		totvert = lt->pntsu * lt->pntsv * lt->pntsw;
	}
	
	if (dvert == NULL) return NULL;
	
	/* find the group (weak loop-in-loop) */
	defgrp_index = defgroup_name_index(ob, vgroup);
	if (defgrp_index != -1) {
		float *weights;
		int i;

		if (cache) {
			if (cache->defgroup_weights == NULL) {
				int num_defgroup = BLI_listbase_count(&ob->defbase);
				cache->defgroup_weights =
				    MEM_callocN(sizeof(*cache->defgroup_weights) * num_defgroup,
				                "cached defgroup weights");
				cache->num_defgroup_weights = num_defgroup;
			}

			if (cache->defgroup_weights[defgrp_index]) {
				return cache->defgroup_weights[defgrp_index];
			}
		}

		weights = MEM_mallocN(totvert * sizeof(float), "weights");

		if (em) {
			const int cd_dvert_offset = CustomData_get_offset(&em->bm->vdata, CD_MDEFORMVERT);
			BM_ITER_MESH_INDEX (eve, &iter, em->bm, BM_VERTS_OF_MESH, i) {
				dvert = BM_ELEM_CD_GET_VOID_P(eve, cd_dvert_offset);
				weights[i] = defvert_find_weight(dvert, defgrp_index);
			}
		}
		else {
			for (i = 0; i < totvert; i++, dvert++) {
				weights[i] = defvert_find_weight(dvert, defgrp_index);
			}
		}

		if (cache) {
			cache->defgroup_weights[defgrp_index] = weights;
		}

		return weights;
	}
	return NULL;
}

float **BKE_keyblock_get_per_block_object_weights(Object *ob, Key *key, WeightsArrayCache *cache)
{
	KeyBlock *keyblock;
	float **per_keyblock_weights;
	int keyblock_index;

	per_keyblock_weights =
		MEM_mallocN(sizeof(*per_keyblock_weights) * key->totkey,
		            "per keyblock weights");

	for (keyblock = key->block.first, keyblock_index = 0;
	     keyblock;
	     keyblock = keyblock->next, keyblock_index++)
	{
		per_keyblock_weights[keyblock_index] = get_object_weights_array(ob, keyblock->vgroup, cache);
	}

	return per_keyblock_weights;
}

static float *get_particle_weights_array(ParticleSystem *UNUSED(psys), char *vgroup, WeightsArrayCache *UNUSED(cache))
{
//	MDeformVert *dvert = NULL;
//	int totvert = 0, defgrp_index = 0;
	
	/* no vgroup string set? */
	if (vgroup[0] == 0) return NULL;
	
	// XXX TODO
	
	return NULL;
}

float **BKE_keyblock_get_per_block_particle_weights(ParticleSystem *psys, Key *key, WeightsArrayCache *cache)
{
	KeyBlock *keyblock;
	float **per_keyblock_weights;
	int keyblock_index;

	per_keyblock_weights =
		MEM_mallocN(sizeof(*per_keyblock_weights) * key->totkey,
		            "per keyblock weights");

	for (keyblock = key->block.first, keyblock_index = 0;
	     keyblock;
	     keyblock = keyblock->next, keyblock_index++)
	{
		per_keyblock_weights[keyblock_index] = get_particle_weights_array(psys, keyblock->vgroup, cache);
	}

	return per_keyblock_weights;
}

void BKE_keyblock_free_per_block_weights(Key *key, float **per_keyblock_weights, WeightsArrayCache *cache)
{
	int a;

	if (cache) {
		if (cache->num_defgroup_weights) {
			for (a = 0; a < cache->num_defgroup_weights; a++) {
				if (cache->defgroup_weights[a]) {
					MEM_freeN(cache->defgroup_weights[a]);
				}
			}
			MEM_freeN(cache->defgroup_weights);
		}
		cache->defgroup_weights = NULL;
	}
	else {
		for (a = 0; a < key->totkey; a++) {
			if (per_keyblock_weights[a]) {
				MEM_freeN(per_keyblock_weights[a]);
			}
		}
	}

	MEM_freeN(per_keyblock_weights);
}

static void do_mesh_key(Object *ob, Key *key, char *out, const int tot)
{
	KeyBlock *k[4], *actkb = BKE_keyblock_from_object(ob);
	float t[4];
	int flag = 0;

	if (key->type == KEY_RELATIVE) {
		WeightsArrayCache cache = {0, NULL};
		float **per_keyblock_weights;
		per_keyblock_weights = BKE_keyblock_get_per_block_weights(ob, key, &cache);
		BKE_key_evaluate_relative(0, tot, tot, (char *)out, key, actkb, per_keyblock_weights, KEY_MODE_DUMMY);
		BKE_keyblock_free_per_block_weights(key, per_keyblock_weights, &cache);
	}
	else {
		const float ctime_scaled = key->ctime / 100.0f;

		flag = setkeys(ctime_scaled, &key->block, k, t, 0);

<<<<<<< HEAD
			if (flag == 0)
				do_key(a, a + step, tot, (char *)out, key, actkb, k, t, KEY_MODE_DUMMY);
			else
				cp_key(a, a + step, tot, (char *)out, key, actkb, k[2], NULL, KEY_MODE_DUMMY);
		}
	}
	else {
		if (key->type == KEY_RELATIVE) {
			WeightsArrayCache cache = {0, NULL};
			float **per_keyblock_weights;
			per_keyblock_weights = BKE_keyblock_get_per_block_object_weights(ob, key, &cache);
			BKE_key_evaluate_relative(0, tot, tot, (char *)out, key, actkb, per_keyblock_weights, KEY_MODE_DUMMY);
			BKE_keyblock_free_per_block_weights(key, per_keyblock_weights, &cache);
=======
		if (flag == 0) {
			do_key(0, tot, tot, (char *)out, key, actkb, k, t, KEY_MODE_DUMMY);
>>>>>>> 14f2597d
		}
		else {
			cp_key(0, tot, tot, (char *)out, key, actkb, k[2], NULL, KEY_MODE_DUMMY);
		}
	}
}

static void do_cu_key(Curve *cu, Key *key, KeyBlock *actkb, KeyBlock **k, float *t, char *out, const int tot)
{
	Nurb *nu;
	int a, step;
	
	for (a = 0, nu = cu->nurb.first; nu; nu = nu->next, a += step) {
		if (nu->bp) {
			step = nu->pntsu * nu->pntsv;
			do_key(a, a + step, tot, out, key, actkb, k, t, KEY_MODE_BPOINT);
		}
		else if (nu->bezt) {
			step = 3 * nu->pntsu;
			do_key(a, a + step, tot, out, key, actkb, k, t, KEY_MODE_BEZTRIPLE);
		}
		else {
			step = 0;
		}
	}
}

static void do_rel_cu_key(Curve *cu, Key *key, KeyBlock *actkb, char *out, const int tot)
{
	Nurb *nu;
	int a, step;
	
	for (a = 0, nu = cu->nurb.first; nu; nu = nu->next, a += step) {
		if (nu->bp) {
			step = nu->pntsu * nu->pntsv;
			BKE_key_evaluate_relative(a, a + step, tot, out, key, actkb, NULL, KEY_MODE_BPOINT);
		}
		else if (nu->bezt) {
			step = 3 * nu->pntsu;
			BKE_key_evaluate_relative(a, a + step, tot, out, key, actkb, NULL, KEY_MODE_BEZTRIPLE);
		}
		else {
			step = 0;
		}
	}
}

static void do_curve_key(Object *ob, Key *key, char *out, const int tot)
{
	Curve *cu = ob->data;
	KeyBlock *k[4], *actkb = BKE_keyblock_from_object(ob);
	float t[4];
	int flag = 0;

	if (key->type == KEY_RELATIVE) {
		do_rel_cu_key(cu, cu->key, actkb, out, tot);
	}
	else {
		const float ctime_scaled = key->ctime / 100.0f;

		flag = setkeys(ctime_scaled, &key->block, k, t, 0);

		if (flag == 0) {
			do_cu_key(cu, key, actkb, k, t, out, tot);
		}
		else {
			cp_cu_key(cu, key, actkb, k[2], 0, tot, out, tot);
		}
	}
}

static void do_latt_key(Object *ob, Key *key, char *out, const int tot)
{
	Lattice *lt = ob->data;
	KeyBlock *k[4], *actkb = BKE_keyblock_from_object(ob);
	float t[4];
	int flag;
	
	if (key->type == KEY_RELATIVE) {
		float **per_keyblock_weights;
		per_keyblock_weights = BKE_keyblock_get_per_block_weights(ob, key, NULL);
		BKE_key_evaluate_relative(0, tot, tot, (char *)out, key, actkb, per_keyblock_weights, KEY_MODE_DUMMY);
		BKE_keyblock_free_per_block_weights(key, per_keyblock_weights, NULL);
	}
	else {
<<<<<<< HEAD
		if (key->type == KEY_RELATIVE) {
			float **per_keyblock_weights;
			per_keyblock_weights = BKE_keyblock_get_per_block_object_weights(ob, key, NULL);
			BKE_key_evaluate_relative(0, tot, tot, (char *)out, key, actkb, per_keyblock_weights, KEY_MODE_DUMMY);
			BKE_keyblock_free_per_block_weights(key, per_keyblock_weights, NULL);
=======
		const float ctime_scaled = key->ctime / 100.0f;
		
		flag = setkeys(ctime_scaled, &key->block, k, t, 0);

		if (flag == 0) {
			do_key(0, tot, tot, (char *)out, key, actkb, k, t, KEY_MODE_DUMMY);
>>>>>>> 14f2597d
		}
		else {
			cp_key(0, tot, tot, (char *)out, key, actkb, k[2], NULL, KEY_MODE_DUMMY);
		}
	}

	if (lt->flag & LT_OUTSIDE) outside_lattice(lt);
}

static void do_psys_key(ParticleSystem *psys, Key *key, char *out, const int tot)
{
	KeyBlock *k[4], *actkb = BKE_keyblock_from_particles(psys);
	float t[4];
	int flag = 0;
	
	if (key->type == KEY_RELATIVE) {
		WeightsArrayCache cache = {0, NULL};
		float **per_keyblock_weights;
		
		per_keyblock_weights = BKE_keyblock_get_per_block_particle_weights(psys, key, &cache);
		BKE_key_evaluate_relative(0, tot, tot, (char *)out, key, actkb, per_keyblock_weights, KEY_MODE_DUMMY);
		BKE_keyblock_free_per_block_weights(key, per_keyblock_weights, &cache);
	}
	else {
		const float ctime_scaled = key->ctime / 100.0f;
		
		flag = setkeys(ctime_scaled, &key->block, k, t, 0);
		
		if (flag == 0)
			do_key(0, tot, tot, (char *)out, key, actkb, k, t, KEY_MODE_DUMMY);
		else
			cp_key(0, tot, tot, (char *)out, key, actkb, k[2], NULL, KEY_MODE_DUMMY);
	}
}

/* returns key coordinates (+ tilt) when key applied, NULL otherwise */
float *BKE_key_evaluate_object_ex(
        Object *ob, int *r_totelem,
        float *arr, size_t arr_size)
{
	Key *key = BKE_key_from_object(ob);
	KeyBlock *actkb = BKE_keyblock_from_object(ob);
	char *out;
	int tot = 0, size = 0;

	if (key == NULL || BLI_listbase_is_empty(&key->block))
		return NULL;

	/* compute size of output array */
	if (ob->type == OB_MESH) {
		Mesh *me = ob->data;

		tot = me->totvert;
		size = tot * 3 * sizeof(float);
	}
	else if (ob->type == OB_LATTICE) {
		Lattice *lt = ob->data;

		tot = lt->pntsu * lt->pntsv * lt->pntsw;
		size = tot * 3 * sizeof(float);
	}
	else if (ELEM(ob->type, OB_CURVE, OB_SURF)) {
		Curve *cu = ob->data;
		Nurb *nu;

		for (nu = cu->nurb.first; nu; nu = nu->next) {
			if (nu->bezt) {
				tot += 3 * nu->pntsu;
				size += nu->pntsu * 12 * sizeof(float);
			}
			else if (nu->bp) {
				tot += nu->pntsu * nu->pntsv;
				size += nu->pntsu * nu->pntsv * 12 * sizeof(float);
			}
		}
	}

	/* if nothing to interpolate, cancel */
	if (tot == 0 || size == 0)
		return NULL;
	
	/* allocate array */
	if (arr == NULL) {
		out = MEM_callocN(size, "BKE_key_evaluate_object out");
	}
	else {
		if (arr_size != size) {
			return NULL;
		}

		out = (char *)arr;
	}

	/* prevent python from screwing this up? anyhoo, the from pointer could be dropped */
	BKE_key_set_from_id(key, (ID *)ob->data);
		
	if (ob->shapeflag & OB_SHAPE_LOCK) {
		/* shape locked, copy the locked shape instead of blending */
		KeyBlock *kb = BLI_findlink(&key->block, ob->shapenr - 1);
		
		if (kb && (kb->flag & KEYBLOCK_MUTE))
			kb = key->refkey;

		if (kb == NULL) {
			kb = key->block.first;
			ob->shapenr = 1;
		}
		
		if (OB_TYPE_SUPPORT_VGROUP(ob->type)) {
			float *weights = get_object_weights_array(ob, kb->vgroup, NULL);

			cp_key(0, tot, tot, out, key, actkb, kb, weights, 0);

			if (weights) MEM_freeN(weights);
		}
		else if (ELEM(ob->type, OB_CURVE, OB_SURF))
			cp_cu_key(ob->data, key, actkb, kb, 0, tot, out, tot);
	}
	else {
		
		if (ob->type == OB_MESH) do_mesh_key(ob, key, out, tot);
		else if (ob->type == OB_LATTICE) do_latt_key(ob, key, out, tot);
		else if (ob->type == OB_CURVE) do_curve_key(ob, key, out, tot);
		else if (ob->type == OB_SURF) do_curve_key(ob, key, out, tot);
	}
	
	if (r_totelem) {
		*r_totelem = tot;
	}
	return (float *)out;
}

float *BKE_key_evaluate_object(Object *ob, int *r_totelem)
{
	return BKE_key_evaluate_object_ex(ob, r_totelem, NULL, 0);
}

/* returns key coordinates when key applied, NULL otherwise */
float *BKE_key_evaluate_particles_ex(Object *ob, ParticleSystem *psys, int *r_totelem,
                                     float *arr, size_t arr_size)
{
	Key *key = psys->key;
	KeyBlock *actkb = BKE_keyblock_from_particles(psys);
	char *out;
	int tot = 0, size = 0;
	int i;
	
	if (key == NULL || BLI_listbase_is_empty(&key->block))
		return NULL;
	
	/* compute size of output array */
	tot = 0;
	for (i = 0; i < psys->totpart; ++i)
		tot += psys->particles[i].totkey;
	size = tot * 3 * sizeof(float);
	
	/* if nothing to interpolate, cancel */
	if (tot == 0 || size == 0)
		return NULL;
	
	/* allocate array */
	if (arr == NULL) {
		out = MEM_callocN(size, "BKE_key_evaluate_object out");
	}
	else {
		if (arr_size != size) {
			return NULL;
		}
		
		out = (char *)arr;
	}
	
	/* prevent python from screwing this up? anyhoo, the from pointer could be dropped */
	BKE_key_set_from_particles(key, ob, psys);
	
	if (ob->shapeflag & OB_SHAPE_LOCK) {
		/* shape locked, copy the locked shape instead of blending */
		KeyBlock *kb = BLI_findlink(&key->block, psys->shapenr - 1);
		float *weights;
		
		if (kb && (kb->flag & KEYBLOCK_MUTE))
			kb = key->refkey;
		
		if (kb == NULL) {
			kb = key->block.first;
			psys->shapenr = 1;
		}
		
		weights = get_particle_weights_array(psys, kb->vgroup, NULL);
		
		cp_key(0, tot, tot, out, key, actkb, kb, weights, 0);
		
		if (weights) MEM_freeN(weights);
	}
	else {
		do_psys_key(psys, key, out, tot);
	}
	
	if (r_totelem) {
		*r_totelem = tot;
	}
	return (float *)out;
}

float *BKE_key_evaluate_particles(Object *ob, ParticleSystem *psys, int *r_totelem)
{
	return BKE_key_evaluate_particles_ex(ob, psys, r_totelem, NULL, 0);
}

Key *BKE_key_from_object(Object *ob)
{
	if (ob == NULL) return NULL;
	
	if (ob->type == OB_MESH) {
		Mesh *me = ob->data;
		return me->key;
	}
	else if (ELEM(ob->type, OB_CURVE, OB_SURF)) {
		Curve *cu = ob->data;
		return cu->key;
	}
	else if (ob->type == OB_LATTICE) {
		Lattice *lt = ob->data;
		return lt->key;
	}
	return NULL;
}

KeyBlock *BKE_keyblock_add(Key *key, const char *name)
{
	KeyBlock *kb;
	float curpos = -0.1;
	int tot;
	
	kb = key->block.last;
	if (kb) curpos = kb->pos;
	
	kb = MEM_callocN(sizeof(KeyBlock), "Keyblock");
	BLI_addtail(&key->block, kb);
	kb->type = KEY_CARDINAL;
	
	tot = BLI_listbase_count(&key->block);
	if (name) {
		BLI_strncpy(kb->name, name, sizeof(kb->name));
	}
	else {
		if (tot == 1)
			BLI_strncpy(kb->name, DATA_("Basis"), sizeof(kb->name));
		else
			BLI_snprintf(kb->name, sizeof(kb->name), DATA_("Key %d"), tot - 1);
	}

	BLI_uniquename(&key->block, kb, DATA_("Key"), '.', offsetof(KeyBlock, name), sizeof(kb->name));

	kb->uid = key->uidgen++;

	key->totkey++;
	if (key->totkey == 1) key->refkey = kb;
	
	kb->slidermin = 0.0f;
	kb->slidermax = 1.0f;

	/**
	 * \note caller may want to set this to current time, but don't do it here since we need to sort
	 * which could cause problems in some cases, see #BKE_keyblock_add_ctime */
	kb->pos = curpos + 0.1f; /* only used for absolute shape keys */

	return kb;
}

/**
 * \note sorting is a problematic side effect in some cases,
 * better only do this explicitly by having its own function,
 *
 * \param key The key datablock to add to.
 * \param name Optional name for the new keyblock.
 * \param do_force always use ctime even for relative keys.
 */
KeyBlock *BKE_keyblock_add_ctime(Key *key, const char *name, const bool do_force)
{
	KeyBlock *kb = BKE_keyblock_add(key, name);
	const float cpos = key->ctime / 100.0f;

	/* In case of absolute keys, there is no point in adding more than one key with the same pos.
	 * Hence only set new keybloc pos to current time if none previous one already use it.
	 * Now at least people just adding absolute keys without touching to ctime
	 * won't have to systematically use retiming func (and have ordering issues, too). See T39897.
	 */
	if (!do_force && (key->type != KEY_RELATIVE)) {
		KeyBlock *it_kb;
		for (it_kb = key->block.first; it_kb; it_kb = it_kb->next) {
			if (it_kb->pos == cpos) {
				return kb;
			}
		}
	}
	if (do_force || (key->type != KEY_RELATIVE)) {
		kb->pos = cpos;
		BKE_key_sort(key);
	}

	return kb;
}

/* only the active keyblock */
KeyBlock *BKE_keyblock_from_object(Object *ob) 
{
	Key *key = BKE_key_from_object(ob);
	
	if (key) {
		KeyBlock *kb = BLI_findlink(&key->block, ob->shapenr - 1);
		return kb;
	}

	return NULL;
}

KeyBlock *BKE_keyblock_from_object_reference(Object *ob)
{
	Key *key = BKE_key_from_object(ob);
	
	if (key)
		return key->refkey;

	return NULL;
}

/* only the active keyblock */
KeyBlock *BKE_keyblock_from_particles(ParticleSystem *psys) 
{
	Key *key = psys->key;
	
	if (key) {
		KeyBlock *kb = BLI_findlink(&key->block, psys->shapenr - 1);
		return kb;
	}

	return NULL;
}

KeyBlock *BKE_keyblock_from_particles_reference(ParticleSystem *psys)
{
	Key *key = psys->key;
	
	if (key)
		return key->refkey;

	return NULL;
}

/* get the appropriate KeyBlock given an index */
KeyBlock *BKE_keyblock_from_key(Key *key, int index)
{
	KeyBlock *kb;
	int i;
	
	if (key) {
		kb = key->block.first;
		
		for (i = 1; i < key->totkey; i++) {
			kb = kb->next;
			
			if (index == i)
				return kb;
		}
	}
	
	return NULL;
}

/* get the appropriate KeyBlock given a name to search for */
KeyBlock *BKE_keyblock_find_name(Key *key, const char name[])
{
	return BLI_findstring(&key->block, name, offsetof(KeyBlock, name));
}

/**
 * \brief copy shape-key attributes, but not key data.or name/uid
 */
void BKE_keyblock_copy_settings(KeyBlock *kb_dst, const KeyBlock *kb_src)
{
	kb_dst->pos        = kb_src->pos;
	kb_dst->curval     = kb_src->curval;
	kb_dst->type       = kb_src->type;
	kb_dst->relative   = kb_src->relative;
	BLI_strncpy(kb_dst->vgroup, kb_src->vgroup, sizeof(kb_dst->vgroup));
	kb_dst->slidermin  = kb_src->slidermin;
	kb_dst->slidermax  = kb_src->slidermax;
}

/* Get RNA-Path for 'value' setting of the given ShapeKey 
 * NOTE: the user needs to free the returned string once they're finish with it
 */
char *BKE_keyblock_curval_rnapath_get(Key *key, KeyBlock *kb)
{
	PointerRNA ptr;
	PropertyRNA *prop;
	
	/* sanity checks */
	if (ELEM(NULL, key, kb))
		return NULL;
	
	/* create the RNA pointer */
	RNA_pointer_create(&key->id, &RNA_ShapeKey, kb, &ptr);
	/* get pointer to the property too */
	prop = RNA_struct_find_property(&ptr, "value");
	
	/* return the path */
	return RNA_path_from_ID_to_property(&ptr, prop);
}


/* conversion functions */

/************************* Lattice ************************/
void BKE_keyblock_update_from_lattice(Lattice *lt, KeyBlock *kb)
{
	BPoint *bp;
	float (*fp)[3];
	int a, tot;

	BLI_assert(kb->totelem == lt->pntsu * lt->pntsv * lt->pntsw);

	tot = kb->totelem;
	if (tot == 0) return;

	bp = lt->def;
	fp = kb->data;
	for (a = 0; a < kb->totelem; a++, fp++, bp++) {
		copy_v3_v3(*fp, bp->vec);
	}
}

void BKE_keyblock_convert_from_lattice(Lattice *lt, KeyBlock *kb)
{
	int tot;

	tot = lt->pntsu * lt->pntsv * lt->pntsw;
	if (tot == 0) return;

	MEM_SAFE_FREE(kb->data);

	kb->data = MEM_mallocN(lt->key->elemsize * tot, __func__);
	kb->totelem = tot;

	BKE_keyblock_update_from_lattice(lt, kb);
}

void BKE_keyblock_convert_to_lattice(KeyBlock *kb, Lattice *lt)
{
	BPoint *bp;
	const float (*fp)[3];
	int a, tot;

	bp = lt->def;
	fp = kb->data;

	tot = lt->pntsu * lt->pntsv * lt->pntsw;
	tot = min_ii(kb->totelem, tot);

	for (a = 0; a < tot; a++, fp++, bp++) {
		copy_v3_v3(bp->vec, *fp);
	}
}

/************************* Curve ************************/
void BKE_keyblock_update_from_curve(Curve *UNUSED(cu), KeyBlock *kb, ListBase *nurb)
{
	Nurb *nu;
	BezTriple *bezt;
	BPoint *bp;
	float *fp;
	int a, tot;

	/* count */
	BLI_assert(BKE_nurbList_verts_count(nurb) == kb->totelem);

	tot = kb->totelem;
	if (tot == 0) return;

	fp = kb->data;
	for (nu = nurb->first; nu; nu = nu->next) {
		if (nu->bezt) {
			for (a = nu->pntsu, bezt = nu->bezt; a; a--, bezt++) {
				int i;

				for (i = 0; i < 3; i++, fp += 3) {
					copy_v3_v3(fp, bezt->vec[i]);
				}
				fp[0] = bezt->alfa;
				fp += 3; /* alphas */
			}
		}
		else {
			
			;
			for (a = nu->pntsu * nu->pntsv, bp = nu->bp; a; a--, fp += 4, bp++) {
				copy_v3_v3(fp, bp->vec);
				fp[3] = bp->alfa;
			}
		}
	}
}

void BKE_keyblock_convert_from_curve(Curve *cu, KeyBlock *kb, ListBase *nurb)
{
	int tot;

	/* count */
	tot = BKE_nurbList_verts_count(nurb);
	if (tot == 0) return;

	MEM_SAFE_FREE(kb->data);

	kb->data = MEM_mallocN(cu->key->elemsize * tot, __func__);
	kb->totelem = tot;

	BKE_keyblock_update_from_curve(cu, kb, nurb);
}

void BKE_keyblock_convert_to_curve(KeyBlock *kb, Curve *UNUSED(cu), ListBase *nurb)
{
	Nurb *nu;
	BezTriple *bezt;
	BPoint *bp;
	const float *fp;
	int a, tot;

	tot = BKE_nurbList_verts_count(nurb);
	tot = min_ii(kb->totelem, tot);

	fp = kb->data;
	for (nu = nurb->first; nu && tot > 0; nu = nu->next) {
		if (nu->bezt) {
			for (a = nu->pntsu, bezt = nu->bezt; a && tot > 0; a--, tot -= 3, bezt++) {
				int i;

				for (i = 0; i < 3; i++, fp += 3) {
					copy_v3_v3(bezt->vec[i], fp);
				}
				bezt->alfa = fp[0];
				fp += 3; /* alphas */
			}
		}
		else {
			for (a = nu->pntsu * nu->pntsv, bp = nu->bp; a && tot; a--, tot--, fp += 4, bp++) {
				copy_v3_v3(bp->vec, fp);
				bp->alfa = fp[3];
			}
		}
	}
}

/************************* Mesh ************************/
void BKE_keyblock_update_from_mesh(Mesh *me, KeyBlock *kb)
{
	MVert *mvert;
	float (*fp)[3];
	int a, tot;

	BLI_assert(me->totvert == kb->totelem);

	tot = me->totvert;
	if (tot == 0) return;

	mvert = me->mvert;
	fp = kb->data;
	for (a = 0; a < tot; a++, fp++, mvert++) {
		copy_v3_v3(*fp, mvert->co);
	}
}

void BKE_keyblock_convert_from_mesh(Mesh *me, KeyBlock *kb)
{
	int tot = me->totvert;

	if (me->totvert == 0) return;

	MEM_SAFE_FREE(kb->data);

	kb->data = MEM_mallocN(me->key->elemsize * tot, __func__);
	kb->totelem = tot;

	BKE_keyblock_update_from_mesh(me, kb);
}

void BKE_keyblock_convert_to_mesh(KeyBlock *kb, Mesh *me)
{
	MVert *mvert;
	const float (*fp)[3];
	int a, tot;

	mvert = me->mvert;
	fp = kb->data;

	tot = min_ii(kb->totelem, me->totvert);

	for (a = 0; a < tot; a++, fp++, mvert++) {
		copy_v3_v3(mvert->co, *fp);
	}
}

/************************* raw coords ************************/
void BKE_keyblock_update_from_vertcos(Object *ob, KeyBlock *kb, float (*vertCos)[3])
{
	float (*co)[3] = vertCos;
	float *fp = kb->data;
	int tot, a;

#ifndef NDEBUG
	if (ob->type == OB_LATTICE) {
		Lattice *lt = ob->data;
		BLI_assert((lt->pntsu * lt->pntsv * lt->pntsw) == kb->totelem);
	}
	else if (ELEM(ob->type, OB_CURVE, OB_SURF)) {
		Curve *cu = ob->data;
		BLI_assert(BKE_nurbList_verts_count(&cu->nurb) == kb->totelem);
	}
	else if (ob->type == OB_MESH) {
		Mesh *me = ob->data;
		BLI_assert(me->totvert == kb->totelem);
	}
	else {
		BLI_assert(0 == kb->totelem);
	}
#endif

	tot = kb->totelem;
	if (tot == 0) return;

	/* Copy coords to keyblock */
	if (ELEM(ob->type, OB_MESH, OB_LATTICE)) {
		for (a = 0; a < tot; a++, fp += 3, co++) {
			copy_v3_v3(fp, *co);
		}
	}
	else if (ELEM(ob->type, OB_CURVE, OB_SURF)) {
		Curve *cu = (Curve *)ob->data;
		Nurb *nu;
		BezTriple *bezt;
		BPoint *bp;

		for (nu = cu->nurb.first; nu; nu = nu->next) {
			if (nu->bezt) {
				for (a = nu->pntsu, bezt = nu->bezt; a; a--, bezt++) {
					int i;

					for (i = 0; i < 3; i++, fp += 3, co++) {
						copy_v3_v3(fp, *co);
					}
					fp += 3; /* skip alphas */
				}
			}
			else {
				for (a = nu->pntsu * nu->pntsv, bp = nu->bp; a; a--, bp++, fp += 4, co++) {
					copy_v3_v3(fp, *co);
				}
			}
		}
	}
}

void BKE_keyblock_convert_from_vertcos(Object *ob, KeyBlock *kb, float (*vertCos)[3])
{
	int tot = 0, elemsize;

	MEM_SAFE_FREE(kb->data);

	/* Count of vertex coords in array */
	if (ob->type == OB_MESH) {
		Mesh *me = (Mesh *)ob->data;
		tot = me->totvert;
		elemsize = me->key->elemsize;
	}
	else if (ob->type == OB_LATTICE) {
		Lattice *lt = (Lattice *)ob->data;
		tot = lt->pntsu * lt->pntsv * lt->pntsw;
		elemsize = lt->key->elemsize;
	}
	else if (ELEM(ob->type, OB_CURVE, OB_SURF)) {
		Curve *cu = (Curve *)ob->data;
		elemsize = cu->key->elemsize;
		tot = BKE_nurbList_verts_count(&cu->nurb);
	}

	if (tot == 0) return;

	kb->data = MEM_mallocN(tot * elemsize, __func__);

	/* Copy coords to keyblock */
	BKE_keyblock_update_from_vertcos(ob, kb, vertCos);
}

float (*BKE_keyblock_convert_to_vertcos(Object *ob, KeyBlock *kb))[3]
{
	float (*vertCos)[3], (*co)[3];
	const float *fp = kb->data;
	int tot = 0, a;

	/* Count of vertex coords in array */
	if (ob->type == OB_MESH) {
		Mesh *me = (Mesh *)ob->data;
		tot = me->totvert;
	}
	else if (ob->type == OB_LATTICE) {
		Lattice *lt = (Lattice *)ob->data;
		tot = lt->pntsu * lt->pntsv * lt->pntsw;
	}
	else if (ELEM(ob->type, OB_CURVE, OB_SURF)) {
		Curve *cu = (Curve *)ob->data;
		tot = BKE_nurbList_verts_count(&cu->nurb);
	}

	if (tot == 0) return NULL;

	co = vertCos = MEM_mallocN(tot * sizeof(*vertCos), __func__);

	/* Copy coords to array */
	if (ELEM(ob->type, OB_MESH, OB_LATTICE)) {
		for (a = 0; a < tot; a++, fp += 3, co++) {
			copy_v3_v3(*co, fp);
		}
	}
	else if (ELEM(ob->type, OB_CURVE, OB_SURF)) {
		Curve *cu = (Curve *)ob->data;
		Nurb *nu;
		BezTriple *bezt;
		BPoint *bp;

		for (nu = cu->nurb.first; nu; nu = nu->next) {
			if (nu->bezt) {
				for (a = nu->pntsu, bezt = nu->bezt; a; a--, bezt++) {
					int i;

					for (i = 0; i < 3; i++, fp += 3, co++) {
						copy_v3_v3(*co, fp);
					}
					fp += 3; /* skip alphas */
				}
			}
			else {
				for (a = nu->pntsu * nu->pntsv, bp = nu->bp; a; a--, bp++, fp += 4, co++) {
					copy_v3_v3(*co, fp);
				}
			}
		}
	}

	return vertCos;
}

/************************* raw coord offsets ************************/
void BKE_keyblock_update_from_offset(Object *ob, KeyBlock *kb, float (*ofs)[3])
{
	int a;
	float *fp = kb->data;

	if (ELEM(ob->type, OB_MESH, OB_LATTICE)) {
		for (a = 0; a < kb->totelem; a++, fp += 3, ofs++) {
			add_v3_v3(fp, *ofs);
		}
	}
	else if (ELEM(ob->type, OB_CURVE, OB_SURF)) {
		Curve *cu = (Curve *)ob->data;
		Nurb *nu;
		BezTriple *bezt;
		BPoint *bp;

		for (nu = cu->nurb.first; nu; nu = nu->next) {
			if (nu->bezt) {
				for (a = nu->pntsu, bezt = nu->bezt; a; a--, bezt++) {
					int i;

					for (i = 0; i < 3; i++, fp += 3, ofs++) {
						add_v3_v3(fp, *ofs);
					}
					fp += 3; /* skip alphas */
				}
			}
			else {
				for (a = nu->pntsu * nu->pntsv, bp = nu->bp; a; a--, bp++, fp += 4, ofs++) {
					add_v3_v3(fp, *ofs);
				}
			}
		}
	}
}

/************************* Mesh ************************/

void BKE_keyblock_convert_to_hair_keys(struct KeyBlock *kb, struct Object *UNUSED(ob), struct ParticleSystem *psys)
{
	ParticleData *pa;
	HairKey *hkey;
	float *fp;
	int i, k;
	
	fp = kb->data;
	for (i = 0, pa = psys->particles; i < psys->totpart; ++i, ++pa) {
		for (k = 0, hkey = pa->hair; k < pa->totkey; ++k, ++hkey) {
			copy_v3_v3(hkey->co, fp);
			fp += 3;
		}
	}
}

void BKE_keyblock_convert_from_hair_keys(struct Object *UNUSED(ob), struct ParticleSystem *psys, struct KeyBlock *kb)
{
	ParticleData *pa;
	HairKey *hkey;
	float *fp;
	int i, k;

	if (kb->data) MEM_freeN(kb->data);

	kb->totelem = 0;
	for (i = 0, pa = psys->particles; i < psys->totpart; ++i, ++pa) {
		kb->totelem += pa->totkey;
	}
	kb->data = MEM_mallocN(psys->key->elemsize * kb->totelem, "kb->data");

	fp = kb->data;
	for (i = 0, pa = psys->particles; i < psys->totpart; ++i, ++pa) {
		for (k = 0, hkey = pa->hair; k < pa->totkey; ++k, ++hkey) {
			copy_v3_v3(fp, hkey->co);
			fp += 3;
		}
	}
}

/* ==========================================================*/

/** Move shape key from org_index to new_index. Safe, clamps index to valid range, updates reference keys,
 * the object's active shape index, the 'frame' value in case of absolute keys, etc.
 * Note indices are expected in real values (not 'fake' shapenr +1 ones).
 *
 * \param org_index if < 0, current object's active shape will be used as skey to move.
 * \return true if something was done, else false.
 */
bool BKE_keyblock_move(Object *ob, int org_index, int new_index)
{
	Key *key = BKE_key_from_object(ob);
	KeyBlock *kb;
	const int act_index = ob->shapenr - 1;
	const int totkey = key->totkey;
	int i;
	bool rev, in_range = false;

	if (org_index < 0) {
		org_index = act_index;
	}

	CLAMP(new_index, 0, key->totkey - 1);
	CLAMP(org_index, 0, key->totkey - 1);

	if (new_index == org_index) {
		return false;
	}

	rev = ((new_index - org_index) < 0) ? true : false;

	/* We swap 'org' element with its previous/next neighbor (depending on direction of the move) repeatedly,
	 * until we reach final position.
	 * This allows us to only loop on the list once! */
	for (kb = (rev ? key->block.last : key->block.first), i = (rev ? totkey - 1 : 0);
	     kb;
	     kb = (rev ? kb->prev : kb->next), rev ? i-- : i++)
	{
		if (i == org_index) {
			in_range = true;  /* Start list items swapping... */
		}
		else if (i == new_index) {
			in_range = false;  /* End list items swapping. */
		}

		if (in_range) {
			KeyBlock *other_kb = rev ? kb->prev : kb->next;

			/* Swap with previous/next list item. */
			BLI_listbase_swaplinks(&key->block, kb, other_kb);

			/* Swap absolute positions. */
			SWAP(float, kb->pos, other_kb->pos);

			kb = other_kb;
		}

		/* Adjust relative indices, this has to be done on the whole list! */
		if (kb->relative == org_index) {
			kb->relative = new_index;
		}
		else if (kb->relative < org_index && kb->relative >= new_index) {
			/* remove after, insert before this index */
			kb->relative++;
		}
		else if (kb->relative > org_index && kb->relative <= new_index) {
			/* remove before, insert after this index */
			kb->relative--;
		}
	}

	/* Need to update active shape number if it's affected, same principle as for relative indices above. */
	if (org_index == act_index) {
		ob->shapenr = new_index + 1;
	}
	else if (act_index < org_index && act_index >= new_index) {
		ob->shapenr++;
	}
	else if (act_index > org_index && act_index <= new_index) {
		ob->shapenr--;
	}

	/* First key is always refkey, matches interface and BKE_key_sort */
	key->refkey = key->block.first;

	return true;
}

/**
 * Check if given keyblock (as index) is used as basis by others in given key.
 */
bool BKE_keyblock_is_basis(Key *key, const int index)
{
	KeyBlock *kb;
	int i;

	if (key->type == KEY_RELATIVE) {
		for (i = 0, kb = key->block.first; kb; i++, kb = kb->next) {
			if ((i != index) && (kb->relative == index)) {
				return true;
			}
		}
	}

	return false;
}<|MERGE_RESOLUTION|>--- conflicted
+++ resolved
@@ -1252,7 +1252,7 @@
 	if (key->type == KEY_RELATIVE) {
 		WeightsArrayCache cache = {0, NULL};
 		float **per_keyblock_weights;
-		per_keyblock_weights = BKE_keyblock_get_per_block_weights(ob, key, &cache);
+		per_keyblock_weights = BKE_keyblock_get_per_block_object_weights(ob, key, &cache);
 		BKE_key_evaluate_relative(0, tot, tot, (char *)out, key, actkb, per_keyblock_weights, KEY_MODE_DUMMY);
 		BKE_keyblock_free_per_block_weights(key, per_keyblock_weights, &cache);
 	}
@@ -1261,24 +1261,8 @@
 
 		flag = setkeys(ctime_scaled, &key->block, k, t, 0);
 
-<<<<<<< HEAD
-			if (flag == 0)
-				do_key(a, a + step, tot, (char *)out, key, actkb, k, t, KEY_MODE_DUMMY);
-			else
-				cp_key(a, a + step, tot, (char *)out, key, actkb, k[2], NULL, KEY_MODE_DUMMY);
-		}
-	}
-	else {
-		if (key->type == KEY_RELATIVE) {
-			WeightsArrayCache cache = {0, NULL};
-			float **per_keyblock_weights;
-			per_keyblock_weights = BKE_keyblock_get_per_block_object_weights(ob, key, &cache);
-			BKE_key_evaluate_relative(0, tot, tot, (char *)out, key, actkb, per_keyblock_weights, KEY_MODE_DUMMY);
-			BKE_keyblock_free_per_block_weights(key, per_keyblock_weights, &cache);
-=======
 		if (flag == 0) {
 			do_key(0, tot, tot, (char *)out, key, actkb, k, t, KEY_MODE_DUMMY);
->>>>>>> 14f2597d
 		}
 		else {
 			cp_key(0, tot, tot, (char *)out, key, actkb, k[2], NULL, KEY_MODE_DUMMY);
@@ -1359,25 +1343,17 @@
 	
 	if (key->type == KEY_RELATIVE) {
 		float **per_keyblock_weights;
-		per_keyblock_weights = BKE_keyblock_get_per_block_weights(ob, key, NULL);
+		per_keyblock_weights = BKE_keyblock_get_per_block_object_weights(ob, key, NULL);
 		BKE_key_evaluate_relative(0, tot, tot, (char *)out, key, actkb, per_keyblock_weights, KEY_MODE_DUMMY);
 		BKE_keyblock_free_per_block_weights(key, per_keyblock_weights, NULL);
 	}
 	else {
-<<<<<<< HEAD
-		if (key->type == KEY_RELATIVE) {
-			float **per_keyblock_weights;
-			per_keyblock_weights = BKE_keyblock_get_per_block_object_weights(ob, key, NULL);
-			BKE_key_evaluate_relative(0, tot, tot, (char *)out, key, actkb, per_keyblock_weights, KEY_MODE_DUMMY);
-			BKE_keyblock_free_per_block_weights(key, per_keyblock_weights, NULL);
-=======
 		const float ctime_scaled = key->ctime / 100.0f;
 		
 		flag = setkeys(ctime_scaled, &key->block, k, t, 0);
 
 		if (flag == 0) {
 			do_key(0, tot, tot, (char *)out, key, actkb, k, t, KEY_MODE_DUMMY);
->>>>>>> 14f2597d
 		}
 		else {
 			cp_key(0, tot, tot, (char *)out, key, actkb, k[2], NULL, KEY_MODE_DUMMY);
