--- conflicted
+++ resolved
@@ -1366,11 +1366,7 @@
 		}
 
 		/* make mesh */
-<<<<<<< HEAD
-		me = BKE_mesh_add(bmain, "Mesh");
-=======
 		me = BKE_mesh_add(bmain, obdata_name);
->>>>>>> 5e9132b3
 		me->totvert = totvert;
 		me->totedge = totedge;
 		me->totloop = totloop;
@@ -1390,11 +1386,7 @@
 		BKE_mesh_calc_normals(me);
 	}
 	else {
-<<<<<<< HEAD
-		me = BKE_mesh_add(bmain, "Mesh");
-=======
 		me = BKE_mesh_add(bmain, obdata_name);
->>>>>>> 5e9132b3
 		DM_to_mesh(dm, me, ob, CD_MASK_MESH, false);
 	}
 
