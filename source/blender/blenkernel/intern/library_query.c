/*
 * ***** BEGIN GPL LICENSE BLOCK *****
 *
 * This program is free software; you can redistribute it and/or
 * modify it under the terms of the GNU General Public License
 * as published by the Free Software Foundation; either version 2
 * of the License, or (at your option) any later version.
 *
 * This program is distributed in the hope that it will be useful,
 * but WITHOUT ANY WARRANTY; without even the implied warranty of
 * MERCHANTABILITY or FITNESS FOR A PARTICULAR PURPOSE.  See the
 * GNU General Public License for more details.
 *
 * You should have received a copy of the GNU General Public License
 * along with this program; if not, write to the Free Software Foundation,
 * Inc., 51 Franklin Street, Fifth Floor, Boston, MA 02110-1301, USA.
 *
 * The Original Code is Copyright (C) 2014 by Blender Foundation.
 * All rights reserved.
 *
 * Contributor(s): Sergey Sharybin.
 *
 * ***** END GPL LICENSE BLOCK *****
 */

/** \file blender/blenkernel/intern/library_query.c
 *  \ingroup bke
 */

#include <stdlib.h>

#include "MEM_guardedalloc.h"

#include "DNA_anim_types.h"
#include "DNA_armature_types.h"
#include "DNA_brush_types.h"
#include "DNA_camera_types.h"
#include "DNA_constraint_types.h"
#include "DNA_group_types.h"
#include "DNA_gpencil_types.h"
#include "DNA_key_types.h"
#include "DNA_lamp_types.h"
#include "DNA_lattice_types.h"
#include "DNA_linestyle_types.h"
#include "DNA_material_types.h"
#include "DNA_mesh_types.h"
#include "DNA_meshdata_types.h"
#include "DNA_meta_types.h"
#include "DNA_movieclip_types.h"
#include "DNA_mask_types.h"
#include "DNA_node_types.h"
#include "DNA_object_force_types.h"
#include "DNA_lightprobe_types.h"
#include "DNA_rigidbody_types.h"
#include "DNA_scene_types.h"
#include "DNA_sequence_types.h"
#include "DNA_screen_types.h"
#include "DNA_speaker_types.h"
#include "DNA_sound_types.h"
#include "DNA_text_types.h"
#include "DNA_vfont_types.h"
#include "DNA_windowmanager_types.h"
#include "DNA_workspace_types.h"
#include "DNA_world_types.h"

#include "BLI_utildefines.h"
#include "BLI_listbase.h"
#include "BLI_ghash.h"
#include "BLI_linklist_stack.h"

#include "BKE_animsys.h"
#include "BKE_collection.h"
#include "BKE_constraint.h"
#include "BKE_fcurve.h"
#include "BKE_idprop.h"
#include "BKE_library.h"
#include "BKE_library_query.h"
#include "BKE_main.h"
#include "BKE_modifier.h"
#include "BKE_node.h"
#include "BKE_particle.h"
#include "BKE_rigidbody.h"
#include "BKE_sequencer.h"
#include "BKE_tracking.h"
#include "BKE_workspace.h"


#define FOREACH_FINALIZE _finalize
#define FOREACH_FINALIZE_VOID \
	if (0) { goto FOREACH_FINALIZE; } \
	FOREACH_FINALIZE: ((void)0)

#define FOREACH_CALLBACK_INVOKE_ID_PP(_data, id_pp, _cb_flag) \
	CHECK_TYPE(id_pp, ID **); \
	if (!((_data)->status & IDWALK_STOP)) { \
		const int _flag = (_data)->flag; \
		ID *old_id = *(id_pp); \
		const int callback_return = (_data)->callback((_data)->user_data, (_data)->self_id, id_pp, _cb_flag | (_data)->cb_flag); \
		if (_flag & IDWALK_READONLY) { \
			BLI_assert(*(id_pp) == old_id); \
		} \
		if (old_id && (_flag & IDWALK_RECURSE)) { \
			if (!BLI_gset_haskey((_data)->ids_handled, old_id)) { \
				BLI_gset_add((_data)->ids_handled, old_id); \
				if (!(callback_return & IDWALK_RET_STOP_RECURSION)) { \
					BLI_LINKSTACK_PUSH((_data)->ids_todo, old_id); \
				} \
			} \
		} \
		if (callback_return & IDWALK_RET_STOP_ITER) { \
			(_data)->status |= IDWALK_STOP; \
			goto FOREACH_FINALIZE; \
		} \
	} \
	else { \
		goto FOREACH_FINALIZE; \
	} ((void)0)

#define FOREACH_CALLBACK_INVOKE_ID(_data, id, cb_flag) \
	{ \
		CHECK_TYPE_ANY(id, ID *, void *); \
		FOREACH_CALLBACK_INVOKE_ID_PP(_data, (ID **)&(id), cb_flag); \
	} ((void)0)

#define FOREACH_CALLBACK_INVOKE(_data, id_super, cb_flag) \
	{ \
		CHECK_TYPE(&((id_super)->id), ID *); \
		FOREACH_CALLBACK_INVOKE_ID_PP(_data, (ID **)&(id_super), cb_flag); \
	} ((void)0)

/* status */
enum {
	IDWALK_STOP     = 1 << 0,
};

typedef struct LibraryForeachIDData {
	ID *self_id;
	int flag;
	int cb_flag;
	LibraryIDLinkCallback callback;
	void *user_data;
	int status;

	/* To handle recursion. */
	GSet *ids_handled;  /* All IDs that are either already done, or still in ids_todo stack. */
	BLI_LINKSTACK_DECLARE(ids_todo, ID *);
} LibraryForeachIDData;

static void library_foreach_idproperty_ID_link(LibraryForeachIDData *data, IDProperty *prop, int flag)
{
	if (!prop)
		return;

	switch (prop->type) {
		case IDP_GROUP:
		{
			for (IDProperty *loop = prop->data.group.first; loop; loop = loop->next) {
				library_foreach_idproperty_ID_link(data, loop, flag);
			}
			break;
		}
		case IDP_IDPARRAY:
		{
			IDProperty *loop = IDP_Array(prop);
			for (int i = 0; i < prop->len; i++) {
				library_foreach_idproperty_ID_link(data, &loop[i], flag);
			}
			break;
		}
		case IDP_ID:
			FOREACH_CALLBACK_INVOKE_ID(data, prop->data.pointer, flag);
			break;
		default:
			break;  /* Nothing to do here with other types of IDProperties... */
	}

	FOREACH_FINALIZE_VOID;
}

static void library_foreach_rigidbodyworldSceneLooper(
        struct RigidBodyWorld *UNUSED(rbw), ID **id_pointer, void *user_data, int cb_flag)
{
	LibraryForeachIDData *data = (LibraryForeachIDData *) user_data;
	FOREACH_CALLBACK_INVOKE_ID_PP(data, id_pointer, cb_flag);

	FOREACH_FINALIZE_VOID;
}

static void library_foreach_modifiersForeachIDLink(
        void *user_data, Object *UNUSED(object), ID **id_pointer, int cb_flag)
{
	LibraryForeachIDData *data = (LibraryForeachIDData *) user_data;
	FOREACH_CALLBACK_INVOKE_ID_PP(data, id_pointer, cb_flag);

	FOREACH_FINALIZE_VOID;
}

static void library_foreach_constraintObjectLooper(bConstraint *UNUSED(con), ID **id_pointer,
                                                   bool is_reference, void *user_data)
{
	LibraryForeachIDData *data = (LibraryForeachIDData *) user_data;
	const int cb_flag = is_reference ? IDWALK_CB_USER : IDWALK_CB_NOP;
	FOREACH_CALLBACK_INVOKE_ID_PP(data, id_pointer, cb_flag);

	FOREACH_FINALIZE_VOID;
}

static void library_foreach_particlesystemsObjectLooper(
        ParticleSystem *UNUSED(psys), ID **id_pointer, void *user_data, int cb_flag)
{
	LibraryForeachIDData *data = (LibraryForeachIDData *) user_data;
	FOREACH_CALLBACK_INVOKE_ID_PP(data, id_pointer, cb_flag);

	FOREACH_FINALIZE_VOID;
}

static void library_foreach_nla_strip(LibraryForeachIDData *data, NlaStrip *strip)
{
	NlaStrip *substrip;

	FOREACH_CALLBACK_INVOKE(data, strip->act, IDWALK_CB_USER);

	for (substrip = strip->strips.first; substrip; substrip = substrip->next) {
		library_foreach_nla_strip(data, substrip);
	}

	FOREACH_FINALIZE_VOID;
}

static void library_foreach_animationData(LibraryForeachIDData *data, AnimData *adt)
{
	FCurve *fcu;
	NlaTrack *nla_track;
	NlaStrip *nla_strip;

	for (fcu = adt->drivers.first; fcu; fcu = fcu->next) {
		ChannelDriver *driver = fcu->driver;
		DriverVar *dvar;

		for (dvar = driver->variables.first; dvar; dvar = dvar->next) {
			/* only used targets */
			DRIVER_TARGETS_USED_LOOPER(dvar)
			{
				FOREACH_CALLBACK_INVOKE_ID(data, dtar->id, IDWALK_CB_NOP);
			}
			DRIVER_TARGETS_LOOPER_END
		}
	}

	FOREACH_CALLBACK_INVOKE(data, adt->action, IDWALK_CB_USER);
	FOREACH_CALLBACK_INVOKE(data, adt->tmpact, IDWALK_CB_USER);

	for (nla_track = adt->nla_tracks.first; nla_track; nla_track = nla_track->next) {
		for (nla_strip = nla_track->strips.first; nla_strip; nla_strip = nla_strip->next) {
			library_foreach_nla_strip(data, nla_strip);
		}
	}

	FOREACH_FINALIZE_VOID;
}

static void library_foreach_mtex(LibraryForeachIDData *data, MTex *mtex)
{
	FOREACH_CALLBACK_INVOKE(data, mtex->object, IDWALK_CB_NOP);
	FOREACH_CALLBACK_INVOKE(data, mtex->tex, IDWALK_CB_USER);

	FOREACH_FINALIZE_VOID;
}

static void library_foreach_paint(LibraryForeachIDData *data, Paint *paint)
{
	FOREACH_CALLBACK_INVOKE(data, paint->brush, IDWALK_CB_USER);
	FOREACH_CALLBACK_INVOKE(data, paint->palette, IDWALK_CB_USER);

	FOREACH_FINALIZE_VOID;
}

static void library_foreach_bone(LibraryForeachIDData *data, Bone *bone)
{
	library_foreach_idproperty_ID_link(data, bone->prop, IDWALK_CB_USER);

	for (Bone *curbone = bone->childbase.first; curbone; curbone = curbone->next) {
		library_foreach_bone(data, curbone);
	}

	FOREACH_FINALIZE_VOID;
}

static void library_foreach_layer_collection(LibraryForeachIDData *data, ListBase *lb)
{
	for (LayerCollection *lc = lb->first; lc; lc = lc->next) {
		FOREACH_CALLBACK_INVOKE(data, lc->collection, IDWALK_CB_NOP);
		library_foreach_layer_collection(data, &lc->layer_collections);
	}

	FOREACH_FINALIZE_VOID;
}

static void library_foreach_ID_as_subdata_link(
        ID **id_pp, LibraryIDLinkCallback callback, void *user_data, int flag, LibraryForeachIDData *data)
{
	/* Needed e.g. for callbacks handling relationships... This call shall be absolutely readonly. */
	ID *id = *id_pp;
	FOREACH_CALLBACK_INVOKE_ID_PP(data, id_pp, IDWALK_CB_PRIVATE);
	BLI_assert(id == *id_pp);

	if (flag & IDWALK_RECURSE) {
		/* Defer handling into main loop, recursively calling BKE_library_foreach_ID_link in IDWALK_RECURSE case is
		 * troublesome, see T49553. */
		if (!BLI_gset_haskey(data->ids_handled, id)) {
			BLI_gset_add(data->ids_handled, id);
			BLI_LINKSTACK_PUSH(data->ids_todo, id);
		}
	}
	else {
		BKE_library_foreach_ID_link(NULL, id, callback, user_data, flag);
	}

	FOREACH_FINALIZE_VOID;
}

/**
 * Loop over all of the ID's this datablock links to.
 *
 * \note: May be extended to be recursive in the future.
 */
void BKE_library_foreach_ID_link(Main *bmain, ID *id, LibraryIDLinkCallback callback, void *user_data, int flag)
{
	LibraryForeachIDData data;
	int i;

	if (flag & IDWALK_RECURSE) {
		/* For now, recusion implies read-only. */
		flag |= IDWALK_READONLY;

		data.ids_handled = BLI_gset_new(BLI_ghashutil_ptrhash, BLI_ghashutil_ptrcmp, __func__);
		BLI_LINKSTACK_INIT(data.ids_todo);

		BLI_gset_add(data.ids_handled, id);
	}
	else {
		data.ids_handled = NULL;
	}
	data.flag = flag;
	data.status = 0;
	data.callback = callback;
	data.user_data = user_data;

#define CALLBACK_INVOKE_ID(check_id, cb_flag) \
	FOREACH_CALLBACK_INVOKE_ID(&data, check_id, cb_flag)

#define CALLBACK_INVOKE(check_id_super, cb_flag) \
	FOREACH_CALLBACK_INVOKE(&data, check_id_super, cb_flag)

	if (id->override_static != NULL) {
		CALLBACK_INVOKE_ID(id->override_static->reference, IDWALK_CB_USER | IDWALK_CB_STATIC_OVERRIDE_REFERENCE);
	}

	for (; id != NULL; id = (flag & IDWALK_RECURSE) ? BLI_LINKSTACK_POP(data.ids_todo) : NULL) {
		data.self_id = id;
		data.cb_flag = ID_IS_LINKED(id) ? IDWALK_CB_INDIRECT_USAGE : 0;

		if (bmain != NULL && bmain->relations != NULL && (flag & IDWALK_READONLY)) {
			/* Note that this is minor optimization, even in worst cases (like id being an object with lots of
			 * drivers and constraints and modifiers, or material etc. with huge node tree),
			 * but we might as well use it (Main->relations is always assumed valid, it's responsibility of code
			 * creating it to free it, especially if/when it starts modifying Main database). */
			MainIDRelationsEntry *entry = BLI_ghash_lookup(bmain->relations->id_user_to_used, id);
			for (; entry != NULL; entry = entry->next) {
				FOREACH_CALLBACK_INVOKE_ID_PP(&data, entry->id_pointer, entry->usage_flag);
			}
			continue;
		}

		library_foreach_idproperty_ID_link(&data, id->properties, IDWALK_CB_USER);

		AnimData *adt = BKE_animdata_from_id(id);
		if (adt) {
			library_foreach_animationData(&data, adt);
		}

		switch ((ID_Type)GS(id->name)) {
			case ID_LI:
			{
				Library *lib = (Library *) id;
				CALLBACK_INVOKE(lib->parent, IDWALK_CB_NOP);
				break;
			}
			case ID_SCE:
			{
				Scene *scene = (Scene *) id;
				ToolSettings *toolsett = scene->toolsettings;

				CALLBACK_INVOKE(scene->camera, IDWALK_CB_NOP);
				CALLBACK_INVOKE(scene->world, IDWALK_CB_USER);
				CALLBACK_INVOKE(scene->set, IDWALK_CB_NOP);
				CALLBACK_INVOKE(scene->clip, IDWALK_CB_USER);
				if (scene->nodetree) {
					/* nodetree **are owned by IDs**, treat them as mere sub-data and not real ID! */
					library_foreach_ID_as_subdata_link((ID **)&scene->nodetree, callback, user_data, flag, &data);
				}
				if (scene->ed) {
					Sequence *seq;
					SEQP_BEGIN(scene->ed, seq)
					{
						CALLBACK_INVOKE(seq->scene, IDWALK_CB_NOP);
						CALLBACK_INVOKE(seq->scene_camera, IDWALK_CB_NOP);
						CALLBACK_INVOKE(seq->clip, IDWALK_CB_USER);
						CALLBACK_INVOKE(seq->mask, IDWALK_CB_USER);
						CALLBACK_INVOKE(seq->sound, IDWALK_CB_USER);
						library_foreach_idproperty_ID_link(&data, seq->prop, IDWALK_CB_USER);
						for (SequenceModifierData *smd = seq->modifiers.first; smd; smd = smd->next) {
							CALLBACK_INVOKE(smd->mask_id, IDWALK_CB_USER);
						}
					}
					SEQ_END
				}

<<<<<<< HEAD
				FOREACH_SCENE_COLLECTION_BEGIN(scene, sc)
				{
					for (LinkData *link = sc->objects.first; link; link = link->next) {
						CALLBACK_INVOKE_ID(link->data, IDWALK_CB_USER);
					}
=======
				CALLBACK_INVOKE(scene->gpd, IDWALK_CB_USER);

				for (CollectionObject *cob = scene->master_collection->gobject.first; cob; cob = cob->next) {
					CALLBACK_INVOKE(cob->ob, IDWALK_CB_USER);
				}
				for (CollectionChild *child = scene->master_collection->children.first; child; child = child->next) {
					CALLBACK_INVOKE(child->collection, IDWALK_CB_USER);
>>>>>>> d3c89f50
				}

				ViewLayer *view_layer;
				for (view_layer = scene->view_layers.first; view_layer; view_layer = view_layer->next) {
					for (Base *base = view_layer->object_bases.first; base; base = base->next) {
						CALLBACK_INVOKE(base->object, IDWALK_CB_NOP);
					}

					library_foreach_layer_collection(&data, &view_layer->layer_collections);

					for (FreestyleModuleConfig  *fmc = view_layer->freestyle_config.modules.first; fmc; fmc = fmc->next) {
						if (fmc->script) {
							CALLBACK_INVOKE(fmc->script, IDWALK_CB_NOP);
						}
					}

					for (FreestyleLineSet *fls = view_layer->freestyle_config.linesets.first; fls; fls = fls->next) {
						if (fls->group) {
							CALLBACK_INVOKE(fls->group, IDWALK_CB_USER);
						}

						if (fls->linestyle) {
							CALLBACK_INVOKE(fls->linestyle, IDWALK_CB_USER);
						}
					}
				}

				for (TimeMarker *marker = scene->markers.first; marker; marker = marker->next) {
					CALLBACK_INVOKE(marker->camera, IDWALK_CB_NOP);
				}

				if (toolsett) {
					CALLBACK_INVOKE(toolsett->particle.scene, IDWALK_CB_NOP);
					CALLBACK_INVOKE(toolsett->particle.object, IDWALK_CB_NOP);
					CALLBACK_INVOKE(toolsett->particle.shape_object, IDWALK_CB_NOP);

					library_foreach_paint(&data, &toolsett->imapaint.paint);
					CALLBACK_INVOKE(toolsett->imapaint.stencil, IDWALK_CB_USER);
					CALLBACK_INVOKE(toolsett->imapaint.clone, IDWALK_CB_USER);
					CALLBACK_INVOKE(toolsett->imapaint.canvas, IDWALK_CB_USER);

					if (toolsett->vpaint) {
						library_foreach_paint(&data, &toolsett->vpaint->paint);
					}
					if (toolsett->wpaint) {
						library_foreach_paint(&data, &toolsett->wpaint->paint);
					}
					if (toolsett->sculpt) {
						library_foreach_paint(&data, &toolsett->sculpt->paint);
						CALLBACK_INVOKE(toolsett->sculpt->gravity_object, IDWALK_CB_NOP);
					}
					if (toolsett->uvsculpt) {
						library_foreach_paint(&data, &toolsett->uvsculpt->paint);
					}
					if (toolsett->gp_paint) {
						library_foreach_paint(&data, &toolsett->gp_paint->paint);
					}
				}

				if (scene->rigidbody_world) {
					BKE_rigidbody_world_id_loop(scene->rigidbody_world, library_foreach_rigidbodyworldSceneLooper, &data);
				}

				break;
			}

			case ID_OB:
			{
				Object *object = (Object *) id;
				ParticleSystem *psys;

				/* Object is special, proxies make things hard... */
				const int data_cb_flag = data.cb_flag;
				const int proxy_cb_flag = ((data.flag & IDWALK_NO_INDIRECT_PROXY_DATA_USAGE) == 0 && (object->proxy || object->proxy_group)) ?
				                              IDWALK_CB_INDIRECT_USAGE : 0;

				/* object data special case */
				data.cb_flag |= proxy_cb_flag;
				if (object->type == OB_EMPTY) {
					/* empty can have NULL or Image */
					CALLBACK_INVOKE_ID(object->data, IDWALK_CB_USER);
				}
				else {
					/* when set, this can't be NULL */
					if (object->data) {
						CALLBACK_INVOKE_ID(object->data, IDWALK_CB_USER | IDWALK_CB_NEVER_NULL);
					}
				}
				data.cb_flag = data_cb_flag;

				CALLBACK_INVOKE(object->parent, IDWALK_CB_NOP);
				CALLBACK_INVOKE(object->track, IDWALK_CB_NOP);
				/* object->proxy is refcounted, but not object->proxy_group... *sigh* */
				CALLBACK_INVOKE(object->proxy, IDWALK_CB_USER);
				CALLBACK_INVOKE(object->proxy_group, IDWALK_CB_NOP);

				/* Special case!
				 * Since this field is set/owned by 'user' of this ID (and not ID itself), it is only indirect usage
				 * if proxy object is linked... Twisted. */
				if (object->proxy_from) {
					data.cb_flag = ID_IS_LINKED(object->proxy_from) ? IDWALK_CB_INDIRECT_USAGE : 0;
				}
				CALLBACK_INVOKE(object->proxy_from, IDWALK_CB_LOOPBACK);
				data.cb_flag = data_cb_flag;

				CALLBACK_INVOKE(object->poselib, IDWALK_CB_USER);

				data.cb_flag |= proxy_cb_flag;
				for (i = 0; i < object->totcol; i++) {
					CALLBACK_INVOKE(object->mat[i], IDWALK_CB_USER);
				}
				data.cb_flag = data_cb_flag;

				CALLBACK_INVOKE(object->gpd, IDWALK_CB_USER);
				CALLBACK_INVOKE(object->dup_group, IDWALK_CB_USER);

				if (object->pd) {
					CALLBACK_INVOKE(object->pd->tex, IDWALK_CB_USER);
					CALLBACK_INVOKE(object->pd->f_source, IDWALK_CB_NOP);
				}
				/* Note that ob->effect is deprecated, so no need to handle it here. */

				if (object->pose) {
					bPoseChannel *pchan;

					data.cb_flag |= proxy_cb_flag;
					for (pchan = object->pose->chanbase.first; pchan; pchan = pchan->next) {
						library_foreach_idproperty_ID_link(&data, pchan->prop, IDWALK_CB_USER);
						CALLBACK_INVOKE(pchan->custom, IDWALK_CB_USER);
						BKE_constraints_id_loop(&pchan->constraints, library_foreach_constraintObjectLooper, &data);
					}
					data.cb_flag = data_cb_flag;
				}

				if (object->rigidbody_constraint) {
					CALLBACK_INVOKE(object->rigidbody_constraint->ob1, IDWALK_CB_NOP);
					CALLBACK_INVOKE(object->rigidbody_constraint->ob2, IDWALK_CB_NOP);
				}

				if (object->lodlevels.first) {
					LodLevel *level;
					for (level = object->lodlevels.first; level; level = level->next) {
						CALLBACK_INVOKE(level->source, IDWALK_CB_NOP);
					}
				}

				modifiers_foreachIDLink(object, library_foreach_modifiersForeachIDLink, &data);
				BKE_constraints_id_loop(&object->constraints, library_foreach_constraintObjectLooper, &data);

				for (psys = object->particlesystem.first; psys; psys = psys->next) {
					BKE_particlesystem_id_loop(psys, library_foreach_particlesystemsObjectLooper, &data);
				}

				if (object->soft) {
					CALLBACK_INVOKE(object->soft->collision_group, IDWALK_CB_NOP);

					if (object->soft->effector_weights) {
						CALLBACK_INVOKE(object->soft->effector_weights->group, IDWALK_CB_NOP);
					}
				}
				break;
			}

			case ID_AR:
			{
				bArmature *arm = (bArmature *)id;

				for (Bone *bone = arm->bonebase.first; bone; bone = bone->next) {
					library_foreach_bone(&data, bone);
				}
				break;
			}

			case ID_ME:
			{
				Mesh *mesh = (Mesh *) id;
				CALLBACK_INVOKE(mesh->texcomesh, IDWALK_CB_USER);
				CALLBACK_INVOKE(mesh->key, IDWALK_CB_USER);
				for (i = 0; i < mesh->totcol; i++) {
					CALLBACK_INVOKE(mesh->mat[i], IDWALK_CB_USER);
				}
				break;
			}

			case ID_CU:
			{
				Curve *curve = (Curve *) id;
				CALLBACK_INVOKE(curve->bevobj, IDWALK_CB_NOP);
				CALLBACK_INVOKE(curve->taperobj, IDWALK_CB_NOP);
				CALLBACK_INVOKE(curve->textoncurve, IDWALK_CB_NOP);
				CALLBACK_INVOKE(curve->key, IDWALK_CB_USER);
				for (i = 0; i < curve->totcol; i++) {
					CALLBACK_INVOKE(curve->mat[i], IDWALK_CB_USER);
				}
				CALLBACK_INVOKE(curve->vfont, IDWALK_CB_USER);
				CALLBACK_INVOKE(curve->vfontb, IDWALK_CB_USER);
				CALLBACK_INVOKE(curve->vfonti, IDWALK_CB_USER);
				CALLBACK_INVOKE(curve->vfontbi, IDWALK_CB_USER);
				break;
			}

			case ID_MB:
			{
				MetaBall *metaball = (MetaBall *) id;
				for (i = 0; i < metaball->totcol; i++) {
					CALLBACK_INVOKE(metaball->mat[i], IDWALK_CB_USER);
				}
				break;
			}

			case ID_MA:
			{
				Material *material = (Material *) id;
				if (material->nodetree) {
					/* nodetree **are owned by IDs**, treat them as mere sub-data and not real ID! */
					library_foreach_ID_as_subdata_link((ID **)&material->nodetree, callback, user_data, flag, &data);
				}
				if (material->texpaintslot != NULL) {
					CALLBACK_INVOKE(material->texpaintslot->ima, IDWALK_CB_NOP);
				}
				if (material->gp_style != NULL) {
					CALLBACK_INVOKE(material->gp_style->sima, IDWALK_CB_USER);
					CALLBACK_INVOKE(material->gp_style->ima, IDWALK_CB_USER);
				}
				break;
			}

			case ID_TE:
			{
				Tex *texture = (Tex *) id;
				if (texture->nodetree) {
					/* nodetree **are owned by IDs**, treat them as mere sub-data and not real ID! */
					library_foreach_ID_as_subdata_link((ID **)&texture->nodetree, callback, user_data, flag, &data);
				}
				CALLBACK_INVOKE(texture->ima, IDWALK_CB_USER);
				break;
			}

			case ID_LT:
			{
				Lattice *lattice = (Lattice *) id;
				CALLBACK_INVOKE(lattice->key, IDWALK_CB_USER);
				break;
			}

			case ID_LA:
			{
				Lamp *lamp = (Lamp *) id;
				if (lamp->nodetree) {
					/* nodetree **are owned by IDs**, treat them as mere sub-data and not real ID! */
					library_foreach_ID_as_subdata_link((ID **)&lamp->nodetree, callback, user_data, flag, &data);
				}
				break;
			}

			case ID_CA:
			{
				Camera *camera = (Camera *) id;
				CALLBACK_INVOKE(camera->dof_ob, IDWALK_CB_NOP);
				break;
			}

			case ID_KE:
			{
				Key *key = (Key *) id;
				CALLBACK_INVOKE_ID(key->from, IDWALK_CB_LOOPBACK);
				break;
			}

			case ID_WO:
			{
				World *world = (World *) id;
				if (world->nodetree) {
					/* nodetree **are owned by IDs**, treat them as mere sub-data and not real ID! */
					library_foreach_ID_as_subdata_link((ID **)&world->nodetree, callback, user_data, flag, &data);
				}
				break;
			}

			case ID_SPK:
			{
				Speaker *speaker = (Speaker *) id;
				CALLBACK_INVOKE(speaker->sound, IDWALK_CB_USER);
				break;
			}

			case ID_LP:
			{
				LightProbe *probe = (LightProbe *) id;
				CALLBACK_INVOKE(probe->image, IDWALK_CB_USER);
				CALLBACK_INVOKE(probe->visibility_grp, IDWALK_CB_NOP);
				break;
			}

			case ID_GR:
			{
				Collection *collection = (Collection *) id;
				for (CollectionObject *cob = collection->gobject.first; cob; cob = cob->next) {
					CALLBACK_INVOKE(cob->ob, IDWALK_CB_USER);
				}
				for (CollectionChild *child = collection->children.first; child; child = child->next) {
					CALLBACK_INVOKE(child->collection, IDWALK_CB_USER);
				}
				break;
			}

			case ID_NT:
			{
				bNodeTree *ntree = (bNodeTree *) id;
				bNode *node;
				bNodeSocket *sock;

				CALLBACK_INVOKE(ntree->gpd, IDWALK_CB_USER);

				for (node = ntree->nodes.first; node; node = node->next) {
					CALLBACK_INVOKE_ID(node->id, IDWALK_CB_USER);

					library_foreach_idproperty_ID_link(&data, node->prop, IDWALK_CB_USER);
					for (sock = node->inputs.first; sock; sock = sock->next) {
						library_foreach_idproperty_ID_link(&data, sock->prop, IDWALK_CB_USER);
					}
					for (sock = node->outputs.first; sock; sock = sock->next) {
						library_foreach_idproperty_ID_link(&data, sock->prop, IDWALK_CB_USER);
					}
				}

				for (sock = ntree->inputs.first; sock; sock = sock->next) {
					library_foreach_idproperty_ID_link(&data, sock->prop, IDWALK_CB_USER);
				}
				for (sock = ntree->outputs.first; sock; sock = sock->next) {
					library_foreach_idproperty_ID_link(&data, sock->prop, IDWALK_CB_USER);
				}
				break;
			}

			case ID_BR:
			{
				Brush *brush = (Brush *) id;
				CALLBACK_INVOKE(brush->toggle_brush, IDWALK_CB_NOP);
				CALLBACK_INVOKE(brush->clone.image, IDWALK_CB_NOP);
				CALLBACK_INVOKE(brush->paint_curve, IDWALK_CB_USER);
				if (brush->gpencil_settings) {
					CALLBACK_INVOKE(brush->gpencil_settings->material, IDWALK_CB_USER);
				}
				library_foreach_mtex(&data, &brush->mtex);
				library_foreach_mtex(&data, &brush->mask_mtex);
				break;
			}

			case ID_PA:
			{
				ParticleSettings *psett = (ParticleSettings *) id;
				CALLBACK_INVOKE(psett->dup_group, IDWALK_CB_NOP);
				CALLBACK_INVOKE(psett->dup_ob, IDWALK_CB_NOP);
				CALLBACK_INVOKE(psett->bb_ob, IDWALK_CB_NOP);
				CALLBACK_INVOKE(psett->collision_group, IDWALK_CB_NOP);

				for (i = 0; i < MAX_MTEX; i++) {
					if (psett->mtex[i]) {
						library_foreach_mtex(&data, psett->mtex[i]);
					}
				}

				if (psett->effector_weights) {
					CALLBACK_INVOKE(psett->effector_weights->group, IDWALK_CB_NOP);
				}

				if (psett->pd) {
					CALLBACK_INVOKE(psett->pd->tex, IDWALK_CB_USER);
					CALLBACK_INVOKE(psett->pd->f_source, IDWALK_CB_NOP);
				}
				if (psett->pd2) {
					CALLBACK_INVOKE(psett->pd2->tex, IDWALK_CB_USER);
					CALLBACK_INVOKE(psett->pd2->f_source, IDWALK_CB_NOP);
				}

				if (psett->boids) {
					BoidState *state;
					BoidRule *rule;

					for (state = psett->boids->states.first; state; state = state->next) {
						for (rule = state->rules.first; rule; rule = rule->next) {
							if (rule->type == eBoidRuleType_Avoid) {
								BoidRuleGoalAvoid *gabr = (BoidRuleGoalAvoid *)rule;
								CALLBACK_INVOKE(gabr->ob, IDWALK_CB_NOP);
							}
							else if (rule->type == eBoidRuleType_FollowLeader) {
								BoidRuleFollowLeader *flbr = (BoidRuleFollowLeader *)rule;
								CALLBACK_INVOKE(flbr->ob, IDWALK_CB_NOP);
							}
						}
					}
				}
				break;
			}

			case ID_MC:
			{
				MovieClip *clip = (MovieClip *) id;
				MovieTracking *tracking = &clip->tracking;
				MovieTrackingObject *object;
				MovieTrackingTrack *track;
				MovieTrackingPlaneTrack *plane_track;

				CALLBACK_INVOKE(clip->gpd, IDWALK_CB_USER);

				for (track = tracking->tracks.first; track; track = track->next) {
					CALLBACK_INVOKE(track->gpd, IDWALK_CB_USER);
				}
				for (object = tracking->objects.first; object; object = object->next) {
					for (track = object->tracks.first; track; track = track->next) {
						CALLBACK_INVOKE(track->gpd, IDWALK_CB_USER);
					}
				}

				for (plane_track = tracking->plane_tracks.first; plane_track; plane_track = plane_track->next) {
					CALLBACK_INVOKE(plane_track->image, IDWALK_CB_USER);
				}
				break;
			}

			case ID_MSK:
			{
				Mask *mask = (Mask *) id;
				MaskLayer *mask_layer;
				for (mask_layer = mask->masklayers.first; mask_layer; mask_layer = mask_layer->next) {
					MaskSpline *mask_spline;

					for (mask_spline = mask_layer->splines.first; mask_spline; mask_spline = mask_spline->next) {
						for (i = 0; i < mask_spline->tot_point; i++) {
							MaskSplinePoint *point = &mask_spline->points[i];
							CALLBACK_INVOKE_ID(point->parent.id, IDWALK_CB_USER);
						}
					}
				}
				break;
			}

			case ID_LS:
			{
				FreestyleLineStyle *linestyle = (FreestyleLineStyle *) id;
				LineStyleModifier *lsm;
				for (i = 0; i < MAX_MTEX; i++) {
					if (linestyle->mtex[i]) {
						library_foreach_mtex(&data, linestyle->mtex[i]);
					}
				}
				if (linestyle->nodetree) {
					/* nodetree **are owned by IDs**, treat them as mere sub-data and not real ID! */
					library_foreach_ID_as_subdata_link((ID **)&linestyle->nodetree, callback, user_data, flag, &data);
				}

				for (lsm = linestyle->color_modifiers.first; lsm; lsm = lsm->next) {
					if (lsm->type == LS_MODIFIER_DISTANCE_FROM_OBJECT) {
						LineStyleColorModifier_DistanceFromObject *p = (LineStyleColorModifier_DistanceFromObject *)lsm;
						if (p->target) {
							CALLBACK_INVOKE(p->target, IDWALK_CB_NOP);
						}
					}
				}
				for (lsm = linestyle->alpha_modifiers.first; lsm; lsm = lsm->next) {
					if (lsm->type == LS_MODIFIER_DISTANCE_FROM_OBJECT) {
						LineStyleAlphaModifier_DistanceFromObject *p = (LineStyleAlphaModifier_DistanceFromObject *)lsm;
						if (p->target) {
							CALLBACK_INVOKE(p->target, IDWALK_CB_NOP);
						}
					}
				}
				for (lsm = linestyle->thickness_modifiers.first; lsm; lsm = lsm->next) {
					if (lsm->type == LS_MODIFIER_DISTANCE_FROM_OBJECT) {
						LineStyleThicknessModifier_DistanceFromObject *p = (LineStyleThicknessModifier_DistanceFromObject *)lsm;
						if (p->target) {
							CALLBACK_INVOKE(p->target, IDWALK_CB_NOP);
						}
					}
				}
				break;
			}
			case ID_AC:
			{
				bAction *act = (bAction *) id;

				for (TimeMarker *marker = act->markers.first; marker; marker = marker->next) {
					CALLBACK_INVOKE(marker->camera, IDWALK_CB_NOP);
				}
				break;
			}

			case ID_WM:
			{
				wmWindowManager *wm = (wmWindowManager *)id;

				for (wmWindow *win = wm->windows.first; win; win = win->next) {
					ID *workspace = (ID *)BKE_workspace_active_get(win->workspace_hook);

					CALLBACK_INVOKE(win->scene, IDWALK_CB_USER_ONE);

					CALLBACK_INVOKE_ID(workspace, IDWALK_CB_NOP);
					/* allow callback to set a different workspace */
					BKE_workspace_active_set(win->workspace_hook, (WorkSpace *)workspace);
				}
				break;
			}

			case ID_WS:
			{
				WorkSpace *workspace = (WorkSpace *)id;
				ListBase *layouts = BKE_workspace_layouts_get(workspace);

				for (WorkSpaceLayout *layout = layouts->first; layout; layout = layout->next) {
					bScreen *screen = BKE_workspace_layout_screen_get(layout);

					/* CALLBACK_INVOKE expects an actual pointer, not a variable holding the pointer.
					 * However we can't acess layout->screen here since we are outside the workspace project. */
					CALLBACK_INVOKE(screen, IDWALK_CB_NOP);
					/* allow callback to set a different screen */
					BKE_workspace_layout_screen_set(layout, screen);
				}

				break;
			}
			case ID_GD:
			{
				bGPdata *gpencil = (bGPdata *) id;
				/* materials */
				for (i = 0; i < gpencil->totcol; i++) {
					CALLBACK_INVOKE(gpencil->mat[i], IDWALK_CB_USER);
				}

				for (bGPDlayer *gplayer = gpencil->layers.first; gplayer != NULL; gplayer = gplayer->next) {
					CALLBACK_INVOKE(gplayer->parent, IDWALK_CB_NOP);
				}

				break;
			}

			/* Nothing needed for those... */
			case ID_SCR:
			case ID_IM:
			case ID_VF:
			case ID_TXT:
			case ID_SO:
			case ID_PAL:
			case ID_PC:
			case ID_CF:
				break;

			/* Deprecated. */
			case ID_IP:
				break;

		}
	}

FOREACH_FINALIZE:
	if (data.ids_handled) {
		BLI_gset_free(data.ids_handled, NULL);
		BLI_LINKSTACK_FREE(data.ids_todo);
	}

#undef CALLBACK_INVOKE_ID
#undef CALLBACK_INVOKE
}

#undef FOREACH_CALLBACK_INVOKE_ID
#undef FOREACH_CALLBACK_INVOKE

/**
 * re-usable function, use when replacing ID's
 */
void BKE_library_update_ID_link_user(ID *id_dst, ID *id_src, const int cb_flag)
{
	if (cb_flag & IDWALK_CB_USER) {
		id_us_min(id_src);
		id_us_plus(id_dst);
	}
	else if (cb_flag & IDWALK_CB_USER_ONE) {
		id_us_ensure_real(id_dst);
	}
}

/**
 * Say whether given \a id_type_owner can use (in any way) a datablock of \a id_type_used.
 *
 * This is a 'simplified' abstract version of #BKE_library_foreach_ID_link() above, quite useful to reduce
 * useless iterations in some cases.
 */
/* XXX This has to be fully rethink, basing check on ID type is not really working anymore (and even worth once
 *     IDProps will support ID pointers), we'll have to do some quick checks on IDs themselves... */
bool BKE_library_id_can_use_idtype(ID *id_owner, const short id_type_used)
{
	/* any type of ID can be used in custom props. */
	if (id_owner->properties) {
		return true;
	}

	const short id_type_owner = GS(id_owner->name);

	/* IDProps of armature bones and nodes, and bNode->id can use virtually any type of ID. */
	if (ELEM(id_type_owner, ID_NT, ID_AR)) {
		return true;
	}

	if (ntreeFromID(id_owner)) {
		return true;
	}

	if (BKE_animdata_from_id(id_owner)) {
		return true;  /* AnimationData can use virtually any kind of datablocks, through drivers especially. */
	}

	switch ((ID_Type)id_type_owner) {
		case ID_LI:
			return ELEM(id_type_used, ID_LI);
		case ID_SCE:
			return (ELEM(id_type_used, ID_OB, ID_WO, ID_SCE, ID_MC, ID_MA, ID_GR, ID_TXT,
			                           ID_LS, ID_MSK, ID_SO, ID_GD, ID_BR, ID_PAL, ID_IM, ID_NT));
		case ID_OB:
			/* Could be the following, but simpler to just always say 'yes' here. */
#if 0
			return ELEM(id_type_used, ID_ME, ID_CU, ID_MB, ID_LT, ID_SPK, ID_AR, ID_LA, ID_CA,  /* obdata */
			                          ID_OB, ID_MA, ID_GD, ID_GR, ID_TE, ID_PA, ID_TXT, ID_SO, ID_MC, ID_IM, ID_AC
			                          /* + constraints and modifiers ... */);
#else
			return true;
#endif
		case ID_ME:
			return ELEM(id_type_used, ID_ME, ID_KE, ID_MA, ID_IM);
		case ID_CU:
			return ELEM(id_type_used, ID_OB, ID_KE, ID_MA, ID_VF);
		case ID_MB:
			return ELEM(id_type_used, ID_MA);
		case ID_MA:
			return (ELEM(id_type_used, ID_TE, ID_GR));
		case ID_TE:
			return (ELEM(id_type_used, ID_IM, ID_OB));
		case ID_LT:
			return ELEM(id_type_used, ID_KE);
		case ID_LA:
			return (ELEM(id_type_used, ID_TE));
		case ID_CA:
			return ELEM(id_type_used, ID_OB);
		case ID_KE:
			return ELEM(id_type_used, ID_ME, ID_CU, ID_LT);  /* Warning! key->from, could be more types in future? */
		case ID_SCR:
			return ELEM(id_type_used, ID_SCE);
		case ID_WO:
			return (ELEM(id_type_used, ID_TE));
		case ID_SPK:
			return ELEM(id_type_used, ID_SO);
		case ID_GR:
			return ELEM(id_type_used, ID_OB, ID_GR);
		case ID_NT:
			/* Could be the following, but node.id has no type restriction... */
#if 0
			return ELEM(id_type_used, ID_GD /* + node.id types... */);
#else
			return true;
#endif
		case ID_BR:
			return ELEM(id_type_used, ID_BR, ID_IM, ID_PC, ID_TE, ID_MA);
		case ID_PA:
			return ELEM(id_type_used, ID_OB, ID_GR, ID_TE);
		case ID_MC:
			return ELEM(id_type_used, ID_GD, ID_IM);
		case ID_MSK:
			return ELEM(id_type_used, ID_MC);  /* WARNING! mask->parent.id, not typed. */
		case ID_LS:
			return (ELEM(id_type_used, ID_TE, ID_OB));
		case ID_LP:
			return ELEM(id_type_used, ID_IM);
		case ID_GD:
			return ELEM(id_type_used, ID_MA);
		case ID_WS:
		case ID_IM:
		case ID_VF:
		case ID_TXT:
		case ID_SO:
		case ID_AR:
		case ID_AC:
		case ID_WM:
		case ID_PAL:
		case ID_PC:
		case ID_CF:
			/* Those types never use/reference other IDs... */
			return false;
		case ID_IP:
			/* Deprecated... */
			return false;
	}
	return false;
}


/* ***** ID users iterator. ***** */
typedef struct IDUsersIter {
	ID *id;

	ListBase *lb_array[MAX_LIBARRAY];
	int lb_idx;

	ID *curr_id;
	int count_direct, count_indirect;  /* Set by callback. */
} IDUsersIter;

static int foreach_libblock_id_users_callback(void *user_data, ID *UNUSED(self_id), ID **id_p, int cb_flag)
{
	IDUsersIter *iter = user_data;

	if (*id_p) {
		/* 'Loopback' ID pointers (the ugly 'from' ones, Object->proxy_from and Key->from).
		 * Those are not actually ID usage, we can ignore them here.
		 */
		if (cb_flag & IDWALK_CB_LOOPBACK) {
			return IDWALK_RET_NOP;
		}

		if (*id_p == iter->id) {
#if 0
			printf("%s uses %s (refcounted: %d, userone: %d, used_one: %d, used_one_active: %d, indirect_usage: %d)\n",
				   iter->curr_id->name, iter->id->name, (cb_flag & IDWALK_USER) ? 1 : 0, (cb_flag & IDWALK_USER_ONE) ? 1 : 0,
				   (iter->id->tag & LIB_TAG_EXTRAUSER) ? 1 : 0, (iter->id->tag & LIB_TAG_EXTRAUSER_SET) ? 1 : 0,
				   (cb_flag & IDWALK_INDIRECT_USAGE) ? 1 : 0);
#endif
			if (cb_flag & IDWALK_CB_INDIRECT_USAGE) {
				iter->count_indirect++;
			}
			else {
				iter->count_direct++;
			}
		}
	}

	return IDWALK_RET_NOP;
}

/**
 * Return the number of times given \a id_user uses/references \a id_used.
 *
 * \note This only checks for pointer references of an ID, shallow usages (like e.g. by RNA paths, as done
 *       for FCurves) are not detected at all.
 *
 * \param id_user the ID which is supposed to use (reference) \a id_used.
 * \param id_used the ID which is supposed to be used (referenced) by \a id_user.
 * \return the number of direct usages/references of \a id_used by \a id_user.
 */
int BKE_library_ID_use_ID(ID *id_user, ID *id_used)
{
	IDUsersIter iter;

	/* We do not care about iter.lb_array/lb_idx here... */
	iter.id = id_used;
	iter.curr_id = id_user;
	iter.count_direct = iter.count_indirect = 0;

	BKE_library_foreach_ID_link(NULL, iter.curr_id, foreach_libblock_id_users_callback, (void *)&iter, IDWALK_READONLY);

	return iter.count_direct + iter.count_indirect;
}

static bool library_ID_is_used(Main *bmain, void *idv, const bool check_linked)
{
	IDUsersIter iter;
	ListBase *lb_array[MAX_LIBARRAY];
	ID *id = idv;
	int i = set_listbasepointers(bmain, lb_array);
	bool is_defined = false;

	iter.id = id;
	iter.count_direct = iter.count_indirect = 0;
	while (i-- && !is_defined) {
		ID *id_curr = lb_array[i]->first;

		if (!id_curr || !BKE_library_id_can_use_idtype(id_curr, GS(id->name))) {
			continue;
		}

		for (; id_curr && !is_defined; id_curr = id_curr->next) {
			if (id_curr == id) {
				/* We are not interested in self-usages (mostly from drivers or bone constraints...). */
				continue;
			}
			iter.curr_id = id_curr;
			BKE_library_foreach_ID_link(
			            bmain, id_curr, foreach_libblock_id_users_callback, &iter, IDWALK_READONLY);

			is_defined = ((check_linked ? iter.count_indirect : iter.count_direct) != 0);
		}
	}

	return is_defined;
}

/**
 * Check whether given ID is used locally (i.e. by another non-linked ID).
 */
bool BKE_library_ID_is_locally_used(Main *bmain, void *idv)
{
	return library_ID_is_used(bmain, idv, false);
}

/**
 * Check whether given ID is used indirectly (i.e. by another linked ID).
 */
bool BKE_library_ID_is_indirectly_used(Main *bmain, void *idv)
{
	return library_ID_is_used(bmain, idv, true);
}

/**
 * Combine \a BKE_library_ID_is_locally_used() and \a BKE_library_ID_is_indirectly_used() in a single call.
 */
void BKE_library_ID_test_usages(Main *bmain, void *idv, bool *is_used_local, bool *is_used_linked)
{
	IDUsersIter iter;
	ListBase *lb_array[MAX_LIBARRAY];
	ID *id = idv;
	int i = set_listbasepointers(bmain, lb_array);
	bool is_defined = false;

	iter.id = id;
	iter.count_direct = iter.count_indirect = 0;
	while (i-- && !is_defined) {
		ID *id_curr = lb_array[i]->first;

		if (!id_curr || !BKE_library_id_can_use_idtype(id_curr, GS(id->name))) {
			continue;
		}

		for (; id_curr && !is_defined; id_curr = id_curr->next) {
			if (id_curr == id) {
				/* We are not interested in self-usages (mostly from drivers or bone constraints...). */
				continue;
			}
			iter.curr_id = id_curr;
			BKE_library_foreach_ID_link(bmain, id_curr, foreach_libblock_id_users_callback, &iter, IDWALK_READONLY);

			is_defined = (iter.count_direct != 0 && iter.count_indirect != 0);
		}
	}

	*is_used_local = (iter.count_direct != 0);
	*is_used_linked = (iter.count_indirect != 0);
}

/* ***** IDs usages.checking/tagging. ***** */
static int foreach_libblock_used_linked_data_tag_clear_cb(
        void *user_data, ID *self_id, ID **id_p, int UNUSED(cb_flag))
{
	bool *is_changed = user_data;

	if (*id_p) {
		/* XXX This is actually some kind of hack...
		 * Issue is, shapekeys' 'from' ID pointer is not actually ID usage.
		 * Maybe we should even nuke it from BKE_library_foreach_ID_link, not 100% sure yet...
		 */
		if ((GS(self_id->name) == ID_KE) && (((Key *)self_id)->from == *id_p)) {
			return IDWALK_RET_NOP;
		}
		/* XXX another hack, for similar reasons as above one. */
		if ((GS(self_id->name) == ID_OB) && (((Object *)self_id)->proxy_from == (Object *)*id_p)) {
			return IDWALK_RET_NOP;
		}

		/* If checked id is used by an assumed used ID, then it is also used and not part of any linked archipelago. */
		if (!(self_id->tag & LIB_TAG_DOIT) && ((*id_p)->tag & LIB_TAG_DOIT)) {
			(*id_p)->tag &= ~LIB_TAG_DOIT;
			*is_changed = true;
		}
	}

	return IDWALK_RET_NOP;
}

/**
 * Detect orphaned linked data blocks (i.e. linked data not used (directly or indirectly) in any way by any local data),
 * including complex cases like 'linked archipelagoes', i.e. linked datablocks that use each other in loops,
 * which prevents their deletion by 'basic' usage checks...
 *
 * \param do_init_tag if \a true, all linked data are checked, if \a false, only linked datablocks already tagged with
 *                    LIB_TAG_DOIT are checked.
 */
void BKE_library_unused_linked_data_set_tag(Main *bmain, const bool do_init_tag)
{
	ListBase *lb_array[MAX_LIBARRAY];

	if (do_init_tag) {
		int i = set_listbasepointers(bmain, lb_array);

		while (i--) {
			for (ID *id = lb_array[i]->first; id; id = id->next) {
				if (id->lib && (id->tag & LIB_TAG_INDIRECT) != 0) {
					id->tag |= LIB_TAG_DOIT;
				}
				else {
					id->tag &= ~LIB_TAG_DOIT;
				}
			}
		}
	}

	bool do_loop = true;
	while (do_loop) {
		int i = set_listbasepointers(bmain, lb_array);
		do_loop = false;

		while (i--) {
			for (ID *id = lb_array[i]->first; id; id = id->next) {
				if (id->tag & LIB_TAG_DOIT) {
					/* Unused ID (so far), no need to check it further. */
					continue;
				}
				BKE_library_foreach_ID_link(
				            bmain, id, foreach_libblock_used_linked_data_tag_clear_cb, &do_loop, IDWALK_READONLY);
			}
		}
	}
}

/**
 * Untag linked data blocks used by other untagged linked datablocks.
 * Used to detect datablocks that we can forcefully make local (instead of copying them to later get rid of original):
 * All datablocks we want to make local are tagged by caller, after this function has ran caller knows datablocks still
 * tagged can directly be made local, since they are only used by other datablocks that will also be made fully local.
 */
void BKE_library_indirectly_used_data_tag_clear(Main *bmain)
{
	ListBase *lb_array[MAX_LIBARRAY];

	bool do_loop = true;
	while (do_loop) {
		int i = set_listbasepointers(bmain, lb_array);
		do_loop = false;

		while (i--) {
			for (ID *id = lb_array[i]->first; id; id = id->next) {
				if (id->lib == NULL || id->tag & LIB_TAG_DOIT) {
					/* Local or non-indirectly-used ID (so far), no need to check it further. */
					continue;
				}
				BKE_library_foreach_ID_link(
				            bmain, id, foreach_libblock_used_linked_data_tag_clear_cb, &do_loop, IDWALK_READONLY);
			}
		}
	}
}<|MERGE_RESOLUTION|>--- conflicted
+++ resolved
@@ -416,21 +416,12 @@
 					SEQ_END
 				}
 
-<<<<<<< HEAD
-				FOREACH_SCENE_COLLECTION_BEGIN(scene, sc)
-				{
-					for (LinkData *link = sc->objects.first; link; link = link->next) {
-						CALLBACK_INVOKE_ID(link->data, IDWALK_CB_USER);
-					}
-=======
-				CALLBACK_INVOKE(scene->gpd, IDWALK_CB_USER);
 
 				for (CollectionObject *cob = scene->master_collection->gobject.first; cob; cob = cob->next) {
 					CALLBACK_INVOKE(cob->ob, IDWALK_CB_USER);
 				}
 				for (CollectionChild *child = scene->master_collection->children.first; child; child = child->next) {
 					CALLBACK_INVOKE(child->collection, IDWALK_CB_USER);
->>>>>>> d3c89f50
 				}
 
 				ViewLayer *view_layer;
