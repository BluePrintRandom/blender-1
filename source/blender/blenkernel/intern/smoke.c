--- conflicted
+++ resolved
@@ -74,11 +74,9 @@
 #include "BKE_pointcache.h"
 #include "BKE_smoke.h"
 
-<<<<<<< HEAD
 #include "GPU_compatibility.h"
-=======
+
 #include "RE_shader_ext.h"
->>>>>>> 83de5cb3
 
 /* UNUSED so far, may be enabled later */
 /* #define USE_SMOKE_COLLISION_DM */
