--- conflicted
+++ resolved
@@ -191,21 +191,10 @@
 /** Free (or release) any data used by this collection (does not free the collection itself). */
 void BKE_collection_free(Collection *collection)
 {
-<<<<<<< HEAD
-  /* No animdata here. */
-  BKE_previewimg_free(&collection->preview);
-
-  BLI_freelistN(&collection->gobject);
-  BLI_freelistN(&collection->children);
-  BLI_freelistN(&collection->parents);
-
-  BKE_collection_object_cache_free(collection);
+  collection_free_data(&collection->id);
 
   /* Remove LANPR configurations */
   MEM_SAFE_FREE(collection->lanpr);
-=======
-  collection_free_data(&collection->id);
->>>>>>> eaf7d36d
 }
 
 /**
@@ -266,56 +255,6 @@
 }
 
 /***************************** Collection Copy *******************************/
-<<<<<<< HEAD
-
-/**
- * Only copy internal data of Collection ID from source
- * to already allocated/initialized destination.
- * You probably never want to use that directly,
- * use #BKE_id_copy or #BKE_id_copy_ex for typical needs.
- *
- * WARNING! This function will not handle ID user count!
- *
- * \param flag: Copying options (see BKE_library.h's LIB_ID_COPY_... flags for more).
- */
-void BKE_collection_copy_data(Main *bmain,
-                              Collection *collection_dst,
-                              const Collection *collection_src,
-                              const int flag)
-{
-  BLI_assert(((collection_src->flag & COLLECTION_IS_MASTER) != 0) ==
-             ((collection_src->id.flag & LIB_PRIVATE_DATA) != 0));
-
-  /* Do not copy collection's preview (same behavior as for objects). */
-  if ((flag & LIB_ID_COPY_NO_PREVIEW) == 0 && false) { /* XXX TODO temp hack */
-    BKE_previewimg_id_copy(&collection_dst->id, &collection_src->id);
-  }
-  else {
-    collection_dst->preview = NULL;
-  }
-
-  collection_dst->flag &= ~COLLECTION_HAS_OBJECT_CACHE;
-  BLI_listbase_clear(&collection_dst->object_cache);
-
-  BLI_listbase_clear(&collection_dst->gobject);
-  BLI_listbase_clear(&collection_dst->children);
-  BLI_listbase_clear(&collection_dst->parents);
-
-  for (CollectionChild *child = collection_src->children.first; child; child = child->next) {
-    collection_child_add(collection_dst, child->collection, flag, false);
-  }
-  for (CollectionObject *cob = collection_src->gobject.first; cob; cob = cob->next) {
-    collection_object_add(bmain, collection_dst, cob->ob, flag, false);
-  }
-
-  /* Copy LANPR configurations */
-  if (collection_src->lanpr != NULL) {
-    collection_dst->lanpr = MEM_dupallocN(collection_src->lanpr);
-  }
-}
-
-=======
->>>>>>> eaf7d36d
 static Collection *collection_duplicate_recursive(Main *bmain,
                                                   Collection *parent,
                                                   Collection *collection_old,
