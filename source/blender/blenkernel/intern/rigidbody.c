/*
 * ***** BEGIN GPL LICENSE BLOCK *****
 *
 * This program is free software; you can redistribute it and/or
 * modify it under the terms of the GNU General Public License
 * as published by the Free Software Foundation; either version 2
 * of the License, or (at your option) any later version.
 *
 * This program is distributed in the hope that it will be useful,
 * but WITHOUT ANY WARRANTY; without even the implied warranty of
 * MERCHANTABILITY or FITNESS FOR A PARTICULAR PURPOSE.  See the
 * GNU General Public License for more details.
 *
 * You should have received a copy of the GNU General Public License
 * along with this program; if not, write to the Free Software Foundation,
 * Inc., 51 Franklin Street, Fifth Floor, Boston, MA 02110-1301, USA.
 *
 * The Original Code is Copyright (C) 2013 Blender Foundation
 * All rights reserved.
 *
 * The Original Code is: all of this file.
 *
 * Contributor(s): Joshua Leung, Sergej Reich
 *
 * ***** END GPL LICENSE BLOCK *****
 */

/** \file rigidbody.c
 *  \ingroup blenkernel
 *  \brief Blender-side interface and methods for dealing with Rigid Body simulations
 */

#include <stdio.h>
#include <string.h>
#include <stddef.h>
#include <float.h>
#include <math.h>
#include <limits.h>

#include "MEM_guardedalloc.h"

#include "BLI_blenlib.h"
#include "BLI_math.h"

#ifdef WITH_BULLET
#  include "RBI_api.h"
#endif

#include "DNA_anim_types.h"
#include "DNA_group_types.h"
#include "DNA_mesh_types.h"
#include "DNA_meshdata_types.h"
#include "DNA_object_types.h"
#include "DNA_object_force.h"
#include "DNA_rigidbody_types.h"
#include "DNA_scene_types.h"

#include "BKE_animsys.h"
#include "BKE_cdderivedmesh.h"
#include "BKE_effect.h"
#include "BKE_global.h"
#include "BKE_group.h"
#include "BKE_library.h"
#include "BKE_mesh.h"
#include "BKE_object.h"
#include "BKE_pointcache.h"
#include "BKE_rigidbody.h"
#include "BKE_utildefines.h"
#include "BKE_library.h"
#include "BKE_main.h"
#include "BKE_modifier.h"
#include "BKE_scene.h"

#include "RNA_access.h"
#include "bmesh.h"

/*#ifdef WIN32
    #ifndef NAN
        static const unsigned long __nan[2] = {0xffffffff, 0x7fffffff};
        #define NAN (*(const float *) __nan)
    #endif
#endif*/

#ifdef WITH_BULLET

static bool isModifierActive(RigidBodyModifierData* rmd) {
	return ((rmd != NULL) && (rmd->modifier.mode & eModifierMode_Realtime) && (rmd->refresh == FALSE));// rmd->modifier.mode & eModifierMode_Render));
}

void calc_dist_angle(RigidBodyShardCon* con, float* dist, float* angle)
{
	float q1[4], q2[4], qdiff[4], axis[3];
	if ((con->mi1->rigidbody == NULL) ||
	   (con->mi2->rigidbody == NULL))
	{
		*dist = 0;
		*angle = 0;
		return;
	}
	
	sub_v3_v3v3(axis, con->mi1->rigidbody->pos, con->mi2->rigidbody->pos);
	*dist = len_v3(axis);
	copy_qt_qt(q1, con->mi1->rigidbody->orn);
	copy_qt_qt(q2, con->mi2->rigidbody->orn);
	invert_qt(q1);
	mul_qt_qtqt(qdiff, q1, q2);
	quat_to_axis_angle(axis, angle, qdiff);
	
	*angle = RAD2DEGF(*angle);
}

void BKE_rigidbody_start_dist_angle(RigidBodyShardCon* con)
{
	//store starting angle and distance per constraint
	float dist, angle;
	calc_dist_angle(con, &dist, &angle);
	con->start_dist = dist;
	con->start_angle = angle;
}

float BKE_rigidbody_calc_max_con_mass(Object* ob)
{
	RigidBodyModifierData *rmd;
	ModifierData *md;
	RigidBodyShardCon *con;
	float max_con_mass = 0, con_mass;

	for (md = ob->modifiers.first; md; md = md->next) {
		if (md->type == eModifierType_RigidBody) {
			rmd = (RigidBodyModifierData*)md;
			for (con = rmd->meshConstraints.first; con; con = con->next) {
				if ((con->mi1 != NULL && con->mi1->rigidbody != NULL) &&
				(con->mi2 != NULL && con->mi2->rigidbody != NULL)) {
					con_mass = con->mi1->rigidbody->mass + con->mi2->rigidbody->mass;
					if (con_mass > max_con_mass) {
						max_con_mass = con_mass;
					}
				}
			}

			return max_con_mass;
		}
	}

	return 0;
}

float BKE_rigidbody_calc_min_con_dist(Object* ob)
{
	RigidBodyModifierData *rmd;
	ModifierData *md;
	RigidBodyShardCon *con;
	float min_con_dist = FLT_MAX, con_dist, con_vec[3];

	for (md = ob->modifiers.first; md; md = md->next) {
		if (md->type == eModifierType_RigidBody) {
			rmd = (RigidBodyModifierData*)md;
			for (con = rmd->meshConstraints.first; con; con = con->next) {
				if ((con->mi1 != NULL && con->mi1->rigidbody != NULL) &&
						(con->mi2 != NULL && con->mi2->rigidbody != NULL)) {
					sub_v3_v3v3(con_vec, con->mi1->centroid, con->mi2->centroid);
					con_dist = len_v3(con_vec);
					if (con_dist < min_con_dist) {
						min_con_dist = con_dist;
					}
				}
			}

			return min_con_dist;
		}
	}

	return FLT_MAX;
}


void BKE_rigidbody_calc_threshold(float max_con_mass, float min_con_dist,  RigidBodyModifierData *rmd, RigidBodyShardCon *con) {

	float max_thresh, thresh, con_mass, con_dist, con_vec[3];
	if ((max_con_mass == 0) && (rmd->mass_dependent_thresholds))
	{
		return;
	}

	if ((min_con_dist == FLT_MAX) && (rmd->dist_dependent_thresholds))
	{
		return;
	}

	if ((con->mi1 == NULL) || (con->mi2 == NULL))
	{
		return;
	}

	max_thresh = ((con->mi1->parent_mod == con->mi2->parent_mod) ? con->mi1->parent_mod->breaking_threshold : rmd->group_breaking_threshold);
	if ((con->mi1->rigidbody != NULL) && (con->mi2->rigidbody != NULL)) {
		con_mass = con->mi1->rigidbody->mass + con->mi2->rigidbody->mass;
		sub_v3_v3v3(con_vec, con->mi1->centroid, con->mi2->centroid);
		con_dist = len_v3(con_vec);

		if (rmd->mass_dependent_thresholds && rmd->dist_dependent_thresholds)
		{
			//multiply both factors if desired
			float thresh1 = 0;
			thresh1 = (con_mass / max_con_mass) * max_thresh;
			thresh = (min_con_dist / con_dist) * thresh1;
		}
		else if (rmd->mass_dependent_thresholds)
		{
			thresh = (con_mass / max_con_mass) * max_thresh;
		}
		else if (rmd->dist_dependent_thresholds)
		{
			thresh = (min_con_dist / con_dist) * max_thresh;
		}

		con->breaking_threshold = thresh;
	}
}

static int DM_mesh_minmax(DerivedMesh *dm, float r_min[3], float r_max[3])
{
	MVert* v;
	int i = 0;
	//BMIter iter;
	/*BM_ITER_MESH (v, &iter, bm, BM_VERTS_OF_MESH) {
		minmax_v3v3_v3(r_min, r_max, v->co);
	}*/
	for (i = 0; i < dm->numVertData; i++)
	{
		v = CDDM_get_vert(dm, i);
		minmax_v3v3_v3(r_min, r_max, v->co);
	}

	//BM_mesh_normals_update(bm, FALSE);
	return (dm->numVertData != 0);
}

static void DM_mesh_boundbox(DerivedMesh* bm, float r_loc[3], float r_size[3])
{
	float min[3], max[3];
	float mloc[3], msize[3];

	if (!r_loc) r_loc = mloc;
	if (!r_size) r_size = msize;

	INIT_MINMAX(min, max);
	if (!DM_mesh_minmax(bm, min, max)) {
		min[0] = min[1] = min[2] = -1.0f;
		max[0] = max[1] = max[2] = 1.0f;
	}

	mid_v3_v3v3(r_loc, min, max);

	r_size[0] = (max[0] - min[0]) / 2.0f;
	r_size[1] = (max[1] - min[1]) / 2.0f;
	r_size[2] = (max[2] - min[2]) / 2.0f;
}

/* helper function to calculate volume of rigidbody object */
// TODO: allow a parameter to specify method used to calculate this?
float BKE_rigidbody_calc_volume(DerivedMesh *dm, RigidBodyOb *rbo)
{
	//RigidBodyOb *rbo = mi->rigidbody;

	float loc[3]  = {0.0f, 0.0f, 0.0f};
	float size[3]  = {1.0f, 1.0f, 1.0f};
	float radius = 1.0f;
	float height = 1.0f;

	float volume = 0.0f;

	/* if automatically determining dimensions, use the Object's boundbox
	 *	- assume that all quadrics are standing upright on local z-axis
	 *	- assume even distribution of mass around the Object's pivot
	 *	  (i.e. Object pivot is centralised in boundbox)
	 *	- boundbox gives full width
	 */
	// XXX: all dimensions are auto-determined now... later can add stored settings for this
	//BKE_object_dimensions_get(ob, size);
	DM_mesh_boundbox(dm, loc, size); //maybe *2 ??

	if (ELEM3(rbo->shape, RB_SHAPE_CAPSULE, RB_SHAPE_CYLINDER, RB_SHAPE_CONE)) {
		/* take radius as largest x/y dimension, and height as z-dimension */
		radius = MAX2(size[0], size[1]) * 0.5f;
		height = size[2];
	}
	else if (rbo->shape == RB_SHAPE_SPHERE) {
		/* take radius to the the largest dimension to try and encompass everything */
		radius = max_fff(size[0], size[1], size[2]) * 0.5f;
	}

	/* calculate volume as appropriate  */
	switch (rbo->shape) {
	
		case RB_SHAPE_SPHERE:
			volume = 4.0f / 3.0f * (float)M_PI * radius * radius * radius;
			break;

		/* for now, assume that capsule is close enough to a cylinder... */
		case RB_SHAPE_CAPSULE:
		case RB_SHAPE_CYLINDER:
			volume = (float)M_PI * radius * radius * height;
			break;

		case RB_SHAPE_CONE:
			volume = (float)M_PI / 3.0f * radius * radius * height;
			break;

		/* for now, all mesh shapes are just treated as boxes...
		 * NOTE: this may overestimate the volume, but other methods are overkill
		 */
		case RB_SHAPE_BOX:
		case RB_SHAPE_CONVEXH:
		case RB_SHAPE_TRIMESH:
			volume = size[0] * size[1] * size[2];
			if (size[0] == 0)
			{
				volume = size[1] * size[2];
			}
			else if (size[1] == 0)
			{
				volume = size[0] * size[2];
			}
			else if (size[2] == 0)
			{
				volume = size[0] * size[1];
			}
			break;

#if 0 // XXX: not defined yet
		case RB_SHAPE_COMPOUND:
			volume = 0.0f;
			break;
#endif
	}

	/* return the volume calculated */
	return volume;
}

void BKE_rigidbody_calc_shard_mass(Object *ob, MeshIsland* mi)
{
	DerivedMesh *dm_ob, *dm_mi;
	float vol_mi, mass_mi, vol_ob, mass_ob;

	dm_ob = CDDM_from_mesh(ob->data, ob); //ob->derivedFinal;
	vol_ob = BKE_rigidbody_calc_volume(dm_ob, ob->rigidbody_object);
	mass_ob = ob->rigidbody_object->mass;

	if (vol_ob > 0)
	{
		//bm_mi = DM_to_bmesh(mi->physics_mesh);
		dm_mi = mi->physics_mesh;
		vol_mi = BKE_rigidbody_calc_volume(dm_mi, mi->rigidbody);
		//BM_mesh_free(bm_mi);
		mass_mi = (vol_mi / vol_ob) * mass_ob;
		mi->rigidbody->mass = mass_mi;
	}
	
	if (mi->rigidbody->type == RBO_TYPE_ACTIVE)
	{
		if (mi->rigidbody->mass == 0)
			mi->rigidbody->mass = 0.001; //set a minimum mass for active objects 
	}
	/* only active bodies need mass update */
	if ((mi->rigidbody->physics_object) && (mi->rigidbody->type == RBO_TYPE_ACTIVE)) {
		RB_body_set_mass(mi->rigidbody->physics_object, RBO_GET_MASS(mi->rigidbody));
	}
	
	DM_release(dm_ob);
	MEM_freeN(dm_ob);
}


void BKE_rigidbody_update_cell(struct MeshIsland* mi, Object* ob, float loc[3], float rot[4], float cfra, bool baked)
{
	float startco[3], centr[3], size[3];
	int i, j;
	bool invalidData, invalidFrame, invalidBake, invalidBakeFrame;
	
	if ((mi->destruction_frame >= 0) && (cfra > mi->destruction_frame))
	{
		if (mi->rigidbody)
			mi->rigidbody->flag &= ~RBO_FLAG_BAKED_COMPOUND;
	}
	
	invalidData = (loc[0] == FLT_MIN) || (rot[0] == FLT_MIN);
	invalidFrame = (mi->destruction_frame >= 0) && (cfra > mi->destruction_frame) && !baked;
	invalidBake = !(mi->rigidbody->flag & RBO_FLAG_BAKED_COMPOUND) && baked;
	invalidBakeFrame = ((mi->destruction_frame >= 0) && (cfra > mi->destruction_frame)) || (mi->destruction_frame < 0);
	
	if (invalidData || invalidFrame || (invalidBake && invalidBakeFrame))
	{
		//printf("Frames %f %f\n", mi->destruction_frame, cfra);
		//skip dummy cache entries
		//printf("SKIPPED: %d %e %f %d\n", mi->linear_index, loc[0], mi->destruction_frame, mi->rigidbody->flag);
		return;
	}
	//printf("DRAWN: %d %e %f %d\n", mi->linear_index, loc[0], mi->destruction_frame, mi->rigidbody->flag);

	invert_m4_m4(ob->imat, ob->obmat);
	mat4_to_size(size, ob->obmat);
	
	//update compound children centroids if any
	/*for (i = 0; i < mi->compound_count; i++)
	{
		//hrm, maybe need compound startco as well
		float co[3];
		copy_v3_v3(co, mi->compound_children[i]->start_co);
		mul_v3_v3(co, size);
		mul_qt_v3(rot, co);
		copy_v3_v3(centr, mi->centroid);
		mul_v3_v3(centr, size);
		mul_qt_v3(rot, centr);
		sub_v3_v3(co, centr);
		add_v3_v3(co, loc);
		//mul_m4_v3(ob->imat, co);
		copy_v3_v3(mi->compound_children[i]->centroid, co);
	}*/
	
	for (j = 0; j < mi->vertex_count; j++) {
		// BMVert *vert = BM_vert_at_index(bm, ind);
		//struct BMVert* vert = mi->vertices[j];
		struct MVert* vert;
		
		if (!mi->vertices_cached)
		{
			return;
		}
		
		vert = mi->vertices_cached[j];
		if (vert == NULL) continue;
		if (vert->co == NULL) break;
		if (mi->parent_mod->refresh == TRUE) break; 
		//if refresh in progress, dont try to access stuff here

		//reset to original coords // stored at fracture time
		startco[0] = mi->vertco[j*3];
		startco[1] = mi->vertco[j*3+1];
		startco[2] = mi->vertco[j*3+2];

		copy_v3_v3(vert->co, startco);
		mul_v3_v3(vert->co, size);
		mul_qt_v3(rot, vert->co);
		copy_v3_v3(centr, mi->centroid);
		mul_v3_v3(centr, size);
		mul_qt_v3(rot, centr);
		sub_v3_v3(vert->co, centr);
		add_v3_v3(vert->co, loc);
		mul_m4_v3(ob->imat, vert->co);
	}
}

/* ************************************** */
/* Memory Management */

/* Freeing Methods --------------------- */

/* Free rigidbody world */
void BKE_rigidbody_free_world(RigidBodyWorld *rbw)
{
	/* sanity check */
	if (!rbw)
		return;

	if (rbw->physics_world) {
		/* free physics references, we assume that all physics objects in will have been added to the world */
		GroupObject *go;
		if (rbw->constraints) {
			for (go = rbw->constraints->gobject.first; go; go = go->next) {
				if (go->ob && go->ob->rigidbody_constraint) {
					RigidBodyCon *rbc = go->ob->rigidbody_constraint;

					if (rbc->physics_constraint)
						RB_dworld_remove_constraint(rbw->physics_world, rbc->physics_constraint);
				}
			}
		}
		if (rbw->group) {
			for (go = rbw->group->gobject.first; go; go = go->next) {
				if (go->ob && go->ob->rigidbody_object) {
					RigidBodyOb *rbo = go->ob->rigidbody_object;

					if (rbo->physics_object)
						RB_dworld_remove_body(rbw->physics_world, rbo->physics_object);
				}
			}
		}
		/* free dynamics world */
		RB_dworld_delete(rbw->physics_world);
	}
	if (rbw->objects)
		MEM_freeN(rbw->objects);

	if (rbw->cache_index_map)
	{
		MEM_freeN(rbw->cache_index_map);
		rbw->cache_index_map = NULL;
	}

	if (rbw->cache_offset_map) {
		MEM_freeN(rbw->cache_offset_map);
		rbw->cache_offset_map = NULL;
	}


	/* free cache */
	BKE_ptcache_free_list(&(rbw->ptcaches));
	rbw->pointcache = NULL;

	/* free effector weights */
	if (rbw->effector_weights)
		MEM_freeN(rbw->effector_weights);

	/* free rigidbody world itself */
	MEM_freeN(rbw);
}

/* Free RigidBody settings and sim instances */
void BKE_rigidbody_free_object(Object *ob)
{
	RigidBodyOb *rbo = (ob) ? ob->rigidbody_object : NULL;

	/* sanity check */
	if (rbo == NULL)
		return;

	/* free physics references */
	if (rbo->physics_object) {
		RB_body_delete(rbo->physics_object);
		rbo->physics_object = NULL;
	}

	if (rbo->physics_shape) {
		RB_shape_delete(rbo->physics_shape);
		rbo->physics_shape = NULL;
	}

	/* free data itself */
	MEM_freeN(rbo);
	ob->rigidbody_object = NULL;
}

/* Free RigidBody constraint and sim instance */
void BKE_rigidbody_free_constraint(Object *ob)
{
	RigidBodyCon *rbc = (ob) ? ob->rigidbody_constraint : NULL;

	/* sanity check */
	if (rbc == NULL)
		return;

	/* free physics reference */
	if (rbc->physics_constraint) {
		RB_constraint_delete(rbc->physics_constraint);
		rbc->physics_constraint = NULL;
	}

	/* free data itself */
	MEM_freeN(rbc);
	ob->rigidbody_constraint = NULL;
}

/* Copying Methods --------------------- */

/* These just copy the data, clearing out references to physics objects.
 * Anything that uses them MUST verify that the copied object will
 * be added to relevant groups later...
 */

RigidBodyOb *BKE_rigidbody_copy_object(Object *ob)
{
	RigidBodyOb *rboN = NULL;

	if (ob->rigidbody_object) {
		/* just duplicate the whole struct first (to catch all the settings) */
		rboN = MEM_dupallocN(ob->rigidbody_object);

		/* tag object as needing to be verified */
		rboN->flag |= RBO_FLAG_NEEDS_VALIDATE;

		/* clear out all the fields which need to be revalidated later */
		rboN->physics_object = NULL;
		rboN->physics_shape = NULL;
	}

	/* return new copy of settings */
	return rboN;
}

RigidBodyCon *BKE_rigidbody_copy_constraint(Object *ob)
{
	RigidBodyCon *rbcN = NULL;

	if (ob->rigidbody_constraint) {
		/* just duplicate the whole struct first (to catch all the settings) */
		rbcN = MEM_dupallocN(ob->rigidbody_constraint);

		/* tag object as needing to be verified */
		rbcN->flag |= RBC_FLAG_NEEDS_VALIDATE;

		/* clear out all the fields which need to be revalidated later */
		rbcN->physics_constraint = NULL;
	}

	/* return new copy of settings */
	return rbcN;
}

/* preserve relationships between constraints and rigid bodies after duplication */
void BKE_rigidbody_relink_constraint(RigidBodyCon *rbc)
{
	ID_NEW(rbc->ob1);
	ID_NEW(rbc->ob2);
}

/* ************************************** */
/* Setup Utilities - Validate Sim Instances */

/* get the appropriate DerivedMesh based on rigid body mesh source */
static DerivedMesh *rigidbody_get_mesh(Object *ob)
{
	if (ob->rigidbody_object->mesh_source == RBO_MESH_DEFORM) {
		return ob->derivedDeform;
	}
	else if (ob->rigidbody_object->mesh_source == RBO_MESH_FINAL) {
		return ob->derivedFinal;
	}
	else {
		return CDDM_from_mesh(ob->data);
	}
}

/* create collision shape of mesh - convex hull */
/*static rbCollisionShape *rigidbody_get_shape_convexhull_from_mesh(Object *ob, float margin, bool *can_embed)
{
	rbCollisionShape *shape = NULL;
	DerivedMesh *dm = NULL;
	MVert *mvert = NULL;
	int totvert = 0;

	if (ob->type == OB_MESH && ob->data) {
		dm = rigidbody_get_mesh(ob);
		mvert   = (dm) ? dm->getVertArray(dm) : NULL;
		totvert = (dm) ? dm->getNumVerts(dm) : 0;
	}
	else {
		printf("ERROR: cannot make Convex Hull collision shape for non-Mesh object\n");
	}

	if (totvert) {
		shape = RB_shape_new_convex_hull((float *)mvert, sizeof(MVert), totvert, margin, can_embed);
	}
	else {
		printf("ERROR: no vertices to define Convex Hull collision shape with\n");
	}

	if (dm && ob->rigidbody_object->mesh_source == RBO_MESH_BASE)
		dm->release(dm);

	return shape;
}*/

/* create collision shape of mesh - convex hull */
static rbCollisionShape *rigidbody_get_shape_convexhull_from_mesh(Mesh* me, float margin, bool *can_embed)
{
	rbCollisionShape *shape = NULL;

	if (me && me->totvert) {
		shape = RB_shape_new_convex_hull((float *)me->mvert, sizeof(MVert), me->totvert, margin, can_embed);
	}
	else {
		printf("ERROR: no vertices to define Convex Hull collision shape with\n");
	}

	return shape;
}


/* create collision shape of mesh - triangulated mesh
 * returns NULL if creation fails.
 */
static rbCollisionShape *rigidbody_get_shape_trimesh_from_mesh_shard(Mesh *me, Object *ob)
{
	rbCollisionShape *shape = NULL;
	DerivedMesh *dm = CDDM_from_mesh(me, NULL);

	MVert *mvert;
	MFace *mface;
	int totvert;
	int totface;

	/* ensure mesh validity, then grab data */
	DM_ensure_tessface(dm);

	mvert   = (dm) ? dm->getVertArray(dm) : NULL;
	totvert = (dm) ? dm->getNumVerts(dm) : 0;
	mface   = (dm) ? dm->getTessFaceArray(dm) : NULL;
	totface = (dm) ? dm->getNumTessFaces(dm) : 0;

	/* sanity checking - potential case when no data will be present */
	if ((totvert == 0) || (totface == 0)) {
		printf("WARNING: no geometry data converted for Mesh Collision Shape (ob = %s)\n", ob->id.name + 2);
	}
	else {
		rbMeshData *mdata;
		int i;

		/* init mesh data for collision shape */
		mdata = RB_trimesh_data_new();

		/* loop over all faces, adding them as triangles to the collision shape
		 * (so for some faces, more than triangle will get added)
		 */
		for (i = 0; (i < totface) && (mface) && (mvert); i++, mface++) {
			/* add first triangle - verts 1,2,3 */
			{
				MVert *va = (IN_RANGE(mface->v1, 0, totvert)) ? (mvert + mface->v1) : (mvert);
				MVert *vb = (IN_RANGE(mface->v2, 0, totvert)) ? (mvert + mface->v2) : (mvert);
				MVert *vc = (IN_RANGE(mface->v3, 0, totvert)) ? (mvert + mface->v3) : (mvert);

				RB_trimesh_add_triangle(mdata, va->co, vb->co, vc->co);
			}

			/* add second triangle if needed - verts 1,3,4 */
			if (mface->v4) {
				MVert *va = (IN_RANGE(mface->v1, 0, totvert)) ? (mvert + mface->v1) : (mvert);
				MVert *vb = (IN_RANGE(mface->v3, 0, totvert)) ? (mvert + mface->v3) : (mvert);
				MVert *vc = (IN_RANGE(mface->v4, 0, totvert)) ? (mvert + mface->v4) : (mvert);

				RB_trimesh_add_triangle(mdata, va->co, vb->co, vc->co);
			}
		}

		/* construct collision shape
		 *
		 * These have been chosen to get better speed/accuracy tradeoffs with regards
		 * to limitations of each:
		 *    - BVH-Triangle Mesh: for passive objects only. Despite having greater
		 *                         speed/accuracy, they cannot be used for moving objects.
		 *    - GImpact Mesh:      for active objects. These are slower and less stable,
		 *                         but are more flexible for general usage.
		 */
		if (ob->rigidbody_object->type == RBO_TYPE_PASSIVE) {
			shape = RB_shape_new_trimesh(mdata);
		}
		else {
			shape = RB_shape_new_gimpact_mesh(mdata);
		}
	}

	/* cleanup temp data */
	if (dm) {
		dm->release(dm);
	}

	return shape;
}

/* create collision shape of mesh - triangulated mesh
 * returns NULL if creation fails.
 */
static rbCollisionShape *rigidbody_get_shape_trimesh_from_mesh(Object *ob)
{
	rbCollisionShape *shape = NULL;

	if (ob->type == OB_MESH) {
		DerivedMesh *dm = NULL;
		MVert *mvert;
		MFace *mface;
		int totvert;
		int totface;
		int tottris = 0;
		int triangle_index = 0;

		dm = rigidbody_get_mesh(ob);

		/* ensure mesh validity, then grab data */
		if (dm == NULL)
			return NULL;

		DM_ensure_tessface(dm);

		mvert   = (dm) ? dm->getVertArray(dm) : NULL;
		totvert = (dm) ? dm->getNumVerts(dm) : 0;
		mface   = (dm) ? dm->getTessFaceArray(dm) : NULL;
		totface = (dm) ? dm->getNumTessFaces(dm) : 0;

		/* sanity checking - potential case when no data will be present */
		if ((totvert == 0) || (totface == 0)) {
			printf("WARNING: no geometry data converted for Mesh Collision Shape (ob = %s)\n", ob->id.name + 2);
		}
		else {
			rbMeshData *mdata;
			int i;
			
			/* count triangles */
			for (i = 0; i < totface; i++) {
				(mface[i].v4) ? (tottris += 2) : (tottris += 1);
			}

			/* init mesh data for collision shape */
			mdata = RB_trimesh_data_new(tottris, totvert);
			
			RB_trimesh_add_vertices(mdata, (float *)mvert, totvert, sizeof(MVert));

			/* loop over all faces, adding them as triangles to the collision shape
			 * (so for some faces, more than triangle will get added)
			 */
			for (i = 0; (i < totface) && (mface) && (mvert); i++, mface++) {
				/* add first triangle - verts 1,2,3 */
				RB_trimesh_add_triangle_indices(mdata, triangle_index, mface->v1, mface->v2, mface->v3);
				triangle_index++;

				/* add second triangle if needed - verts 1,3,4 */
				if (mface->v4) {
					RB_trimesh_add_triangle_indices(mdata, triangle_index, mface->v1, mface->v3, mface->v4);
					triangle_index++;
				}
			}
			RB_trimesh_finish(mdata);

			/* construct collision shape
			 *
			 * These have been chosen to get better speed/accuracy tradeoffs with regards
			 * to limitations of each:
			 *    - BVH-Triangle Mesh: for passive objects only. Despite having greater
			 *                         speed/accuracy, they cannot be used for moving objects.
			 *    - GImpact Mesh:      for active objects. These are slower and less stable,
			 *                         but are more flexible for general usage.
			 */
			if (ob->rigidbody_object->type == RBO_TYPE_PASSIVE) {
				shape = RB_shape_new_trimesh(mdata);
			}
			else {
				shape = RB_shape_new_gimpact_mesh(mdata);
			}
		}

		/* cleanup temp data */
		if (dm && ob->rigidbody_object->mesh_source == RBO_MESH_BASE) {
			dm->release(dm);
		}
	}
	else {
		printf("ERROR: cannot make Triangular Mesh collision shape for non-Mesh object\n");
	}

	return shape;
}

static rbCollisionShape *rigidbody_get_shape_compound_from_mi(MeshIsland* mi, Object* ob)
{
	int i = 0;
	rbCollisionShape *child;
	rbCollisionShape *compound;
	RigidBodyOb *rbo = mi->rigidbody;
	float size[3];
	
	invert_m4_m4(ob->imat, ob->obmat);
	mat4_to_size(size, ob->imat);
	//copy_v3_v3(size, ob->size);
	
	if (mi->compound_count > 0)
	{
		compound = RB_shape_new_compound();
	}
	else
	{
		//fall back to convex hull if no children available
		bool has_volume, can_embed;
		float hull_margin, loc[3] = {0,0,0}, size[3] = {1,1,1};
		Mesh* me = BKE_mesh_add(G.main, "_mesh_");
		
		DM_to_mesh(mi->physics_mesh, me, ob, 0);
		BKE_mesh_boundbox_calc(me, loc, size);
		has_volume = (MIN3(size[0], size[1], size[2]) > 0.0f);
		
		if (!(rbo->flag & RBO_FLAG_USE_MARGIN) && has_volume) 
			hull_margin = 0.04f;
		
		compound = rigidbody_get_shape_convexhull_from_mesh(me, hull_margin, &can_embed);
			
		if (!(rbo->flag & RBO_FLAG_USE_MARGIN))
			rbo->margin = (can_embed && has_volume) ? 0.04f : 0.0f;  /* RB_TODO ideally we shouldn't directly change the margin here */
		
		BKE_libblock_free_us(&(G.main->mesh), me);
		me = NULL;
		return compound;
	}
	
	for (i = 0; i < mi->compound_count; i++)
	{
		MeshIsland *mi2 = mi->compound_children[i];
		Mesh* me = BKE_mesh_add(G.main, "_mesh_"); 
		bool has_volume, can_embed;
		float hull_margin, loc[3] = {0,0,0}, bbsize[3] = {1,1,1}, rot[4], centr[3];
		
		DM_to_mesh(mi2->physics_mesh, me, ob, 0);
		
		BKE_mesh_boundbox_calc(me, loc, bbsize);
		has_volume = (MIN3(bbsize[0], bbsize[1], bbsize[2]) > 0.0f);
		
		//mat4_to_loc_quat(loc, rot, ob->obmat);
		
		zero_v3(loc); //size only
		unit_qt(rot); //needs to be zeroized, hmm
		
		if (!(rbo->flag & RBO_FLAG_USE_MARGIN) && has_volume) 
			hull_margin = 0.04f;
		
		child = rigidbody_get_shape_convexhull_from_mesh(me, hull_margin, &can_embed);
			
		if (!(rbo->flag & RBO_FLAG_USE_MARGIN))
			rbo->margin = (can_embed && has_volume) ? 0.04f : 0.0f;  /* RB_TODO ideally we shouldn't directly change the margin here */
			
		copy_v3_v3(centr, mi2->centroid);
		//mul_v3_v3(centr, size);
		mul_qt_v3(rot, centr);
		add_v3_v3(loc, centr);
			
		RB_shape_add_compound_child(&compound, child, loc, rot);

		BKE_libblock_free_us(&(G.main->mesh), me);
		me = NULL;
	}
	
	if (mi->compound_count > 0)
	{
		RB_shape_compound_set_scaling(compound, size);
	}
	
	return compound;
}

/* Create new physics sim collision shape for object and store it,
 * or remove the existing one first and replace...
 */
static void rigidbody_validate_sim_shape(Object *ob, bool rebuild)
{
	RigidBodyOb *rbo = ob->rigidbody_object;
	rbCollisionShape *new_shape = NULL;
	BoundBox *bb = NULL;
	float size[3] = {1.0f, 1.0f, 1.0f};
	float radius = 1.0f;
	float height = 1.0f;
	float capsule_height;
	float hull_margin = 0.0f;
	bool can_embed = true;
	bool has_volume;

	/* sanity check */
	if (rbo == NULL)
		return;

	/* don't create a new shape if we already have one and don't want to rebuild it */
	if (rbo->physics_shape && !rebuild)
		return;

	/* if automatically determining dimensions, use the Object's boundbox
	 *	- assume that all quadrics are standing upright on local z-axis
	 *	- assume even distribution of mass around the Object's pivot
	 *	  (i.e. Object pivot is centralized in boundbox)
	 */
	// XXX: all dimensions are auto-determined now... later can add stored settings for this
	/* get object dimensions without scaling */
	bb = BKE_object_boundbox_get(ob);
	if (bb) {
		size[0] = (bb->vec[4][0] - bb->vec[0][0]);
		size[1] = (bb->vec[2][1] - bb->vec[0][1]);
		size[2] = (bb->vec[1][2] - bb->vec[0][2]);
	}
	mul_v3_fl(size, 0.5f);

	if (ELEM3(rbo->shape, RB_SHAPE_CAPSULE, RB_SHAPE_CYLINDER, RB_SHAPE_CONE)) {
		/* take radius as largest x/y dimension, and height as z-dimension */
		radius = MAX2(size[0], size[1]);
		height = size[2];
	}
	else if (rbo->shape == RB_SHAPE_SPHERE) {
		/* take radius to the the largest dimension to try and encompass everything */
		radius = MAX3(size[0], size[1], size[2]);
	}

	/* create new shape */
	switch (rbo->shape) {
		case RB_SHAPE_BOX:
			new_shape = RB_shape_new_box(size[0], size[1], size[2]);
			break;

		case RB_SHAPE_SPHERE:
			new_shape = RB_shape_new_sphere(radius);
			break;

		case RB_SHAPE_CAPSULE:
			capsule_height = (height - radius) * 2.0f;
			new_shape = RB_shape_new_capsule(radius, (capsule_height > 0.0f) ? capsule_height : 0.0f);
			break;
		case RB_SHAPE_CYLINDER:
			new_shape = RB_shape_new_cylinder(radius, height);
			break;
		case RB_SHAPE_CONE:
			new_shape = RB_shape_new_cone(radius, height * 2.0f);
			break;

		case RB_SHAPE_CONVEXH:
		case RB_SHAPE_COMPOUND: //for now... 
			/* try to emged collision margin */
			has_volume = (MIN3(size[0], size[1], size[2]) > 0.0f);
	
			if (!(rbo->flag & RBO_FLAG_USE_MARGIN) && has_volume)
				hull_margin = 0.04f;
			if (ob->type == OB_MESH && ob->data) {
				new_shape = rigidbody_get_shape_convexhull_from_mesh((Mesh*)ob->data, hull_margin, &can_embed);
			}
			else {
				printf("ERROR: cannot make Convex Hull collision shape for non-Mesh object\n");
			}

			if (!(rbo->flag & RBO_FLAG_USE_MARGIN))
				rbo->margin = (can_embed && has_volume) ? 0.04f : 0.0f;  /* RB_TODO ideally we shouldn't directly change the margin here */
			break;
		case RB_SHAPE_TRIMESH:
			new_shape = rigidbody_get_shape_trimesh_from_mesh(ob);
			break;
	}
	/* assign new collision shape if creation was successful */
	if (new_shape) {
		if (rbo->physics_shape)
			RB_shape_delete(rbo->physics_shape);
		rbo->physics_shape = new_shape;
		RB_shape_set_margin(rbo->physics_shape, RBO_GET_MARGIN(rbo));
	}
	/* use box shape if we can't fall back to old shape */
	else if (rbo->physics_shape == NULL) {
		rbo->shape = RB_SHAPE_BOX;
		rigidbody_validate_sim_shape(ob, true);
	}
}


/* Create new physics sim collision shape for object and store it,
 * or remove the existing one first and replace...
 */
void BKE_rigidbody_validate_sim_shard_shape(MeshIsland* mi, Object* ob, short rebuild)
{
	RigidBodyOb *rbo = mi->rigidbody;
	rbCollisionShape *new_shape = NULL;
	//BoundBox *bb = NULL;
	float size[3] = {1.0f, 1.0f, 1.0f}, loc[3] = {0.0f, 0.0f, 0.0f};
	float radius = 1.0f;
	float height = 1.0f;
	float capsule_height;
	float hull_margin = 0.0f;
	bool can_embed = true;
	bool has_volume;
	int v;
	Mesh *me;
	
	/* sanity check */
	if (rbo == NULL)
		return;

	/* don't create a new shape if we already have one and don't want to rebuild it */
	if (rbo->physics_shape && !rebuild)
		return;
	
	if (rbo->shape != RB_SHAPE_COMPOUND)
	{
		me = BKE_mesh_add(G.main, "_mesh_"); // TODO need to delete this again
		
		/* if automatically determining dimensions, use the Object's boundbox
		 *	- assume that all quadrics are standing upright on local z-axis
		 *	- assume even distribution of mass around the Object's pivot
		 *	  (i.e. Object pivot is centralized in boundbox)
		 */
		// XXX: all dimensions are auto-determined now... later can add stored settings for this
		/* get object dimensions without scaling */
		//BM_mesh_bm_to_me(mi->physics_mesh, me, FALSE);
		DM_to_mesh(mi->physics_mesh, me, ob, 0);
	
		BKE_mesh_boundbox_calc(me, loc, size);
	
		if (ELEM3(rbo->shape, RB_SHAPE_CAPSULE, RB_SHAPE_CYLINDER, RB_SHAPE_CONE)) {
			/* take radius as largest x/y dimension, and height as z-dimension */
			radius = MAX2(size[0], size[1]);
			height = size[2];
		}
		else if (rbo->shape == RB_SHAPE_SPHERE) {
			/* take radius to the the largest dimension to try and encompass everything */
			radius = MAX3(size[0], size[1], size[2]);
		}
	}
	
	/* create new shape */
	switch (rbo->shape) {
		case RB_SHAPE_BOX:
			new_shape = RB_shape_new_box(size[0], size[1], size[2]);
			break;
	
		case RB_SHAPE_SPHERE:
			new_shape = RB_shape_new_sphere(radius);
			break;
	
		case RB_SHAPE_CAPSULE:
			capsule_height = (height - radius) * 2.0f;
			new_shape = RB_shape_new_capsule(radius, (capsule_height > 0.0f) ? capsule_height : 0.0f);
			break;
		case RB_SHAPE_CYLINDER:
			new_shape = RB_shape_new_cylinder(radius, height);
			break;
		case RB_SHAPE_CONE:
			new_shape = RB_shape_new_cone(radius, height * 2.0f);
			break;
	
		case RB_SHAPE_CONVEXH:
			/* try to emged collision margin */
			has_volume = (MIN3(size[0], size[1], size[2]) > 0.0f);

			if (!(rbo->flag & RBO_FLAG_USE_MARGIN) && has_volume)
				hull_margin = 0.04f;
			new_shape = rigidbody_get_shape_convexhull_from_mesh(me, hull_margin, &can_embed);
			if (!(rbo->flag & RBO_FLAG_USE_MARGIN))
				rbo->margin = (can_embed && has_volume) ? 0.04f : 0.0f;  /* RB_TODO ideally we shouldn't directly change the margin here */
			break;
		case RB_SHAPE_TRIMESH:
			new_shape = rigidbody_get_shape_trimesh_from_mesh_shard(me, ob);
			break;
		case RB_SHAPE_COMPOUND:
			new_shape = rigidbody_get_shape_compound_from_mi(mi, ob);
			break;
	}
	/* assign new collision shape if creation was successful */
	if (new_shape) {
		if (rbo->physics_shape)
			RB_shape_delete(rbo->physics_shape);
		rbo->physics_shape = new_shape;
		RB_shape_set_margin(rbo->physics_shape, RBO_GET_MARGIN(rbo));
	}
	else { /* otherwise fall back to box shape */
		rbo->shape = RB_SHAPE_BOX;
		BKE_rigidbody_validate_sim_shard_shape(mi, ob, true);
	}

	//delete mesh block, bullet shouldnt care about blender blocks
	if (rbo->shape != RB_SHAPE_COMPOUND)
	{
		BKE_libblock_free_us(&(G.main->mesh), me);
		me = NULL;
	}
}


/* --------------------- */

/* Create physics sim representation of shard given RigidBody settings
 * < rebuild: even if an instance already exists, replace it
 */
<<<<<<< HEAD
static void rigidbody_validate_sim_object(RigidBodyWorld *rbw, Object *ob, bool rebuild)
=======
void BKE_rigidbody_validate_sim_shard(RigidBodyWorld *rbw, MeshIsland *mi, Object *ob, short rebuild)
>>>>>>> 30467f8e
{
	RigidBodyOb *rbo = (mi) ? mi->rigidbody : NULL;
	float loc[3];
	float rot[4];
	float centr[3], size[3];

	/* sanity checks:
	 *	- object doesn't have RigidBody info already: then why is it here?
	 */
	if (rbo == NULL)
		return;

	/* make sure collision shape exists */
	/* FIXME we shouldn't always have to rebuild collision shapes when rebuilding objects, but it's needed for constraints to update correctly */
	if (rbo->physics_shape == NULL || rebuild)
<<<<<<< HEAD
		rigidbody_validate_sim_shape(ob, true);

	if (rbo->physics_object && rebuild == false) {
		RB_dworld_remove_body(rbw->physics_world, rbo->physics_object);
=======
		BKE_rigidbody_validate_sim_shard_shape(mi, ob, true);
	
	if (rbo->physics_object) {
		if (rebuild == false)
			RB_dworld_remove_body(rbw->physics_world, rbo->physics_object);
>>>>>>> 30467f8e
	}
	if (!rbo->physics_object || rebuild) {
		/* remove rigid body if it already exists before creating a new one */
		if (rbo->physics_object) {
			RB_body_delete(rbo->physics_object);
		}

		/*copy_v3_v3(centr, mi->centroid);
		mat4_to_loc_quat(loc, rot, ob->obmat); //offset
		mat4_to_size(size, ob->obmat);
		mul_v3_v3(centr, size);
		mul_qt_v3(rot, centr);
		add_v3_v3(loc, centr);*/
		copy_v3_v3(loc, rbo->pos);
		copy_v4_v4(rot, rbo->orn);
		
		rbo->physics_object = RB_body_new(rbo->physics_shape, loc, rot);

		RB_body_set_friction(rbo->physics_object, rbo->friction);
		RB_body_set_restitution(rbo->physics_object, rbo->restitution);

		RB_body_set_damping(rbo->physics_object, rbo->lin_damping, rbo->ang_damping);
		RB_body_set_sleep_thresh(rbo->physics_object, rbo->lin_sleep_thresh, rbo->ang_sleep_thresh);
		RB_body_set_activation_state(rbo->physics_object, rbo->flag & RBO_FLAG_USE_DEACTIVATION);

		if (rbo->type == RBO_TYPE_PASSIVE || rbo->flag & RBO_FLAG_START_DEACTIVATED)
			RB_body_deactivate(rbo->physics_object);


		RB_body_set_linear_factor(rbo->physics_object,
		                          (ob->protectflag & OB_LOCK_LOCX) == 0,
		                          (ob->protectflag & OB_LOCK_LOCY) == 0,
		                          (ob->protectflag & OB_LOCK_LOCZ) == 0);
		RB_body_set_angular_factor(rbo->physics_object,
		                           (ob->protectflag & OB_LOCK_ROTX) == 0,
		                           (ob->protectflag & OB_LOCK_ROTY) == 0,
		                           (ob->protectflag & OB_LOCK_ROTZ) == 0);

		RB_body_set_mass(rbo->physics_object, RBO_GET_MASS(rbo));
		RB_body_set_kinematic_state(rbo->physics_object, rbo->flag & RBO_FLAG_KINEMATIC || rbo->flag & RBO_FLAG_DISABLED);
	}

	if (rbw && rbw->physics_world && rbo->physics_object)
		RB_dworld_add_body(rbw->physics_world, rbo->physics_object, rbo->col_groups, mi);

	rbo->flag &= ~RBO_FLAG_NEEDS_VALIDATE;
}




/* --------------------- */

/* Create physics sim representation of object given RigidBody settings
 * < rebuild: even if an instance already exists, replace it
 */
void BKE_rigidbody_validate_sim_object(RigidBodyWorld *rbw, Object *ob, short rebuild)
{
	RigidBodyOb *rbo = (ob) ? ob->rigidbody_object : NULL;
	float loc[3];
	float rot[4];

	/* sanity checks:
	 *	- object doesn't have RigidBody info already: then why is it here?
	 */
	if (rbo == NULL)
		return;

	/* make sure collision shape exists */
	/* FIXME we shouldn't always have to rebuild collision shapes when rebuilding objects, but it's needed for constraints to update correctly */
	if (rbo->physics_shape == NULL || rebuild)
		BKE_rigidbody_validate_sim_shape(ob, true);

	if (rbo->physics_object) {
		if (rebuild == false)
			RB_dworld_remove_body(rbw->physics_world, rbo->physics_object);
	}
	if (!rbo->physics_object || rebuild) {
		/* remove rigid body if it already exists before creating a new one */
		if (rbo->physics_object) {
			RB_body_delete(rbo->physics_object);
		}

		mat4_to_loc_quat(loc, rot, ob->obmat);

		rbo->physics_object = RB_body_new(rbo->physics_shape, loc, rot);

		RB_body_set_friction(rbo->physics_object, rbo->friction);
		RB_body_set_restitution(rbo->physics_object, rbo->restitution);

		RB_body_set_damping(rbo->physics_object, rbo->lin_damping, rbo->ang_damping);
		RB_body_set_sleep_thresh(rbo->physics_object, rbo->lin_sleep_thresh, rbo->ang_sleep_thresh);
		RB_body_set_activation_state(rbo->physics_object, rbo->flag & RBO_FLAG_USE_DEACTIVATION);

		if (rbo->type == RBO_TYPE_PASSIVE || rbo->flag & RBO_FLAG_START_DEACTIVATED)
			RB_body_deactivate(rbo->physics_object);


		RB_body_set_linear_factor(rbo->physics_object,
								  (ob->protectflag & OB_LOCK_LOCX) == 0,
								  (ob->protectflag & OB_LOCK_LOCY) == 0,
								  (ob->protectflag & OB_LOCK_LOCZ) == 0);
		RB_body_set_angular_factor(rbo->physics_object,
								   (ob->protectflag & OB_LOCK_ROTX) == 0,
								   (ob->protectflag & OB_LOCK_ROTY) == 0,
								   (ob->protectflag & OB_LOCK_ROTZ) == 0);

		RB_body_set_mass(rbo->physics_object, RBO_GET_MASS(rbo));
		RB_body_set_kinematic_state(rbo->physics_object, rbo->flag & RBO_FLAG_KINEMATIC || rbo->flag & RBO_FLAG_DISABLED);
	}

	if (rbw && rbw->physics_world)
		RB_dworld_add_body(rbw->physics_world, rbo->physics_object, rbo->col_groups, NULL);
}

/* --------------------- */

/* Create physics sim representation of constraint given rigid body constraint settings
 * < rebuild: even if an instance already exists, replace it
 */
static void rigidbody_validate_sim_constraint(RigidBodyWorld *rbw, Object *ob, bool rebuild)
{
	RigidBodyCon *rbc = (ob) ? ob->rigidbody_constraint : NULL;
	float loc[3];
	float rot[4];
	float lin_lower;
	float lin_upper;
	float ang_lower;
	float ang_upper;

	/* sanity checks:
	 *	- object should have a rigid body constraint
	 *  - rigid body constraint should have at least one constrained object
	 */
	if (rbc == NULL) {
		return;
	}

	if (ELEM4(NULL, rbc->ob1, rbc->ob1->rigidbody_object, rbc->ob2, rbc->ob2->rigidbody_object)) {
		if (rbc->physics_constraint) {
			RB_dworld_remove_constraint(rbw->physics_world, rbc->physics_constraint);
			RB_constraint_delete(rbc->physics_constraint);
			rbc->physics_constraint = NULL;
		}
		return;
	}

	if (rbc->physics_constraint && rebuild == false) {
		RB_dworld_remove_constraint(rbw->physics_world, rbc->physics_constraint);
	}
	if (rbc->physics_constraint == NULL || rebuild) {
		rbRigidBody *rb1 = rbc->ob1->rigidbody_object->physics_object;
		rbRigidBody *rb2 = rbc->ob2->rigidbody_object->physics_object;

		/* remove constraint if it already exists before creating a new one */
		if (rbc->physics_constraint) {
			RB_constraint_delete(rbc->physics_constraint);
			rbc->physics_constraint = NULL;
		}

		mat4_to_loc_quat(loc, rot, ob->obmat);

		if (rb1 && rb2) {
			switch (rbc->type) {
				case RBC_TYPE_POINT:
					rbc->physics_constraint = RB_constraint_new_point(loc, rb1, rb2);
					break;
				case RBC_TYPE_FIXED:
					rbc->physics_constraint = RB_constraint_new_fixed(loc, rot, rb1, rb2);
					break;
				case RBC_TYPE_HINGE:
					rbc->physics_constraint = RB_constraint_new_hinge(loc, rot, rb1, rb2);
					if (rbc->flag & RBC_FLAG_USE_LIMIT_ANG_Z) {
						RB_constraint_set_limits_hinge(rbc->physics_constraint, rbc->limit_ang_z_lower, rbc->limit_ang_z_upper);
					}
					else
						RB_constraint_set_limits_hinge(rbc->physics_constraint, 0.0f, -1.0f);
					break;
				case RBC_TYPE_SLIDER:
					rbc->physics_constraint = RB_constraint_new_slider(loc, rot, rb1, rb2);
					if (rbc->flag & RBC_FLAG_USE_LIMIT_LIN_X)
						RB_constraint_set_limits_slider(rbc->physics_constraint, rbc->limit_lin_x_lower, rbc->limit_lin_x_upper);
					else
						RB_constraint_set_limits_slider(rbc->physics_constraint, 0.0f, -1.0f);
					break;
				case RBC_TYPE_PISTON:
					rbc->physics_constraint = RB_constraint_new_piston(loc, rot, rb1, rb2);
					if (rbc->flag & RBC_FLAG_USE_LIMIT_LIN_X) {
						lin_lower = rbc->limit_lin_x_lower;
						lin_upper = rbc->limit_lin_x_upper;
					}
					else {
						lin_lower = 0.0f;
						lin_upper = -1.0f;
					}
					if (rbc->flag & RBC_FLAG_USE_LIMIT_ANG_X) {
						ang_lower = rbc->limit_ang_x_lower;
						ang_upper = rbc->limit_ang_x_upper;
					}
					else {
						ang_lower = 0.0f;
						ang_upper = -1.0f;
					}
					RB_constraint_set_limits_piston(rbc->physics_constraint, lin_lower, lin_upper, ang_lower, ang_upper);
					break;
				case RBC_TYPE_6DOF_SPRING:
					rbc->physics_constraint = RB_constraint_new_6dof_spring(loc, rot, rb1, rb2);

					RB_constraint_set_spring_6dof_spring(rbc->physics_constraint, RB_LIMIT_LIN_X, rbc->flag & RBC_FLAG_USE_SPRING_X);
					RB_constraint_set_stiffness_6dof_spring(rbc->physics_constraint, RB_LIMIT_LIN_X, rbc->spring_stiffness_x);
					RB_constraint_set_damping_6dof_spring(rbc->physics_constraint, RB_LIMIT_LIN_X, rbc->spring_damping_x);

					RB_constraint_set_spring_6dof_spring(rbc->physics_constraint, RB_LIMIT_LIN_Y, rbc->flag & RBC_FLAG_USE_SPRING_Y);
					RB_constraint_set_stiffness_6dof_spring(rbc->physics_constraint, RB_LIMIT_LIN_Y, rbc->spring_stiffness_y);
					RB_constraint_set_damping_6dof_spring(rbc->physics_constraint, RB_LIMIT_LIN_Y, rbc->spring_damping_y);

					RB_constraint_set_spring_6dof_spring(rbc->physics_constraint, RB_LIMIT_LIN_Z, rbc->flag & RBC_FLAG_USE_SPRING_Z);
					RB_constraint_set_stiffness_6dof_spring(rbc->physics_constraint, RB_LIMIT_LIN_Z, rbc->spring_stiffness_z);
					RB_constraint_set_damping_6dof_spring(rbc->physics_constraint, RB_LIMIT_LIN_Z, rbc->spring_damping_z);

					RB_constraint_set_equilibrium_6dof_spring(rbc->physics_constraint);
					/* fall-through */
				case RBC_TYPE_6DOF:
					if (rbc->type == RBC_TYPE_6DOF) /* a litte awkward but avoids duplicate code for limits */
						rbc->physics_constraint = RB_constraint_new_6dof(loc, rot, rb1, rb2);

					if (rbc->flag & RBC_FLAG_USE_LIMIT_LIN_X)
						RB_constraint_set_limits_6dof(rbc->physics_constraint, RB_LIMIT_LIN_X, rbc->limit_lin_x_lower, rbc->limit_lin_x_upper);
					else
						RB_constraint_set_limits_6dof(rbc->physics_constraint, RB_LIMIT_LIN_X, 0.0f, -1.0f);

					if (rbc->flag & RBC_FLAG_USE_LIMIT_LIN_Y)
						RB_constraint_set_limits_6dof(rbc->physics_constraint, RB_LIMIT_LIN_Y, rbc->limit_lin_y_lower, rbc->limit_lin_y_upper);
					else
						RB_constraint_set_limits_6dof(rbc->physics_constraint, RB_LIMIT_LIN_Y, 0.0f, -1.0f);

					if (rbc->flag & RBC_FLAG_USE_LIMIT_LIN_Z)
						RB_constraint_set_limits_6dof(rbc->physics_constraint, RB_LIMIT_LIN_Z, rbc->limit_lin_z_lower, rbc->limit_lin_z_upper);
					else
						RB_constraint_set_limits_6dof(rbc->physics_constraint, RB_LIMIT_LIN_Z, 0.0f, -1.0f);

					if (rbc->flag & RBC_FLAG_USE_LIMIT_ANG_X)
						RB_constraint_set_limits_6dof(rbc->physics_constraint, RB_LIMIT_ANG_X, rbc->limit_ang_x_lower, rbc->limit_ang_x_upper);
					else
						RB_constraint_set_limits_6dof(rbc->physics_constraint, RB_LIMIT_ANG_X, 0.0f, -1.0f);

					if (rbc->flag & RBC_FLAG_USE_LIMIT_ANG_Y)
						RB_constraint_set_limits_6dof(rbc->physics_constraint, RB_LIMIT_ANG_Y, rbc->limit_ang_y_lower, rbc->limit_ang_y_upper);
					else
						RB_constraint_set_limits_6dof(rbc->physics_constraint, RB_LIMIT_ANG_Y, 0.0f, -1.0f);

					if (rbc->flag & RBC_FLAG_USE_LIMIT_ANG_Z)
						RB_constraint_set_limits_6dof(rbc->physics_constraint, RB_LIMIT_ANG_Z, rbc->limit_ang_z_lower, rbc->limit_ang_z_upper);
					else
						RB_constraint_set_limits_6dof(rbc->physics_constraint, RB_LIMIT_ANG_Z, 0.0f, -1.0f);
					break;
				case RBC_TYPE_MOTOR:
					rbc->physics_constraint = RB_constraint_new_motor(loc, rot, rb1, rb2);

					RB_constraint_set_enable_motor(rbc->physics_constraint, rbc->flag & RBC_FLAG_USE_MOTOR_LIN, rbc->flag & RBC_FLAG_USE_MOTOR_ANG);
					RB_constraint_set_max_impulse_motor(rbc->physics_constraint, rbc->motor_lin_max_impulse, rbc->motor_ang_max_impulse);
					RB_constraint_set_target_velocity_motor(rbc->physics_constraint, rbc->motor_lin_target_velocity, rbc->motor_ang_target_velocity);
					break;
			}
		}
		else { /* can't create constraint without both rigid bodies */
			return;
		}

		RB_constraint_set_enabled(rbc->physics_constraint, rbc->flag & RBC_FLAG_ENABLED);

		if (rbc->flag & RBC_FLAG_USE_BREAKING)
			RB_constraint_set_breaking_threshold(rbc->physics_constraint, rbc->breaking_threshold);
		else
			RB_constraint_set_breaking_threshold(rbc->physics_constraint, FLT_MAX);

		if (rbc->flag & RBC_FLAG_OVERRIDE_SOLVER_ITERATIONS)
			RB_constraint_set_solver_iterations(rbc->physics_constraint, rbc->num_solver_iterations);
		else
			RB_constraint_set_solver_iterations(rbc->physics_constraint, -1);
	}

	if (rbw && rbw->physics_world && rbc->physics_constraint) {
		RB_dworld_add_constraint(rbw->physics_world, rbc->physics_constraint, rbc->flag & RBC_FLAG_DISABLE_COLLISIONS);
	}
}

/* Create physics sim representation of constraint given rigid body constraint settings
 * < rebuild: even if an instance already exists, replace it
 */
void BKE_rigidbody_validate_sim_shard_constraint(RigidBodyWorld *rbw, RigidBodyShardCon *rbc, Object *ob, short rebuild)
{
	//RigidBodyShardCon *rbc = (mi) ? mi->rigidbody_constraint : NULL;
	RigidBodyModifierData* rmd = NULL;
	ModifierData* md = NULL;
	float loc[3];
	float rot[4];
	float lin_lower;
	float lin_upper;
	float ang_lower;
	float ang_upper;
	rbRigidBody *rb1;
	rbRigidBody *rb2;
	bool use_deact = false;

	/* sanity checks:
	 *	- object should have a rigid body constraint
	 *  - rigid body constraint should have at least one constrained object
	 */
	if (rbc == NULL) {
		return;
	}

	if (ELEM4(NULL, rbc->mi1, rbc->mi1->rigidbody, rbc->mi2, rbc->mi2->rigidbody)) {
		if (rbc->physics_constraint) {
			RB_dworld_remove_constraint(rbw->physics_world, rbc->physics_constraint);
			RB_constraint_delete(rbc->physics_constraint);
			rbc->physics_constraint = NULL;
		}
		return;
	}
	
	/*if ((rbc->mi1->rigidbody->flag & RBO_FLAG_INACTIVE_COMPOUND) || (rbc->mi2->rigidbody->flag & RBO_FLAG_INACTIVE_COMPOUND))
	{
		//disable those constraints....
		if (rbc->physics_constraint) {
			RB_dworld_remove_constraint(rbw->physics_world, rbc->physics_constraint);
			RB_constraint_delete(rbc->physics_constraint);
			rbc->physics_constraint = NULL;
		}
		return;
	}*/
	if (rbc->mi1->rigidbody)
	{
		rb1 = rbc->mi1->rigidbody->physics_object;
	}
	
	if (rbc->mi2->rigidbody)
	{
		rb2 = rbc->mi2->rigidbody->physics_object;
	}
	
	if (rb1 && rb2)
	{
		use_deact = ((rbc->mi1->rigidbody->flag & RBO_FLAG_USE_DEACTIVATION) && (rbc->mi2->rigidbody->flag & RBO_FLAG_USE_DEACTIVATION));
	}
	
	
	if (rb1 && rb2 && use_deact) // rbc->physics_constraint && RB_constraint_is_enabled(rbc->physics_constraint))
	{
		//printf("STATE %d %d\n", RB_body_get_activation_state(rb1), RB_body_get_activation_state(rb2));
		if ((RB_body_get_activation_state(rb1) == RBO_STATE_ISLAND_SLEEPING) ||
			(RB_body_get_activation_state(rb2) == RBO_STATE_ISLAND_SLEEPING))
		{
			//deactivate both islands if one is sleeping
			RB_body_deactivate(rb1);
			RB_body_deactivate(rb2);
		}
	}

	if (rbc->physics_constraint) {
		if (rebuild == false)
			RB_dworld_remove_constraint(rbw->physics_world, rbc->physics_constraint);
	}
	if (rbc->physics_constraint == NULL || rebuild) {
		//rbRigidBody *rb1 = rbc->mi1->rigidbody->physics_object;
		//rbRigidBody *rb2 = rbc->mi2->rigidbody->physics_object;
		/* remove constraint if it already exists before creating a new one */
		if (rbc->physics_constraint) {
			RB_constraint_delete(rbc->physics_constraint);
			rbc->physics_constraint = NULL;
		}

		//mat4_to_loc_quat(loc, rot, ob->obmat);
		//copy_v3_v3(loc, rbc->mi1->rigidbody->pos);
		//add_v3_v3(loc, rbc->mi2->rigidbody->pos);
		//mul_v3_fl(loc, 0.5f);

		//do this for all inner constraints
		copy_v3_v3(loc, rbc->mi1->rigidbody->pos);

		for (md = ob->modifiers.first; md; md = md->next) {
			if (md->type == eModifierType_RigidBody) {
				int index1, index2;
				rmd = (RigidBodyModifierData*)md;

				index1 = BLI_findindex(&rmd->meshIslands, rbc->mi1);
				index2 = BLI_findindex(&rmd->meshIslands, rbc->mi2);

				if ((index1 == -1) || (index2 == -1)) //outer constraint if not both meshislands in same object
				{
					float master[3], slave[3], center[3];
					copy_v3_v3(master, rbw->objects[rbw->cache_offset_map[rbc->mi1->linear_index]]->loc);
					copy_v3_v3(slave, rbw->objects[rbw->cache_offset_map[rbc->mi2->linear_index]]->loc);
					add_v3_v3v3(center, master, slave);
					mul_v3_fl(center, 0.5f);

					if (rmd->outer_constraint_location == MOD_RIGIDBODY_ACTIVE)
					{
						if (rbc->type == RBC_TYPE_FIXED)
						{
							copy_v3_v3(loc, rbc->mi2->rigidbody->pos);
						}
						else
						{
							copy_v3_v3(loc, slave);
						}
					}
					else if (rmd->outer_constraint_location == MOD_RIGIDBODY_SELECTED)
					{
						if (rbc->type == RBC_TYPE_FIXED)
						{
							copy_v3_v3(loc, rbc->mi1->rigidbody->pos);
						}
						else
						{
							copy_v3_v3(loc, master);
						}
					}
					else if (rmd->outer_constraint_location == MOD_RIGIDBODY_CENTER)
					{
						if (rbc->type == RBC_TYPE_FIXED)
						{
							copy_v3_v3(loc, rbc->mi1->rigidbody->pos);
							add_v3_v3(loc, rbc->mi2->rigidbody->pos);
							mul_v3_fl(loc, 0.5f);
						}
						else
						{
							copy_v3_v3(loc, center);
						}
					}
				}
			}
		}

		copy_v4_v4(rot, rbc->mi1->rigidbody->orn);

		if (rb1 && rb2) {
			switch (rbc->type) {
				case RBC_TYPE_POINT:
					rbc->physics_constraint = RB_constraint_new_point(loc, rb1, rb2);
					break;
				case RBC_TYPE_FIXED:
					rbc->physics_constraint = RB_constraint_new_fixed(loc, rot, rb1, rb2);
					break;
				case RBC_TYPE_HINGE:
					rbc->physics_constraint = RB_constraint_new_hinge(loc, rot, rb1, rb2);
					if (rbc->flag & RBC_FLAG_USE_LIMIT_ANG_Z) {
						RB_constraint_set_limits_hinge(rbc->physics_constraint, rbc->limit_ang_z_lower, rbc->limit_ang_z_upper);
					}
					else
						RB_constraint_set_limits_hinge(rbc->physics_constraint, 0.0f, -1.0f);
					break;
				case RBC_TYPE_SLIDER:
					rbc->physics_constraint = RB_constraint_new_slider(loc, rot, rb1, rb2);
					if (rbc->flag & RBC_FLAG_USE_LIMIT_LIN_X)
						RB_constraint_set_limits_slider(rbc->physics_constraint, rbc->limit_lin_x_lower, rbc->limit_lin_x_upper);
					else
						RB_constraint_set_limits_slider(rbc->physics_constraint, 0.0f, -1.0f);
					break;
				case RBC_TYPE_PISTON:
					rbc->physics_constraint = RB_constraint_new_piston(loc, rot, rb1, rb2);
					if (rbc->flag & RBC_FLAG_USE_LIMIT_LIN_X) {
						lin_lower = rbc->limit_lin_x_lower;
						lin_upper = rbc->limit_lin_x_upper;
					}
					else {
						lin_lower = 0.0f;
						lin_upper = -1.0f;
					}
					if (rbc->flag & RBC_FLAG_USE_LIMIT_ANG_X) {
						ang_lower = rbc->limit_ang_x_lower;
						ang_upper = rbc->limit_ang_x_upper;
					}
					else {
						ang_lower = 0.0f;
						ang_upper = -1.0f;
					}
					RB_constraint_set_limits_piston(rbc->physics_constraint, lin_lower, lin_upper, ang_lower, ang_upper);
					break;
				case RBC_TYPE_6DOF_SPRING:
					rbc->physics_constraint = RB_constraint_new_6dof_spring(loc, rot, rb1, rb2);

					RB_constraint_set_spring_6dof_spring(rbc->physics_constraint, RB_LIMIT_LIN_X, rbc->flag & RBC_FLAG_USE_SPRING_X);
					RB_constraint_set_stiffness_6dof_spring(rbc->physics_constraint, RB_LIMIT_LIN_X, rbc->spring_stiffness_x);
					RB_constraint_set_damping_6dof_spring(rbc->physics_constraint, RB_LIMIT_LIN_X, rbc->spring_damping_x);

					RB_constraint_set_spring_6dof_spring(rbc->physics_constraint, RB_LIMIT_LIN_Y, rbc->flag & RBC_FLAG_USE_SPRING_Y);
					RB_constraint_set_stiffness_6dof_spring(rbc->physics_constraint, RB_LIMIT_LIN_Y, rbc->spring_stiffness_y);
					RB_constraint_set_damping_6dof_spring(rbc->physics_constraint, RB_LIMIT_LIN_Y, rbc->spring_damping_y);

					RB_constraint_set_spring_6dof_spring(rbc->physics_constraint, RB_LIMIT_LIN_Z, rbc->flag & RBC_FLAG_USE_SPRING_Z);
					RB_constraint_set_stiffness_6dof_spring(rbc->physics_constraint, RB_LIMIT_LIN_Z, rbc->spring_stiffness_z);
					RB_constraint_set_damping_6dof_spring(rbc->physics_constraint, RB_LIMIT_LIN_Z, rbc->spring_damping_z);

					RB_constraint_set_equilibrium_6dof_spring(rbc->physics_constraint);
				/* fall through */
				case RBC_TYPE_6DOF:
					if (rbc->type == RBC_TYPE_6DOF) /* a litte awkward but avoids duplicate code for limits */
						rbc->physics_constraint = RB_constraint_new_6dof(loc, rot, rb1, rb2);

					if (rbc->flag & RBC_FLAG_USE_LIMIT_LIN_X)
						RB_constraint_set_limits_6dof(rbc->physics_constraint, RB_LIMIT_LIN_X, rbc->limit_lin_x_lower, rbc->limit_lin_x_upper);
					else
						RB_constraint_set_limits_6dof(rbc->physics_constraint, RB_LIMIT_LIN_X, 0.0f, -1.0f);

					if (rbc->flag & RBC_FLAG_USE_LIMIT_LIN_Y)
						RB_constraint_set_limits_6dof(rbc->physics_constraint, RB_LIMIT_LIN_Y, rbc->limit_lin_y_lower, rbc->limit_lin_y_upper);
					else
						RB_constraint_set_limits_6dof(rbc->physics_constraint, RB_LIMIT_LIN_Y, 0.0f, -1.0f);

					if (rbc->flag & RBC_FLAG_USE_LIMIT_LIN_Z)
						RB_constraint_set_limits_6dof(rbc->physics_constraint, RB_LIMIT_LIN_Z, rbc->limit_lin_z_lower, rbc->limit_lin_z_upper);
					else
						RB_constraint_set_limits_6dof(rbc->physics_constraint, RB_LIMIT_LIN_Z, 0.0f, -1.0f);

					if (rbc->flag & RBC_FLAG_USE_LIMIT_ANG_X)
						RB_constraint_set_limits_6dof(rbc->physics_constraint, RB_LIMIT_ANG_X, rbc->limit_ang_x_lower, rbc->limit_ang_x_upper);
					else
						RB_constraint_set_limits_6dof(rbc->physics_constraint, RB_LIMIT_ANG_X, 0.0f, -1.0f);

					if (rbc->flag & RBC_FLAG_USE_LIMIT_ANG_Y)
						RB_constraint_set_limits_6dof(rbc->physics_constraint, RB_LIMIT_ANG_Y, rbc->limit_ang_y_lower, rbc->limit_ang_y_upper);
					else
						RB_constraint_set_limits_6dof(rbc->physics_constraint, RB_LIMIT_ANG_Y, 0.0f, -1.0f);

					if (rbc->flag & RBC_FLAG_USE_LIMIT_ANG_Z)
						RB_constraint_set_limits_6dof(rbc->physics_constraint, RB_LIMIT_ANG_Z, rbc->limit_ang_z_lower, rbc->limit_ang_z_upper);
					else
						RB_constraint_set_limits_6dof(rbc->physics_constraint, RB_LIMIT_ANG_Z, 0.0f, -1.0f);
					break;
				case RBC_TYPE_MOTOR:
					rbc->physics_constraint = RB_constraint_new_motor(loc, rot, rb1, rb2);

					RB_constraint_set_enable_motor(rbc->physics_constraint, rbc->flag & RBC_FLAG_USE_MOTOR_LIN, rbc->flag & RBC_FLAG_USE_MOTOR_ANG);
					RB_constraint_set_max_impulse_motor(rbc->physics_constraint, rbc->motor_lin_max_impulse, rbc->motor_ang_max_impulse);
					RB_constraint_set_target_velocity_motor(rbc->physics_constraint, rbc->motor_lin_target_velocity, rbc->motor_ang_target_velocity);
					break;
			}
		}
		else { /* can't create constraint without both rigid bodies */
			return;
		}

		RB_constraint_set_enabled(rbc->physics_constraint, rbc->flag & RBC_FLAG_ENABLED);

		if (rbc->flag & RBC_FLAG_USE_BREAKING)
			RB_constraint_set_breaking_threshold(rbc->physics_constraint, rbc->breaking_threshold);
		else
			RB_constraint_set_breaking_threshold(rbc->physics_constraint, FLT_MAX);

		if (rbc->flag & RBC_FLAG_OVERRIDE_SOLVER_ITERATIONS)
			RB_constraint_set_solver_iterations(rbc->physics_constraint, rbc->num_solver_iterations);
		else
			RB_constraint_set_solver_iterations(rbc->physics_constraint, -1);
	}

	if (rbw && rbw->physics_world && rbc->physics_constraint) {
		RB_dworld_add_constraint(rbw->physics_world, rbc->physics_constraint, rbc->flag & RBC_FLAG_DISABLE_COLLISIONS);
	}
}

bool isDisconnected(MeshIsland *mi)
{
	int cons = 0, broken_cons = 0, i;
	RigidBodyShardCon* con;
	cons = mi->participating_constraint_count;
	//calc ratio of broken cons here, per Mi and flag the rest to be broken too
	for (i = 0; i < cons; i++)
	{
		con = mi->participating_constraints[i];
		if (con && con->physics_constraint)
		{
			if (!RB_constraint_is_enabled(con->physics_constraint))
			{
				broken_cons++;
			}
		}
	}
	
	return (cons == broken_cons) && (cons > 0);
}

//this allows partial object activation, only some shards will be activated, called from bullet(!)
int filterCallback(void* world, void* island1, void* island2) {
	RigidBodyWorld* rbw = (RigidBodyWorld*)world;
	MeshIsland* mi1, *mi2;
	int ob_index1, ob_index2;

	mi1 = (MeshIsland*)island1;
	mi2 = (MeshIsland*)island2;

	if ((mi1 == NULL) || (mi2 == NULL)) {
		return TRUE;
	}
	
	//cache offset map is a dull name for that... 
	ob_index1 = rbw->cache_offset_map[mi1->linear_index];
	ob_index2 = rbw->cache_offset_map[mi2->linear_index];
	
	if ((mi1->compound_count > 0 && mi1->participating_constraint_count > 0) && 
		(mi2->compound_count > 0 && mi2->participating_constraint_count > 0))
	{
		//disallow collision between intact compounds of same object
		return (ob_index1 != ob_index2) || (mi1->rigidbody->shape == RB_SHAPE_COMPOUND);  //FALSE;
	}
	
	if ((mi1->destruction_frame > -1) || (mi2->destruction_frame > -1))
	{
		//disallow collision between destroyed compounds... of same object
		return (ob_index1 != ob_index2) || (mi1->rigidbody->shape == RB_SHAPE_COMPOUND); //FALSE;
	}
	return TRUE;

	/*ob_index1 = rbw->cache_index_map[mi1->linear_index];
	ob_index2 = rbw->cache_index_map[mi2->linear_index];

	if ((mi1->rigidbody->flag & RBO_FLAG_START_DEACTIVATED) ||
		(mi2->rigidbody->flag & RBO_FLAG_START_DEACTIVATED)) {
		return ob_index1 != ob_index2; //only allow collision between different objects
	}
	else
	{
		return TRUE;
	}*/
}

/* --------------------- */
/* Create physics sim world given RigidBody world settings */
// NOTE: this does NOT update object references that the scene uses, in case those aren't ready yet!
void BKE_rigidbody_validate_sim_world(Scene *scene, RigidBodyWorld *rbw, bool rebuild)
{
	/* sanity checks */
	if (rbw == NULL)
		return;

	/* create new sim world */
	if (rebuild || rbw->physics_world == NULL) {
		if (rbw->physics_world)
			RB_dworld_delete(rbw->physics_world);
		rbw->physics_world = RB_dworld_new(scene->physics_settings.gravity, rbw, filterCallback);
	}

	RB_dworld_set_solver_iterations(rbw->physics_world, rbw->num_solver_iterations);
	RB_dworld_set_split_impulse(rbw->physics_world, rbw->flag & RBW_FLAG_USE_SPLIT_IMPULSE);
}

/* ************************************** */
/* Setup Utilities - Create Settings Blocks */

/* Set up RigidBody world */
RigidBodyWorld *BKE_rigidbody_create_world(Scene *scene)
{
	/* try to get whatever RigidBody world that might be representing this already */
	RigidBodyWorld *rbw;

	/* sanity checks
	 *	- there must be a valid scene to add world to
	 *	- there mustn't be a sim world using this group already
	 */
	if (scene == NULL)
		return NULL;

	/* create a new sim world */
	rbw = MEM_callocN(sizeof(RigidBodyWorld), "RigidBodyWorld");

	/* set default settings */
	rbw->effector_weights = BKE_add_effector_weights(NULL);

	rbw->ltime = PSFRA;

	rbw->time_scale = 1.0f;

	rbw->steps_per_second = 60; /* Bullet default (60 Hz) */
	rbw->num_solver_iterations = 10; /* 10 is bullet default */

	rbw->pointcache = BKE_ptcache_add(&(rbw->ptcaches));
	rbw->pointcache->step = 1;
	rbw->object_changed = FALSE;
	rbw->refresh_modifiers = FALSE;

	rbw->objects = MEM_mallocN(sizeof(Object*), "objects");
	rbw->cache_index_map = MEM_mallocN(sizeof(RigidBodyOb*), "cache_index_map");
	rbw->cache_offset_map = MEM_mallocN(sizeof(int), "cache_offset_map");

	/* return this sim world */
	return rbw;
}

/* Add rigid body settings to the specified shard */
RigidBodyOb *BKE_rigidbody_create_shard(Scene *scene, Object *ob, MeshIsland *mi)
{
	RigidBodyOb *rbo;
	RigidBodyWorld *rbw = BKE_rigidbody_get_world(scene);
	float centr[3], size[3];

	/* sanity checks
	 *	- rigidbody world must exist
	 *	- shard must exist
	 *	- cannot add rigid body if it already exists
	 */
	if (mi == NULL || (mi->rigidbody != NULL))
		return NULL;

	if (ob->type != OB_MESH && ob->type != OB_FONT && ob->type != OB_CURVE && ob->type != OB_SURF) {
		return NULL;
	}
	
	if ((((Mesh *)ob->data)->totvert == 0) && (ob->type == OB_MESH)) {
		return NULL;
	}

	/* Add rigid body world and group if they don't exist for convenience */
	if (rbw == NULL) {
		rbw = BKE_rigidbody_create_world(scene);
		BKE_rigidbody_validate_sim_world(scene, rbw, false);
		scene->rigidbody_world = rbw;
	}
	if (rbw->group == NULL) {
		rbw->group = BKE_group_add(G.main, "RigidBodyWorld");
	}

	/* make rigidbody object settings */
	if (ob->rigidbody_object == NULL) {
		ob->rigidbody_object = BKE_rigidbody_create_object(scene, ob, RBO_TYPE_ACTIVE);
	}
	else {
		//ob->rigidbody_object->type = RBO_TYPE_ACTIVE;
		ob->rigidbody_object->flag |= RBO_FLAG_NEEDS_VALIDATE;

		/* add object to rigid body group */
		if (!BKE_group_object_exists(rbw->group, ob))
			BKE_group_object_add(rbw->group, ob, scene, NULL);

		//DAG_id_tag_update(&ob->id, OB_RECALC_OB);
	}

	//since we are always member of an object, dupe its settings,
	/* create new settings data, and link it up */
	rbo = BKE_rigidbody_copy_object(ob);

	/* set initial transform */
	mat4_to_loc_quat(rbo->pos, rbo->orn, ob->obmat);
	mat4_to_size(size, ob->obmat);

	//add initial "offset" (centroid), maybe subtract ob->obmat ?? (not sure)
	copy_v3_v3(centr, mi->centroid);
	mul_v3_v3(centr, size);
	mul_qt_v3(rbo->orn, centr);
	add_v3_v3(rbo->pos, centr);

	/* flag cache as outdated */
	//BKE_rigidbody_cache_reset(rbw);

	/* return this object */
	return rbo;
}

RigidBodyWorld *BKE_rigidbody_world_copy(RigidBodyWorld *rbw)
{
	RigidBodyWorld *rbwn = MEM_dupallocN(rbw);

	if (rbw->effector_weights)
		rbwn->effector_weights = MEM_dupallocN(rbw->effector_weights);
	if (rbwn->group)
		id_us_plus(&rbwn->group->id);
	if (rbwn->constraints)
		id_us_plus(&rbwn->constraints->id);

	rbwn->pointcache = BKE_ptcache_copy_list(&rbwn->ptcaches, &rbw->ptcaches, false);

	rbwn->objects = NULL;
	rbwn->physics_world = NULL;
	rbwn->numbodies = 0;

	return rbwn;
}

void BKE_rigidbody_world_groups_relink(RigidBodyWorld *rbw)
{
	if (rbw->group && rbw->group->id.newid)
		rbw->group = (Group *)rbw->group->id.newid;
	if (rbw->constraints && rbw->constraints->id.newid)
		rbw->constraints = (Group *)rbw->constraints->id.newid;
	if (rbw->effector_weights->group && rbw->effector_weights->group->id.newid)
		rbw->effector_weights->group = (Group *)rbw->effector_weights->group->id.newid;
}

/* Add rigid body settings to the specified object */
RigidBodyOb *BKE_rigidbody_create_object(Scene *scene, Object *ob, short type)
{
	RigidBodyOb *rbo;
	RigidBodyWorld *rbw = scene->rigidbody_world;

	/* sanity checks
	 *	- rigidbody world must exist
	 *	- object must exist
	 *	- cannot add rigid body if it already exists
	 */
	if (ob == NULL || (ob->rigidbody_object != NULL))
		return NULL;

	/* create new settings data, and link it up */
	rbo = MEM_callocN(sizeof(RigidBodyOb), "RigidBodyOb");

	/* set default settings */
	rbo->type = type;

	rbo->mass = 1.0f;

	rbo->friction = 0.5f; /* best when non-zero. 0.5 is Bullet default */
	rbo->restitution = 0.0f; /* best when zero. 0.0 is Bullet default */

	rbo->margin = 0.04f; /* 0.04 (in meters) is Bullet default */

	rbo->lin_sleep_thresh = 0.4f; /* 0.4 is half of Bullet default */
	rbo->ang_sleep_thresh = 0.5f; /* 0.5 is half of Bullet default */

	rbo->lin_damping = 0.04f; /* 0.04 is game engine default */
	rbo->ang_damping = 0.1f; /* 0.1 is game engine default */

	rbo->col_groups = 1;

	/* use triangle meshes for passive objects
	 * use convex hulls for active objects since dynamic triangle meshes are very unstable
	 */
	if (type == RBO_TYPE_ACTIVE)
		rbo->shape = RB_SHAPE_CONVEXH;
	else
		rbo->shape = RB_SHAPE_TRIMESH;

	rbo->mesh_source = RBO_MESH_DEFORM;

	/* set initial transform */
	mat4_to_loc_quat(rbo->pos, rbo->orn, ob->obmat);

	/* flag cache as outdated */
	BKE_rigidbody_cache_reset(rbw);

	/* return this object */
	return rbo;
}

/* Add rigid body constraint to the specified object */
RigidBodyCon *BKE_rigidbody_create_constraint(Scene *scene, Object *ob, short type)
{
	RigidBodyCon *rbc;
	RigidBodyWorld *rbw = scene->rigidbody_world;

	/* sanity checks
	 *	- rigidbody world must exist
	 *	- object must exist
	 *	- cannot add constraint if it already exists
	 */
	if (ob == NULL || (ob->rigidbody_constraint != NULL))
		return NULL;

	/* create new settings data, and link it up */
	rbc = MEM_callocN(sizeof(RigidBodyCon), "RigidBodyCon");

	/* set default settings */
	rbc->type = type;

	rbc->ob1 = NULL;
	rbc->ob2 = NULL;

	rbc->flag |= RBC_FLAG_ENABLED;
	rbc->flag |= RBC_FLAG_DISABLE_COLLISIONS;

	rbc->breaking_threshold = 10.0f; /* no good default here, just use 10 for now */
	rbc->num_solver_iterations = 10; /* 10 is Bullet default */

	rbc->limit_lin_x_lower = -1.0f;
	rbc->limit_lin_x_upper = 1.0f;
	rbc->limit_lin_y_lower = -1.0f;
	rbc->limit_lin_y_upper = 1.0f;
	rbc->limit_lin_z_lower = -1.0f;
	rbc->limit_lin_z_upper = 1.0f;
	rbc->limit_ang_x_lower = -M_PI_4;
	rbc->limit_ang_x_upper = M_PI_4;
	rbc->limit_ang_y_lower = -M_PI_4;
	rbc->limit_ang_y_upper = M_PI_4;
	rbc->limit_ang_z_lower = -M_PI_4;
	rbc->limit_ang_z_upper = M_PI_4;

	rbc->spring_damping_x = 0.5f;
	rbc->spring_damping_y = 0.5f;
	rbc->spring_damping_z = 0.5f;
	rbc->spring_stiffness_x = 10.0f;
	rbc->spring_stiffness_y = 10.0f;
	rbc->spring_stiffness_z = 10.0f;

	rbc->motor_lin_max_impulse = 1.0f;
	rbc->motor_lin_target_velocity = 1.0f;
	rbc->motor_ang_max_impulse = 1.0f;
	rbc->motor_ang_target_velocity = 1.0f;

	/* flag cache as outdated */
	BKE_rigidbody_cache_reset(rbw);

	/* return this object */
	return rbc;
}

/* Add rigid body constraint to the specified object */
RigidBodyShardCon *BKE_rigidbody_create_shard_constraint(Scene *scene, short type)
{
	RigidBodyShardCon *rbc;
	RigidBodyWorld *rbw = scene->rigidbody_world;

	/* sanity checks
	 *	- rigidbody world must exist
	 *	- object must exist
	 *	- cannot add constraint if it already exists
	 */
	/*if (mi == NULL || (mi->rigidbody_constraint != NULL))
		return NULL;*/

	/* create new settings data, and link it up */
	rbc = MEM_callocN(sizeof(RigidBodyShardCon), "RigidBodyCon");

	/* set default settings */
	rbc->type = type;

	rbc->mi1 = NULL;
	rbc->mi2 = NULL;

	rbc->flag |= RBC_FLAG_ENABLED;
	rbc->flag &=~RBC_FLAG_DISABLE_COLLISIONS;
	rbc->flag |= RBC_FLAG_USE_BREAKING;

	rbc->breaking_threshold = 1.0f; /* no good default here, just use 10 for now */
	rbc->num_solver_iterations = 10; /* 10 is Bullet default */

	rbc->limit_lin_x_lower = -1.0f;
	rbc->limit_lin_x_upper = 1.0f;
	rbc->limit_lin_y_lower = -1.0f;
	rbc->limit_lin_y_upper = 1.0f;
	rbc->limit_lin_z_lower = -1.0f;
	rbc->limit_lin_z_upper = 1.0f;
	rbc->limit_ang_x_lower = -M_PI_4;
	rbc->limit_ang_x_upper = M_PI_4;
	rbc->limit_ang_y_lower = -M_PI_4;
	rbc->limit_ang_y_upper = M_PI_4;
	rbc->limit_ang_z_lower = -M_PI_4;
	rbc->limit_ang_z_upper = M_PI_4;

	rbc->spring_damping_x = 0.5f;
	rbc->spring_damping_y = 0.5f;
	rbc->spring_damping_z = 0.5f;
	rbc->spring_stiffness_x = 10.0f;
	rbc->spring_stiffness_y = 10.0f;
	rbc->spring_stiffness_z = 10.0f;

	rbc->motor_lin_max_impulse = 1.0f;
	rbc->motor_lin_target_velocity = 1.0f;
	rbc->motor_ang_max_impulse = 1.0f;
	rbc->motor_ang_target_velocity = 1.0f;

	/* flag cache as outdated */
	BKE_rigidbody_cache_reset(rbw);

	/* return this object */
	return rbc;
}

/* ************************************** */
/* Utilities API */

/* Get RigidBody world for the given scene, creating one if needed
 * < scene: Scene to find active Rigid Body world for
 */
RigidBodyWorld *BKE_rigidbody_get_world(Scene *scene)
{
	/* sanity check */
	if (scene == NULL)
		return NULL;

	return scene->rigidbody_world;
}

void BKE_rigidbody_remove_shard_con(Scene* scene, RigidBodyShardCon* con)
{
	RigidBodyWorld *rbw = scene->rigidbody_world;
	if (rbw && rbw->physics_world && con->physics_constraint) {
		RB_dworld_remove_constraint(rbw->physics_world, con->physics_constraint);
		RB_constraint_delete(con->physics_constraint);
		con->physics_constraint = NULL;
	}
}

void BKE_rigidbody_remove_shard(Scene* scene, MeshIsland *mi)
{
	RigidBodyWorld *rbw = scene->rigidbody_world;
	int i = 0;
	
	if (mi->rigidbody != NULL) {
		
		RigidBodyShardCon *con;
		for (i = 0; i < mi->participating_constraint_count; i++)
		{	
			con = mi->participating_constraints[i];
			BKE_rigidbody_remove_shard_con(scene, con);
		}
		
		if (rbw->physics_world && mi->rigidbody && mi->rigidbody->physics_object)
			RB_dworld_remove_body(rbw->physics_world, mi->rigidbody->physics_object);
		if (mi->rigidbody->physics_object) {
			RB_body_delete(mi->rigidbody->physics_object);
			mi->rigidbody->physics_object = NULL;
		}

		if (mi->rigidbody->physics_shape) {
			RB_shape_delete(mi->rigidbody->physics_shape);
			mi->rigidbody->physics_shape = NULL;
		}
		
		//this SHOULD be the correct global index
		if (rbw->cache_index_map != NULL)
			rbw->cache_index_map[mi->linear_index] = NULL;
	}
}

void BKE_rigidbody_remove_object(Scene *scene, Object *ob)
{
	RigidBodyWorld *rbw = scene->rigidbody_world;
	RigidBodyOb *rbo = ob->rigidbody_object;
	RigidBodyCon *rbc;
	GroupObject *go;
	ModifierData* md;
	RigidBodyModifierData* rmd;
	RigidBodyShardCon* con;
	MeshIsland* mi;
	int i;
	int modFound = FALSE;

	if (rbw) {
		for (md = ob->modifiers.first; md; md = md->next) {

			if (md->type == eModifierType_RigidBody)
			{
				rmd = (RigidBodyModifierData*)md;
				modFound = TRUE;
				for (con = rmd->meshConstraints.first; con; con = con->next) {
					if (rbw && rbw->physics_world && con->physics_constraint) {
						RB_dworld_remove_constraint(rbw->physics_world, con->physics_constraint);
						RB_constraint_delete(con->physics_constraint);
						con->physics_constraint = NULL;
					}
				}

				for (mi = rmd->meshIslands.first; mi; mi = mi->next) {
					if (mi->rigidbody != NULL) {
						if (rbw->physics_world && mi->rigidbody && mi->rigidbody->physics_object)
							RB_dworld_remove_body(rbw->physics_world, mi->rigidbody->physics_object);
						if (mi->rigidbody->physics_object) {
							RB_body_delete(mi->rigidbody->physics_object);
							mi->rigidbody->physics_object = NULL;
						}

						if (mi->rigidbody->physics_shape) {
							RB_shape_delete(mi->rigidbody->physics_shape);
							mi->rigidbody->physics_shape = NULL;
						}
						
						//this SHOULD be the correct global index
						if (rbw->cache_index_map)
							rbw->cache_index_map[mi->linear_index] = NULL;
						MEM_freeN(mi->rigidbody);
						mi->rigidbody = NULL;
					}
				}
			}
		}
		if (!modFound) {
			/* remove from rigidbody world, free object won't do this */
			if (rbw->physics_world && rbo->physics_object)
				RB_dworld_remove_body(rbw->physics_world, rbo->physics_object);

			/* remove object from array */
			if (rbw && rbw->objects) {
				for (i = 0; i < rbw->numbodies; i++) {
					int index = rbw->cache_offset_map[i];
					if (rbw->objects[index] == ob) {
						rbw->objects[index] = NULL;
					}
					
					if (rbo == rbw->cache_index_map[i]){
						rbw->cache_index_map[i] = NULL;
						break;
					}
				}
			}

			/* remove object from rigid body constraints */
			if (rbw->constraints) {
				for (go = rbw->constraints->gobject.first; go; go = go->next) {
					Object *obt = go->ob;
					if (obt && obt->rigidbody_constraint) {
						rbc = obt->rigidbody_constraint;
						if (rbc->ob1 == ob) {
							rbc->ob1 = NULL;
							rbc->flag |= RBC_FLAG_NEEDS_VALIDATE;
						}
						if (rbc->ob2 == ob) {
							rbc->ob2 = NULL;
							rbc->flag |= RBC_FLAG_NEEDS_VALIDATE;
						}
					}
				}
			}
			
			/* remove object's settings */
			BKE_rigidbody_free_object(ob);
		}

		/* remove object's settings */
		//BKE_rigidbody_free_object(ob);
	}

	/* flag cache as outdated */
	BKE_rigidbody_cache_reset(rbw);
}

void BKE_rigidbody_remove_constraint(Scene *scene, Object *ob)
{
	RigidBodyWorld *rbw = scene->rigidbody_world;
	RigidBodyCon *rbc = ob->rigidbody_constraint;

	/* remove from rigidbody world, free object won't do this */
	if (rbw && rbw->physics_world && rbc->physics_constraint) {
		RB_dworld_remove_constraint(rbw->physics_world, rbc->physics_constraint);
	}
	/* remove object's settings */
	BKE_rigidbody_free_constraint(ob);

	/* flag cache as outdated */
	BKE_rigidbody_cache_reset(rbw);
}

static int rigidbody_count_regular_objects(ListBase obs)
{
	int count = 0;
	struct GroupObject *gob = NULL;
	struct ModifierData *md = NULL;

	for (gob = obs.first; gob; gob = gob->next) {
		count++;
		for (md = gob->ob->modifiers.first; md; md = md->next) {
			if (md->type == eModifierType_RigidBody) {
				count--;
				break;
			}
		}
	}
	return count;
}

static int rigidbody_count_shards(ListBase obs)
{
	int count = 0;
	struct GroupObject *gob = NULL;
	struct ModifierData *md = NULL;
	struct RigidBodyModifierData *rmd = NULL;

	for (gob = obs.first; gob; gob = gob->next) {
		for (md = gob->ob->modifiers.first; md; md = md->next) {
			if (md->type == eModifierType_RigidBody) {
				rmd = (RigidBodyModifierData*)md;
				if (isModifierActive(rmd))
					count += BLI_countlist(&rmd->meshIslands);
			}
		}
	}
	return count;
}

/* ************************************** */
/* Simulation Interface - Bullet */

/* Update object array and rigid body count so they're in sync with the rigid body group */
static void rigidbody_update_ob_array(RigidBodyWorld *rbw)
{
	GroupObject *go;
	ModifierData *md;
	RigidBodyModifierData *rmd;
	MeshIsland *mi;
	int i, j, l, m, n, counter = 0;
	int ismapped = FALSE;
	
	if (rbw->objects == NULL)
	{
		rbw->objects = MEM_callocN(sizeof (Object*), "rbw->objects");
	}
	
	if (rbw->cache_index_map == NULL)
	{
		rbw->cache_index_map = MEM_callocN(sizeof(RigidBodyOb*), "cache_index_map");
	}
	
	if (rbw->cache_offset_map == NULL)
	{
		rbw->cache_offset_map = MEM_callocN(sizeof(int), "cache_offset_map");
	}

	l = BLI_countlist(&rbw->group->gobject); // all objects
	m = rigidbody_count_regular_objects(rbw->group->gobject);
	n = rigidbody_count_shards(rbw->group->gobject);

	if (rbw->numbodies != (m+n)) {
		rbw->numbodies = m+n;
		rbw->objects = MEM_reallocN(rbw->objects, sizeof(Object *) * l);
		rbw->cache_index_map = MEM_reallocN(rbw->cache_index_map, sizeof(RigidBodyOb*) * rbw->numbodies);
		rbw->cache_offset_map = MEM_reallocN(rbw->cache_offset_map, sizeof(int) * rbw->numbodies);
		printf("RigidbodyCount changed: %d\n", rbw->numbodies);
	}
	for (go = rbw->group->gobject.first, i = 0; go; go = go->next, i++) {
		Object *ob = go->ob;
		rbw->objects[i] = ob;

		for (md = ob->modifiers.first; md; md = md->next) {
			if (md->type == eModifierType_RigidBody) {
				rmd = (RigidBodyModifierData*)md;
				if (isModifierActive(ob, rmd)) {
					for (mi = rmd->meshIslands.first, j = 0; mi; mi = mi->next) {
						rbw->cache_index_map[counter] = mi->rigidbody; //map all shards of an object to this object index
						rbw->cache_offset_map[counter] = i;
						mi->linear_index = counter;
						counter++;
						j++;
					}
					ismapped = TRUE;
					break;
				}
			}
		}

		if (!ismapped) {
			//printf("index map:  %d %d\n", counter, i);
			rbw->cache_index_map[counter] = ob->rigidbody_object; //i; 1 object 1 index here (normal case)
			rbw->cache_offset_map[counter] = i;
			//mi->linear_index = counter;
			counter++;
		}

		ismapped = FALSE;
	}
}

static void rigidbody_update_sim_world(Scene *scene, RigidBodyWorld *rbw)
{
	float adj_gravity[3];

	/* adjust gravity to take effector weights into account */
	if (scene->physics_settings.flag & PHYS_GLOBAL_GRAVITY) {
		copy_v3_v3(adj_gravity, scene->physics_settings.gravity);
		mul_v3_fl(adj_gravity, rbw->effector_weights->global_gravity * rbw->effector_weights->weight[0]);
	}
	else {
		zero_v3(adj_gravity);
	}

	/* update gravity, since this RNA setting is not part of RigidBody settings */
	RB_dworld_set_gravity(rbw->physics_world, adj_gravity);

	/* update object array in case there are changes */
	rigidbody_update_ob_array(rbw);
}

static void rigidbody_update_sim_ob(Scene *scene, RigidBodyWorld *rbw, Object *ob, RigidBodyOb *rbo, float centroid[3])
{
	float loc[3];
	float rot[4];
	float scale[3], centr[3];

	/* only update if rigid body exists */
	if (rbo->physics_object == NULL)
		return;

<<<<<<< HEAD
	if (rbo->shape == RB_SHAPE_TRIMESH && rbo->flag & RBO_FLAG_USE_DEFORM) {
		DerivedMesh *dm = ob->derivedDeform;
		if (dm) {
			MVert *mvert = dm->getVertArray(dm);
			int totvert = dm->getNumVerts(dm);
			BoundBox *bb = BKE_object_boundbox_get(ob);

			RB_shape_trimesh_update(rbo->physics_shape, (float *)mvert, totvert, sizeof(MVert), bb->vec[0], bb->vec[6]);
		}
	}

=======
	copy_v3_v3(centr, centroid);
>>>>>>> 30467f8e
	mat4_decompose(loc, rot, scale, ob->obmat);

	/* update scale for all objects */
	RB_body_set_scale(rbo->physics_object, scale);
	/* compensate for embedded convex hull collision margin */
	if (!(rbo->flag & RBO_FLAG_USE_MARGIN) && rbo->shape == RB_SHAPE_CONVEXH)
		RB_shape_set_margin(rbo->physics_shape, RBO_GET_MARGIN(rbo) * MIN3(scale[0], scale[1], scale[2]));

	/* make transformed objects temporarily kinmatic so that they can be moved by the user during simulation */
	if (ob->flag & SELECT && G.moving & G_TRANSFORM_OBJ) {
		RB_body_set_kinematic_state(rbo->physics_object, true);
		RB_body_set_mass(rbo->physics_object, 0.0f);
	}

	/* update rigid body location and rotation for kinematic bodies */
	if (rbo->flag & RBO_FLAG_KINEMATIC || (ob->flag & SELECT && G.moving & G_TRANSFORM_OBJ)) {
		mul_v3_v3(centr, scale);
		mul_qt_v3(rot, centr);
		add_v3_v3(loc, centr);
		RB_body_activate(rbo->physics_object);
		RB_body_set_loc_rot(rbo->physics_object, loc, rot);
	}
	/* update influence of effectors - but don't do it on an effector */
	/* only dynamic bodies need effector update */
	else if (rbo->type == RBO_TYPE_ACTIVE && ((ob->pd == NULL) || (ob->pd->forcefield == PFIELD_NULL))) {
		EffectorWeights *effector_weights = rbw->effector_weights;
		EffectedPoint epoint;
		ListBase *effectors;

		/* get effectors present in the group specified by effector_weights */
		effectors = pdInitEffectors(scene, ob, NULL, effector_weights, true);
		if (effectors) {
			float eff_force[3] = {0.0f, 0.0f, 0.0f};
			float eff_loc[3], eff_vel[3];

			/* create dummy 'point' which represents last known position of object as result of sim */
			// XXX: this can create some inaccuracies with sim position, but is probably better than using unsimulated vals?
			RB_body_get_position(rbo->physics_object, eff_loc);
			//mul_v3_v3(centr, scale);
			//add_v3_v3(eff_loc, centr);

			RB_body_get_linear_velocity(rbo->physics_object, eff_vel);

			pd_point_from_loc(scene, eff_loc, eff_vel, 0, &epoint);

			/* calculate net force of effectors, and apply to sim object
			 *	- we use 'central force' since apply force requires a "relative position" which we don't have...
			 */
			pdDoEffectors(effectors, NULL, effector_weights, &epoint, eff_force, NULL);
			if (G.f & G_DEBUG)
				printf("\tapplying force (%f,%f,%f) to '%s'\n", eff_force[0], eff_force[1], eff_force[2], ob->id.name + 2);
			/* activate object in case it is deactivated */
			if (!is_zero_v3(eff_force))
				RB_body_activate(rbo->physics_object);
			RB_body_apply_central_force(rbo->physics_object, eff_force);
		}
		else if (G.f & G_DEBUG)
			printf("\tno forces to apply to '%s'\n", ob->id.name + 2);

		/* cleanup */
		pdEndEffectors(&effectors);
	}
	/* NOTE: passive objects don't need to be updated since they don't move */

	/* NOTE: no other settings need to be explicitly updated here,
	 * since RNA setters take care of the rest :)
	 */
}

static void validateShard(RigidBodyWorld *rbw, MeshIsland* mi, Object* ob, int rebuild)
{
	if (mi == NULL || mi->rigidbody == NULL)
	{
		return;
	}
	
	if (rebuild) { // && (mi->rigidbody->flag & RBO_FLAG_NEEDS_VALIDATE)) {
		/* World has been rebuilt so rebuild object */
		BKE_rigidbody_validate_sim_shard(rbw, mi, ob, true);
	}
	else if (mi->rigidbody->flag & RBO_FLAG_NEEDS_VALIDATE) {
		BKE_rigidbody_validate_sim_shard(rbw, mi, ob, false);
	}
	/* refresh shape... */
	if (mi->rigidbody->flag & RBO_FLAG_NEEDS_RESHAPE) {
		/* mesh/shape data changed, so force shape refresh */
		BKE_rigidbody_validate_sim_shard_shape(mi, ob, true);
		/* now tell RB sim about it */
		// XXX: we assume that this can only get applied for active/passive shapes that will be included as rigidbodies
		//if (mi->rigidbody->physics_shape != NULL)
		RB_body_set_collision_shape(mi->rigidbody->physics_object, mi->rigidbody->physics_shape);
	}
	mi->rigidbody->flag &= ~(RBO_FLAG_NEEDS_VALIDATE | RBO_FLAG_NEEDS_RESHAPE);
}

/* Updates and validates world, bodies and shapes.
 * < rebuild: rebuild entire simulation
 */
static void rigidbody_update_simulation(Scene *scene, RigidBodyWorld *rbw, bool rebuild)
{
	GroupObject *go;
	MeshIsland* mi = NULL;
	float centroid[3] = {0, 0, 0};
	RigidBodyShardCon *rbsc;
	//int rebuildcon = rebuild;

	/* update world */
	if (rebuild)
		BKE_rigidbody_validate_sim_world(scene, rbw, true);
	rigidbody_update_sim_world(scene, rbw);

	/* update objects */
	for (go = rbw->group->gobject.first; go; go = go->next) {
		Object *ob = go->ob;
		ModifierData *md = NULL;
		RigidBodyModifierData *rmd = NULL;

		if (ob && (ob->type == OB_MESH || ob->type == OB_CURVE || ob->type == OB_SURF || ob->type == OB_FONT)) {

			/* check for fractured objects which want to participate first, then handle other normal objects*/
			for (md = ob->modifiers.first; md; md = md->next) {
				if (md->type == eModifierType_RigidBody) {
					rmd = (RigidBodyModifierData*)md;
					//BKE_rigidbody_sync_all_shards(ob);
					if (rbw->refresh_modifiers)
					{
						//trigger refresh of modifier at next execution (if we jumped back to startframea after changing an object)
						rmd->refresh = TRUE;
						BKE_rigidbody_remove_object(scene, ob);
						//rbw->refresh_modifiers = FALSE;
						rbw->object_changed = FALSE;
						//rebuildcon = TRUE;
					}
					
					/*if (rbw->rebuild_comp_con) {
						rmd->refresh_constraints = TRUE;
						rbw->rebuild_comp_con = FALSE;
					}*/
					break;
				}
			}

			if (isModifierActive(rmd)) {
				float max_con_mass = 0;
				float min_con_dist = FLT_MAX;
			
				//BKE_object_where_is_calc(scene, ob);
				int count = BLI_countlist(&rmd->meshIslands);
				for (mi = rmd->meshIslands.first; mi; mi = mi->next) {
					if (mi->rigidbody == NULL) {
						continue;
						/*if (mi->compound_count == 0)
						{
							//treat compound parents separately - do not reassign deleted rigidbodies
							mi->rigidbody = BKE_rigidbody_create_shard(scene, ob, mi);
							BKE_rigidbody_calc_shard_mass(ob, mi);
							BKE_rigidbody_validate_sim_shard(rbw, mi, ob, true);
							mi->rigidbody->flag &= ~RBO_FLAG_NEEDS_VALIDATE;
						}*/
					}
					else {  //as usual, but for each shard now, and no constraints
						/* perform simulation data updates as tagged */
						/* refresh object... */
						int do_rebuild = rebuild;
						
						if (rmd->breaking_percentage > 0)
						{
							int broken_cons = 0, cons = 0, i = 0;
							RigidBodyShardCon* con;
							
							cons = mi->participating_constraint_count;
							//calc ratio of broken cons here, per Mi and flag the rest to be broken too
							for (i = 0; i < cons; i++)
							{
								con = mi->participating_constraints[i];
								if (con && con->physics_constraint)
								{
									if (!RB_constraint_is_enabled(con->physics_constraint))
									{
										broken_cons++;
									}
								}
							}
							
							if (cons > 0)
							{
								if ((float)broken_cons / (float)cons * 100 >= rmd->breaking_percentage) {
									//break all cons if over percentage
									for (i = 0; i < cons; i++)
									{
										con = mi->participating_constraints[i];
										if (con)
										{
											con->flag &= ~RBC_FLAG_ENABLED;
											con->flag |= RBC_FLAG_NEEDS_VALIDATE;
											
											if (con->physics_constraint)
											{
												RB_constraint_set_enabled(con->physics_constraint, FALSE);
											}
										}
									}
								}
							}
						}
						
						validateShard(rbw, count == 0 ? NULL : mi, ob, do_rebuild);
					}

<<<<<<< HEAD
			if (rbo == NULL) {
				/* Since this object is included in the sim group but doesn't have
				 * rigid body settings (perhaps it was added manually), add!
				 *	- assume object to be active? That is the default for newly added settings...
				 */
				ob->rigidbody_object = BKE_rigidbody_create_object(scene, ob, RBO_TYPE_ACTIVE);
				rigidbody_validate_sim_object(rbw, ob, true);

				rbo = ob->rigidbody_object;
			}
			else {
				/* perform simulation data updates as tagged */
				/* refresh object... */
				if (rebuild) {
					/* World has been rebuilt so rebuild object */
					rigidbody_validate_sim_object(rbw, ob, true);
				}
				else if (rbo->flag & RBO_FLAG_NEEDS_VALIDATE) {
					rigidbody_validate_sim_object(rbw, ob, false);
				}
				/* refresh shape... */
				if (rbo->flag & RBO_FLAG_NEEDS_RESHAPE) {
					/* mesh/shape data changed, so force shape refresh */
					rigidbody_validate_sim_shape(ob, true);
					/* now tell RB sim about it */
					// XXX: we assume that this can only get applied for active/passive shapes that will be included as rigidbodies
					RB_body_set_collision_shape(rbo->physics_object, rbo->physics_shape);
=======
					/* update simulation object... */
					rigidbody_update_sim_ob(scene, rbw, ob, mi->rigidbody, mi->centroid);
				}

				if (rmd->mass_dependent_thresholds || rmd->use_proportional_solver_iterations)
				{
					max_con_mass = BKE_rigidbody_calc_max_con_mass(ob);
				}

				if (rmd->dist_dependent_thresholds)
				{
					min_con_dist = BKE_rigidbody_calc_min_con_dist(ob);
				}

				for (rbsc = rmd->meshConstraints.first; rbsc; rbsc = rbsc->next) {

					int iterations;
					if (rmd->solver_iterations_override == 0)
					{
						iterations = rbw->num_solver_iterations;
					}
					else
					{
						iterations = rmd->solver_iterations_override;
					}
					
					if (rmd->use_proportional_solver_iterations)
					{
						float con_mass = 0;
						if (rbsc->mi1 && rbsc->mi1->rigidbody && rbsc->mi2 && rbsc->mi2->rigidbody) {
							con_mass = rbsc->mi1->rigidbody->mass + rbsc->mi2->rigidbody->mass;
						}
						
						iterations = (int)((con_mass / max_con_mass) * (float)iterations);
					}
					
					if (iterations > 0)
					{
						rbsc->flag |= RBC_FLAG_OVERRIDE_SOLVER_ITERATIONS;
						rbsc->num_solver_iterations = iterations;
					}
					
					if ((rmd->mass_dependent_thresholds) || (rmd->dist_dependent_thresholds))
					{
						BKE_rigidbody_calc_threshold(max_con_mass, min_con_dist, rmd, rbsc);
					}
					
					if (((rmd->breaking_angle > 0) || (rmd->breaking_distance > 0)) && !rebuild)
					{
						float dist, angle, distdiff, anglediff;
						calc_dist_angle(rbsc, &dist, &angle);
						
						anglediff = fabs(angle - rbsc->start_angle);
						distdiff = fabs(dist - rbsc->start_dist);
						
						
						if ((rmd->breaking_angle > 0) && (anglediff > rmd->breaking_angle))
						{
							rbsc->flag &= ~RBC_FLAG_ENABLED;
							rbsc->flag |= RBC_FLAG_NEEDS_VALIDATE;
							
							if (rbsc->physics_constraint)
							{
								RB_constraint_set_enabled(rbsc->physics_constraint, FALSE);
							}
						}
						
						if ((rmd->breaking_distance > 0) && (distdiff > rmd->breaking_distance))
						{
							rbsc->flag &= ~RBC_FLAG_ENABLED;
							rbsc->flag |= RBC_FLAG_NEEDS_VALIDATE;
							
							if (rbsc->physics_constraint)
							{
								RB_constraint_set_enabled(rbsc->physics_constraint, FALSE);
							}
						}
					}

					if (rebuild) {
						/* World has been rebuilt so rebuild constraint */
						BKE_rigidbody_validate_sim_shard_constraint(rbw, rbsc, ob, true);
						BKE_rigidbody_start_dist_angle(rbsc);
					}

					else if (rbsc->flag & RBC_FLAG_NEEDS_VALIDATE) {
						BKE_rigidbody_validate_sim_shard_constraint(rbw, rbsc, ob, false);
					}

					rbsc->flag &= ~RBC_FLAG_NEEDS_VALIDATE;
					
					if (rmd->use_cellbased_sim) //bullet crash, todo...
					{
						for (mi = rmd->meshIslands.first; mi; mi = mi->next) {
							if (isDisconnected(mi))
							{
								float cfra = BKE_scene_frame_get(scene);
								rmd->split(rmd, ob, mi, cfra);
							}
						}
					}
>>>>>>> 30467f8e
				}
			}
			else
			{
				/* validate that we've got valid object set up here... */
				RigidBodyOb *rbo = ob->rigidbody_object;
				/* update transformation matrix of the object so we don't get a frame of lag for simple animations */
				BKE_object_where_is_calc(scene, ob);

				if (rbo == NULL) {
					/* Since this object is included in the sim group but doesn't have
					 * rigid body settings (perhaps it was added manually), add!
					 *	- assume object to be active? That is the default for newly added settings...
					 */
					ob->rigidbody_object = BKE_rigidbody_create_object(scene, ob, RBO_TYPE_ACTIVE);
					BKE_rigidbody_validate_sim_object(rbw, ob, true);

					rbo = ob->rigidbody_object;
				}
				else {
					/* perform simulation data updates as tagged */
					/* refresh object... */
					if (rebuild) {
						/* World has been rebuilt so rebuild object */
						BKE_rigidbody_validate_sim_object(rbw, ob, true);
					}
					else if (rbo->flag & RBO_FLAG_NEEDS_VALIDATE) {
						BKE_rigidbody_validate_sim_object(rbw, ob, false);
					}
					/* refresh shape... */
					if (rbo->flag & RBO_FLAG_NEEDS_RESHAPE) {
						/* mesh/shape data changed, so force shape refresh */
						BKE_rigidbody_validate_sim_shape(ob, true);
						/* now tell RB sim about it */
						// XXX: we assume that this can only get applied for active/passive shapes that will be included as rigidbodies
						RB_body_set_collision_shape(rbo->physics_object, rbo->physics_shape);
					}
					rbo->flag &= ~(RBO_FLAG_NEEDS_VALIDATE | RBO_FLAG_NEEDS_RESHAPE);
				}

				/* update simulation object... */
				rigidbody_update_sim_ob(scene, rbw, ob, rbo, centroid);
			}
		}
		rigidbody_update_ob_array(rbw);
		rbw->refresh_modifiers = FALSE;
	}

	/* update constraints */
	if (rbw->constraints == NULL) /* no constraints, move on */
		return;
	for (go = rbw->constraints->gobject.first; go; go = go->next) {
		Object *ob = go->ob;

		if (ob) {
			/* validate that we've got valid object set up here... */
			RigidBodyCon *rbc = ob->rigidbody_constraint;
			/* update transformation matrix of the object so we don't get a frame of lag for simple animations */
			BKE_object_where_is_calc(scene, ob);

			if (rbc == NULL) {
				/* Since this object is included in the group but doesn't have
				 * constraint settings (perhaps it was added manually), add!
				 */
				ob->rigidbody_constraint = BKE_rigidbody_create_constraint(scene, ob, RBC_TYPE_FIXED);
				rigidbody_validate_sim_constraint(rbw, ob, true);

				rbc = ob->rigidbody_constraint;
			}
			else {
				/* perform simulation data updates as tagged */
				if (rebuild) {
					/* World has been rebuilt so rebuild constraint */
					rigidbody_validate_sim_constraint(rbw, ob, true);
				}
				else if (rbc->flag & RBC_FLAG_NEEDS_VALIDATE) {
					rigidbody_validate_sim_constraint(rbw, ob, false);
				}
				rbc->flag &= ~RBC_FLAG_NEEDS_VALIDATE;
			}
		}
	}
}

static void rigidbody_update_simulation_post_step(RigidBodyWorld *rbw)
{
	GroupObject *go;
	ModifierData *md;
	RigidBodyModifierData *rmd;
	int modFound = FALSE;
	RigidBodyOb *rbo;
	MeshIsland *mi;

	for (go = rbw->group->gobject.first; go; go = go->next) {

		Object *ob = go->ob;
		//handle fractured rigidbodies, maybe test for psys as well ?
		for (md = ob->modifiers.first; md; md = md->next) {
			if (md->type == eModifierType_RigidBody) {
				rmd = (RigidBodyModifierData*)md;
				if (isModifierActive(rmd)) {
					for (mi = rmd->meshIslands.first; mi; mi = mi->next) {
						rbo = mi->rigidbody;
						if (!rbo) continue;
						/* reset kinematic state for transformed objects */
						if (ob->flag & SELECT && G.moving & G_TRANSFORM_OBJ) {
							RB_body_set_kinematic_state(rbo->physics_object, rbo->flag & RBO_FLAG_KINEMATIC || rbo->flag & RBO_FLAG_DISABLED);
							RB_body_set_mass(rbo->physics_object, RBO_GET_MASS(rbo));
							/* deactivate passive objects so they don't interfere with deactivation of active objects */
							if (rbo->type == RBO_TYPE_PASSIVE)
								RB_body_deactivate(rbo->physics_object);
						}
					}
					modFound = TRUE;
					break;
				}
			}
		}

		//handle regular rigidbodies
		if (ob && !modFound) {
			RigidBodyOb *rbo = ob->rigidbody_object;
			/* reset kinematic state for transformed objects */
			if (ob->flag & SELECT && G.moving & G_TRANSFORM_OBJ) {
				RB_body_set_kinematic_state(rbo->physics_object, rbo->flag & RBO_FLAG_KINEMATIC || rbo->flag & RBO_FLAG_DISABLED);
				RB_body_set_mass(rbo->physics_object, RBO_GET_MASS(rbo));
				/* deactivate passive objects so they don't interfere with deactivation of active objects */
				if (rbo->type == RBO_TYPE_PASSIVE)
					RB_body_deactivate(rbo->physics_object);
			}
		}
		modFound = FALSE;
	}
}

/*int is_zero_m4(float mat[4][4]) {
	return is_zero_v4(mat[0]) &&
		   is_zero_v4(mat[1]) &&
		   is_zero_v4(mat[2]) &&
		   is_zero_v4(mat[3]);
}*/

bool BKE_rigidbody_check_sim_running(RigidBodyWorld *rbw, float ctime)
{
	return (rbw && (rbw->flag & RBW_FLAG_MUTED) == 0 && ctime > rbw->pointcache->startframe);
}

/* Sync rigid body and object transformations */
void BKE_rigidbody_sync_transforms(RigidBodyWorld *rbw, Object *ob, float ctime)
{
	RigidBodyOb *rbo = NULL;
	RigidBodyModifierData *rmd = NULL;
	ExplodeModifierData *emd = NULL;
	MeshIsland *mi;
	ModifierData * md;
	float centr[3], size[3];
	int modFound = FALSE;
	bool exploPresent = false, exploOK = false;

	for (md = ob->modifiers.first; md; md = md->next)
	{
		if (md->type == eModifierType_Explode)
		{
			emd = (ExplodeModifierData*)md;
			if (emd->mode == eFractureMode_Cells && emd->cells != NULL){
				exploPresent = true;
			}
		}
		if (md->type == eModifierType_RigidBody)
		{
			rmd = (RigidBodyModifierData*)md;
			exploOK = !rmd->explo_shared || (rmd->explo_shared && exploPresent);
			
			if (isModifierActive(rmd) && exploOK) {
				int count;
				modFound = TRUE;
				count = BLI_countlist(&rmd->meshIslands);
				
				if ((ob->flag & SELECT && G.moving & G_TRANSFORM_OBJ) ||
				((ob->rigidbody_object) && (ob->rigidbody_object->flag & RBO_FLAG_KINEMATIC))) {
					//update "original" matrix
					copy_m4_m4(rmd->origmat, ob->obmat);
					if (ob->flag & SELECT && G.moving & G_TRANSFORM_OBJ && rbw)
					{
						RigidBodyShardCon* con;
						
						rbw->object_changed = TRUE;
						BKE_rigidbody_cache_reset(rbw);
						//re-enable all constraints as well
						for (con = rmd->meshConstraints.first; con; con = con->next) {
							con->flag |= RBC_FLAG_ENABLED;
							con->flag |= RBC_FLAG_NEEDS_VALIDATE;
						}
					}
				}

				if (!is_zero_m4(rmd->origmat) && rbw && !rbw->object_changed) {
					copy_m4_m4(ob->obmat, rmd->origmat);
				}

				for (mi = rmd->meshIslands.first; mi; mi = mi->next) {
					rbo = mi->rigidbody;
					if (!rbo)
					{
						continue;
					}
					
					/* use rigid body transform after cache start frame if objects is not being transformed */
					if (BKE_rigidbody_check_sim_running(rbw, ctime) && !(ob->flag & SELECT && G.moving & G_TRANSFORM_OBJ)) {

					/* keep original transform when the simulation is muted */
						if (rbw->flag & RBW_FLAG_MUTED)
							return;
					}
					/* otherwise set rigid body transform to current obmat*/
					else {
						//offset
						mat4_to_loc_quat(rbo->pos, rbo->orn, ob->obmat);
						mat4_to_size(size, ob->obmat);
						copy_v3_v3(centr, mi->centroid);
						mul_v3_v3(centr, size);
						mul_qt_v3(rbo->orn, centr);
						add_v3_v3(rbo->pos, centr);
					}
					BKE_rigidbody_update_cell(mi, ob, rbo->pos, rbo->orn, ctime, 
											 rbw->pointcache->flag & PTCACHE_BAKED && rmd->use_cellbased_sim);
				}
				
				break;
			}
		}

		modFound = FALSE;
	}

	if (!modFound)
	{
		rbo = ob->rigidbody_object;

		/* keep original transform for kinematic and passive objects */
		if (ELEM(NULL, rbw, rbo) || rbo->flag & RBO_FLAG_KINEMATIC || rbo->type == RBO_TYPE_PASSIVE)
			return;

		/* use rigid body transform after cache start frame if objects is not being transformed */
		if (BKE_rigidbody_check_sim_running(rbw, ctime) && !(ob->flag & SELECT && G.moving & G_TRANSFORM_OBJ)) {
			float mat[4][4], size_mat[4][4], size[3];

			normalize_qt(rbo->orn); // RB_TODO investigate why quaternion isn't normalized at this point
			quat_to_mat4(mat, rbo->orn);
			copy_v3_v3(mat[3], rbo->pos);

			/* keep original transform when the simulation is muted */
			if (rbw->flag & RBW_FLAG_MUTED)
				return;

			/*normalize_qt(rbo->orn); // RB_TODO investigate why quaternion isn't normalized at this point
			quat_to_mat4(mat, rbo->orn);
			copy_v3_v3(mat[3], rbo->pos);*/

			mat4_to_size(size, ob->obmat);
			size_to_mat4(size_mat, size);
			mul_m4_m4m4(mat, mat, size_mat);

			copy_m4_m4(ob->obmat, mat);
		}
			/* otherwise set rigid body transform to current obmat */
		else {
			if (ob->flag & SELECT && G.moving & G_TRANSFORM_OBJ)
				rbw->object_changed = TRUE;
			mat4_to_loc_quat(rbo->pos, rbo->orn, ob->obmat);
		}
	}
}

/* Used when cancelling transforms - return rigidbody and object to initial states */
void BKE_rigidbody_aftertrans_update(Object *ob, float loc[3], float rot[3], float quat[4], float rotAxis[3], float rotAngle)
{
	RigidBodyOb *rbo;
	ModifierData *md;
	RigidBodyModifierData *rmd;
	
	md = modifiers_findByType(ob, eModifierType_RigidBody);
	if (md != NULL)
	{
		MeshIsland* mi;
		rmd = (RigidBodyModifierData*)md;
		copy_m4_m4(rmd->origmat, ob->obmat);
		for (mi = rmd->meshIslands.first; mi; mi = mi->next)
		{
			rbo = mi->rigidbody;
			/* return rigid body and object to their initial states */
			copy_v3_v3(rbo->pos, ob->loc);
			add_v3_v3(rbo->pos, mi->centroid);
			copy_v3_v3(ob->loc, loc);
		
			if (ob->rotmode > 0) {
				eulO_to_quat(rbo->orn, ob->rot, ob->rotmode);
				copy_v3_v3(ob->rot, rot);
			}
			else if (ob->rotmode == ROT_MODE_AXISANGLE) {
				axis_angle_to_quat(rbo->orn, ob->rotAxis, ob->rotAngle);
				copy_v3_v3(ob->rotAxis, rotAxis);
				ob->rotAngle = rotAngle;
			}
			else {
				copy_qt_qt(rbo->orn, ob->quat);
				copy_qt_qt(ob->quat, quat);
			}
			if (rbo->physics_object) {
				/* allow passive objects to return to original transform */
				if (rbo->type == RBO_TYPE_PASSIVE)
					RB_body_set_kinematic_state(rbo->physics_object, TRUE);
				RB_body_set_loc_rot(rbo->physics_object, rbo->pos, rbo->orn);
			}
		}
	}
<<<<<<< HEAD
	if (rbo->physics_object) {
		/* allow passive objects to return to original transform */
		if (rbo->type == RBO_TYPE_PASSIVE)
			RB_body_set_kinematic_state(rbo->physics_object, true);
		RB_body_set_loc_rot(rbo->physics_object, rbo->pos, rbo->orn);
=======
	else
	{
		rbo = ob->rigidbody_object;
		/* return rigid body and object to their initial states */
		copy_v3_v3(rbo->pos, ob->loc);
		copy_v3_v3(ob->loc, loc);
	
		if (ob->rotmode > 0) {
			eulO_to_quat(rbo->orn, ob->rot, ob->rotmode);
			copy_v3_v3(ob->rot, rot);
		}
		else if (ob->rotmode == ROT_MODE_AXISANGLE) {
			axis_angle_to_quat(rbo->orn, ob->rotAxis, ob->rotAngle);
			copy_v3_v3(ob->rotAxis, rotAxis);
			ob->rotAngle = rotAngle;
		}
		else {
			copy_qt_qt(rbo->orn, ob->quat);
			copy_qt_qt(ob->quat, quat);
		}
		if (rbo->physics_object) {
			/* allow passive objects to return to original transform */
			if (rbo->type == RBO_TYPE_PASSIVE)
				RB_body_set_kinematic_state(rbo->physics_object, TRUE);
			RB_body_set_loc_rot(rbo->physics_object, rbo->pos, rbo->orn);
		}
		// RB_TODO update rigid body physics object's loc/rot for dynamic objects here as well (needs to be done outside bullet's update loop)
>>>>>>> 30467f8e
	}
}

void BKE_rigidbody_cache_reset(RigidBodyWorld *rbw)
{
	if (rbw)
		rbw->pointcache->flag |= PTCACHE_OUTDATED;
}


/* ------------------ */

/* Rebuild rigid body world */
/* NOTE: this needs to be called before frame update to work correctly */
void BKE_rigidbody_rebuild_world(Scene *scene, float ctime)
{
	RigidBodyWorld *rbw = scene->rigidbody_world;
	PointCache *cache;
	PTCacheID pid;
	int startframe, endframe;

	BKE_ptcache_id_from_rigidbody(&pid, NULL, rbw);
	BKE_ptcache_id_time(&pid, scene, ctime, &startframe, &endframe, NULL);
	cache = rbw->pointcache;

	/* flag cache as outdated if we don't have a world or number of objects in the simulation has changed */
	if (rbw->physics_world == NULL || rbw->numbodies != (rigidbody_count_regular_objects(rbw->group->gobject) + rigidbody_count_shards(rbw->group->gobject))) {
		cache->flag |= PTCACHE_OUTDATED;
	}

	if (ctime == startframe + 1 && rbw->ltime == startframe) {
		if (cache->flag & PTCACHE_OUTDATED) {
			BKE_ptcache_id_reset(scene, &pid, PTCACHE_RESET_OUTDATED);
			rigidbody_update_simulation(scene, rbw, true);
			BKE_ptcache_validate(cache, (int)ctime);
			cache->last_exact = 0;
			cache->flag &= ~PTCACHE_REDO_NEEDED;
		}
	}
}

/* Run RigidBody simulation for the specified physics world */
void BKE_rigidbody_do_simulation(Scene *scene, float ctime)
{
	float timestep;
	RigidBodyWorld *rbw = scene->rigidbody_world;
	PointCache *cache;
	PTCacheID pid;
	int startframe, endframe;

	BKE_ptcache_id_from_rigidbody(&pid, NULL, rbw);
	BKE_ptcache_id_time(&pid, scene, ctime, &startframe, &endframe, NULL);
	cache = rbw->pointcache;

	if (ctime <= startframe) {
		rbw->ltime = startframe;
		if ((rbw->object_changed))
		{	//flag modifier refresh at their next execution
			rbw->refresh_modifiers = TRUE;
			rbw->object_changed = FALSE;
			rigidbody_update_simulation(scene, rbw, true);
		}
		rbw->rebuild_comp_con = TRUE;
		return;
	}
	/* make sure we don't go out of cache frame range */
	else if (ctime > endframe) {
		ctime = endframe;
	}

	/* don't try to run the simulation if we don't have a world yet but allow reading baked cache */
	if (rbw->physics_world == NULL && !(cache->flag & PTCACHE_BAKED))
		return;
	else if ((rbw->objects == NULL) || (rbw->cache_index_map == NULL))
		rigidbody_update_ob_array(rbw);
	
	/* try to read from cache */
	// RB_TODO deal with interpolated, old and baked results
	if (BKE_ptcache_read(&pid, ctime)) {
		BKE_ptcache_validate(cache, (int)ctime);
		rbw->ltime = ctime;
		return;
	}

	/* advance simulation, we can only step one frame forward */
	if (ctime == rbw->ltime + 1 && !(cache->flag & PTCACHE_BAKED)) {
		/* write cache for first frame when on second frame */
		if (rbw->ltime == startframe && (cache->flag & PTCACHE_OUTDATED || cache->last_exact == 0)) {
			BKE_ptcache_write(&pid, startframe);
			//rbw->object_changed = TRUE; //flag refresh of modifiers ONCE if cache is empty
		}

		/* update and validate simulation */
		rigidbody_update_simulation(scene, rbw, false);

		/* calculate how much time elapsed since last step in seconds */
		timestep = 1.0f / (float)FPS * (ctime - rbw->ltime) * rbw->time_scale;
		/* step simulation by the requested timestep, steps per second are adjusted to take time scale into account */
		RB_dworld_step_simulation(rbw->physics_world, timestep, INT_MAX, 1.0f / (float)rbw->steps_per_second * min_ff(rbw->time_scale, 1.0f));

		rigidbody_update_simulation_post_step(rbw);

		/* write cache for current frame */
		BKE_ptcache_validate(cache, (int)ctime);
		BKE_ptcache_write(&pid, (unsigned int)ctime);

		rbw->ltime = ctime;
	}
}
/* ************************************** */

#else  /* WITH_BULLET */

/* stubs */
#ifdef __GNUC__
#  pragma GCC diagnostic push
#  pragma GCC diagnostic ignored "-Wunused-parameter"
#endif

void BKE_rigidbody_free_world(RigidBodyWorld *rbw) {}
void BKE_rigidbody_free_object(Object *ob) {}
void BKE_rigidbody_free_constraint(Object *ob) {}
struct RigidBodyOb *BKE_rigidbody_copy_object(Object *ob) { return NULL; }
struct RigidBodyCon *BKE_rigidbody_copy_constraint(Object *ob) { return NULL; }
void BKE_rigidbody_relink_constraint(RigidBodyCon *rbc) {}
void BKE_rigidbody_validate_sim_world(Scene *scene, RigidBodyWorld *rbw, bool rebuild) {}
struct RigidBodyWorld *BKE_rigidbody_create_world(Scene *scene) { return NULL; }
struct RigidBodyWorld *BKE_rigidbody_world_copy(RigidBodyWorld *rbw) { return NULL; }
void BKE_rigidbody_world_groups_relink(struct RigidBodyWorld *rbw) {}
struct RigidBodyOb *BKE_rigidbody_create_object(Scene *scene, Object *ob, short type) { return NULL; }
struct RigidBodyCon *BKE_rigidbody_create_constraint(Scene *scene, Object *ob, short type) { return NULL; }
struct RigidBodyWorld *BKE_rigidbody_get_world(Scene *scene) { return NULL; }
void BKE_rigidbody_remove_object(Scene *scene, Object *ob) {}
void BKE_rigidbody_remove_constraint(Scene *scene, Object *ob) {}
void BKE_rigidbody_sync_transforms(RigidBodyWorld *rbw, Object *ob, float ctime) {}
void BKE_rigidbody_aftertrans_update(Object *ob, float loc[3], float rot[3], float quat[4], float rotAxis[3], float rotAngle) {}
bool BKE_rigidbody_check_sim_running(RigidBodyWorld *rbw, float ctime) { return false; }
void BKE_rigidbody_cache_reset(RigidBodyWorld *rbw) {}
void BKE_rigidbody_rebuild_world(Scene *scene, float ctime) {}
void BKE_rigidbody_do_simulation(Scene *scene, float ctime) {}

#ifdef __GNUC__
#  pragma GCC diagnostic pop
#endif

#endif  /* WITH_BULLET */<|MERGE_RESOLUTION|>--- conflicted
+++ resolved
@@ -1157,11 +1157,7 @@
 /* Create physics sim representation of shard given RigidBody settings
  * < rebuild: even if an instance already exists, replace it
  */
-<<<<<<< HEAD
-static void rigidbody_validate_sim_object(RigidBodyWorld *rbw, Object *ob, bool rebuild)
-=======
 void BKE_rigidbody_validate_sim_shard(RigidBodyWorld *rbw, MeshIsland *mi, Object *ob, short rebuild)
->>>>>>> 30467f8e
 {
 	RigidBodyOb *rbo = (mi) ? mi->rigidbody : NULL;
 	float loc[3];
@@ -1177,18 +1173,11 @@
 	/* make sure collision shape exists */
 	/* FIXME we shouldn't always have to rebuild collision shapes when rebuilding objects, but it's needed for constraints to update correctly */
 	if (rbo->physics_shape == NULL || rebuild)
-<<<<<<< HEAD
-		rigidbody_validate_sim_shape(ob, true);
-
-	if (rbo->physics_object && rebuild == false) {
-		RB_dworld_remove_body(rbw->physics_world, rbo->physics_object);
-=======
 		BKE_rigidbody_validate_sim_shard_shape(mi, ob, true);
 	
 	if (rbo->physics_object) {
 		if (rebuild == false)
 			RB_dworld_remove_body(rbw->physics_world, rbo->physics_object);
->>>>>>> 30467f8e
 	}
 	if (!rbo->physics_object || rebuild) {
 		/* remove rigid body if it already exists before creating a new one */
@@ -1245,7 +1234,7 @@
 /* Create physics sim representation of object given RigidBody settings
  * < rebuild: even if an instance already exists, replace it
  */
-void BKE_rigidbody_validate_sim_object(RigidBodyWorld *rbw, Object *ob, short rebuild)
+static void rigidbody_validate_sim_object(RigidBodyWorld *rbw, Object *ob, bool rebuild)
 {
 	RigidBodyOb *rbo = (ob) ? ob->rigidbody_object : NULL;
 	float loc[3];
@@ -1260,10 +1249,9 @@
 	/* make sure collision shape exists */
 	/* FIXME we shouldn't always have to rebuild collision shapes when rebuilding objects, but it's needed for constraints to update correctly */
 	if (rbo->physics_shape == NULL || rebuild)
-		BKE_rigidbody_validate_sim_shape(ob, true);
-
-	if (rbo->physics_object) {
-		if (rebuild == false)
+		rigidbody_validate_sim_shape(ob, true);
+
+	if (rbo->physics_object && rebuild == false) {
 			RB_dworld_remove_body(rbw->physics_world, rbo->physics_object);
 	}
 	if (!rbo->physics_object || rebuild) {
@@ -2469,7 +2457,6 @@
 	if (rbo->physics_object == NULL)
 		return;
 
-<<<<<<< HEAD
 	if (rbo->shape == RB_SHAPE_TRIMESH && rbo->flag & RBO_FLAG_USE_DEFORM) {
 		DerivedMesh *dm = ob->derivedDeform;
 		if (dm) {
@@ -2480,10 +2467,8 @@
 			RB_shape_trimesh_update(rbo->physics_shape, (float *)mvert, totvert, sizeof(MVert), bb->vec[0], bb->vec[6]);
 		}
 	}
-
-=======
 	copy_v3_v3(centr, centroid);
->>>>>>> 30467f8e
+	
 	mat4_decompose(loc, rot, scale, ob->obmat);
 
 	/* update scale for all objects */
@@ -2693,35 +2678,6 @@
 						validateShard(rbw, count == 0 ? NULL : mi, ob, do_rebuild);
 					}
 
-<<<<<<< HEAD
-			if (rbo == NULL) {
-				/* Since this object is included in the sim group but doesn't have
-				 * rigid body settings (perhaps it was added manually), add!
-				 *	- assume object to be active? That is the default for newly added settings...
-				 */
-				ob->rigidbody_object = BKE_rigidbody_create_object(scene, ob, RBO_TYPE_ACTIVE);
-				rigidbody_validate_sim_object(rbw, ob, true);
-
-				rbo = ob->rigidbody_object;
-			}
-			else {
-				/* perform simulation data updates as tagged */
-				/* refresh object... */
-				if (rebuild) {
-					/* World has been rebuilt so rebuild object */
-					rigidbody_validate_sim_object(rbw, ob, true);
-				}
-				else if (rbo->flag & RBO_FLAG_NEEDS_VALIDATE) {
-					rigidbody_validate_sim_object(rbw, ob, false);
-				}
-				/* refresh shape... */
-				if (rbo->flag & RBO_FLAG_NEEDS_RESHAPE) {
-					/* mesh/shape data changed, so force shape refresh */
-					rigidbody_validate_sim_shape(ob, true);
-					/* now tell RB sim about it */
-					// XXX: we assume that this can only get applied for active/passive shapes that will be included as rigidbodies
-					RB_body_set_collision_shape(rbo->physics_object, rbo->physics_shape);
-=======
 					/* update simulation object... */
 					rigidbody_update_sim_ob(scene, rbw, ob, mi->rigidbody, mi->centroid);
 				}
@@ -2823,7 +2779,6 @@
 							}
 						}
 					}
->>>>>>> 30467f8e
 				}
 			}
 			else
@@ -3140,13 +3095,6 @@
 			}
 		}
 	}
-<<<<<<< HEAD
-	if (rbo->physics_object) {
-		/* allow passive objects to return to original transform */
-		if (rbo->type == RBO_TYPE_PASSIVE)
-			RB_body_set_kinematic_state(rbo->physics_object, true);
-		RB_body_set_loc_rot(rbo->physics_object, rbo->pos, rbo->orn);
-=======
 	else
 	{
 		rbo = ob->rigidbody_object;
@@ -3170,11 +3118,10 @@
 		if (rbo->physics_object) {
 			/* allow passive objects to return to original transform */
 			if (rbo->type == RBO_TYPE_PASSIVE)
-				RB_body_set_kinematic_state(rbo->physics_object, TRUE);
+			RB_body_set_kinematic_state(rbo->physics_object, true);
 			RB_body_set_loc_rot(rbo->physics_object, rbo->pos, rbo->orn);
 		}
 		// RB_TODO update rigid body physics object's loc/rot for dynamic objects here as well (needs to be done outside bullet's update loop)
->>>>>>> 30467f8e
 	}
 }
 
@@ -3301,6 +3248,9 @@
 struct RigidBodyCon *BKE_rigidbody_copy_constraint(Object *ob) { return NULL; }
 void BKE_rigidbody_relink_constraint(RigidBodyCon *rbc) {}
 void BKE_rigidbody_validate_sim_world(Scene *scene, RigidBodyWorld *rbw, bool rebuild) {}
+void BKE_rigidbody_validate_sim_object(RigidBodyWorld *rbw, Object *ob, short rebuild) {}
+void BKE_rigidbody_validate_sim_constraint(RigidBodyWorld *rbw, Object *ob, short rebuild) {}
+void BKE_rigidbody_validate_sim_world(Scene *scene, RigidBodyWorld *rbw, short rebuild) {}
 struct RigidBodyWorld *BKE_rigidbody_create_world(Scene *scene) { return NULL; }
 struct RigidBodyWorld *BKE_rigidbody_world_copy(RigidBodyWorld *rbw) { return NULL; }
 void BKE_rigidbody_world_groups_relink(struct RigidBodyWorld *rbw) {}
