/* object.c
 *
 * 
 * $Id$
 *
 * ***** BEGIN GPL LICENSE BLOCK *****
 *
 * This program is free software; you can redistribute it and/or
 * modify it under the terms of the GNU General Public License
 * as published by the Free Software Foundation; either version 2
 * of the License, or (at your option) any later version.
 *
 * This program is distributed in the hope that it will be useful,
 * but WITHOUT ANY WARRANTY; without even the implied warranty of
 * MERCHANTABILITY or FITNESS FOR A PARTICULAR PURPOSE.  See the
 * GNU General Public License for more details.
 *
 * You should have received a copy of the GNU General Public License
 * along with this program; if not, write to the Free Software Foundation,
 * Inc., 51 Franklin Street, Fifth Floor, Boston, MA 02110-1301, USA.
 *
 * The Original Code is Copyright (C) 2001-2002 by NaN Holding BV.
 * All rights reserved.
 *
 * The Original Code is: all of this file.
 *
 * Contributor(s): none yet.
 *
 * ***** END GPL LICENSE BLOCK *****
 */

#include <string.h>
#include <math.h>
#include <stdio.h>			

#include "MEM_guardedalloc.h"

#include "DNA_anim_types.h"
#include "DNA_armature_types.h"
#include "DNA_camera_types.h"
#include "DNA_constraint_types.h"
#include "DNA_group_types.h"
#include "DNA_key_types.h"
#include "DNA_lamp_types.h"
#include "DNA_lattice_types.h"
#include "DNA_material_types.h"
#include "DNA_meta_types.h"
#include "DNA_meshdata_types.h"
#include "DNA_scene_types.h"
#include "DNA_screen_types.h"
#include "DNA_sequence_types.h"
#include "DNA_space_types.h"
#include "DNA_view3d_types.h"
#include "DNA_world_types.h"

#include "BLI_blenlib.h"
#include "BLI_editVert.h"
#include "BLI_math.h"
#include "BLI_pbvh.h"

#include "BKE_utildefines.h"

#include "BKE_main.h"
#include "BKE_global.h"

#include "BKE_armature.h"
#include "BKE_action.h"
#include "BKE_bullet.h"
#include "BKE_colortools.h"
#include "BKE_deform.h"
#include "BKE_DerivedMesh.h"
#include "BKE_animsys.h"
#include "BKE_anim.h"
#include "BKE_constraint.h"
#include "BKE_curve.h"
#include "BKE_displist.h"
#include "BKE_effect.h"
#include "BKE_fcurve.h"
#include "BKE_group.h"
#include "BKE_icons.h"
#include "BKE_key.h"
#include "BKE_lattice.h"
#include "BKE_library.h"
#include "BKE_mesh.h"
#include "BKE_mball.h"
#include "BKE_modifier.h"
#include "BKE_object.h"
#include "BKE_paint.h"
#include "BKE_particle.h"
#include "BKE_pointcache.h"
#include "BKE_property.h"
#include "BKE_sca.h"
#include "BKE_scene.h"
#include "BKE_sequencer.h"
#include "BKE_softbody.h"

#include "LBM_fluidsim.h"

#ifndef DISABLE_PYTHON
#include "BPY_extern.h"
#endif

#include "GPU_material.h"

/* Local function protos */
static void solve_parenting (Scene *scene, Object *ob, Object *par, float obmat[][4], float slowmat[][4], int simul);

float originmat[3][3];	/* after where_is_object(), can be used in other functions (bad!) */

void clear_workob(Object *workob)
{
	memset(workob, 0, sizeof(Object));
	
	workob->size[0]= workob->size[1]= workob->size[2]= 1.0f;
	workob->rotmode= ROT_MODE_EUL;
}

void copy_baseflags(struct Scene *scene)
{
	Base *base= scene->base.first;
	
	while(base) {
		base->object->flag= base->flag;
		base= base->next;
	}
}

void copy_objectflags(struct Scene *scene)
{
	Base *base= scene->base.first;
	
	while(base) {
		base->flag= base->object->flag;
		base= base->next;
	}
}

void update_base_layer(struct Scene *scene, Object *ob)
{
	Base *base= scene->base.first;

	while (base) {
		if (base->object == ob) base->lay= ob->lay;
		base= base->next;
	}
}

void object_free_particlesystems(Object *ob)
{
	while(ob->particlesystem.first){
		ParticleSystem *psys = ob->particlesystem.first;
		
		BLI_remlink(&ob->particlesystem,psys);
		
		psys_free(ob,psys);
	}
}

void object_free_softbody(Object *ob)
{
	if(ob->soft) {
		sbFree(ob->soft);
		ob->soft= NULL;
	}
}

void object_free_bulletsoftbody(Object *ob)
{
	if(ob->bsoft) {
		bsbFree(ob->bsoft);
		ob->bsoft= NULL;
	}
}

void object_free_modifiers(Object *ob)
{
	while (ob->modifiers.first) {
		ModifierData *md = ob->modifiers.first;
		
		BLI_remlink(&ob->modifiers, md);
		
		modifier_free(md);
	}

	/* particle modifiers were freed, so free the particlesystems as well */
	object_free_particlesystems(ob);

	/* same for softbody */
	object_free_softbody(ob);
}

void object_link_modifiers(struct Object *ob, struct Object *from)
{
	ModifierData *md;
	object_free_modifiers(ob);

	for (md=from->modifiers.first; md; md=md->next) {
		ModifierData *nmd = NULL;

		if(ELEM4(md->type, eModifierType_Hook, eModifierType_Softbody, eModifierType_ParticleInstance, eModifierType_Collision)) continue;

		nmd = modifier_new(md->type);
		modifier_copyData(md, nmd);
		BLI_addtail(&ob->modifiers, nmd);
	}

	copy_object_particlesystems(from, ob);
	copy_object_softbody(from, ob);

	// TODO: smoke?, cloth?
}

/* here we will collect all local displist stuff */
/* also (ab)used in depsgraph */
void object_free_display(Object *ob)
{
	if(ob->derivedDeform) {
		ob->derivedDeform->needsFree = 1;
		ob->derivedDeform->release(ob->derivedDeform);
		ob->derivedDeform= NULL;
	}
	if(ob->derivedFinal) {
		ob->derivedFinal->needsFree = 1;
		ob->derivedFinal->release(ob->derivedFinal);
		ob->derivedFinal= NULL;
	}
	
	freedisplist(&ob->disp);
}

void free_sculptsession(Object *ob)
{
	if(ob && ob->sculpt) {
		SculptSession *ss = ob->sculpt;
		DerivedMesh *dm= ob->derivedFinal;

		if(ss->pbvh)
			BLI_pbvh_free(ss->pbvh);
		if(dm && dm->getPBVH)
			dm->getPBVH(NULL, dm); /* signal to clear */

		if(ss->texcache)
			MEM_freeN(ss->texcache);

		if(ss->layer_co)
			MEM_freeN(ss->layer_co);

		MEM_freeN(ss);

		ob->sculpt = NULL;
	}
}

/* do not free object itself */
void free_object(Object *ob)
{
	int a;
	
	object_free_display(ob);
	
	/* disconnect specific data */
	if(ob->data) {
		ID *id= ob->data;
		id->us--;
		if(id->us==0) {
			if(ob->type==OB_MESH) unlink_mesh(ob->data);
			else if(ob->type==OB_CURVE) unlink_curve(ob->data);
			else if(ob->type==OB_MBALL) unlink_mball(ob->data);
		}
		ob->data= 0;
	}
	
	for(a=0; a<ob->totcol; a++) {
		if(ob->mat[a]) ob->mat[a]->id.us--;
	}
	if(ob->mat) MEM_freeN(ob->mat);
	if(ob->matbits) MEM_freeN(ob->matbits);
	ob->mat= 0;
	ob->matbits= 0;
	if(ob->bb) MEM_freeN(ob->bb); 
	ob->bb= 0;
	if(ob->path) free_path(ob->path); 
	ob->path= 0;
	if(ob->adt) BKE_free_animdata((ID *)ob);
	if(ob->poselib) ob->poselib->id.us--;
	if(ob->gpd) ((ID *)ob->gpd)->us--;
	if(ob->defbase.first)
		BLI_freelistN(&ob->defbase);
	if(ob->pose)
		free_pose(ob->pose);
	if(ob->mpath)
		animviz_free_motionpath(ob->mpath);
	free_properties(&ob->prop);
	object_free_modifiers(ob);
	
	free_sensors(&ob->sensors);
	free_controllers(&ob->controllers);
	free_actuators(&ob->actuators);
	
	free_constraints(&ob->constraints);
	
	free_partdeflect(ob->pd);

	if(ob->soft) sbFree(ob->soft);
	if(ob->bsoft) bsbFree(ob->bsoft);
	if(ob->gpulamp.first) GPU_lamp_free(ob);

	free_sculptsession(ob);

	if(ob->pc_ids.first) BLI_freelistN(&ob->pc_ids);
}

static void unlink_object__unlinkModifierLinks(void *userData, Object *ob, Object **obpoin)
{
	Object *unlinkOb = userData;

	if (*obpoin==unlinkOb) {
		*obpoin = NULL;
		ob->recalc |= OB_RECALC_ALL; // XXX: should this just be OB_RECALC_DATA?
	}
}

void unlink_object(Scene *scene, Object *ob)
{
	Main *bmain= G.main;
	Object *obt;
	Material *mat;
	World *wrld;
	bScreen *sc;
	Scene *sce;
	Curve *cu;
	Tex *tex;
	Group *group;
	Camera *camera;
	bConstraint *con;
	//bActionStrip *strip; // XXX animsys 
	ModifierData *md;
	ARegion *ar;
	RegionView3D *rv3d;
	int a, found;
	
	unlink_controllers(&ob->controllers);
	unlink_actuators(&ob->actuators);
	
	/* check all objects: parents en bevels and fields, also from libraries */
	// FIXME: need to check all animation blocks (drivers)
	obt= bmain->object.first;
	while(obt) {
		if(obt->proxy==ob)
			obt->proxy= NULL;
		if(obt->proxy_from==ob) {
			obt->proxy_from= NULL;
			obt->recalc |= OB_RECALC_OB;
		}
		if(obt->proxy_group==ob)
			obt->proxy_group= NULL;
		
		if(obt->parent==ob) {
			obt->parent= NULL;
			obt->recalc |= OB_RECALC_ALL;
		}
		
		modifiers_foreachObjectLink(obt, unlink_object__unlinkModifierLinks, ob);
		
		if ELEM(obt->type, OB_CURVE, OB_FONT) {
			cu= obt->data;

			if(cu->bevobj==ob) {
				cu->bevobj= NULL;
				obt->recalc |= OB_RECALC_ALL;
			}
			if(cu->taperobj==ob) {
				cu->taperobj= NULL;
				obt->recalc |= OB_RECALC_ALL;
			}
			if(cu->textoncurve==ob) {
				cu->textoncurve= NULL;
				obt->recalc |= OB_RECALC_ALL;
			}
		}
		else if(obt->type==OB_ARMATURE && obt->pose) {
			bPoseChannel *pchan;
			for(pchan= obt->pose->chanbase.first; pchan; pchan= pchan->next) {
				for (con = pchan->constraints.first; con; con=con->next) {
					bConstraintTypeInfo *cti= constraint_get_typeinfo(con);
					ListBase targets = {NULL, NULL};
					bConstraintTarget *ct;
					
					if (cti && cti->get_constraint_targets) {
						cti->get_constraint_targets(con, &targets);
						
						for (ct= targets.first; ct; ct= ct->next) {
							if (ct->tar == ob) {
								ct->tar = NULL;
								strcpy(ct->subtarget, "");
								obt->recalc |= OB_RECALC_DATA;
							}
						}
						
						if (cti->flush_constraint_targets)
							cti->flush_constraint_targets(con, &targets, 0);
					}
				}
				if(pchan->custom==ob)
					pchan->custom= NULL;
			}
		} else if(ELEM(OB_MBALL, ob->type, obt->type)) {
			if(is_mball_basis_for(obt, ob))
				obt->recalc|= OB_RECALC_DATA;
		}
		
		sca_remove_ob_poin(obt, ob);
		
		for (con = obt->constraints.first; con; con=con->next) {
			bConstraintTypeInfo *cti= constraint_get_typeinfo(con);
			ListBase targets = {NULL, NULL};
			bConstraintTarget *ct;
			
			if (cti && cti->get_constraint_targets) {
				cti->get_constraint_targets(con, &targets);
				
				for (ct= targets.first; ct; ct= ct->next) {
					if (ct->tar == ob) {
						ct->tar = NULL;
						strcpy(ct->subtarget, "");
						obt->recalc |= OB_RECALC_DATA;
					}
				}
				
				if (cti->flush_constraint_targets)
					cti->flush_constraint_targets(con, &targets, 0);
			}
		}
		
		/* object is deflector or field */
		if(ob->pd) {
			if(obt->soft)
				obt->recalc |= OB_RECALC_DATA;

			/* cloth */
			for(md=obt->modifiers.first; md; md=md->next)
				if(md->type == eModifierType_Cloth)
					obt->recalc |= OB_RECALC_DATA;
		}
		
		/* strips */
#if 0 // XXX old animation system
		for(strip= obt->nlastrips.first; strip; strip= strip->next) {
			if(strip->object==ob)
				strip->object= NULL;
			
			if(strip->modifiers.first) {
				bActionModifier *amod;
				for(amod= strip->modifiers.first; amod; amod= amod->next)
					if(amod->ob==ob)
						amod->ob= NULL;
			}
		}
#endif // XXX old animation system

		/* particle systems */
		if(obt->particlesystem.first) {
			ParticleSystem *tpsys= obt->particlesystem.first;
			for(; tpsys; tpsys=tpsys->next) {
				BoidState *state = NULL;
				BoidRule *rule = NULL;

				ParticleTarget *pt = tpsys->targets.first;
				for(; pt; pt=pt->next) {
					if(pt->ob==ob) {
						pt->ob = NULL;
						obt->recalc |= OB_RECALC_DATA;
						break;
					}
				}

				if(tpsys->target_ob==ob) {
					tpsys->target_ob= NULL;
					obt->recalc |= OB_RECALC_DATA;
				}

				if(tpsys->part->dup_ob==ob)
					tpsys->part->dup_ob= NULL;

				if(tpsys->part->phystype==PART_PHYS_BOIDS) {
					ParticleData *pa;
					BoidParticle *bpa;
					int p;

					for(p=0,pa=tpsys->particles; p<tpsys->totpart; p++,pa++) {
						bpa = pa->boid;
						if(bpa->ground == ob)
							bpa->ground = NULL;
					}
				}
				if(tpsys->part->boids) {
					for(state = tpsys->part->boids->states.first; state; state=state->next) {
						for(rule = state->rules.first; rule; rule=rule->next) {
							if(rule->type==eBoidRuleType_Avoid) {
								BoidRuleGoalAvoid *gabr = (BoidRuleGoalAvoid*)rule;
								if(gabr->ob==ob)
									gabr->ob= NULL;
							}
							else if(rule->type==eBoidRuleType_FollowLeader) {
								BoidRuleFollowLeader *flbr = (BoidRuleFollowLeader*)rule;
								if(flbr->ob==ob)
									flbr->ob= NULL;
							}
						}
					}
				}
			}
			if(ob->pd)
				obt->recalc |= OB_RECALC_DATA;
		}

		obt= obt->id.next;
	}
	
	/* materials */
	mat= bmain->mat.first;
	while(mat) {
	
		for(a=0; a<MAX_MTEX; a++) {
			if(mat->mtex[a] && ob==mat->mtex[a]->object) {
				/* actually, test for lib here... to do */
				mat->mtex[a]->object= NULL;
			}
		}

		mat= mat->id.next;
	}
	
	/* textures */
	for(tex= bmain->tex.first; tex; tex= tex->id.next) {
		if(tex->env && (ob==tex->env->object)) tex->env->object= NULL;
		if(tex->pd  && (ob==tex->pd->object))  tex->pd->object= NULL;
		if(tex->vd  && (ob==tex->vd->object))  tex->vd->object= NULL;
		}

	/* worlds */
	wrld= bmain->world.first;
	while(wrld) {
		if(wrld->id.lib==NULL) {
			for(a=0; a<MAX_MTEX; a++) {
				if(wrld->mtex[a] && ob==wrld->mtex[a]->object)
					wrld->mtex[a]->object= NULL;
			}
		}
		
		wrld= wrld->id.next;
	}
		
	/* scenes */
	sce= bmain->scene.first;
	while(sce) {
		if(sce->id.lib==NULL) {
			if(sce->camera==ob) sce->camera= NULL;
			if(sce->toolsettings->skgen_template==ob) sce->toolsettings->skgen_template = NULL;
			if(sce->toolsettings->particle.object==ob) sce->toolsettings->particle.object= NULL;

#ifdef DURIAN_CAMERA_SWITCH
			{
				TimeMarker *m;

				for (m= sce->markers.first; m; m= m->next) {
					if(m->camera==ob)
						m->camera= NULL;
				}
			}
#endif
			if(sce->ed) {
				Sequence *seq;
				SEQ_BEGIN(sce->ed, seq)
					if(seq->scene_camera==ob) {
						seq->scene_camera= NULL;
					}
				SEQ_END
			}
		}

		sce= sce->id.next;
	}
	
#if 0 // XXX old animation system
	/* ipos */
	ipo= bmain->ipo.first;
	while(ipo) {
		if(ipo->id.lib==NULL) {
			IpoCurve *icu;
			for(icu= ipo->curve.first; icu; icu= icu->next) {
				if(icu->driver && icu->driver->ob==ob)
					icu->driver->ob= NULL;
			}
		}
		ipo= ipo->id.next;
	}
#endif // XXX old animation system
	
	/* screens */
	sc= bmain->screen.first;
	while(sc) {
		ScrArea *sa= sc->areabase.first;
		while(sa) {
			SpaceLink *sl;

			for (sl= sa->spacedata.first; sl; sl= sl->next) {
				if(sl->spacetype==SPACE_VIEW3D) {
					View3D *v3d= (View3D*) sl;

					found= 0;
					if(v3d->camera==ob) {
						v3d->camera= NULL;
						found= 1;
					}
					if(v3d->localvd && v3d->localvd->camera==ob ) {
						v3d->localvd->camera= NULL;
						found += 2;
					}

					if (found) {
						if (sa->spacetype == SPACE_VIEW3D) {
							for (ar= sa->regionbase.first; ar; ar= ar->next) {
								if (ar->regiontype==RGN_TYPE_WINDOW) {
									rv3d= (RegionView3D *)ar->regiondata;
									if (found == 1 || found == 3) {
										if (rv3d->persp == RV3D_CAMOB)
											rv3d->persp= RV3D_PERSP;
									}
									if (found == 2 || found == 3) {
										if (rv3d->localvd && rv3d->localvd->persp == RV3D_CAMOB)
											rv3d->localvd->persp= RV3D_PERSP;
									}
								}
							}
						}
					}
				}
				else if(sl->spacetype==SPACE_OUTLINER) {
					SpaceOops *so= (SpaceOops *)sl;

					if(so->treestore) {
						TreeStoreElem *tselem= so->treestore->data;
						int a;
						for(a=0; a<so->treestore->usedelem; a++, tselem++) {
							if(tselem->id==(ID *)ob) tselem->id= NULL;
						}
					}
				}
				else if(sl->spacetype==SPACE_BUTS) {
					SpaceButs *sbuts= (SpaceButs *)sl;

					if(sbuts->pinid==(ID *)ob) {
						sbuts->flag&= ~SB_PIN_CONTEXT;
						sbuts->pinid= NULL;
					}
				}
			}

			sa= sa->next;
		}
		sc= sc->id.next;
	}

	/* groups */
	group= bmain->group.first;
	while(group) {
		rem_from_group(group, ob, NULL, NULL);
		group= group->id.next;
	}
	
	/* cameras */
	camera= bmain->camera.first;
	while(camera) {
		if (camera->dof_ob==ob) {
			camera->dof_ob = NULL;
		}
		camera= camera->id.next;
	}
}

int exist_object(Object *obtest)
{
	Object *ob;
	
	if(obtest==NULL) return 0;
	
	ob= G.main->object.first;
	while(ob) {
		if(ob==obtest) return 1;
		ob= ob->id.next;
	}
	return 0;
}

void *add_camera(const char *name)
{
	Camera *cam;
	
	cam=  alloc_libblock(&G.main->camera, ID_CA, name);

	cam->lens= 35.0f;
	cam->clipsta= 0.1f;
	cam->clipend= 100.0f;
	cam->drawsize= 0.5f;
	cam->ortho_scale= 6.0;
	cam->flag |= CAM_SHOWPASSEPARTOUT;
	cam->passepartalpha = 0.5f;
	
	return cam;
}

Camera *copy_camera(Camera *cam)
{
	Camera *camn;
	
	camn= copy_libblock(cam);
	camn->adt= BKE_copy_animdata(cam->adt);
	
	return camn;
}



void make_local_camera(Camera *cam)
{
	Main *bmain= G.main;
	Object *ob;
	Camera *camn;
	int local=0, lib=0;

	/* - only lib users: do nothing
		* - only local users: set flag
		* - mixed: make copy
		*/
	
	if(cam->id.lib==0) return;
	if(cam->id.us==1) {
		cam->id.lib= 0;
		cam->id.flag= LIB_LOCAL;
		new_id(0, (ID *)cam, 0);
		return;
	}
	
	ob= bmain->object.first;
	while(ob) {
		if(ob->data==cam) {
			if(ob->id.lib) lib= 1;
			else local= 1;
		}
		ob= ob->id.next;
	}
	
	if(local && lib==0) {
		cam->id.lib= 0;
		cam->id.flag= LIB_LOCAL;
		new_id(0, (ID *)cam, 0);
	}
	else if(local && lib) {
		camn= copy_camera(cam);
		camn->id.us= 0;
		
		ob= bmain->object.first;
		while(ob) {
			if(ob->data==cam) {
				
				if(ob->id.lib==0) {
					ob->data= camn;
					camn->id.us++;
					cam->id.us--;
				}
			}
			ob= ob->id.next;
		}
	}
}

/* get the camera's dof value, takes the dof object into account */
float dof_camera(Object *ob)
{
	Camera *cam = (Camera *)ob->data; 
	if (ob->type != OB_CAMERA)
		return 0.0f;
	if (cam->dof_ob) {	
		/* too simple, better to return the distance on the view axis only
		 * return len_v3v3(ob->obmat[3], cam->dof_ob->obmat[3]); */
		float mat[4][4], imat[4][4], obmat[4][4];
		
		copy_m4_m4(obmat, ob->obmat);
		normalize_m4(obmat);
		invert_m4_m4(imat, obmat);
		mul_m4_m4m4(mat, cam->dof_ob->obmat, imat);
		return (float)fabs(mat[3][2]);
	}
	return cam->YF_dofdist;
}

void *add_lamp(const char *name)
{
	Lamp *la;
	
	la=  alloc_libblock(&G.main->lamp, ID_LA, name);
	
	la->r= la->g= la->b= la->k= 1.0f;
	la->haint= la->energy= 1.0f;
	la->dist= 25.0f;
	la->spotsize= 45.0f;
	la->spotblend= 0.15f;
	la->att2= 1.0f;
	la->mode= LA_SHAD_BUF;
	la->bufsize= 512;
	la->clipsta= 0.5f;
	la->clipend= 40.0f;
	la->shadspotsize= 45.0f;
	la->samp= 3;
	la->bias= 1.0f;
	la->soft= 3.0f;
	la->compressthresh= 0.05f;
	la->ray_samp= la->ray_sampy= la->ray_sampz= 1; 
	la->area_size=la->area_sizey=la->area_sizez= 1.0f; 
	la->buffers= 1;
	la->buftype= LA_SHADBUF_HALFWAY;
	la->ray_samp_method = LA_SAMP_HALTON;
	la->adapt_thresh = 0.001f;
	la->preview=NULL;
	la->falloff_type = LA_FALLOFF_INVSQUARE;
	la->curfalloff = curvemapping_add(1, 0.0f, 1.0f, 1.0f, 0.0f);
	la->sun_effect_type = 0;
	la->horizon_brightness = 1.0;
	la->spread = 1.0;
	la->sun_brightness = 1.0;
	la->sun_size = 1.0;
	la->backscattered_light = 1.0f;
	la->atm_turbidity = 2.0f;
	la->atm_inscattering_factor = 1.0f;
	la->atm_extinction_factor = 1.0f;
	la->atm_distance_factor = 1.0f;
	la->sun_intensity = 1.0f;
	la->skyblendtype= MA_RAMP_ADD;
	la->skyblendfac= 1.0f;
	la->sky_colorspace= BLI_XYZ_CIE;
	la->sky_exposure= 1.0f;
	
	curvemapping_initialize(la->curfalloff);
	return la;
}

Lamp *copy_lamp(Lamp *la)
{
	Lamp *lan;
	int a;
	
	lan= copy_libblock(la);

	for(a=0; a<MAX_MTEX; a++) {
		if(lan->mtex[a]) {
			lan->mtex[a]= MEM_mallocN(sizeof(MTex), "copylamptex");
			memcpy(lan->mtex[a], la->mtex[a], sizeof(MTex));
			id_us_plus((ID *)lan->mtex[a]->tex);
		}
	}
	
	lan->curfalloff = curvemapping_copy(la->curfalloff);
	
#if 0 // XXX old animation system
	id_us_plus((ID *)lan->ipo);
#endif // XXX old animation system

	if (la->preview) lan->preview = BKE_previewimg_copy(la->preview);
	
	return lan;
}

void make_local_lamp(Lamp *la)
{
	Main *bmain= G.main;
	Object *ob;
	Lamp *lan;
	int local=0, lib=0;

	/* - only lib users: do nothing
		* - only local users: set flag
		* - mixed: make copy
		*/
	
	if(la->id.lib==0) return;
	if(la->id.us==1) {
		la->id.lib= 0;
		la->id.flag= LIB_LOCAL;
		new_id(0, (ID *)la, 0);
		return;
	}
	
	ob= bmain->object.first;
	while(ob) {
		if(ob->data==la) {
			if(ob->id.lib) lib= 1;
			else local= 1;
		}
		ob= ob->id.next;
	}
	
	if(local && lib==0) {
		la->id.lib= 0;
		la->id.flag= LIB_LOCAL;
		new_id(0, (ID *)la, 0);
	}
	else if(local && lib) {
		lan= copy_lamp(la);
		lan->id.us= 0;
		
		ob= bmain->object.first;
		while(ob) {
			if(ob->data==la) {
				
				if(ob->id.lib==0) {
					ob->data= lan;
					lan->id.us++;
					la->id.us--;
				}
			}
			ob= ob->id.next;
		}
	}
}

void free_camera(Camera *ca)
{
	BKE_free_animdata((ID *)ca);
}

void free_lamp(Lamp *la)
{
	MTex *mtex;
	int a;

	for(a=0; a<MAX_MTEX; a++) {
		mtex= la->mtex[a];
		if(mtex && mtex->tex) mtex->tex->id.us--;
		if(mtex) MEM_freeN(mtex);
	}
	
	BKE_free_animdata((ID *)la);

	curvemapping_free(la->curfalloff);
	
	BKE_previewimg_free(&la->preview);
	BKE_icon_delete(&la->id);
	la->id.icon_id = 0;
}

/* *************************************************** */

static void *add_obdata_from_type(int type)
{
	switch (type) {
	case OB_MESH: return add_mesh("Mesh");
	case OB_CURVE: return add_curve("Curve", OB_CURVE);
	case OB_SURF: return add_curve("Surf", OB_SURF);
	case OB_FONT: return add_curve("Text", OB_FONT);
	case OB_MBALL: return add_mball("Meta");
	case OB_CAMERA: return add_camera("Camera");
	case OB_LAMP: return add_lamp("Lamp");
	case OB_LATTICE: return add_lattice("Lattice");
	case OB_ARMATURE: return add_armature("Armature");
	case OB_EMPTY: return NULL;
	default:
		printf("add_obdata_from_type: Internal error, bad type: %d\n", type);
		return NULL;
	}
}

static const char *get_obdata_defname(int type)
{
	switch (type) {
	case OB_MESH: return "Mesh";
	case OB_CURVE: return "Curve";
	case OB_SURF: return "Surf";
	case OB_FONT: return "Text";
	case OB_MBALL: return "Mball";
	case OB_CAMERA: return "Camera";
	case OB_LAMP: return "Lamp";
	case OB_LATTICE: return "Lattice";
	case OB_ARMATURE: return "Armature";
	case OB_EMPTY: return "Empty";
	default:
		printf("get_obdata_defname: Internal error, bad type: %d\n", type);
		return "Empty";
	}
}

/* more general add: creates minimum required data, but without vertices etc. */
Object *add_only_object(int type, const char *name)
{
	Object *ob;

	ob= alloc_libblock(&G.main->object, ID_OB, name);

	/* default object vars */
	ob->type= type;
	
	ob->col[0]= ob->col[1]= ob->col[2]= 1.0;
	ob->col[3]= 1.0;
	
	ob->size[0]= ob->size[1]= ob->size[2]= 1.0;
	
	/* objects should default to having Euler XYZ rotations, 
	 * but rotations default to quaternions 
	 */
	ob->rotmode= ROT_MODE_EUL;
	/* axis-angle must not have a 0,0,0 axis, so set y-axis as default... */
	ob->rotAxis[1]= ob->drotAxis[1]= 1.0f;
	/* quaternions should be 1,0,0,0 by default.... */
	ob->quat[0]= ob->dquat[0]= 1.0f;
	/* rotation locks should be 4D for 4 component rotations by default... */
	ob->protectflag = OB_LOCK_ROT4D;
	
	unit_m4(ob->constinv);
	unit_m4(ob->parentinv);
	unit_m4(ob->obmat);
	ob->dt= OB_MATCAP;
	ob->empty_drawtype= OB_ARROWS;
	ob->empty_drawsize= 1.0;

	if(type==OB_CAMERA || type==OB_LAMP) {
		ob->trackflag= OB_NEGZ;
		ob->upflag= OB_POSY;
	}
	else {
		ob->trackflag= OB_POSY;
		ob->upflag= OB_POSZ;
	}
	
	ob->dupon= 1; ob->dupoff= 0;
	ob->dupsta= 1; ob->dupend= 100;
	ob->dupfacesca = 1.0;

	/* Game engine defaults*/
	ob->mass= ob->inertia= 1.0f;
	ob->formfactor= 0.4f;
	ob->damping= 0.04f;
	ob->rdamping= 0.1f;
	ob->anisotropicFriction[0] = 1.0f;
	ob->anisotropicFriction[1] = 1.0f;
	ob->anisotropicFriction[2] = 1.0f;
	ob->gameflag= OB_PROP|OB_COLLISION;
	ob->margin = 0.0;
	ob->init_state=1;
	ob->state=1;
	/* ob->pad3 == Contact Processing Threshold */
	ob->m_contactProcessingThreshold = 1.;
	
	/* NT fluid sim defaults */
	ob->fluidsimFlag = 0;
	ob->fluidsimSettings = NULL;

	ob->pc_ids.first = ob->pc_ids.last = NULL;
	
	/* Animation Visualisation defaults */
	animviz_settings_init(&ob->avs);

	return ob;
}

/* general add: to scene, with layer from area and default name */
/* creates minimum required data, but without vertices etc. */
Object *add_object(struct Scene *scene, int type)
{
	Object *ob;
	Base *base;
	char name[32];

	strcpy(name, get_obdata_defname(type));
	ob = add_only_object(type, name);

	ob->data= add_obdata_from_type(type);

	ob->lay= scene->lay;
	
	base= scene_add_base(scene, ob);
	scene_select_base(scene, base);
	ob->recalc |= OB_RECALC_ALL;

	return ob;
}

SoftBody *copy_softbody(SoftBody *sb)
{
	SoftBody *sbn;
	
	if (sb==NULL) return(NULL);
	
	sbn= MEM_dupallocN(sb);
	sbn->totspring= sbn->totpoint= 0;
	sbn->bpoint= NULL;
	sbn->bspring= NULL;
	
	sbn->keys= NULL;
	sbn->totkey= sbn->totpointkey= 0;
	
	sbn->scratch= NULL;

	sbn->pointcache= BKE_ptcache_copy_list(&sbn->ptcaches, &sb->ptcaches);

	if(sb->effector_weights)
		sbn->effector_weights = MEM_dupallocN(sb->effector_weights);

	return sbn;
}

BulletSoftBody *copy_bulletsoftbody(BulletSoftBody *bsb)
{
	BulletSoftBody *bsbn;

	if (bsb == NULL)
		return NULL;
	bsbn = MEM_dupallocN(bsb);
	/* no pointer in this structure yet */
	return bsbn;
}

ParticleSystem *copy_particlesystem(ParticleSystem *psys)
{
	ParticleSystem *psysn;
	ParticleData *pa;
	int p;

	psysn= MEM_dupallocN(psys);
	psysn->particles= MEM_dupallocN(psys->particles);
	psysn->child= MEM_dupallocN(psys->child);

	if(psys->part->type == PART_HAIR) {
		for(p=0, pa=psysn->particles; p<psysn->totpart; p++, pa++)
			pa->hair = MEM_dupallocN(pa->hair);
	}

	if(psysn->particles && (psysn->particles->keys || psysn->particles->boid)) {
		ParticleKey *key = psysn->particles->keys;
		BoidParticle *boid = psysn->particles->boid;

		if(key)
			key = MEM_dupallocN(key);
		
		if(boid)
			boid = MEM_dupallocN(boid);
		
		for(p=0, pa=psysn->particles; p<psysn->totpart; p++, pa++) {
			if(boid)
				pa->boid = boid++;
			if(key) {
				pa->keys = key;
				key += pa->totkey;
			}
		}
	}

	if(psys->clmd) {
		psysn->clmd = (ClothModifierData *)modifier_new(eModifierType_Cloth);
		modifier_copyData((ModifierData*)psys->clmd, (ModifierData*)psysn->clmd);
		psys->hair_in_dm = psys->hair_out_dm = NULL;
	}

	BLI_duplicatelist(&psysn->targets, &psys->targets);

	psysn->pathcache= NULL;
	psysn->childcache= NULL;
	psysn->edit= NULL;
	psysn->frand= NULL;
	psysn->pdd= NULL;
	psysn->effectors= NULL;
	
	psysn->pathcachebufs.first = psysn->pathcachebufs.last = NULL;
	psysn->childcachebufs.first = psysn->childcachebufs.last = NULL;
	psysn->renderdata = NULL;
	
	psysn->pointcache= BKE_ptcache_copy_list(&psysn->ptcaches, &psys->ptcaches);

	/* XXX - from reading existing code this seems correct but intended usage of
	 * pointcache should /w cloth should be added in 'ParticleSystem' - campbell */
	if(psysn->clmd) {
		psysn->clmd->point_cache= psysn->pointcache;
	}

	id_us_plus((ID *)psysn->part);

	return psysn;
}

void copy_object_particlesystems(Object *obn, Object *ob)
{
	ParticleSystemModifierData *psmd;
	ParticleSystem *psys, *npsys;
	ModifierData *md;

	obn->particlesystem.first= obn->particlesystem.last= NULL;
	for(psys=ob->particlesystem.first; psys; psys=psys->next) {
		npsys= copy_particlesystem(psys);

		BLI_addtail(&obn->particlesystem, npsys);

		/* need to update particle modifiers too */
		for(md=obn->modifiers.first; md; md=md->next) {
			if(md->type==eModifierType_ParticleSystem) {
				psmd= (ParticleSystemModifierData*)md;
				if(psmd->psys==psys)
					psmd->psys= npsys;
			}
		}
	}
}

void copy_object_softbody(Object *obn, Object *ob)
{
	if(ob->soft)
		obn->soft= copy_softbody(ob->soft);
}

static void copy_object_pose(Object *obn, Object *ob)
{
	bPoseChannel *chan;
	
	/* note: need to clear obn->pose pointer first, so that copy_pose works (otherwise there's a crash) */
	obn->pose= NULL;
	copy_pose(&obn->pose, ob->pose, 1);	/* 1 = copy constraints */

	for (chan = obn->pose->chanbase.first; chan; chan=chan->next){
		bConstraint *con;
		
		chan->flag &= ~(POSE_LOC|POSE_ROT|POSE_SIZE);
		
		for (con= chan->constraints.first; con; con= con->next) {
			bConstraintTypeInfo *cti= constraint_get_typeinfo(con);
			ListBase targets = {NULL, NULL};
			bConstraintTarget *ct;
			
#if 0 // XXX old animation system
			/* note that we can't change lib linked ipo blocks. for making
			 * proxies this still works correct however because the object
			 * is changed to object->proxy_from when evaluating the driver. */
			if(con->ipo && !con->ipo->id.lib) {
				IpoCurve *icu;
				
				con->ipo= copy_ipo(con->ipo);
				
				for(icu= con->ipo->curve.first; icu; icu= icu->next) {
					if(icu->driver && icu->driver->ob==ob)
						icu->driver->ob= obn;
				}
			}
#endif // XXX old animation system
			
			if (cti && cti->get_constraint_targets) {
				cti->get_constraint_targets(con, &targets);
				
				for (ct= targets.first; ct; ct= ct->next) {
					if (ct->tar == ob)
						ct->tar = obn;
				}
				
				if (cti->flush_constraint_targets)
					cti->flush_constraint_targets(con, &targets, 0);
			}
		}
	}
}

static void copy_object_transform(Object *ob_tar, Object *ob_src)
{
	copy_v3_v3(ob_tar->loc, ob_src->loc);
	copy_v3_v3(ob_tar->rot, ob_src->rot);
	copy_v3_v3(ob_tar->quat, ob_src->quat);
	copy_v3_v3(ob_tar->rotAxis, ob_src->rotAxis);
	ob_tar->rotAngle= ob_src->rotAngle;
	ob_tar->rotmode= ob_src->rotmode;
	copy_v3_v3(ob_tar->size, ob_src->size);
}

Object *copy_object(Object *ob)
{
	Object *obn;
	ModifierData *md;
	int a;

	obn= copy_libblock(ob);
	
	if(ob->totcol) {
		obn->mat= MEM_dupallocN(ob->mat);
		obn->matbits= MEM_dupallocN(ob->matbits);
		obn->totcol= ob->totcol;
	}
	
	if(ob->bb) obn->bb= MEM_dupallocN(ob->bb);
	obn->path= NULL;
	obn->flag &= ~OB_FROMGROUP;
	
	obn->modifiers.first = obn->modifiers.last= NULL;
	
	for (md=ob->modifiers.first; md; md=md->next) {
		ModifierData *nmd = modifier_new(md->type);
		BLI_strncpy(nmd->name, md->name, sizeof(nmd->name));
		modifier_copyData(md, nmd);
		BLI_addtail(&obn->modifiers, nmd);
	}

	obn->prop.first = obn->prop.last = NULL;
	copy_properties(&obn->prop, &ob->prop);
	
	copy_sensors(&obn->sensors, &ob->sensors);
	copy_controllers(&obn->controllers, &ob->controllers);
	copy_actuators(&obn->actuators, &ob->actuators);
	
	if(ob->pose) {
		copy_object_pose(obn, ob);
		/* backwards compat... non-armatures can get poses in older files? */
		if(ob->type==OB_ARMATURE)
			armature_rebuild_pose(obn, obn->data);
	}
	defgroup_copy_list(&obn->defbase, &ob->defbase);
	copy_constraints(&obn->constraints, &ob->constraints, TRUE);

	obn->mode = 0;
	obn->sculpt = NULL;

	/* increase user numbers */
	id_us_plus((ID *)obn->data);
	id_us_plus((ID *)obn->gpd);
	id_lib_extern((ID *)obn->dup_group);

	for(a=0; a<obn->totcol; a++) id_us_plus((ID *)obn->mat[a]);
	
	obn->disp.first= obn->disp.last= NULL;
	
	if(ob->pd){
		obn->pd= MEM_dupallocN(ob->pd);
		if(obn->pd->tex)
			id_us_plus(&(obn->pd->tex->id));
		if(obn->pd->rng)
			obn->pd->rng = MEM_dupallocN(ob->pd->rng);
	}
	obn->soft= copy_softbody(ob->soft);
	obn->bsoft = copy_bulletsoftbody(ob->bsoft);

	copy_object_particlesystems(obn, ob);
	
	obn->derivedDeform = NULL;
	obn->derivedFinal = NULL;

	obn->gpulamp.first = obn->gpulamp.last = NULL;
	obn->pc_ids.first = obn->pc_ids.last = NULL;
	
	obn->mpath= NULL;
	
	return obn;
}

void expand_local_object(Object *ob)
{
	//bActionStrip *strip;
	ParticleSystem *psys;
	int a;

#if 0 // XXX old animation system
	id_lib_extern((ID *)ob->action);
	id_lib_extern((ID *)ob->ipo);
#endif // XXX old animation system
	id_lib_extern((ID *)ob->data);
	id_lib_extern((ID *)ob->dup_group);
	
	for(a=0; a<ob->totcol; a++) {
		id_lib_extern((ID *)ob->mat[a]);
	}
#if 0 // XXX old animation system
	for (strip=ob->nlastrips.first; strip; strip=strip->next) {
		id_lib_extern((ID *)strip->act);
	}
#endif // XXX old animation system
	for(psys=ob->particlesystem.first; psys; psys=psys->next)
		id_lib_extern((ID *)psys->part);
}

void make_local_object(Object *ob)
{
	Main *bmain= G.main;
	Object *obn;
	Scene *sce;
	Base *base;
	int local=0, lib=0;

	/* - only lib users: do nothing
		* - only local users: set flag
		* - mixed: make copy
		*/
	
	if(ob->id.lib==NULL) return;
	
	ob->proxy= ob->proxy_from= NULL;
	
	if(ob->id.us==1) {
		ob->id.lib= NULL;
		ob->id.flag= LIB_LOCAL;
		new_id(0, (ID *)ob, 0);

	}
	else {
		sce= bmain->scene.first;
		while(sce) {
			base= sce->base.first;
			while(base) {
				if(base->object==ob) {
					if(sce->id.lib) lib++;
					else local++;
					break;
				}
				base= base->next;
			}
			sce= sce->id.next;
		}
		
		if(local && lib==0) {
			ob->id.lib= 0;
			ob->id.flag= LIB_LOCAL;
			new_id(0, (ID *)ob, 0);
		}
		else if(local && lib) {
			obn= copy_object(ob);
			obn->id.us= 0;
			
			sce= bmain->scene.first;
			while(sce) {
				if(sce->id.lib==0) {
					base= sce->base.first;
					while(base) {
						if(base->object==ob) {
							base->object= obn;
							obn->id.us++;
							ob->id.us--;
						}
						base= base->next;
					}
				}
				sce= sce->id.next;
			}
		}
	}
	
	expand_local_object(ob);
}

/*
 * Returns true if the Object is a from an external blend file (libdata)
 */
int object_is_libdata(Object *ob)
{
	if (!ob) return 0;
	if (ob->proxy) return 0;
	if (ob->id.lib) return 1;
	return 0;
}

/* Returns true if the Object data is a from an external blend file (libdata) */
int object_data_is_libdata(Object *ob)
{
	if(!ob) return 0;
	if(ob->proxy && (ob->data==NULL || ((ID *)ob->data)->lib==NULL)) return 0;
	if(ob->id.lib) return 1;
	if(ob->data==NULL) return 0;
	if(((ID *)ob->data)->lib) return 1;

	return 0;
}

/* *************** PROXY **************** */

/* when you make proxy, ensure the exposed layers are extern */
static void armature_set_id_extern(Object *ob)
{
	bArmature *arm= ob->data;
	bPoseChannel *pchan;
	int lay= arm->layer_protected;
	
	for (pchan = ob->pose->chanbase.first; pchan; pchan=pchan->next) {
		if(!(pchan->bone->layer & lay))
			id_lib_extern((ID *)pchan->custom);
	}
			
}

void object_copy_proxy_drivers(Object *ob, Object *target)
{
	if ((target->adt) && (target->adt->drivers.first)) {
		FCurve *fcu;
		
		/* add new animdata block */
		if(!ob->adt)
			ob->adt= BKE_id_add_animdata(&ob->id);
		
		/* make a copy of all the drivers (for now), then correct any links that need fixing */
		free_fcurves(&ob->adt->drivers);
		copy_fcurves(&ob->adt->drivers, &target->adt->drivers);
		
		for (fcu= ob->adt->drivers.first; fcu; fcu= fcu->next) {
			ChannelDriver *driver= fcu->driver;
			DriverVar *dvar;
			
			for (dvar= driver->variables.first; dvar; dvar= dvar->next) {
				/* all drivers */
				DRIVER_TARGETS_LOOPER(dvar) 
				{
					if(dtar->id) {
						if ((Object *)dtar->id == target)
							dtar->id= (ID *)ob;
						else {
							/* only on local objects because this causes indirect links a -> b -> c,blend to point directly to a.blend
							 * when a.blend has a proxy thats linked into c.blend  */
							if(ob->id.lib==NULL)
								id_lib_extern((ID *)dtar->id);
						}
					}
				}
				DRIVER_TARGETS_LOOPER_END
			}
		}
	}
}

/* proxy rule: lib_object->proxy_from == the one we borrow from, set temporally while object_update */
/*             local_object->proxy == pointer to library object, saved in files and read */
/*             local_object->proxy_group == pointer to group dupli-object, saved in files and read */

void object_make_proxy(Object *ob, Object *target, Object *gob)
{
	/* paranoia checks */
	if(ob->id.lib || target->id.lib==NULL) {
		printf("cannot make proxy\n");
		return;
	}
	
	ob->proxy= target;
	ob->proxy_group= gob;
	id_lib_extern(&target->id);
	
	ob->recalc= target->recalc= OB_RECALC_ALL;
	
	/* copy transform
	 * - gob means this proxy comes from a group, just apply the matrix
	 *   so the object wont move from its dupli-transform.
	 *
	 * - no gob means this is being made from a linked object,
	 *   this is closer to making a copy of the object - in-place. */
	if(gob) {
		ob->rotmode= target->rotmode;
		mul_m4_m4m4(ob->obmat, target->obmat, gob->obmat);
		object_apply_mat4(ob, ob->obmat);
	}
	else {
		copy_object_transform(ob, target);
	ob->parent= target->parent;	/* libdata */
	copy_m4_m4(ob->parentinv, target->parentinv);
	}
	
	/* copy animdata stuff - drivers only for now... */
	object_copy_proxy_drivers(ob, target);

	/* skip constraints? */
	// FIXME: this is considered by many as a bug
	
	/* set object type and link to data */
	ob->type= target->type;
	ob->data= target->data;
	id_us_plus((ID *)ob->data);		/* ensures lib data becomes LIB_EXTERN */
	
	/* copy material and index information */
	ob->actcol= ob->totcol= 0;
	if(ob->mat) MEM_freeN(ob->mat);
	if(ob->matbits) MEM_freeN(ob->matbits);
	ob->mat = NULL;
	ob->matbits= NULL;
	if ((target->totcol) && (target->mat) && ELEM5(ob->type, OB_MESH, OB_CURVE, OB_SURF, OB_FONT, OB_MBALL)) { //XXX OB_SUPPORT_MATERIAL
		int i;
		ob->colbits = target->colbits;
		
		ob->actcol= target->actcol;
		ob->totcol= target->totcol;
		
		ob->mat = MEM_dupallocN(target->mat);
		ob->matbits = MEM_dupallocN(target->matbits);
		for(i=0; i<target->totcol; i++) {
			/* dont need to run test_object_materials since we know this object is new and not used elsewhere */
			id_us_plus((ID *)ob->mat[i]); 
		}
	}
	
	/* type conversions */
	if(target->type == OB_ARMATURE) {
		copy_object_pose(ob, target);	/* data copy, object pointers in constraints */
		rest_pose(ob->pose);			/* clear all transforms in channels */
		armature_rebuild_pose(ob, ob->data);	/* set all internal links */
		
		armature_set_id_extern(ob);
	}
	
	/* copy drawtype info */
	ob->dt= target->dt;
}


/* *************** CALC ****************** */

/* there is also a timing calculation in drawobject() */

int no_speed_curve= 0;

void disable_speed_curve(int val)
{
	no_speed_curve= val;
}

// XXX THIS CRUFT NEEDS SERIOUS RECODING ASAP!
/* ob can be NULL */
float bsystem_time(struct Scene *scene, Object *ob, float cfra, float ofs)
{
	/* returns float ( see BKE_curframe in scene.c) */
	cfra += scene->r.subframe;
	
	/* global time */
	if (scene)
		cfra*= scene->r.framelen;	
	
#if 0 // XXX old animation system
	if (ob) {
		/* ofset frames */
		if ((ob->ipoflag & OB_OFFS_PARENT) && (ob->partype & PARSLOW)==0) 
			cfra-= give_timeoffset(ob);
	}
#endif // XXX old animation system
	
	cfra-= ofs;

	return cfra;
}

void object_scale_to_mat3(Object *ob, float mat[][3])
{
	float vec[3];
	add_v3_v3v3(vec, ob->size, ob->dsize);
	size_to_mat3( mat,vec);
}

// TODO: this should take rotation orders into account later...
void object_rot_to_mat3(Object *ob, float mat[][3])
{
	float rmat[3][3], dmat[3][3];
	
	/* initialise the delta-rotation matrix, which will get (pre)multiplied 
	 * with the rotation matrix to yield the appropriate rotation
	 */
	unit_m3(dmat);
	
	/* rotations may either be quats, eulers (with various rotation orders), or axis-angle */
	if (ob->rotmode > 0) {
		/* euler rotations (will cause gimble lock, but this can be alleviated a bit with rotation orders) */
		eulO_to_mat3( rmat,ob->rot, ob->rotmode);
		eulO_to_mat3( dmat,ob->drot, ob->rotmode);
	}
	else if (ob->rotmode == ROT_MODE_AXISANGLE) {
		/* axis-angle -  not really that great for 3D-changing orientations */
		axis_angle_to_mat3( rmat,ob->rotAxis, ob->rotAngle);
		axis_angle_to_mat3( dmat,ob->drotAxis, ob->drotAngle);
	}
	else {
		/* quats are normalised before use to eliminate scaling issues */
		float tquat[4];

		normalize_qt_qt(tquat, ob->quat);
		quat_to_mat3(rmat, tquat);

		normalize_qt_qt(tquat, ob->quat);
		quat_to_mat3(dmat, tquat);
	}
	
	/* combine these rotations */
	// XXX is this correct? if errors, change the order of multiplication...
	mul_m3_m3m3(mat, dmat, rmat);
}

void object_mat3_to_rot(Object *ob, float mat[][3], int use_compat)
{
	if (ob->rotmode == ROT_MODE_QUAT)
		mat3_to_quat(ob->quat, mat);
	else if (ob->rotmode == ROT_MODE_AXISANGLE)
		mat3_to_axis_angle(ob->rotAxis, &ob->rotAngle, mat);
	else {
		if(use_compat) {
			float eul[3];
			VECCOPY(eul, ob->rot);
			mat3_to_compatible_eulO(ob->rot, eul, ob->rotmode, mat);
		}
		else
			mat3_to_eulO(ob->rot, ob->rotmode, mat);
	}
}

/* see pchan_apply_mat4() for the equivalent 'pchan' function */
void object_apply_mat4(Object *ob, float mat[][4])
{
	float mat3[3][3], tmat[3][3], imat[3][3];

	/* location */
	copy_v3_v3(ob->loc, mat[3]);
	
	/* rotation */
	copy_m3_m4(mat3, mat);
	object_mat3_to_rot(ob, mat3, 0);
	
	/* scale */
#if 0
	/* works fine except for neg scales */
	mat4_to_size(ob->size, mat);
#else
	/* this is more complicated but works for negative scales */
	object_rot_to_mat3(ob, tmat);
	invert_m3_m3(imat, tmat);
	mul_m3_m3m3(tmat, imat, mat3);

	ob->size[0]= tmat[0][0];
	ob->size[1]= tmat[1][1];
	ob->size[2]= tmat[2][2];
#endif
}

void object_to_mat3(Object *ob, float mat[][3])	/* no parent */
{
	float smat[3][3];
	float rmat[3][3];
	/*float q1[4];*/
	
	/* size */
	object_scale_to_mat3(ob, smat);

	/* rot */
	object_rot_to_mat3(ob, rmat);
	mul_m3_m3m3(mat, rmat, smat);
}

void object_to_mat4(Object *ob, float mat[][4])
{
	float tmat[3][3];
	
	object_to_mat3(ob, tmat);
	
	copy_m4_m3(mat, tmat);

	add_v3_v3v3(mat[3], ob->loc, ob->dloc);
}

int enable_cu_speed= 1;

static void ob_parcurve(Scene *scene, Object *ob, Object *par, float mat[][4])
{
	Curve *cu;
	float vec[4], dir[3], quat[4], radius, ctime;
	float timeoffs = 0.0, sf_orig = 0.0;
	
	unit_m4(mat);
	
	cu= par->data;
	if(cu->path==NULL || cu->path->data==NULL) /* only happens on reload file, but violates depsgraph still... fix! */
		makeDispListCurveTypes(scene, par, 0);
	if(cu->path==NULL) return;
	
	/* exception, timeoffset is regarded as distance offset */
	if(cu->flag & CU_OFFS_PATHDIST) {
		timeoffs = give_timeoffset(ob);
		SWAP(float, sf_orig, ob->sf);
	}
	
	/* catch exceptions: feature for nla stride editing */
	if(ob->ipoflag & OB_DISABLE_PATH) {
		ctime= 0.0f;
	}
	/* catch exceptions: curve paths used as a duplicator */
	else if(enable_cu_speed) {
		/* ctime is now a proper var setting of Curve which gets set by Animato like any other var that's animated,
		 * but this will only work if it actually is animated... 
		 *
		 * we divide the curvetime calculated in the previous step by the length of the path, to get a time
		 * factor, which then gets clamped to lie within 0.0 - 1.0 range
		 */
		ctime= cu->ctime / cu->pathlen;
		CLAMP(ctime, 0.0, 1.0);
	}
	else {
		ctime= scene->r.cfra - give_timeoffset(ob);
		ctime /= cu->pathlen;
		
		CLAMP(ctime, 0.0, 1.0);
	}
	
	/* time calculus is correct, now apply distance offset */
	if(cu->flag & CU_OFFS_PATHDIST) {
		ctime += timeoffs/cu->path->totdist;

		/* restore */
		SWAP(float, sf_orig, ob->sf);
	}
	
	
	/* vec: 4 items! */
	if( where_on_path(par, ctime, vec, dir, cu->flag & CU_FOLLOW ? quat:NULL, &radius, NULL) ) {

		if(cu->flag & CU_FOLLOW) {
#if 0
			float x1, q[4];
			vec_to_quat( quat,dir, ob->trackflag, ob->upflag);
			
			/* the tilt */
			normalize_v3(dir);
			q[0]= (float)cos(0.5*vec[3]);
			x1= (float)sin(0.5*vec[3]);
			q[1]= -x1*dir[0];
			q[2]= -x1*dir[1];
			q[3]= -x1*dir[2];
			mul_qt_qtqt(quat, q, quat);
#else
			quat_apply_track(quat, ob->trackflag, ob->upflag);
#endif
<<<<<<< HEAD
			
			quat_to_mat4( mat,quat);
=======
			normalize_qt(quat);
			quat_to_mat4(mat, quat);
>>>>>>> 6d201907
		}
		
		if(cu->flag & CU_PATH_RADIUS) {
			float tmat[4][4], rmat[4][4];
			scale_m4_fl(tmat, radius);
			mul_m4_m4m4(rmat, mat, tmat);
			copy_m4_m4(mat, rmat);
		}

		copy_v3_v3(mat[3], vec);
		
	}
}

static void ob_parbone(Object *ob, Object *par, float mat[][4])
{	
	bPoseChannel *pchan;
	float vec[3];
	
	if (par->type!=OB_ARMATURE) {
		unit_m4(mat);
		return;
	}
	
	/* Make sure the bone is still valid */
	pchan= get_pose_channel(par->pose, ob->parsubstr);
	if (!pchan){
		printf ("Object %s with Bone parent: bone %s doesn't exist\n", ob->id.name+2, ob->parsubstr);
		unit_m4(mat);
		return;
	}

	/* get bone transform */
	copy_m4_m4(mat, pchan->pose_mat);

	/* but for backwards compatibility, the child has to move to the tail */
	copy_v3_v3(vec, mat[1]);
	mul_v3_fl(vec, pchan->bone->length);
	add_v3_v3(mat[3], vec);
}

static void give_parvert(Object *par, int nr, float *vec)
{
	EditMesh *em;
	int a, count;
	
	vec[0]=vec[1]=vec[2]= 0.0f;
	
	if(par->type==OB_MESH) {
		Mesh *me= par->data;
		DerivedMesh *dm;

		em = BKE_mesh_get_editmesh(me);
		dm = (em)? em->derivedFinal: par->derivedFinal;

			if(dm) {
				MVert *mvert= dm->getVertArray(dm);
				int *index = (int *)dm->getVertDataArray(dm, CD_ORIGINDEX);
				int i, count = 0, vindex, numVerts = dm->getNumVerts(dm);

				/* get the average of all verts with (original index == nr) */
				for(i = 0; i < numVerts; i++) {
					vindex= (index)? index[i]: i;

					if(vindex == nr) {
						add_v3_v3(vec, mvert[i].co);
						count++;
					}
				}

				if (count==0) {
					/* keep as 0,0,0 */
				} else if(count > 0) {
					mul_v3_fl(vec, 1.0f / count);
				} else {
					/* use first index if its out of range */
					dm->getVertCo(dm, 0, vec);
				}
			}

		if(em)
			BKE_mesh_end_editmesh(me, em);
		}
	else if (ELEM(par->type, OB_CURVE, OB_SURF)) {
		Nurb *nu;
		Curve *cu;
		BPoint *bp;
		BezTriple *bezt;
		int found= 0;
		ListBase *nurbs;

		cu= par->data;
		nurbs= BKE_curve_nurbs(cu);
		nu= nurbs->first;

		count= 0;
		while(nu && !found) {
			if(nu->type == CU_BEZIER) {
				bezt= nu->bezt;
				a= nu->pntsu;
				while(a--) {
					if(count==nr) {
						found= 1;
						VECCOPY(vec, bezt->vec[1]);
						break;
					}
					count++;
					bezt++;
				}
			}
			else {
				bp= nu->bp;
				a= nu->pntsu*nu->pntsv;
				while(a--) {
					if(count==nr) {
						found= 1;
						memcpy(vec, bp->vec, sizeof(float)*3);
						break;
					}
					count++;
					bp++;
				}
			}
			nu= nu->next;
		}

	}
	else if(par->type==OB_LATTICE) {
		Lattice *latt= par->data;
		BPoint *bp;
		DispList *dl = find_displist(&par->disp, DL_VERTS);
		float *co = dl?dl->verts:NULL;
		
		if(latt->editlatt) latt= latt->editlatt->latt;
		
		a= latt->pntsu*latt->pntsv*latt->pntsw;
		count= 0;
		bp= latt->def;
		while(a--) {
			if(count==nr) {
				if(co)
					memcpy(vec, co, 3*sizeof(float));
				else
					memcpy(vec, bp->vec, 3*sizeof(float));
				break;
			}
			count++;
			if(co) co+= 3;
			else bp++;
		}
	}
}

static void ob_parvert3(Object *ob, Object *par, float mat[][4])
{
	float cmat[3][3], v1[3], v2[3], v3[3], q[4];

	/* in local ob space */
	unit_m4(mat);
	
	if (ELEM4(par->type, OB_MESH, OB_SURF, OB_CURVE, OB_LATTICE)) {
		
		give_parvert(par, ob->par1, v1);
		give_parvert(par, ob->par2, v2);
		give_parvert(par, ob->par3, v3);
				
		tri_to_quat( q,v1, v2, v3);
		quat_to_mat3( cmat,q);
		copy_m4_m3(mat, cmat);
		
		if(ob->type==OB_CURVE) {
			VECCOPY(mat[3], v1);
		}
		else {
			add_v3_v3v3(mat[3], v1, v2);
			add_v3_v3(mat[3], v3);
			mul_v3_fl(mat[3], 0.3333333f);
		}
	}
}

// XXX what the hell is this?
static int no_parent_ipo=0;
void set_no_parent_ipo(int val)
{
	no_parent_ipo= val;
}

void where_is_object_time(Scene *scene, Object *ob, float ctime)
{
	float *fp1, *fp2, slowmat[4][4] = MAT4_UNITY;
	float stime=ctime, fac1, fac2;
	int a;
	
	/* new version: correct parent+vertexparent and track+parent */
	/* this one only calculates direct attached parent and track */
	/* is faster, but should keep track of timeoffs */
	
	if(ob==NULL) return;
	
	/* execute drivers only, as animation has already been done */
	BKE_animsys_evaluate_animdata(&ob->id, ob->adt, ctime, ADT_RECALC_DRIVERS);
	
	if(ob->parent) {
		Object *par= ob->parent;
		
		// XXX depreceated - animsys
		if(ob->ipoflag & OB_OFFS_PARENT) ctime-= give_timeoffset(ob);
		
		/* hurms, code below conflicts with depgraph... (ton) */
		/* and even worse, it gives bad effects for NLA stride too (try ctime != par->ctime, with MBlur) */
		if(no_parent_ipo==0 && stime != par->ctime) {
			// only for ipo systems? 
			Object tmp= *par;
			
			if(par->proxy_from);	// was a copied matrix, no where_is! bad...
			else where_is_object_time(scene, par, ctime);

			solve_parenting(scene, ob, par, ob->obmat, slowmat, 0);

			*par= tmp;
		}
		else
			solve_parenting(scene, ob, par, ob->obmat, slowmat, 0);
		
		if(ob->partype & PARSLOW) {
			// include framerate
			fac1= ( 1.0f / (1.0f + (float)fabs(give_timeoffset(ob))) );
			if(fac1 >= 1.0f) return;
			fac2= 1.0f-fac1;
			
			fp1= ob->obmat[0];
			fp2= slowmat[0];
			for(a=0; a<16; a++, fp1++, fp2++) {
				fp1[0]= fac1*fp1[0] + fac2*fp2[0];
			}
		}
	}
	else {
		object_to_mat4(ob, ob->obmat);
	}

	/* solve constraints */
	if (ob->constraints.first && !(ob->flag & OB_NO_CONSTRAINTS)) {
		bConstraintOb *cob;
		
		cob= constraints_make_evalob(scene, ob, NULL, CONSTRAINT_OBTYPE_OBJECT);
		
		/* constraints need ctime, not stime. Some call where_is_object_time and bsystem_time */
		solve_constraints (&ob->constraints, cob, ctime);
		
		constraints_clear_evalob(cob);
	}
	
	/* set negative scale flag in object */
	if(is_negative_m4(ob->obmat))	ob->transflag |= OB_NEG_SCALE;
	else							ob->transflag &= ~OB_NEG_SCALE;
}

static void solve_parenting (Scene *scene, Object *ob, Object *par, float obmat[][4], float slowmat[][4], int simul)
{
	float totmat[4][4];
	float tmat[4][4];
	float locmat[4][4];
	float vec[3];
	int ok;
	
	object_to_mat4(ob, locmat);
	
	if(ob->partype & PARSLOW) copy_m4_m4(slowmat, obmat);

	switch(ob->partype & PARTYPE) {
	case PAROBJECT:
		ok= 0;
		if(par->type==OB_CURVE) {
			if( ((Curve *)par->data)->flag & CU_PATH ) {
				ob_parcurve(scene, ob, par, tmat);
				ok= 1;
			}
		}
		
		if(ok) mul_serie_m4(totmat, par->obmat, tmat, 
			NULL, NULL, NULL, NULL, NULL, NULL);
		else copy_m4_m4(totmat, par->obmat);
		
		break;
	case PARBONE:
		ob_parbone(ob, par, tmat);
		mul_serie_m4(totmat, par->obmat, tmat,         
			NULL, NULL, NULL, NULL, NULL, NULL);
		break;
		
	case PARVERT1:
		unit_m4(totmat);
		if (simul){
			VECCOPY(totmat[3], par->obmat[3]);
		}
		else{
			give_parvert(par, ob->par1, vec);
			mul_v3_m4v3(totmat[3], par->obmat, vec);
		}
		break;
	case PARVERT3:
		ob_parvert3(ob, par, tmat);
		
		mul_serie_m4(totmat, par->obmat, tmat,         
			NULL, NULL, NULL, NULL, NULL, NULL);
		break;
		
	case PARSKEL:
		copy_m4_m4(totmat, par->obmat);
		break;
	}
	
	// total 
	mul_serie_m4(tmat, totmat, ob->parentinv,         
		NULL, NULL, NULL, NULL, NULL, NULL);
	mul_serie_m4(obmat, tmat, locmat,         
		NULL, NULL, NULL, NULL, NULL, NULL);
	
	if (simul) {

	}
	else{
		// external usable originmat 
		copy_m3_m4(originmat, tmat);
		
		// origin, voor help line
		if( (ob->partype & 15)==PARSKEL ) {
			VECCOPY(ob->orig, par->obmat[3]);
		}
		else {
			VECCOPY(ob->orig, totmat[3]);
		}
	}

}

void where_is_object(struct Scene *scene, Object *ob)
{
	where_is_object_time(scene, ob, (float)scene->r.cfra);
}


void where_is_object_simul(Scene *scene, Object *ob)
/* was written for the old game engine (until 2.04) */
/* It seems that this function is only called
for a lamp that is the child of another object */
{
	Object *par;
	//Ipo *ipo;
	float *fp1, *fp2;
	float slowmat[4][4];
	float fac1, fac2;
	int a;
	
	/* NO TIMEOFFS */
	if(ob->parent) {
		par= ob->parent;
		
		solve_parenting(scene, ob, par, ob->obmat, slowmat, 1);

		if(ob->partype & PARSLOW) {

			fac1= (float)(1.0/(1.0+ fabs(give_timeoffset(ob))));
			fac2= 1.0f-fac1;
			fp1= ob->obmat[0];
			fp2= slowmat[0];
			for(a=0; a<16; a++, fp1++, fp2++) {
				fp1[0]= fac1*fp1[0] + fac2*fp2[0];
			}
		}
		
	}
	else {
		object_to_mat4(ob, ob->obmat);
	}
	
	/* solve constraints */
	if (ob->constraints.first) {
		bConstraintOb *cob;
		
		cob= constraints_make_evalob(scene, ob, NULL, CONSTRAINT_OBTYPE_OBJECT);
		solve_constraints(&ob->constraints, cob, (float)scene->r.cfra);
		constraints_clear_evalob(cob);
	}
}

/* for calculation of the inverse parent transform, only used for editor */
void what_does_parent(Scene *scene, Object *ob, Object *workob)
{
	clear_workob(workob);
	
	unit_m4(workob->obmat);
	unit_m4(workob->parentinv);
	unit_m4(workob->constinv);
	workob->parent= ob->parent;

	workob->trackflag= ob->trackflag;
	workob->upflag= ob->upflag;
	
	workob->partype= ob->partype;
	workob->par1= ob->par1;
	workob->par2= ob->par2;
	workob->par3= ob->par3;

	workob->constraints.first = ob->constraints.first;
	workob->constraints.last = ob->constraints.last;

	strcpy(workob->parsubstr, ob->parsubstr); 

	where_is_object(scene, workob);
}

BoundBox *unit_boundbox()
{
	BoundBox *bb;
	float min[3] = {-1.0f,-1.0f,-1.0f}, max[3] = {-1.0f,-1.0f,-1.0f};

	bb= MEM_callocN(sizeof(BoundBox), "bb");
	boundbox_set_from_min_max(bb, min, max);
	
	return bb;
}

void boundbox_set_from_min_max(BoundBox *bb, float min[3], float max[3])
{
	bb->vec[0][0]=bb->vec[1][0]=bb->vec[2][0]=bb->vec[3][0]= min[0];
	bb->vec[4][0]=bb->vec[5][0]=bb->vec[6][0]=bb->vec[7][0]= max[0];
	
	bb->vec[0][1]=bb->vec[1][1]=bb->vec[4][1]=bb->vec[5][1]= min[1];
	bb->vec[2][1]=bb->vec[3][1]=bb->vec[6][1]=bb->vec[7][1]= max[1];

	bb->vec[0][2]=bb->vec[3][2]=bb->vec[4][2]=bb->vec[7][2]= min[2];
	bb->vec[1][2]=bb->vec[2][2]=bb->vec[5][2]=bb->vec[6][2]= max[2];
}

BoundBox *object_get_boundbox(Object *ob)
{
	BoundBox *bb= NULL;
	
	if(ob->type==OB_MESH) {
		bb = mesh_get_bb(ob);
	}
	else if (ELEM3(ob->type, OB_CURVE, OB_SURF, OB_FONT)) {
		bb= ob->bb ? ob->bb : ( (Curve *)ob->data )->bb;
	}
	else if(ob->type==OB_MBALL) {
		bb= ob->bb;
	}
	return bb;
}

/* used to temporally disable/enable boundbox */
void object_boundbox_flag(Object *ob, int flag, int set)
{
	BoundBox *bb= object_get_boundbox(ob);
	if(bb) {
		if(set) bb->flag |= flag;
		else bb->flag &= ~flag;
	}
}

void object_get_dimensions(Object *ob, float *value)
{
	BoundBox *bb = NULL;
	
	bb= object_get_boundbox(ob);
	if (bb) {
		float scale[3];
		
		mat4_to_size( scale,ob->obmat);
		
		value[0] = fabs(scale[0]) * (bb->vec[4][0] - bb->vec[0][0]);
		value[1] = fabs(scale[1]) * (bb->vec[2][1] - bb->vec[0][1]);
		value[2] = fabs(scale[2]) * (bb->vec[1][2] - bb->vec[0][2]);
	} else {
		value[0] = value[1] = value[2] = 0.f;
	}
}

void object_set_dimensions(Object *ob, const float *value)
{
	BoundBox *bb = NULL;
	
	bb= object_get_boundbox(ob);
	if (bb) {
		float scale[3], len[3];
		
		mat4_to_size( scale,ob->obmat);
		
		len[0] = bb->vec[4][0] - bb->vec[0][0];
		len[1] = bb->vec[2][1] - bb->vec[0][1];
		len[2] = bb->vec[1][2] - bb->vec[0][2];
		
		if (len[0] > 0.f) ob->size[0] = value[0] / len[0];
		if (len[1] > 0.f) ob->size[1] = value[1] / len[1];
		if (len[2] > 0.f) ob->size[2] = value[2] / len[2];
	}
}

void minmax_object(Object *ob, float *min, float *max)
{
	BoundBox bb;
	Mesh *me;
	Curve *cu;
	float vec[3];
	int a;
	
	switch(ob->type) {
		
	case OB_CURVE:
	case OB_FONT:
	case OB_SURF:
		cu= ob->data;
		
		if(cu->bb==NULL) tex_space_curve(cu);
		bb= *(cu->bb);
		
		for(a=0; a<8; a++) {
			mul_m4_v3(ob->obmat, bb.vec[a]);
			DO_MINMAX(bb.vec[a], min, max);
		}
		break;
	case OB_ARMATURE:
		if(ob->pose) {
			bPoseChannel *pchan;
			for(pchan= ob->pose->chanbase.first; pchan; pchan= pchan->next) {
				mul_v3_m4v3(vec, ob->obmat, pchan->pose_head);
				DO_MINMAX(vec, min, max);
				mul_v3_m4v3(vec, ob->obmat, pchan->pose_tail);
				DO_MINMAX(vec, min, max);
			}
			break;
		}
		/* no break, get_mesh will give NULL and it passes on to default */
	case OB_MESH:
		me= get_mesh(ob);
		
		if(me) {
			bb = *mesh_get_bb(ob);
			
			for(a=0; a<8; a++) {
				mul_m4_v3(ob->obmat, bb.vec[a]);
				DO_MINMAX(bb.vec[a], min, max);
			}
		}
		if(min[0] < max[0] ) break;
		
		/* else here no break!!!, mesh can be zero sized */
		
	default:
		DO_MINMAX(ob->obmat[3], min, max);

		copy_v3_v3(vec, ob->obmat[3]);
		add_v3_v3(vec, ob->size);
		DO_MINMAX(vec, min, max);

		copy_v3_v3(vec, ob->obmat[3]);
		sub_v3_v3(vec, ob->size);
		DO_MINMAX(vec, min, max);
		break;
	}
}

int minmax_object_duplis(Scene *scene, Object *ob, float *min, float *max)
{
	int ok= 0;
	if ((ob->transflag & OB_DUPLI)==0) {
		return ok;
	} else {
		ListBase *lb;
		DupliObject *dob;
		
		lb= object_duplilist(scene, ob);
		for(dob= lb->first; dob; dob= dob->next) {
			if(dob->no_draw == 0) {
				BoundBox *bb= object_get_boundbox(dob->ob);

				if(bb) {
					int i;
					for(i=0; i<8; i++) {
						float vec[3];
						mul_v3_m4v3(vec, dob->mat, bb->vec[i]);
						DO_MINMAX(vec, min, max);
					}

					ok= 1;
				}
			}
		}
		free_object_duplilist(lb);	/* does restore */
	}

	return ok;
}

/* copied from DNA_object_types.h */
typedef struct ObTfmBack {
	float loc[3], dloc[3], orig[3];
	float size[3], dsize[3];	/* scale and delta scale */
	float rot[3], drot[3];		/* euler rotation */
	float quat[4], dquat[4];	/* quaternion rotation */
	float rotAxis[3], drotAxis[3];	/* axis angle rotation - axis part */
	float rotAngle, drotAngle;	/* axis angle rotation - angle part */
	float obmat[4][4];		/* final worldspace matrix with constraints & animsys applied */
	float parentinv[4][4]; /* inverse result of parent, so that object doesn't 'stick' to parent */
	float constinv[4][4]; /* inverse result of constraints. doesn't include effect of parent or object local transform */
	float imat[4][4];	/* inverse matrix of 'obmat' for during render, old game engine, temporally: ipokeys of transform  */
} ObTfmBack;

void *object_tfm_backup(Object *ob)
{
	ObTfmBack *obtfm= MEM_mallocN(sizeof(ObTfmBack), "ObTfmBack");
	copy_v3_v3(obtfm->loc, ob->loc);
	copy_v3_v3(obtfm->dloc, ob->dloc);
	copy_v3_v3(obtfm->orig, ob->orig);
	copy_v3_v3(obtfm->size, ob->size);
	copy_v3_v3(obtfm->dsize, ob->dsize);
	copy_v3_v3(obtfm->rot, ob->rot);
	copy_v3_v3(obtfm->drot, ob->drot);
	copy_qt_qt(obtfm->quat, ob->quat);
	copy_qt_qt(obtfm->dquat, ob->dquat);
	copy_v3_v3(obtfm->rotAxis, ob->rotAxis);
	copy_v3_v3(obtfm->drotAxis, ob->drotAxis);
	obtfm->rotAngle= ob->rotAngle;
	obtfm->drotAngle= ob->drotAngle;
	copy_m4_m4(obtfm->obmat, ob->obmat);
	copy_m4_m4(obtfm->parentinv, ob->parentinv);
	copy_m4_m4(obtfm->constinv, ob->constinv);
	copy_m4_m4(obtfm->imat, ob->imat);

	return (void *)obtfm;
}

void object_tfm_restore(Object *ob, void *obtfm_pt)
{
	ObTfmBack *obtfm= (ObTfmBack *)obtfm_pt;
	copy_v3_v3(ob->loc, obtfm->loc);
	copy_v3_v3(ob->dloc, obtfm->dloc);
	copy_v3_v3(ob->orig, obtfm->orig);
	copy_v3_v3(ob->size, obtfm->size);
	copy_v3_v3(ob->dsize, obtfm->dsize);
	copy_v3_v3(ob->rot, obtfm->rot);
	copy_v3_v3(ob->drot, obtfm->drot);
	copy_qt_qt(ob->quat, obtfm->quat);
	copy_qt_qt(ob->dquat, obtfm->dquat);
	copy_v3_v3(ob->rotAxis, obtfm->rotAxis);
	copy_v3_v3(ob->drotAxis, obtfm->drotAxis);
	ob->rotAngle= obtfm->rotAngle;
	ob->drotAngle= obtfm->drotAngle;
	copy_m4_m4(ob->obmat, obtfm->obmat);
	copy_m4_m4(ob->parentinv, obtfm->parentinv);
	copy_m4_m4(ob->constinv, obtfm->constinv);
	copy_m4_m4(ob->imat, obtfm->imat);
}

/* proxy rule: lib_object->proxy_from == the one we borrow from, only set temporal and cleared here */
/*           local_object->proxy      == pointer to library object, saved in files and read */

/* function below is polluted with proxy exceptions, cleanup will follow! */

/* the main object update call, for object matrix, constraints, keys and displist (modifiers) */
/* requires flags to be set! */
void object_handle_update(Scene *scene, Object *ob)
{
	if(ob->recalc & OB_RECALC_ALL) {
		/* speed optimization for animation lookups */
		if(ob->pose)
			make_pose_channels_hash(ob->pose);

		if(ob->recalc & OB_RECALC_DATA) {
			if(ob->type==OB_ARMATURE) {
				/* this happens for reading old files and to match library armatures
				   with poses we do it ahead of where_is_object to ensure animation
				   is evaluated on the rebuilt pose, otherwise we get incorrect poses
				   on file load */
				if(ob->pose==NULL || (ob->pose->flag & POSE_RECALC))
					armature_rebuild_pose(ob, ob->data);
			}
		}

		/* XXX new animsys warning: depsgraph tag OB_RECALC_DATA should not skip drivers, 
		   which is only in where_is_object now */
		// XXX: should this case be OB_RECALC_OB instead?
		if(ob->recalc & OB_RECALC_ALL) {
			
			if (G.f & G_DEBUG)
				printf("recalcob %s\n", ob->id.name+2);
			
			/* handle proxy copy for target */
			if(ob->id.lib && ob->proxy_from) {
				// printf("ob proxy copy, lib ob %s proxy %s\n", ob->id.name, ob->proxy_from->id.name);
				if(ob->proxy_from->proxy_group) {/* transform proxy into group space */
					Object *obg= ob->proxy_from->proxy_group;
					invert_m4_m4(obg->imat, obg->obmat);
					mul_m4_m4m4(ob->obmat, ob->proxy_from->obmat, obg->imat);
				}
				else
					copy_m4_m4(ob->obmat, ob->proxy_from->obmat);
			}
			else
				where_is_object(scene, ob);
		}
		
		if(ob->recalc & OB_RECALC_DATA) {
			ID *data_id= (ID *)ob->data;
			AnimData *adt= BKE_animdata_from_id(data_id);
			float ctime= (float)scene->r.cfra; // XXX this is bad...
			ListBase pidlist;
			PTCacheID *pid;
			
			if (G.f & G_DEBUG)
				printf("recalcdata %s\n", ob->id.name+2);

			if(adt) {
				/* evaluate drivers */
				// XXX: for mesh types, should we push this to derivedmesh instead?
				BKE_animsys_evaluate_animdata(data_id, adt, ctime, ADT_RECALC_DRIVERS);
			}

			/* includes all keys and modifiers */
			switch(ob->type) {
			case OB_MESH:
				{
					EditMesh *em = (ob == scene->obedit)? BKE_mesh_get_editmesh(ob->data): NULL;
						// here was vieweditdatamask? XXX
					if(em) {
						makeDerivedMesh(scene, ob, em, CD_MASK_BAREMESH);
						BKE_mesh_end_editmesh(ob->data, em);
					} else
						makeDerivedMesh(scene, ob, NULL, CD_MASK_BAREMESH);
				}
				break;

			case OB_ARMATURE:
				if(ob->id.lib && ob->proxy_from) {
					// printf("pose proxy copy, lib ob %s proxy %s\n", ob->id.name, ob->proxy_from->id.name);
					copy_pose_result(ob->pose, ob->proxy_from->pose);
				}
				else {
					where_is_pose(scene, ob);
				}
				break;

			case OB_MBALL:
				makeDispListMBall(scene, ob);
				break;

			case OB_CURVE:
			case OB_SURF:
			case OB_FONT:
				makeDispListCurveTypes(scene, ob, 0);
				break;
				
			case OB_LATTICE:
				lattice_calc_modifiers(scene, ob);
				break;
			}


			if(ob->particlesystem.first) {
				ParticleSystem *tpsys, *psys;
				DerivedMesh *dm;
				ob->transflag &= ~OB_DUPLIPARTS;
				
				psys= ob->particlesystem.first;
				while(psys) {
					if(psys_check_enabled(ob, psys)) {
						/* check use of dupli objects here */
						if(psys->part && (psys->part->draw_as == PART_DRAW_REND || G.rendering) &&
							((psys->part->ren_as == PART_DRAW_OB && psys->part->dup_ob)
							|| (psys->part->ren_as == PART_DRAW_GR && psys->part->dup_group)))
							ob->transflag |= OB_DUPLIPARTS;

						particle_system_update(scene, ob, psys);
						psys= psys->next;
					}
					else if(psys->flag & PSYS_DELETE) {
						tpsys=psys->next;
						BLI_remlink(&ob->particlesystem, psys);
						psys_free(ob,psys);
						psys= tpsys;
					}
					else
						psys= psys->next;
				}

				if(G.rendering && ob->transflag & OB_DUPLIPARTS) {
					/* this is to make sure we get render level duplis in groups:
					 * the derivedmesh must be created before init_render_mesh,
					 * since object_duplilist does dupliparticles before that */
					dm = mesh_create_derived_render(scene, ob, CD_MASK_BAREMESH|CD_MASK_MTFACE|CD_MASK_MCOL);
					dm->release(dm);

					for(psys=ob->particlesystem.first; psys; psys=psys->next)
						psys_get_modifier(ob, psys)->flag &= ~eParticleSystemFlag_psys_updated;
				}
			}

			/* check if quick cache is needed */
			BKE_ptcache_ids_from_object(&pidlist, ob, scene, MAX_DUPLI_RECUR);

			for(pid=pidlist.first; pid; pid=pid->next) {
				if((pid->cache->flag & PTCACHE_BAKED)
					|| (pid->cache->flag & PTCACHE_QUICK_CACHE)==0)
					continue;

				if(pid->cache->flag & PTCACHE_OUTDATED || (pid->cache->flag & PTCACHE_SIMULATION_VALID)==0) {
					scene->physics_settings.quick_cache_step =
						scene->physics_settings.quick_cache_step ?
						MIN2(scene->physics_settings.quick_cache_step, pid->cache->step) :
						pid->cache->step;
				}
			}

			BLI_freelistN(&pidlist);
		}

		/* the no-group proxy case, we call update */
		if(ob->proxy && ob->proxy_group==NULL) {
			/* set pointer in library proxy target, for copying, but restore it */
			ob->proxy->proxy_from= ob;
			// printf("call update, lib ob %s proxy %s\n", ob->proxy->id.name, ob->id.name);
			object_handle_update(scene, ob->proxy);
		}
	
		ob->recalc &= ~OB_RECALC_ALL;
	}

	/* the case when this is a group proxy, object_update is called in group.c */
	if(ob->proxy) {
		ob->proxy->proxy_from= ob;
		// printf("set proxy pointer for later group stuff %s\n", ob->id.name);
	}
}

float give_timeoffset(Object *ob) {
	if ((ob->ipoflag & OB_OFFS_PARENTADD) && ob->parent) {
		return ob->sf + give_timeoffset(ob->parent);
	} else {
		return ob->sf;
	}
}

int give_obdata_texspace(Object *ob, short **texflag, float **loc, float **size, float **rot) {
	
	if (ob->data==NULL)
		return 0;
	
	switch (GS(((ID *)ob->data)->name)) {
	case ID_ME:
	{
		Mesh *me= ob->data;
		if (texflag)	*texflag = &me->texflag;
		if (loc)		*loc = me->loc;
		if (size)		*size = me->size;
		if (rot)		*rot = me->rot;
		break;
	}
	case ID_CU:
	{
		Curve *cu= ob->data;
		if (texflag)	*texflag = &cu->texflag;
		if (loc)		*loc = cu->loc;
		if (size)		*size = cu->size;
		if (rot)		*rot = cu->rot;
		break;
	}
	case ID_MB:
	{
		MetaBall *mb= ob->data;
		if (texflag)	*texflag = &mb->texflag;
		if (loc)		*loc = mb->loc;
		if (size)		*size = mb->size;
		if (rot)		*rot = mb->rot;
		break;
	}
	default:
		return 0;
	}
	return 1;
}

/*
 * Test a bounding box for ray intersection
 * assumes the ray is already local to the boundbox space
 */
int ray_hit_boundbox(struct BoundBox *bb, float ray_start[3], float ray_normal[3])
{
	static int triangle_indexes[12][3] = {{0, 1, 2}, {0, 2, 3},
										  {3, 2, 6}, {3, 6, 7},
										  {1, 2, 6}, {1, 6, 5}, 
										  {5, 6, 7}, {4, 5, 7},
										  {0, 3, 7}, {0, 4, 7},
										  {0, 1, 5}, {0, 4, 5}};
	int result = 0;
	int i;
	
	for (i = 0; i < 12 && result == 0; i++)
	{
		float lambda;
		int v1, v2, v3;
		v1 = triangle_indexes[i][0];
		v2 = triangle_indexes[i][1];
		v3 = triangle_indexes[i][2];
		result = isect_ray_tri_v3(ray_start, ray_normal, bb->vec[v1], bb->vec[v2], bb->vec[v3], &lambda, NULL);
	}
	
	return result;
}

static int pc_cmp(void *a, void *b)
{
	LinkData *ad = a, *bd = b;
	if(GET_INT_FROM_POINTER(ad->data) > GET_INT_FROM_POINTER(bd->data))
		return 1;
	else return 0;
}

int object_insert_ptcache(Object *ob) 
{
	LinkData *link = NULL;
	int i = 0;

	BLI_sortlist(&ob->pc_ids, pc_cmp);

	for(link=ob->pc_ids.first, i = 0; link; link=link->next, i++) 
	{
		int index = GET_INT_FROM_POINTER(link->data);

		if(i < index)
			break;
	}

	link = MEM_callocN(sizeof(LinkData), "PCLink");
	link->data = SET_INT_IN_POINTER(i);
	BLI_addtail(&ob->pc_ids, link);

	return i;
}

/* 'lens' may be set for envmap only */
void object_camera_matrix(
		RenderData *rd, Object *camera, int winx, int winy, short field_second,
		float winmat[][4], rctf *viewplane, float *clipsta, float *clipend, float *lens, float *ycor,
		float *viewdx, float *viewdy
) {
	Camera *cam=NULL;
	float pixsize;
	float shiftx=0.0, shifty=0.0, winside, viewfac;

	rd->mode &= ~(R_ORTHO|R_PANORAMA);

	/* question mark */
	(*ycor)= rd->yasp / rd->xasp;
	if(rd->mode & R_FIELDS)
		(*ycor) *= 2.0f;

	if(camera->type==OB_CAMERA) {
		cam= camera->data;

		if(cam->type==CAM_ORTHO) rd->mode |= R_ORTHO;
		if(cam->flag & CAM_PANORAMA) rd->mode |= R_PANORAMA;

		/* solve this too... all time depending stuff is in convertblender.c?
		 * Need to update the camera early because it's used for projection matrices
		 * and other stuff BEFORE the animation update loop is done
		 * */
#if 0 // XXX old animation system
		if(cam->ipo) {
			calc_ipo(cam->ipo, frame_to_float(re->scene, re->r.cfra));
			execute_ipo(&cam->id, cam->ipo);
		}
#endif // XXX old animation system
		shiftx=cam->shiftx;
		shifty=cam->shifty;
		(*lens)= cam->lens;
		(*clipsta)= cam->clipsta;
		(*clipend)= cam->clipend;
	}
	else if(camera->type==OB_LAMP) {
		Lamp *la= camera->data;
		float fac= cos( M_PI*la->spotsize/360.0 );
		float phi= acos(fac);

		(*lens)= 16.0*fac/sin(phi);
		if((*lens)==0.0f)
			(*lens)= 35.0;
		(*clipsta)= la->clipsta;
		(*clipend)= la->clipend;
	}
	else {	/* envmap exception... */;
		if((*lens)==0.0f)
			(*lens)= 16.0;

		if((*clipsta)==0.0f || (*clipend)==0.0f) {
			(*clipsta)= 0.1f;
			(*clipend)= 1000.0f;
		}
	}

	/* ortho only with camera available */
	if(cam && rd->mode & R_ORTHO) {
		if(rd->xasp*winx >= rd->yasp*winy) {
			viewfac= winx;
		}
		else {
			viewfac= (*ycor) * winy;
		}
		/* ortho_scale == 1.0 means exact 1 to 1 mapping */
		pixsize= cam->ortho_scale/viewfac;
	}
	else {
		if(rd->xasp*winx >= rd->yasp*winy)	viewfac= ((*lens) * winx)/32.0;
		else								viewfac= (*ycor) * ((*lens) * winy)/32.0;
		pixsize= (*clipsta) / viewfac;
	}

	/* viewplane fully centered, zbuffer fills in jittered between -.5 and +.5 */
	winside= MAX2(winx, winy);
	viewplane->xmin= -0.5f*(float)winx + shiftx*winside;
	viewplane->ymin= -0.5f*(*ycor)*(float)winy + shifty*winside;
	viewplane->xmax=  0.5f*(float)winx + shiftx*winside;
	viewplane->ymax=  0.5f*(*ycor)*(float)winy + shifty*winside;

	if(field_second) {
		if(rd->mode & R_ODDFIELD) {
			viewplane->ymin-= 0.5 * (*ycor);
			viewplane->ymax-= 0.5 * (*ycor);
		}
		else {
			viewplane->ymin+= 0.5 * (*ycor);
			viewplane->ymax+= 0.5 * (*ycor);
		}
	}
	/* the window matrix is used for clipping, and not changed during OSA steps */
	/* using an offset of +0.5 here would give clip errors on edges */
	viewplane->xmin *= pixsize;
	viewplane->xmax *= pixsize;
	viewplane->ymin *= pixsize;
	viewplane->ymax *= pixsize;

	(*viewdx)= pixsize;
	(*viewdy)= (*ycor) * pixsize;

	if(rd->mode & R_ORTHO)
		orthographic_m4(winmat, viewplane->xmin, viewplane->xmax, viewplane->ymin, viewplane->ymax, *clipsta, *clipend);
	else
		perspective_m4(winmat, viewplane->xmin, viewplane->xmax, viewplane->ymin, viewplane->ymax, *clipsta, *clipend);

}

#if 0
static int pc_findindex(ListBase *listbase, int index)
{
	LinkData *link= NULL;
	int number= 0;
	
	if (listbase == NULL) return -1;
	
	link= listbase->first;
	while (link) {
		if ((int)link->data == index)
			return number;
		
		number++;
		link= link->next;
	}
	
	return -1;
}

void object_delete_ptcache(Object *ob, int index) 
{
	int list_index = pc_findindex(&ob->pc_ids, index);
	LinkData *link = BLI_findlink(&ob->pc_ids, list_index);
	BLI_freelinkN(&ob->pc_ids, link);
}
#endif

/* shape key utility function */

/************************* Mesh ************************/
static KeyBlock *insert_meshkey(Scene *scene, Object *ob, const char *name, int from_mix)
{
	Mesh *me= ob->data;
	Key *key= me->key;
	KeyBlock *kb;
	int newkey= 0;

	if(key == NULL) {
		key= me->key= add_key((ID *)me);
		key->type= KEY_RELATIVE;
		newkey= 1;
	}

	if(newkey || from_mix==FALSE) {
		/* create from mesh */
		kb= add_keyblock(key, name);
		mesh_to_key(me, kb);
	}
	else {
		/* copy from current values */
		float *data= do_ob_key(scene, ob);

		/* create new block with prepared data */
		kb= add_keyblock(key, name);
		kb->data= data;
		kb->totelem= me->totvert;
	}

	return kb;
}
/************************* Lattice ************************/
static KeyBlock *insert_lattkey(Scene *scene, Object *ob, const char *name, int from_mix)
{
	Lattice *lt= ob->data;
	Key *key= lt->key;
	KeyBlock *kb;
	int newkey= 0;

	if(key==NULL) {
		key= lt->key= add_key( (ID *)lt);
		key->type= KEY_RELATIVE;
		newkey= 1;
	}

	if(newkey || from_mix==FALSE) {
		kb= add_keyblock(key, name);

		/* create from lattice */
		latt_to_key(lt, kb);
	}
	else {
		/* copy from current values */
		float *data= do_ob_key(scene, ob);

		/* create new block with prepared data */
		kb= add_keyblock(key, name);
		kb->totelem= lt->pntsu*lt->pntsv*lt->pntsw;
		kb->data= data;
	}

	return kb;
}
/************************* Curve ************************/
static KeyBlock *insert_curvekey(Scene *scene, Object *ob, const char *name, int from_mix)
{
	Curve *cu= ob->data;
	Key *key= cu->key;
	KeyBlock *kb;
	ListBase *lb= BKE_curve_nurbs(cu);
	int newkey= 0;

	if(key==NULL) {
		key= cu->key= add_key( (ID *)cu);
		key->type = KEY_RELATIVE;
		newkey= 1;
	}

	if(newkey || from_mix==FALSE) {
		/* create from curve */
		kb= add_keyblock(key, name);
		if (!newkey) {
			KeyBlock *basekb= (KeyBlock *)key->block.first;
			kb->data= MEM_dupallocN(basekb->data);
			kb->totelem= basekb->totelem;
		} else curve_to_key(cu, kb, lb);
	}
	else {
		/* copy from current values */
		float *data= do_ob_key(scene, ob);

		/* create new block with prepared data */
		kb= add_keyblock(key, name);
		kb->totelem= count_curveverts(lb);
		kb->data= data;
	}

	return kb;
}

KeyBlock *object_insert_shape_key(Scene *scene, Object *ob, const char *name, int from_mix)
{
	if(ob->type==OB_MESH)					 return insert_meshkey(scene, ob, name, from_mix);
	else if ELEM(ob->type, OB_CURVE, OB_SURF)return insert_curvekey(scene, ob, name, from_mix);
	else if(ob->type==OB_LATTICE)			 return insert_lattkey(scene, ob, name, from_mix);
	else									 return NULL;
}
<|MERGE_RESOLUTION|>--- conflicted
+++ resolved
@@ -1325,7 +1325,7 @@
 	id_us_plus((ID *)obn->data);
 	id_us_plus((ID *)obn->gpd);
 	id_lib_extern((ID *)obn->dup_group);
-
+	
 	for(a=0; a<obn->totcol; a++) id_us_plus((ID *)obn->mat[a]);
 	
 	obn->disp.first= obn->disp.last= NULL;
@@ -1824,13 +1824,8 @@
 #else
 			quat_apply_track(quat, ob->trackflag, ob->upflag);
 #endif
-<<<<<<< HEAD
-			
+			normalize_qt(quat);
 			quat_to_mat4( mat,quat);
-=======
-			normalize_qt(quat);
-			quat_to_mat4(mat, quat);
->>>>>>> 6d201907
 		}
 		
 		if(cu->flag & CU_PATH_RADIUS) {
@@ -2545,27 +2540,27 @@
 			
 			if (G.f & G_DEBUG)
 				printf("recalcdata %s\n", ob->id.name+2);
-
+			
 			if(adt) {
 				/* evaluate drivers */
 				// XXX: for mesh types, should we push this to derivedmesh instead?
 				BKE_animsys_evaluate_animdata(data_id, adt, ctime, ADT_RECALC_DRIVERS);
 			}
-
+				
 			/* includes all keys and modifiers */
 			switch(ob->type) {
 			case OB_MESH:
 				{
 					EditMesh *em = (ob == scene->obedit)? BKE_mesh_get_editmesh(ob->data): NULL;
-						// here was vieweditdatamask? XXX
-					if(em) {
-						makeDerivedMesh(scene, ob, em, CD_MASK_BAREMESH);
-						BKE_mesh_end_editmesh(ob->data, em);
-					} else
-						makeDerivedMesh(scene, ob, NULL, CD_MASK_BAREMESH);
-				}
+					// here was vieweditdatamask? XXX
+				if(em) {
+					makeDerivedMesh(scene, ob, em, CD_MASK_BAREMESH);
+					BKE_mesh_end_editmesh(ob->data, em);
+				} else
+					makeDerivedMesh(scene, ob, NULL, CD_MASK_BAREMESH);
+			}
 				break;
-
+				
 			case OB_ARMATURE:
 				if(ob->id.lib && ob->proxy_from) {
 					// printf("pose proxy copy, lib ob %s proxy %s\n", ob->id.name, ob->proxy_from->id.name);
