/*
* $Id$
*
* ***** BEGIN GPL LICENSE BLOCK *****
*
* This program is free software; you can redistribute it and/or
* modify it under the terms of the GNU General Public License
* as published by the Free Software Foundation; either version 2
* of the License, or (at your option) any later version.
*
* This program is distributed in the hope that it will be useful,
* but WITHOUT ANY WARRANTY; without even the implied warranty of
* MERCHANTABILITY or FITNESS FOR A PARTICULAR PURPOSE.  See the
* GNU General Public License for more details.
*
* You should have received a copy of the GNU General Public License
* along with this program; if not, write to the Free Software  Foundation,
* Inc., 59 Temple Place - Suite 330, Boston, MA  02111-1307, USA.
*
* The Original Code is Copyright (C) 2005 by the Blender Foundation.
* All rights reserved.
*
* Contributor(s): Daniel Dunbar
*                 Ton Roosendaal,
*                 Ben Batt,
*                 Brecht Van Lommel,
*                 Campbell Barton
*
* ***** END GPL LICENSE BLOCK *****
*
* Modifier stack implementation.
*
* BKE_modifier.h contains the function prototypes for this file.
*
*/

#include "stddef.h"
#include "string.h"
#include "stdarg.h"
#include "math.h"
#include "float.h"
#include "ctype.h"

#include "BLI_arithb.h"
#include "BLI_blenlib.h"
#include "BLI_kdopbvh.h"
#include "BLI_kdtree.h"
#include "BLI_linklist.h"
#include "BLI_rand.h"
#include "BLI_edgehash.h"
#include "BLI_ghash.h"
#include "BLI_memarena.h"

#include "MEM_guardedalloc.h"

#include "DNA_action_types.h"
#include "DNA_armature_types.h"
#include "DNA_camera_types.h"
#include "DNA_cloth_types.h"
#include "DNA_curve_types.h"
#include "DNA_effect_types.h"
#include "DNA_group_types.h"
#include "DNA_material_types.h"
#include "DNA_mesh_types.h"
#include "DNA_meshdata_types.h"
#include "DNA_modifier_types.h"
#include "DNA_object_types.h"
#include "DNA_object_fluidsim.h"
#include "DNA_object_force.h"
#include "DNA_particle_types.h"
#include "DNA_scene_types.h"
#include "DNA_smoke_types.h"
#include "DNA_texture_types.h"

#include "BLI_editVert.h"




#include "BKE_main.h"
#include "BKE_anim.h"
#include "BKE_action.h"
#include "BKE_bmesh.h"
// XXX #include "BKE_booleanops.h"
#include "BKE_cloth.h"
#include "BKE_collision.h"
#include "BKE_cdderivedmesh.h"
#include "BKE_curve.h"
#include "BKE_customdata.h"
#include "BKE_DerivedMesh.h"
#include "BKE_displist.h"
#include "BKE_fluidsim.h"
#include "BKE_global.h"
#include "BKE_multires.h"
#include "BKE_lattice.h"
#include "BKE_library.h"
#include "BKE_material.h"
#include "BKE_mesh.h"
#include "BKE_modifier.h"
#include "BKE_object.h"
#include "BKE_particle.h"
#include "BKE_pointcache.h"
#include "BKE_smoke.h"
#include "BKE_softbody.h"
#include "BKE_subsurf.h"
#include "BKE_texture.h"
#include "BKE_utildefines.h"

#include "depsgraph_private.h"
#include "BKE_deform.h"
#include "BKE_shrinkwrap.h"
#include "BKE_simple_deform.h"

//XXX #include "LOD_DependKludge.h"
#include "LOD_decimation.h"

// XXX
static struct DerivedMesh *NewBooleanDerivedMesh() {return NULL;}

#include "CCGSubSurf.h"

#include "RE_shader_ext.h"

//XXX #include "BIF_meshlaplacian.h"

/* Utility */

static int is_last_displist(Object *ob)
{
	Curve *cu = ob->data;
	static int curvecount=0, totcurve=0;

	if(curvecount == 0){
		DispList *dl;

		totcurve = 0;
		for(dl=cu->disp.first; dl; dl=dl->next)
			totcurve++;
	}

	curvecount++;

	if(curvecount == totcurve){
		curvecount = 0;
		return 1;
	}

	return 0;
}

static DerivedMesh *get_original_dm(Scene *scene, Object *ob, float (*vertexCos)[3], int orco)
{
	DerivedMesh *dm= NULL;

	if(ob->type==OB_MESH) {
		dm = CDDM_from_mesh((Mesh*)(ob->data), ob);

		if(vertexCos) {
			CDDM_apply_vert_coords(dm, vertexCos);
			//CDDM_calc_normals(dm);
		}
		
		if(orco)
			DM_add_vert_layer(dm, CD_ORCO, CD_ASSIGN, get_mesh_orco_verts(ob));
	}
	else if(ELEM3(ob->type,OB_FONT,OB_CURVE,OB_SURF)) {
		Object *tmpobj;
		Curve *tmpcu;

		if(is_last_displist(ob)) {
			/* copies object and modifiers (but not the data) */
			tmpobj= copy_object(ob);
			tmpcu = (Curve *)tmpobj->data;
			tmpcu->id.us--;

			/* copies the data */
			tmpobj->data = copy_curve((Curve *) ob->data);

			makeDispListCurveTypes(scene, tmpobj, 1);
			nurbs_to_mesh(tmpobj);

			dm = CDDM_from_mesh((Mesh*)(tmpobj->data), tmpobj);
			//CDDM_calc_normals(dm);

			free_libblock_us(&G.main->object, tmpobj);
		}
	}

	return dm;
}

/***/

static int noneModifier_isDisabled(ModifierData *md)
{
	return 1;
}

/* Curve */

static void curveModifier_initData(ModifierData *md)
{
	CurveModifierData *cmd = (CurveModifierData*) md;

	cmd->defaxis = MOD_CURVE_POSX;
}

static void curveModifier_copyData(ModifierData *md, ModifierData *target)
{
	CurveModifierData *cmd = (CurveModifierData*) md;
	CurveModifierData *tcmd = (CurveModifierData*) target;

	tcmd->defaxis = cmd->defaxis;
	tcmd->object = cmd->object;
	strncpy(tcmd->name, cmd->name, 32);
}

static CustomDataMask curveModifier_requiredDataMask(Object *ob, ModifierData *md)
{
	CurveModifierData *cmd = (CurveModifierData *)md;
	CustomDataMask dataMask = 0;

	/* ask for vertexgroups if we need them */
	if(cmd->name[0]) dataMask |= (1 << CD_MDEFORMVERT);

	return dataMask;
}

static int curveModifier_isDisabled(ModifierData *md)
{
	CurveModifierData *cmd = (CurveModifierData*) md;

	return !cmd->object;
}

static void curveModifier_foreachObjectLink(
					    ModifierData *md, Object *ob,
	 void (*walk)(void *userData, Object *ob, Object **obpoin),
		void *userData)
{
	CurveModifierData *cmd = (CurveModifierData*) md;

	walk(userData, ob, &cmd->object);
}

static void curveModifier_updateDepgraph(
					 ModifierData *md, DagForest *forest, Scene *scene,
      Object *ob, DagNode *obNode)
{
	CurveModifierData *cmd = (CurveModifierData*) md;

	if (cmd->object) {
		DagNode *curNode = dag_get_node(forest, cmd->object);

		dag_add_relation(forest, curNode, obNode,
				 DAG_RL_DATA_DATA | DAG_RL_OB_DATA, "Curve Modifier");
	}
}

static void curveModifier_deformVerts(
				      ModifierData *md, Object *ob, DerivedMesh *derivedData,
	  float (*vertexCos)[3], int numVerts, int useRenderParams, int isFinalCalc)
{
	CurveModifierData *cmd = (CurveModifierData*) md;

	curve_deform_verts(md->scene, cmd->object, ob, derivedData, vertexCos, numVerts,
			   cmd->name, cmd->defaxis);
}

static void curveModifier_deformVertsEM(
					ModifierData *md, Object *ob, EditMesh *editData,
     DerivedMesh *derivedData, float (*vertexCos)[3], int numVerts)
{
	DerivedMesh *dm = derivedData;

	if(!derivedData) dm = CDDM_from_editmesh(editData, ob->data);

	curveModifier_deformVerts(md, ob, dm, vertexCos, numVerts, 0, 0);

	if(!derivedData) dm->release(dm);
}

/* Lattice */

static void latticeModifier_copyData(ModifierData *md, ModifierData *target)
{
	LatticeModifierData *lmd = (LatticeModifierData*) md;
	LatticeModifierData *tlmd = (LatticeModifierData*) target;

	tlmd->object = lmd->object;
	strncpy(tlmd->name, lmd->name, 32);
}

static CustomDataMask latticeModifier_requiredDataMask(Object *ob, ModifierData *md)
{
	LatticeModifierData *lmd = (LatticeModifierData *)md;
	CustomDataMask dataMask = 0;

	/* ask for vertexgroups if we need them */
	if(lmd->name[0]) dataMask |= (1 << CD_MDEFORMVERT);

	return dataMask;
}

static int latticeModifier_isDisabled(ModifierData *md)
{
	LatticeModifierData *lmd = (LatticeModifierData*) md;

	return !lmd->object;
}

static void latticeModifier_foreachObjectLink(
					      ModifierData *md, Object *ob,
	   void (*walk)(void *userData, Object *ob, Object **obpoin),
		  void *userData)
{
	LatticeModifierData *lmd = (LatticeModifierData*) md;

	walk(userData, ob, &lmd->object);
}

static void latticeModifier_updateDepgraph(ModifierData *md, DagForest *forest,  Scene *scene,
					   Object *ob, DagNode *obNode)
{
	LatticeModifierData *lmd = (LatticeModifierData*) md;

	if(lmd->object) {
		DagNode *latNode = dag_get_node(forest, lmd->object);

		dag_add_relation(forest, latNode, obNode,
				 DAG_RL_DATA_DATA | DAG_RL_OB_DATA, "Lattice Modifier");
	}
}

static void modifier_vgroup_cache(ModifierData *md, float (*vertexCos)[3])
{
	md= md->next;
	if(md) {
		if(md->type==eModifierType_Armature) {
			ArmatureModifierData *amd = (ArmatureModifierData*) md;
			if(amd->multi)
				amd->prevCos= MEM_dupallocN(vertexCos);
		}
		/* lattice/mesh modifier too */
	}
}


static void latticeModifier_deformVerts(
					ModifierData *md, Object *ob, DerivedMesh *derivedData,
     float (*vertexCos)[3], int numVerts, int useRenderParams, int isFinalCalc)
{
	LatticeModifierData *lmd = (LatticeModifierData*) md;


	modifier_vgroup_cache(md, vertexCos); /* if next modifier needs original vertices */
	
	lattice_deform_verts(lmd->object, ob, derivedData,
			     vertexCos, numVerts, lmd->name);
}

static void latticeModifier_deformVertsEM(
					  ModifierData *md, Object *ob, EditMesh *editData,
       DerivedMesh *derivedData, float (*vertexCos)[3], int numVerts)
{
	DerivedMesh *dm = derivedData;

	if(!derivedData) dm = CDDM_from_editmesh(editData, ob->data);

	latticeModifier_deformVerts(md, ob, dm, vertexCos, numVerts, 0, 0);

	if(!derivedData) dm->release(dm);
}

/* Subsurf */

static void subsurfModifier_initData(ModifierData *md)
{
	SubsurfModifierData *smd = (SubsurfModifierData*) md;

	smd->levels = 1;
	smd->renderLevels = 2;
	smd->flags |= eSubsurfModifierFlag_SubsurfUv;
}

static void subsurfModifier_copyData(ModifierData *md, ModifierData *target)
{
	SubsurfModifierData *smd = (SubsurfModifierData*) md;
	SubsurfModifierData *tsmd = (SubsurfModifierData*) target;

	tsmd->flags = smd->flags;
	tsmd->levels = smd->levels;
	tsmd->renderLevels = smd->renderLevels;
	tsmd->subdivType = smd->subdivType;
}

static void subsurfModifier_freeData(ModifierData *md)
{
	SubsurfModifierData *smd = (SubsurfModifierData*) md;

	if(smd->mCache) {
		ccgSubSurf_free(smd->mCache);
	}
	if(smd->emCache) {
		ccgSubSurf_free(smd->emCache);
	}
}

static DerivedMesh *subsurfModifier_applyModifier(
		ModifierData *md, Object *ob, DerivedMesh *derivedData,
  int useRenderParams, int isFinalCalc)
{
	SubsurfModifierData *smd = (SubsurfModifierData*) md;
	DerivedMesh *result;

	result = subsurf_make_derived_from_derived(derivedData, smd,
			useRenderParams, NULL,
   isFinalCalc, 0);

	return result;
}

static DerivedMesh *subsurfModifier_applyModifierEM(
		ModifierData *md, Object *ob, EditMesh *editData,
  DerivedMesh *derivedData)
{
	SubsurfModifierData *smd = (SubsurfModifierData*) md;
	DerivedMesh *result;

	result = subsurf_make_derived_from_derived(derivedData, smd, 0,
			NULL, 0, 1);

	return result;
}

/* Build */

static void buildModifier_initData(ModifierData *md)
{
	BuildModifierData *bmd = (BuildModifierData*) md;

	bmd->start = 1.0;
	bmd->length = 100.0;
}

static void buildModifier_copyData(ModifierData *md, ModifierData *target)
{
	BuildModifierData *bmd = (BuildModifierData*) md;
	BuildModifierData *tbmd = (BuildModifierData*) target;

	tbmd->start = bmd->start;
	tbmd->length = bmd->length;
	tbmd->randomize = bmd->randomize;
	tbmd->seed = bmd->seed;
}

static int buildModifier_dependsOnTime(ModifierData *md)
{
	return 1;
}

static DerivedMesh *buildModifier_applyModifier(ModifierData *md, Object *ob,
		DerivedMesh *derivedData,
  int useRenderParams, int isFinalCalc)
{
	DerivedMesh *dm = derivedData;
	DerivedMesh *result;
	BuildModifierData *bmd = (BuildModifierData*) md;
	int i;
	int numFaces, numEdges;
	int maxVerts, maxEdges, maxFaces;
	int *vertMap, *edgeMap, *faceMap;
	float frac;
	GHashIterator *hashIter;
	/* maps vert indices in old mesh to indices in new mesh */
	GHash *vertHash = BLI_ghash_new(BLI_ghashutil_inthash,
					BLI_ghashutil_intcmp);
	/* maps edge indices in new mesh to indices in old mesh */
	GHash *edgeHash = BLI_ghash_new(BLI_ghashutil_inthash,
					BLI_ghashutil_intcmp);

	maxVerts = dm->getNumVerts(dm);
	vertMap = MEM_callocN(sizeof(*vertMap) * maxVerts,
			      "build modifier vertMap");
	for(i = 0; i < maxVerts; ++i) vertMap[i] = i;

	maxEdges = dm->getNumEdges(dm);
	edgeMap = MEM_callocN(sizeof(*edgeMap) * maxEdges,
			      "build modifier edgeMap");
	for(i = 0; i < maxEdges; ++i) edgeMap[i] = i;

	maxFaces = dm->getNumFaces(dm);
	faceMap = MEM_callocN(sizeof(*faceMap) * maxFaces,
			      "build modifier faceMap");
	for(i = 0; i < maxFaces; ++i) faceMap[i] = i;

	if (ob) {
		frac = bsystem_time(md->scene, ob, md->scene->r.cfra,
				    bmd->start - 1.0f) / bmd->length;
	} else {
		frac = md->scene->r.cfra - bmd->start / bmd->length;
	}
	CLAMP(frac, 0.0, 1.0);

	numFaces = dm->getNumFaces(dm) * frac;
	numEdges = dm->getNumEdges(dm) * frac;

	/* if there's at least one face, build based on faces */
	if(numFaces) {
		int maxEdges;

		if(bmd->randomize)
			BLI_array_randomize(faceMap, sizeof(*faceMap),
					    maxFaces, bmd->seed);

		/* get the set of all vert indices that will be in the final mesh,
		* mapped to the new indices
		*/
		for(i = 0; i < numFaces; ++i) {
			MFace mf;
			dm->getFace(dm, faceMap[i], &mf);

			if(!BLI_ghash_haskey(vertHash, SET_INT_IN_POINTER(mf.v1)))
				BLI_ghash_insert(vertHash, SET_INT_IN_POINTER(mf.v1),
					SET_INT_IN_POINTER(BLI_ghash_size(vertHash)));
			if(!BLI_ghash_haskey(vertHash, SET_INT_IN_POINTER(mf.v2)))
				BLI_ghash_insert(vertHash, SET_INT_IN_POINTER(mf.v2),
					SET_INT_IN_POINTER(BLI_ghash_size(vertHash)));
			if(!BLI_ghash_haskey(vertHash, SET_INT_IN_POINTER(mf.v3)))
				BLI_ghash_insert(vertHash, SET_INT_IN_POINTER(mf.v3),
					SET_INT_IN_POINTER(BLI_ghash_size(vertHash)));
			if(mf.v4 && !BLI_ghash_haskey(vertHash, SET_INT_IN_POINTER(mf.v4)))
				BLI_ghash_insert(vertHash, SET_INT_IN_POINTER(mf.v4),
					SET_INT_IN_POINTER(BLI_ghash_size(vertHash)));
		}

		/* get the set of edges that will be in the new mesh (i.e. all edges
		* that have both verts in the new mesh)
		*/
		maxEdges = dm->getNumEdges(dm);
		for(i = 0; i < maxEdges; ++i) {
			MEdge me;
			dm->getEdge(dm, i, &me);

			if(BLI_ghash_haskey(vertHash, SET_INT_IN_POINTER(me.v1))
						&& BLI_ghash_haskey(vertHash, SET_INT_IN_POINTER(me.v2)))
				BLI_ghash_insert(edgeHash,
					SET_INT_IN_POINTER(BLI_ghash_size(edgeHash)), SET_INT_IN_POINTER(i));
		}
	} else if(numEdges) {
		if(bmd->randomize)
			BLI_array_randomize(edgeMap, sizeof(*edgeMap),
					    maxEdges, bmd->seed);

		/* get the set of all vert indices that will be in the final mesh,
		* mapped to the new indices
		*/
		for(i = 0; i < numEdges; ++i) {
			MEdge me;
			dm->getEdge(dm, edgeMap[i], &me);

			if(!BLI_ghash_haskey(vertHash, SET_INT_IN_POINTER(me.v1)))
				BLI_ghash_insert(vertHash, SET_INT_IN_POINTER(me.v1),
					SET_INT_IN_POINTER(BLI_ghash_size(vertHash)));
			if(!BLI_ghash_haskey(vertHash, SET_INT_IN_POINTER(me.v2)))
				BLI_ghash_insert(vertHash, SET_INT_IN_POINTER(me.v2),
					SET_INT_IN_POINTER(BLI_ghash_size(vertHash)));
		}

		/* get the set of edges that will be in the new mesh
		*/
		for(i = 0; i < numEdges; ++i) {
			MEdge me;
			dm->getEdge(dm, edgeMap[i], &me);

			BLI_ghash_insert(edgeHash, SET_INT_IN_POINTER(BLI_ghash_size(edgeHash)),
					 SET_INT_IN_POINTER(edgeMap[i]));
		}
	} else {
		int numVerts = dm->getNumVerts(dm) * frac;

		if(bmd->randomize)
			BLI_array_randomize(vertMap, sizeof(*vertMap),
					    maxVerts, bmd->seed);

		/* get the set of all vert indices that will be in the final mesh,
		* mapped to the new indices
		*/
		for(i = 0; i < numVerts; ++i)
			BLI_ghash_insert(vertHash, SET_INT_IN_POINTER(vertMap[i]), SET_INT_IN_POINTER(i));
	}

	/* now we know the number of verts, edges and faces, we can create
	* the mesh
	*/
	result = CDDM_from_template(dm, BLI_ghash_size(vertHash),
				    BLI_ghash_size(edgeHash), numFaces);

	/* copy the vertices across */
	for(hashIter = BLI_ghashIterator_new(vertHash);
		   !BLI_ghashIterator_isDone(hashIter);
		   BLI_ghashIterator_step(hashIter)) {
			   MVert source;
			   MVert *dest;
			   int oldIndex = GET_INT_FROM_POINTER(BLI_ghashIterator_getKey(hashIter));
			   int newIndex = GET_INT_FROM_POINTER(BLI_ghashIterator_getValue(hashIter));

			   dm->getVert(dm, oldIndex, &source);
			   dest = CDDM_get_vert(result, newIndex);

			   DM_copy_vert_data(dm, result, oldIndex, newIndex, 1);
			   *dest = source;
		   }
		   BLI_ghashIterator_free(hashIter);

		   /* copy the edges across, remapping indices */
		   for(i = 0; i < BLI_ghash_size(edgeHash); ++i) {
			   MEdge source;
			   MEdge *dest;
			   int oldIndex = GET_INT_FROM_POINTER(BLI_ghash_lookup(edgeHash, SET_INT_IN_POINTER(i)));

			   dm->getEdge(dm, oldIndex, &source);
			   dest = CDDM_get_edge(result, i);

			   source.v1 = GET_INT_FROM_POINTER(BLI_ghash_lookup(vertHash, SET_INT_IN_POINTER(source.v1)));
			   source.v2 = GET_INT_FROM_POINTER(BLI_ghash_lookup(vertHash, SET_INT_IN_POINTER(source.v2)));

			   DM_copy_edge_data(dm, result, oldIndex, i, 1);
			   *dest = source;
		   }

		   /* copy the faces across, remapping indices */
		   for(i = 0; i < numFaces; ++i) {
			   MFace source;
			   MFace *dest;
			   int orig_v4;

			   dm->getFace(dm, faceMap[i], &source);
			   dest = CDDM_get_face(result, i);

			   orig_v4 = source.v4;

			   source.v1 = GET_INT_FROM_POINTER(BLI_ghash_lookup(vertHash, SET_INT_IN_POINTER(source.v1)));
			   source.v2 = GET_INT_FROM_POINTER(BLI_ghash_lookup(vertHash, SET_INT_IN_POINTER(source.v2)));
			   source.v3 = GET_INT_FROM_POINTER(BLI_ghash_lookup(vertHash, SET_INT_IN_POINTER(source.v3)));
			   if(source.v4)
				   source.v4 = GET_INT_FROM_POINTER(BLI_ghash_lookup(vertHash, SET_INT_IN_POINTER(source.v4)));

			   DM_copy_face_data(dm, result, faceMap[i], i, 1);
			   *dest = source;

			   test_index_face(dest, &result->faceData, i, (orig_v4 ? 4 : 3));
		   }

		   CDDM_calc_normals(result);

		   BLI_ghash_free(vertHash, NULL, NULL);
		   BLI_ghash_free(edgeHash, NULL, NULL);

		   MEM_freeN(vertMap);
		   MEM_freeN(edgeMap);
		   MEM_freeN(faceMap);

		   return result;
}

/* Mask */

static void maskModifier_copyData(ModifierData *md, ModifierData *target)
{
	MaskModifierData *mmd = (MaskModifierData*) md;
	MaskModifierData *tmmd = (MaskModifierData*) target;
	
	strcpy(tmmd->vgroup, mmd->vgroup);
}

static CustomDataMask maskModifier_requiredDataMask(Object *ob, ModifierData *md)
{
	return (1 << CD_MDEFORMVERT);
}

static void maskModifier_foreachObjectLink(
					      ModifierData *md, Object *ob,
	   void (*walk)(void *userData, Object *ob, Object **obpoin),
		  void *userData)
{
	MaskModifierData *mmd = (MaskModifierData *)md;
	walk(userData, ob, &mmd->ob_arm);
}

static void maskModifier_updateDepgraph(ModifierData *md, DagForest *forest, Scene *scene,
					   Object *ob, DagNode *obNode)
{
	MaskModifierData *mmd = (MaskModifierData *)md;

	if (mmd->ob_arm) 
	{
		DagNode *armNode = dag_get_node(forest, mmd->ob_arm);
		
		dag_add_relation(forest, armNode, obNode,
				DAG_RL_DATA_DATA | DAG_RL_OB_DATA, "Mask Modifier");
	}
}

static DerivedMesh *maskModifier_applyModifier(ModifierData *md, Object *ob,
		DerivedMesh *derivedData,
  int useRenderParams, int isFinalCalc)
{
	MaskModifierData *mmd= (MaskModifierData *)md;
	DerivedMesh *dm= derivedData, *result= NULL;
	GHash *vertHash=NULL, *edgeHash, *faceHash;
	GHashIterator *hashIter;
	MDeformVert *dvert= NULL;
	int numFaces=0, numEdges=0, numVerts=0;
	int maxVerts, maxEdges, maxFaces;
	int i;
	
	/* Overview of Method:
	 *	1. Get the vertices that are in the vertexgroup of interest 
	 *	2. Filter out unwanted geometry (i.e. not in vertexgroup), by populating mappings with new vs old indices
	 *	3. Make a new mesh containing only the mapping data
	 */
	
	/* get original number of verts, edges, and faces */
	maxVerts= dm->getNumVerts(dm);
	maxEdges= dm->getNumEdges(dm);
	maxFaces= dm->getNumFaces(dm);
	
	/* check if we can just return the original mesh 
	 *	- must have verts and therefore verts assigned to vgroups to do anything useful
	 */
	if ( !(ELEM(mmd->mode, MOD_MASK_MODE_ARM, MOD_MASK_MODE_VGROUP)) ||
		 (maxVerts == 0) || (ob->defbase.first == NULL) )
	{
		return derivedData;
	}
	
	/* if mode is to use selected armature bones, aggregate the bone groups */
	if (mmd->mode == MOD_MASK_MODE_ARM) /* --- using selected bones --- */
	{
		GHash *vgroupHash, *boneHash;
		Object *oba= mmd->ob_arm;
		bPoseChannel *pchan;
		bDeformGroup *def;
		
		/* check that there is armature object with bones to use, otherwise return original mesh */
		if (ELEM(NULL, mmd->ob_arm, mmd->ob_arm->pose))
			return derivedData;		
		
		/* hashes for finding mapping of:
		 * 	- vgroups to indicies -> vgroupHash  (string, int)
		 *	- bones to vgroup indices -> boneHash (index of vgroup, dummy)
		 */
		vgroupHash= BLI_ghash_new(BLI_ghashutil_strhash, BLI_ghashutil_strcmp);
		boneHash= BLI_ghash_new(BLI_ghashutil_inthash, BLI_ghashutil_intcmp);
		
		/* build mapping of names of vertex groups to indices */
		for (i = 0, def = ob->defbase.first; def; def = def->next, i++) 
			BLI_ghash_insert(vgroupHash, def->name, SET_INT_IN_POINTER(i));
		
		/* get selected-posechannel <-> vertexgroup index mapping */
		for (pchan= oba->pose->chanbase.first; pchan; pchan= pchan->next) 
		{
			/* check if bone is selected */
			// TODO: include checks for visibility too?
			// FIXME: the depsgraph needs extensions to make this work in realtime...
			if ( (pchan->bone) && (pchan->bone->flag & BONE_SELECTED) ) 
			{
				/* check if hash has group for this bone */
				if (BLI_ghash_haskey(vgroupHash, pchan->name)) 
				{
					int defgrp_index= GET_INT_FROM_POINTER(BLI_ghash_lookup(vgroupHash, pchan->name));
					
					/* add index to hash (store under key only) */
					BLI_ghash_insert(boneHash, SET_INT_IN_POINTER(defgrp_index), pchan);
				}
			}
		}
		
		/* if no bones selected, free hashes and return original mesh */
		if (BLI_ghash_size(boneHash) == 0)
		{
			BLI_ghash_free(vgroupHash, NULL, NULL);
			BLI_ghash_free(boneHash, NULL, NULL);
			
			return derivedData;
		}
		
		/* repeat the previous check, but for dverts */
		dvert= dm->getVertDataArray(dm, CD_MDEFORMVERT);
		if (dvert == NULL)
		{
			BLI_ghash_free(vgroupHash, NULL, NULL);
			BLI_ghash_free(boneHash, NULL, NULL);
			
			return derivedData;
		}
		
		/* hashes for quickly providing a mapping from old to new - use key=oldindex, value=newindex */
		vertHash= BLI_ghash_new(BLI_ghashutil_inthash, BLI_ghashutil_intcmp);
		
		/* add vertices which exist in vertexgroups into vertHash for filtering */
		for (i = 0; i < maxVerts; i++) 
		{
			MDeformWeight *def_weight = NULL;
			int j;
			
			for (j= 0; j < dvert[i].totweight; j++) 
			{
				if (BLI_ghash_haskey(boneHash, SET_INT_IN_POINTER(dvert[i].dw[j].def_nr))) 
				{
					def_weight = &dvert[i].dw[j];
					break;
				}
			}
			
			/* check if include vert in vertHash */
			if (mmd->flag & MOD_MASK_INV) {
				/* if this vert is in the vgroup, don't include it in vertHash */
				if (def_weight) continue;
			}
			else {
				/* if this vert isn't in the vgroup, don't include it in vertHash */
				if (!def_weight) continue;
			}
			
			/* add to ghash for verts (numVerts acts as counter for mapping) */
			BLI_ghash_insert(vertHash, SET_INT_IN_POINTER(i), SET_INT_IN_POINTER(numVerts));
			numVerts++;
		}
		
		/* free temp hashes */
		BLI_ghash_free(vgroupHash, NULL, NULL);
		BLI_ghash_free(boneHash, NULL, NULL);
	}
	else		/* --- Using Nominated VertexGroup only --- */ 
	{
		int defgrp_index = -1;
		
		/* get index of vertex group */
		if (mmd->vgroup[0]) 
		{
			bDeformGroup *def;
			
			/* find index by comparing names - SLOW... */
			for (i = 0, def = ob->defbase.first; def; def = def->next, i++) 
			{
				if (!strcmp(def->name, mmd->vgroup)) 
				{
					defgrp_index = i;
					break;
				}
			}
		}
		
		/* get dverts */
		if (defgrp_index >= 0)
			dvert = dm->getVertDataArray(dm, CD_MDEFORMVERT);
			
		/* if no vgroup (i.e. dverts) found, return the initial mesh */
		if ((defgrp_index < 0) || (dvert == NULL))
			return dm;
			
		/* hashes for quickly providing a mapping from old to new - use key=oldindex, value=newindex */
		vertHash= BLI_ghash_new(BLI_ghashutil_inthash, BLI_ghashutil_intcmp);
		
		/* add vertices which exist in vertexgroup into ghash for filtering */
		for (i = 0; i < maxVerts; i++) 
		{
			MDeformWeight *def_weight = NULL;
			int j;
			
			for (j= 0; j < dvert[i].totweight; j++) 
			{
				if (dvert[i].dw[j].def_nr == defgrp_index) 
				{
					def_weight = &dvert[i].dw[j];
					break;
				}
			}
			
			/* check if include vert in vertHash */
			if (mmd->flag & MOD_MASK_INV) {
				/* if this vert is in the vgroup, don't include it in vertHash */
				if (def_weight) continue;
			}
			else {
				/* if this vert isn't in the vgroup, don't include it in vertHash */
				if (!def_weight) continue;
			}
			
			/* add to ghash for verts (numVerts acts as counter for mapping) */
			BLI_ghash_insert(vertHash, SET_INT_IN_POINTER(i), SET_INT_IN_POINTER(numVerts));
			numVerts++;
		}
	}
	
	/* hashes for quickly providing a mapping from old to new - use key=oldindex, value=newindex */
	edgeHash= BLI_ghash_new(BLI_ghashutil_inthash, BLI_ghashutil_intcmp);
	faceHash= BLI_ghash_new(BLI_ghashutil_inthash, BLI_ghashutil_intcmp);
	
	/* loop over edges and faces, and do the same thing to 
	 * ensure that they only reference existing verts 
	 */
	for (i = 0; i < maxEdges; i++) 
	{
		MEdge me;
		dm->getEdge(dm, i, &me);
		
		/* only add if both verts will be in new mesh */
		if ( BLI_ghash_haskey(vertHash, SET_INT_IN_POINTER(me.v1)) &&
			 BLI_ghash_haskey(vertHash, SET_INT_IN_POINTER(me.v2)) )
		{
			BLI_ghash_insert(edgeHash, SET_INT_IN_POINTER(i), SET_INT_IN_POINTER(numEdges));
			numEdges++;
		}
	}
	for (i = 0; i < maxFaces; i++) 
	{
		MFace mf;
		dm->getFace(dm, i, &mf);
		
		/* all verts must be available */
		if ( BLI_ghash_haskey(vertHash, SET_INT_IN_POINTER(mf.v1)) &&
			 BLI_ghash_haskey(vertHash, SET_INT_IN_POINTER(mf.v2)) &&
			 BLI_ghash_haskey(vertHash, SET_INT_IN_POINTER(mf.v3)) &&
			(mf.v4==0 || BLI_ghash_haskey(vertHash, SET_INT_IN_POINTER(mf.v4))) )
		{
			BLI_ghash_insert(faceHash, SET_INT_IN_POINTER(i), SET_INT_IN_POINTER(numFaces));
			numFaces++;
		}
	}
	
	
	/* now we know the number of verts, edges and faces, 
	 * we can create the new (reduced) mesh
	 */
	result = CDDM_from_template(dm, numVerts, numEdges, numFaces);
	
	
	/* using ghash-iterators, map data into new mesh */
		/* vertices */
	for ( hashIter = BLI_ghashIterator_new(vertHash);
		  !BLI_ghashIterator_isDone(hashIter);
		  BLI_ghashIterator_step(hashIter) ) 
	{
		MVert source;
		MVert *dest;
		int oldIndex = GET_INT_FROM_POINTER(BLI_ghashIterator_getKey(hashIter));
		int newIndex = GET_INT_FROM_POINTER(BLI_ghashIterator_getValue(hashIter));
		
		dm->getVert(dm, oldIndex, &source);
		dest = CDDM_get_vert(result, newIndex);
		
		DM_copy_vert_data(dm, result, oldIndex, newIndex, 1);
		*dest = source;
	}
	BLI_ghashIterator_free(hashIter);
		
		/* edges */
	for ( hashIter = BLI_ghashIterator_new(edgeHash);
		  !BLI_ghashIterator_isDone(hashIter);
		  BLI_ghashIterator_step(hashIter) ) 
	{
		MEdge source;
		MEdge *dest;
		int oldIndex = GET_INT_FROM_POINTER(BLI_ghashIterator_getKey(hashIter));
		int newIndex = GET_INT_FROM_POINTER(BLI_ghashIterator_getValue(hashIter));
		
		dm->getEdge(dm, oldIndex, &source);
		dest = CDDM_get_edge(result, newIndex);
		
		source.v1 = GET_INT_FROM_POINTER(BLI_ghash_lookup(vertHash, SET_INT_IN_POINTER(source.v1)));
		source.v2 = GET_INT_FROM_POINTER(BLI_ghash_lookup(vertHash, SET_INT_IN_POINTER(source.v2)));
		
		DM_copy_edge_data(dm, result, oldIndex, newIndex, 1);
		*dest = source;
	}
	BLI_ghashIterator_free(hashIter);
	
		/* faces */
	for ( hashIter = BLI_ghashIterator_new(faceHash);
		  !BLI_ghashIterator_isDone(hashIter);
		  BLI_ghashIterator_step(hashIter) ) 
	{
		MFace source;
		MFace *dest;
		int oldIndex = GET_INT_FROM_POINTER(BLI_ghashIterator_getKey(hashIter));
		int newIndex = GET_INT_FROM_POINTER(BLI_ghashIterator_getValue(hashIter));
		int orig_v4;
		
		dm->getFace(dm, oldIndex, &source);
		dest = CDDM_get_face(result, newIndex);
		
		orig_v4 = source.v4;
		
		source.v1 = GET_INT_FROM_POINTER(BLI_ghash_lookup(vertHash, SET_INT_IN_POINTER(source.v1)));
		source.v2 = GET_INT_FROM_POINTER(BLI_ghash_lookup(vertHash, SET_INT_IN_POINTER(source.v2)));
		source.v3 = GET_INT_FROM_POINTER(BLI_ghash_lookup(vertHash, SET_INT_IN_POINTER(source.v3)));
		if (source.v4)
		   source.v4 = GET_INT_FROM_POINTER(BLI_ghash_lookup(vertHash, SET_INT_IN_POINTER(source.v4)));
		
		DM_copy_face_data(dm, result, oldIndex, newIndex, 1);
		*dest = source;
		
		test_index_face(dest, &result->faceData, newIndex, (orig_v4 ? 4 : 3));
	}
	BLI_ghashIterator_free(hashIter);
	
	/* recalculate normals */
	CDDM_calc_normals(result);
	
	/* free hashes */
	BLI_ghash_free(vertHash, NULL, NULL);
	BLI_ghash_free(edgeHash, NULL, NULL);
	BLI_ghash_free(faceHash, NULL, NULL);
	
	/* return the new mesh */
	return result;
}

/* Array */
/* Array modifier: duplicates the object multiple times along an axis
*/

static void arrayModifier_initData(ModifierData *md)
{
	ArrayModifierData *amd = (ArrayModifierData*) md;

	/* default to 2 duplicates distributed along the x-axis by an
	offset of 1 object-width
	*/
	amd->start_cap = amd->end_cap = amd->curve_ob = amd->offset_ob = NULL;
	amd->count = 2;
	amd->offset[0] = amd->offset[1] = amd->offset[2] = 0;
	amd->scale[0] = 1;
	amd->scale[1] = amd->scale[2] = 0;
	amd->length = 0;
	amd->merge_dist = 0.01;
	amd->fit_type = MOD_ARR_FIXEDCOUNT;
	amd->offset_type = MOD_ARR_OFF_RELATIVE;
	amd->flags = 0;
}

static void arrayModifier_copyData(ModifierData *md, ModifierData *target)
{
	ArrayModifierData *amd = (ArrayModifierData*) md;
	ArrayModifierData *tamd = (ArrayModifierData*) target;

	tamd->start_cap = amd->start_cap;
	tamd->end_cap = amd->end_cap;
	tamd->curve_ob = amd->curve_ob;
	tamd->offset_ob = amd->offset_ob;
	tamd->count = amd->count;
	VECCOPY(tamd->offset, amd->offset);
	VECCOPY(tamd->scale, amd->scale);
	tamd->length = amd->length;
	tamd->merge_dist = amd->merge_dist;
	tamd->fit_type = amd->fit_type;
	tamd->offset_type = amd->offset_type;
	tamd->flags = amd->flags;
}

static void arrayModifier_foreachObjectLink(
					    ModifierData *md, Object *ob,
	 void (*walk)(void *userData, Object *ob, Object **obpoin),
		void *userData)
{
	ArrayModifierData *amd = (ArrayModifierData*) md;

	walk(userData, ob, &amd->start_cap);
	walk(userData, ob, &amd->end_cap);
	walk(userData, ob, &amd->curve_ob);
	walk(userData, ob, &amd->offset_ob);
}

static void arrayModifier_updateDepgraph(ModifierData *md, DagForest *forest, Scene *scene,
					 Object *ob, DagNode *obNode)
{
	ArrayModifierData *amd = (ArrayModifierData*) md;

	if (amd->start_cap) {
		DagNode *curNode = dag_get_node(forest, amd->start_cap);

		dag_add_relation(forest, curNode, obNode,
				 DAG_RL_DATA_DATA | DAG_RL_OB_DATA, "Array Modifier");
	}
	if (amd->end_cap) {
		DagNode *curNode = dag_get_node(forest, amd->end_cap);

		dag_add_relation(forest, curNode, obNode,
				 DAG_RL_DATA_DATA | DAG_RL_OB_DATA, "Array Modifier");
	}
	if (amd->curve_ob) {
		DagNode *curNode = dag_get_node(forest, amd->curve_ob);

		dag_add_relation(forest, curNode, obNode,
				 DAG_RL_DATA_DATA | DAG_RL_OB_DATA, "Array Modifier");
	}
	if (amd->offset_ob) {
		DagNode *curNode = dag_get_node(forest, amd->offset_ob);

		dag_add_relation(forest, curNode, obNode,
				 DAG_RL_DATA_DATA | DAG_RL_OB_DATA, "Array Modifier");
	}
}

static float vertarray_size(MVert *mvert, int numVerts, int axis)
{
	int i;
	float min_co, max_co;

	/* if there are no vertices, width is 0 */
	if(numVerts == 0) return 0;

	/* find the minimum and maximum coordinates on the desired axis */
	min_co = max_co = mvert->co[axis];
	++mvert;
	for(i = 1; i < numVerts; ++i, ++mvert) {
		if(mvert->co[axis] < min_co) min_co = mvert->co[axis];
		if(mvert->co[axis] > max_co) max_co = mvert->co[axis];
	}

	return max_co - min_co;
}

typedef struct IndexMapEntry {
	/* the new vert index that this old vert index maps to */
	int new;
	/* -1 if this vert isn't merged, otherwise the old vert index it
	* should be replaced with
	*/
	int merge;
	/* 1 if this vert's first copy is merged with the last copy of its
	* merge target, otherwise 0
	*/
	short merge_final;
} IndexMapEntry;

/* indexMap - an array of IndexMap entries
 * oldIndex - the old index to map
 * copyNum - the copy number to map to (original = 0, first copy = 1, etc.)
 */
static int calc_mapping(IndexMapEntry *indexMap, int oldIndex, int copyNum)
{
	if(indexMap[oldIndex].merge < 0) {
		/* vert wasn't merged, so use copy of this vert */
		return indexMap[oldIndex].new + copyNum;
	} else if(indexMap[oldIndex].merge == oldIndex) {
		/* vert was merged with itself */
		return indexMap[oldIndex].new;
	} else {
		/* vert was merged with another vert */
		/* follow the chain of merges to the end, or until we've passed
		* a number of vertices equal to the copy number
		*/
		if(copyNum <= 0)
			return indexMap[oldIndex].new;
		else
			return calc_mapping(indexMap, indexMap[oldIndex].merge,
					    copyNum - 1);
	}
}

static DerivedMesh *arrayModifier_doArray(ArrayModifierData *amd,
					  Scene *scene, Object *ob, DerivedMesh *dm,
       int initFlags)
{
	int i, j;
	/* offset matrix */
	float offset[4][4];
	float final_offset[4][4];
	float tmp_mat[4][4];
	float length = amd->length;
	int count = amd->count;
	int numVerts, numEdges, numFaces;
	int maxVerts, maxEdges, maxFaces;
	int finalVerts, finalEdges, finalFaces;
	DerivedMesh *result, *start_cap = NULL, *end_cap = NULL;
	MVert *mvert, *src_mvert;
	MEdge *medge;
	MFace *mface;

	IndexMapEntry *indexMap;

	EdgeHash *edges;

	/* need to avoid infinite recursion here */
	if(amd->start_cap && amd->start_cap != ob)
<<<<<<< HEAD
		start_cap = mesh_get_derived_final(scene, amd->start_cap, CD_MASK_MESH);
	if(amd->end_cap && amd->end_cap != ob)
		end_cap = mesh_get_derived_final(scene, amd->end_cap, CD_MASK_MESH);
=======
		start_cap = amd->start_cap->derivedFinal;
	if(amd->end_cap && amd->end_cap != ob)
		end_cap = amd->end_cap->derivedFinal;
>>>>>>> 16c1a294

	Mat4One(offset);

	indexMap = MEM_callocN(sizeof(*indexMap) * dm->getNumVerts(dm),
			       "indexmap");

	src_mvert = dm->getVertArray(dm);

	maxVerts = dm->getNumVerts(dm);

	if(amd->offset_type & MOD_ARR_OFF_CONST)
		VecAddf(offset[3], offset[3], amd->offset);
	if(amd->offset_type & MOD_ARR_OFF_RELATIVE) {
		for(j = 0; j < 3; j++)
			offset[3][j] += amd->scale[j] * vertarray_size(src_mvert,
					maxVerts, j);
	}

	if((amd->offset_type & MOD_ARR_OFF_OBJ) && (amd->offset_ob)) {
		float obinv[4][4];
		float result_mat[4][4];

		if(ob)
			Mat4Invert(obinv, ob->obmat);
		else
			Mat4One(obinv);

		Mat4MulSerie(result_mat, offset,
				 obinv, amd->offset_ob->obmat,
     NULL, NULL, NULL, NULL, NULL);
		Mat4CpyMat4(offset, result_mat);
	}

	if(amd->fit_type == MOD_ARR_FITCURVE && amd->curve_ob) {
		Curve *cu = amd->curve_ob->data;
		if(cu) {
			float tmp_mat[3][3];
			float scale;
			
			object_to_mat3(amd->curve_ob, tmp_mat);
			scale = Mat3ToScalef(tmp_mat);
				
			if(!cu->path) {
				cu->flag |= CU_PATH; // needed for path & bevlist
				makeDispListCurveTypes(scene, amd->curve_ob, 0);
			}
			if(cu->path)
				length = scale*cu->path->totdist;
		}
	}

	/* calculate the maximum number of copies which will fit within the
	prescribed length */
	if(amd->fit_type == MOD_ARR_FITLENGTH
		  || amd->fit_type == MOD_ARR_FITCURVE) {
		float dist = sqrt(Inpf(offset[3], offset[3]));

		if(dist > 1e-6f)
			/* this gives length = first copy start to last copy end
			add a tiny offset for floating point rounding errors */
			count = (length + 1e-6f) / dist;
		else
			/* if the offset has no translation, just make one copy */
			count = 1;
		  }

		  if(count < 1)
			  count = 1;

	/* allocate memory for count duplicates (including original) plus
		  * start and end caps
	*/
		  finalVerts = dm->getNumVerts(dm) * count;
		  finalEdges = dm->getNumEdges(dm) * count;
		  finalFaces = dm->getNumFaces(dm) * count;
		  if(start_cap) {
			  finalVerts += start_cap->getNumVerts(start_cap);
			  finalEdges += start_cap->getNumEdges(start_cap);
			  finalFaces += start_cap->getNumFaces(start_cap);
		  }
		  if(end_cap) {
			  finalVerts += end_cap->getNumVerts(end_cap);
			  finalEdges += end_cap->getNumEdges(end_cap);
			  finalFaces += end_cap->getNumFaces(end_cap);
		  }
		  result = CDDM_from_template(dm, finalVerts, finalEdges, finalFaces);

		  /* calculate the offset matrix of the final copy (for merging) */ 
		  Mat4One(final_offset);

		  for(j=0; j < count - 1; j++) {
			  Mat4MulMat4(tmp_mat, final_offset, offset);
			  Mat4CpyMat4(final_offset, tmp_mat);
		  }

		  numVerts = numEdges = numFaces = 0;
		  mvert = CDDM_get_verts(result);

		  for (i = 0; i < maxVerts; i++) {
			  indexMap[i].merge = -1; /* default to no merge */
			  indexMap[i].merge_final = 0; /* default to no merge */
		  }

		  for (i = 0; i < maxVerts; i++) {
			  MVert *inMV;
			  MVert *mv = &mvert[numVerts];
			  MVert *mv2;
			  float co[3];

			  inMV = &src_mvert[i];

			  DM_copy_vert_data(dm, result, i, numVerts, 1);
			  *mv = *inMV;
			  numVerts++;

			  indexMap[i].new = numVerts - 1;

			  VECCOPY(co, mv->co);
		
		/* Attempts to merge verts from one duplicate with verts from the
			  * next duplicate which are closer than amd->merge_dist.
			  * Only the first such vert pair is merged.
			  * If verts are merged in the first duplicate pair, they are merged
			  * in all pairs.
		*/
			  if((count > 1) && (amd->flags & MOD_ARR_MERGE)) {
				  float tmp_co[3];
				  VECCOPY(tmp_co, mv->co);
				  Mat4MulVecfl(offset, tmp_co);

				  for(j = 0; j < maxVerts; j++) {
					  /* if vertex already merged, don't use it */
					  if( indexMap[j].merge != -1 ) continue;

					  inMV = &src_mvert[j];
					  /* if this vert is within merge limit, merge */
					  if(VecLenCompare(tmp_co, inMV->co, amd->merge_dist)) {
						  indexMap[i].merge = j;

						  /* test for merging with final copy of merge target */
						  if(amd->flags & MOD_ARR_MERGEFINAL) {
							  VECCOPY(tmp_co, inMV->co);
							  inMV = &src_mvert[i];
							  Mat4MulVecfl(final_offset, tmp_co);
							  if(VecLenCompare(tmp_co, inMV->co, amd->merge_dist))
								  indexMap[i].merge_final = 1;
						  }
						  break;
					  }
				  }
			  }

			  /* if no merging, generate copies of this vert */
			  if(indexMap[i].merge < 0) {
				  for(j=0; j < count - 1; j++) {
					  mv2 = &mvert[numVerts];

					  DM_copy_vert_data(result, result, numVerts - 1, numVerts, 1);
					  *mv2 = *mv;
					  numVerts++;

					  Mat4MulVecfl(offset, co);
					  VECCOPY(mv2->co, co);
				  }
			  } else if(indexMap[i].merge != i && indexMap[i].merge_final) {
			/* if this vert is not merging with itself, and it is merging
				  * with the final copy of its merge target, remove the first copy
			*/
				  numVerts--;
				  DM_free_vert_data(result, numVerts, 1);
			  }
		  }

		  /* make a hashtable so we can avoid duplicate edges from merging */
		  edges = BLI_edgehash_new();

		  maxEdges = dm->getNumEdges(dm);
		  medge = CDDM_get_edges(result);
		  for(i = 0; i < maxEdges; i++) {
			  MEdge inMED;
			  MEdge med;
			  MEdge *med2;
			  int vert1, vert2;

			  dm->getEdge(dm, i, &inMED);

			  med = inMED;
			  med.v1 = indexMap[inMED.v1].new;
			  med.v2 = indexMap[inMED.v2].new;

		/* if vertices are to be merged with the final copies of their
			  * merge targets, calculate that final copy
		*/
			  if(indexMap[inMED.v1].merge_final) {
				  med.v1 = calc_mapping(indexMap, indexMap[inMED.v1].merge,
						  count - 1);
			  }
			  if(indexMap[inMED.v2].merge_final) {
				  med.v2 = calc_mapping(indexMap, indexMap[inMED.v2].merge,
						  count - 1);
			  }

			  if(med.v1 == med.v2) continue;

			  if (initFlags) {
				  med.flag |= ME_EDGEDRAW | ME_EDGERENDER;
			  }

			  if(!BLI_edgehash_haskey(edges, med.v1, med.v2)) {
				  DM_copy_edge_data(dm, result, i, numEdges, 1);
				  medge[numEdges] = med;
				  numEdges++;

				  BLI_edgehash_insert(edges, med.v1, med.v2, NULL);
			  }

			  for(j = 1; j < count; j++)
			  {
				  vert1 = calc_mapping(indexMap, inMED.v1, j);
				  vert2 = calc_mapping(indexMap, inMED.v2, j);
				  /* avoid duplicate edges */
				  if(!BLI_edgehash_haskey(edges, vert1, vert2)) {
					  med2 = &medge[numEdges];

					  DM_copy_edge_data(dm, result, i, numEdges, 1);
					  *med2 = med;
					  numEdges++;

					  med2->v1 = vert1;
					  med2->v2 = vert2;

					  BLI_edgehash_insert(edges, med2->v1, med2->v2, NULL);
				  }
			  }
		  }

		  maxFaces = dm->getNumFaces(dm);
		  mface = CDDM_get_faces(result);
		  for (i=0; i < maxFaces; i++) {
			  MFace inMF;
			  MFace *mf = &mface[numFaces];

			  dm->getFace(dm, i, &inMF);

			  DM_copy_face_data(dm, result, i, numFaces, 1);
			  *mf = inMF;

			  mf->v1 = indexMap[inMF.v1].new;
			  mf->v2 = indexMap[inMF.v2].new;
			  mf->v3 = indexMap[inMF.v3].new;
			  if(inMF.v4)
				  mf->v4 = indexMap[inMF.v4].new;

		/* if vertices are to be merged with the final copies of their
			  * merge targets, calculate that final copy
		*/
			  if(indexMap[inMF.v1].merge_final)
				  mf->v1 = calc_mapping(indexMap, indexMap[inMF.v1].merge, count-1);
			  if(indexMap[inMF.v2].merge_final)
				  mf->v2 = calc_mapping(indexMap, indexMap[inMF.v2].merge, count-1);
			  if(indexMap[inMF.v3].merge_final)
				  mf->v3 = calc_mapping(indexMap, indexMap[inMF.v3].merge, count-1);
			  if(inMF.v4 && indexMap[inMF.v4].merge_final)
				  mf->v4 = calc_mapping(indexMap, indexMap[inMF.v4].merge, count-1);

			  if(test_index_face(mf, &result->faceData, numFaces, inMF.v4?4:3) < 3)
				  continue;

			  numFaces++;

			  /* if the face has fewer than 3 vertices, don't create it */
			  if(mf->v3 == 0 || (mf->v1 && (mf->v1 == mf->v3 || mf->v1 == mf->v4))) {
				  numFaces--;
				  DM_free_face_data(result, numFaces, 1);
			  }

			  for(j = 1; j < count; j++)
			  {
				  MFace *mf2 = &mface[numFaces];

				  DM_copy_face_data(dm, result, i, numFaces, 1);
				  *mf2 = *mf;

				  mf2->v1 = calc_mapping(indexMap, inMF.v1, j);
				  mf2->v2 = calc_mapping(indexMap, inMF.v2, j);
				  mf2->v3 = calc_mapping(indexMap, inMF.v3, j);
				  if (inMF.v4)
					  mf2->v4 = calc_mapping(indexMap, inMF.v4, j);

				  test_index_face(mf2, &result->faceData, numFaces, inMF.v4?4:3);
				  numFaces++;

				  /* if the face has fewer than 3 vertices, don't create it */
				  if(mf2->v3 == 0 || (mf2->v1 && (mf2->v1 == mf2->v3 || mf2->v1 ==
								 mf2->v4))) {
					  numFaces--;
					  DM_free_face_data(result, numFaces, 1);
								 }
			  }
		  }

		  /* add start and end caps */
		  if(start_cap) {
			  float startoffset[4][4];
			  MVert *cap_mvert;
			  MEdge *cap_medge;
			  MFace *cap_mface;
			  int *origindex;
			  int *vert_map;
			  int capVerts, capEdges, capFaces;

			  capVerts = start_cap->getNumVerts(start_cap);
			  capEdges = start_cap->getNumEdges(start_cap);
			  capFaces = start_cap->getNumFaces(start_cap);
			  cap_mvert = start_cap->getVertArray(start_cap);
			  cap_medge = start_cap->getEdgeArray(start_cap);
			  cap_mface = start_cap->getFaceArray(start_cap);

			  Mat4Invert(startoffset, offset);

			  vert_map = MEM_callocN(sizeof(*vert_map) * capVerts,
					  "arrayModifier_doArray vert_map");

			  origindex = result->getVertDataArray(result, CD_ORIGINDEX);
			  for(i = 0; i < capVerts; i++) {
				  MVert *mv = &cap_mvert[i];
				  short merged = 0;

				  if(amd->flags & MOD_ARR_MERGE) {
					  float tmp_co[3];
					  MVert *in_mv;
					  int j;

					  VECCOPY(tmp_co, mv->co);
					  Mat4MulVecfl(startoffset, tmp_co);

					  for(j = 0; j < maxVerts; j++) {
						  in_mv = &src_mvert[j];
						  /* if this vert is within merge limit, merge */
						  if(VecLenCompare(tmp_co, in_mv->co, amd->merge_dist)) {
							  vert_map[i] = calc_mapping(indexMap, j, 0);
							  merged = 1;
							  break;
						  }
					  }
				  }

				  if(!merged) {
					  DM_copy_vert_data(start_cap, result, i, numVerts, 1);
					  mvert[numVerts] = *mv;
					  Mat4MulVecfl(startoffset, mvert[numVerts].co);
					  origindex[numVerts] = ORIGINDEX_NONE;

					  vert_map[i] = numVerts;

					  numVerts++;
				  }
			  }
			  origindex = result->getEdgeDataArray(result, CD_ORIGINDEX);
			  for(i = 0; i < capEdges; i++) {
				  int v1, v2;

				  v1 = vert_map[cap_medge[i].v1];
				  v2 = vert_map[cap_medge[i].v2];

				  if(!BLI_edgehash_haskey(edges, v1, v2)) {
					  DM_copy_edge_data(start_cap, result, i, numEdges, 1);
					  medge[numEdges] = cap_medge[i];
					  medge[numEdges].v1 = v1;
					  medge[numEdges].v2 = v2;
					  origindex[numEdges] = ORIGINDEX_NONE;

					  numEdges++;
				  }
			  }
			  origindex = result->getFaceDataArray(result, CD_ORIGINDEX);
			  for(i = 0; i < capFaces; i++) {
				  DM_copy_face_data(start_cap, result, i, numFaces, 1);
				  mface[numFaces] = cap_mface[i];
				  mface[numFaces].v1 = vert_map[mface[numFaces].v1];
				  mface[numFaces].v2 = vert_map[mface[numFaces].v2];
				  mface[numFaces].v3 = vert_map[mface[numFaces].v3];
				  if(mface[numFaces].v4) {
					  mface[numFaces].v4 = vert_map[mface[numFaces].v4];

					  test_index_face(&mface[numFaces], &result->faceData,
					                  numFaces, 4);
				  }
				  else
				  {
					  test_index_face(&mface[numFaces], &result->faceData,
					                  numFaces, 3);
				  }

				  origindex[numFaces] = ORIGINDEX_NONE;

				  numFaces++;
			  }

			  MEM_freeN(vert_map);
			  start_cap->release(start_cap);
		  }

		  if(end_cap) {
			  float endoffset[4][4];
			  MVert *cap_mvert;
			  MEdge *cap_medge;
			  MFace *cap_mface;
			  int *origindex;
			  int *vert_map;
			  int capVerts, capEdges, capFaces;

			  capVerts = end_cap->getNumVerts(end_cap);
			  capEdges = end_cap->getNumEdges(end_cap);
			  capFaces = end_cap->getNumFaces(end_cap);
			  cap_mvert = end_cap->getVertArray(end_cap);
			  cap_medge = end_cap->getEdgeArray(end_cap);
			  cap_mface = end_cap->getFaceArray(end_cap);

			  Mat4MulMat4(endoffset, final_offset, offset);

			  vert_map = MEM_callocN(sizeof(*vert_map) * capVerts,
					  "arrayModifier_doArray vert_map");

			  origindex = result->getVertDataArray(result, CD_ORIGINDEX);
			  for(i = 0; i < capVerts; i++) {
				  MVert *mv = &cap_mvert[i];
				  short merged = 0;

				  if(amd->flags & MOD_ARR_MERGE) {
					  float tmp_co[3];
					  MVert *in_mv;
					  int j;

					  VECCOPY(tmp_co, mv->co);
					  Mat4MulVecfl(offset, tmp_co);

					  for(j = 0; j < maxVerts; j++) {
						  in_mv = &src_mvert[j];
						  /* if this vert is within merge limit, merge */
						  if(VecLenCompare(tmp_co, in_mv->co, amd->merge_dist)) {
							  vert_map[i] = calc_mapping(indexMap, j, count - 1);
							  merged = 1;
							  break;
						  }
					  }
				  }

				  if(!merged) {
					  DM_copy_vert_data(end_cap, result, i, numVerts, 1);
					  mvert[numVerts] = *mv;
					  Mat4MulVecfl(endoffset, mvert[numVerts].co);
					  origindex[numVerts] = ORIGINDEX_NONE;

					  vert_map[i] = numVerts;

					  numVerts++;
				  }
			  }
			  origindex = result->getEdgeDataArray(result, CD_ORIGINDEX);
			  for(i = 0; i < capEdges; i++) {
				  int v1, v2;

				  v1 = vert_map[cap_medge[i].v1];
				  v2 = vert_map[cap_medge[i].v2];

				  if(!BLI_edgehash_haskey(edges, v1, v2)) {
					  DM_copy_edge_data(end_cap, result, i, numEdges, 1);
					  medge[numEdges] = cap_medge[i];
					  medge[numEdges].v1 = v1;
					  medge[numEdges].v2 = v2;
					  origindex[numEdges] = ORIGINDEX_NONE;

					  numEdges++;
				  }
			  }
			  origindex = result->getFaceDataArray(result, CD_ORIGINDEX);
			  for(i = 0; i < capFaces; i++) {
				  DM_copy_face_data(end_cap, result, i, numFaces, 1);
				  mface[numFaces] = cap_mface[i];
				  mface[numFaces].v1 = vert_map[mface[numFaces].v1];
				  mface[numFaces].v2 = vert_map[mface[numFaces].v2];
				  mface[numFaces].v3 = vert_map[mface[numFaces].v3];
				  if(mface[numFaces].v4) {
					  mface[numFaces].v4 = vert_map[mface[numFaces].v4];

					  test_index_face(&mface[numFaces], &result->faceData,
					                  numFaces, 4);
				  }
				  else
				  {
					  test_index_face(&mface[numFaces], &result->faceData,
					                  numFaces, 3);
				  }
				  origindex[numFaces] = ORIGINDEX_NONE;

				  numFaces++;
			  }

			  MEM_freeN(vert_map);
			  end_cap->release(end_cap);
		  }

		  BLI_edgehash_free(edges, NULL);
		  MEM_freeN(indexMap);

		  CDDM_lower_num_verts(result, numVerts);
		  CDDM_lower_num_edges(result, numEdges);
		  CDDM_lower_num_faces(result, numFaces);

		  return result;
}

static DerivedMesh *arrayModifier_applyModifier(
		ModifierData *md, Object *ob, DerivedMesh *derivedData,
  int useRenderParams, int isFinalCalc)
{
	DerivedMesh *result;
	ArrayModifierData *amd = (ArrayModifierData*) md;

	result = arrayModifier_doArray(amd, md->scene, ob, derivedData, 0);

	if(result != derivedData)
		CDDM_calc_normals(result);

	return result;
}

static DerivedMesh *arrayModifier_applyModifierEM(
		ModifierData *md, Object *ob, EditMesh *editData,
  DerivedMesh *derivedData)
{
	return arrayModifier_applyModifier(md, ob, derivedData, 0, 1);
}

/* Mirror */

static void mirrorModifier_initData(ModifierData *md)
{
	MirrorModifierData *mmd = (MirrorModifierData*) md;

	mmd->flag |= (MOD_MIR_AXIS_X | MOD_MIR_VGROUP);
	mmd->tolerance = 0.001;
	mmd->mirror_ob = NULL;
}

static void mirrorModifier_copyData(ModifierData *md, ModifierData *target)
{
	MirrorModifierData *mmd = (MirrorModifierData*) md;
	MirrorModifierData *tmmd = (MirrorModifierData*) target;

	tmmd->axis = mmd->axis;
	tmmd->flag = mmd->flag;
	tmmd->tolerance = mmd->tolerance;
	tmmd->mirror_ob = mmd->mirror_ob;;
}

static void mirrorModifier_foreachObjectLink(
					     ModifierData *md, Object *ob,
	  void (*walk)(void *userData, Object *ob, Object **obpoin),
		 void *userData)
{
	MirrorModifierData *mmd = (MirrorModifierData*) md;

	walk(userData, ob, &mmd->mirror_ob);
}

static void mirrorModifier_updateDepgraph(ModifierData *md, DagForest *forest, Scene *scene,
					  Object *ob, DagNode *obNode)
{
	MirrorModifierData *mmd = (MirrorModifierData*) md;

	if(mmd->mirror_ob) {
		DagNode *latNode = dag_get_node(forest, mmd->mirror_ob);

		dag_add_relation(forest, latNode, obNode,
				 DAG_RL_DATA_DATA | DAG_RL_OB_DATA, "Mirror Modifier");
	}
}

/* finds the best possible flipped name. For renaming; check for unique names afterwards */
/* if strip_number: removes number extensions */
static void vertgroup_flip_name (char *name, int strip_number)
{
	int     len;
	char    prefix[128]={""};   /* The part before the facing */
	char    suffix[128]={""};   /* The part after the facing */
	char    replace[128]={""};  /* The replacement string */
	char    number[128]={""};   /* The number extension string */
	char    *index=NULL;

	len= strlen(name);
	if(len<3) return; // we don't do names like .R or .L

	/* We first check the case with a .### extension, let's find the last period */
	if(isdigit(name[len-1])) {
		index= strrchr(name, '.'); // last occurrance
		if (index && isdigit(index[1]) ) { // doesnt handle case bone.1abc2 correct..., whatever!
			if(strip_number==0) 
				strcpy(number, index);
			*index= 0;
			len= strlen(name);
		}
	}

	strcpy (prefix, name);

#define IS_SEPARATOR(a) ((a)=='.' || (a)==' ' || (a)=='-' || (a)=='_')

	/* first case; separator . - _ with extensions r R l L  */
	if( IS_SEPARATOR(name[len-2]) ) {
		switch(name[len-1]) {
			case 'l':
				prefix[len-1]= 0;
				strcpy(replace, "r");
				break;
			case 'r':
				prefix[len-1]= 0;
				strcpy(replace, "l");
				break;
			case 'L':
				prefix[len-1]= 0;
				strcpy(replace, "R");
				break;
			case 'R':
				prefix[len-1]= 0;
				strcpy(replace, "L");
				break;
		}
	}
	/* case; beginning with r R l L , with separator after it */
	else if( IS_SEPARATOR(name[1]) ) {
		switch(name[0]) {
			case 'l':
				strcpy(replace, "r");
				strcpy(suffix, name+1);
				prefix[0]= 0;
				break;
			case 'r':
				strcpy(replace, "l");
				strcpy(suffix, name+1);
				prefix[0]= 0;
				break;
			case 'L':
				strcpy(replace, "R");
				strcpy(suffix, name+1);
				prefix[0]= 0;
				break;
			case 'R':
				strcpy(replace, "L");
				strcpy(suffix, name+1);
				prefix[0]= 0;
				break;
		}
	}
	else if(len > 5) {
		/* hrms, why test for a separator? lets do the rule 'ultimate left or right' */
		index = BLI_strcasestr(prefix, "right");
		if (index==prefix || index==prefix+len-5) {
			if(index[0]=='r') 
				strcpy (replace, "left");
			else {
				if(index[1]=='I') 
					strcpy (replace, "LEFT");
				else
					strcpy (replace, "Left");
			}
			*index= 0;
			strcpy (suffix, index+5);
		}
		else {
			index = BLI_strcasestr(prefix, "left");
			if (index==prefix || index==prefix+len-4) {
				if(index[0]=='l') 
					strcpy (replace, "right");
				else {
					if(index[1]=='E') 
						strcpy (replace, "RIGHT");
					else
						strcpy (replace, "Right");
				}
				*index= 0;
				strcpy (suffix, index+4);
			}
		}
	}

#undef IS_SEPARATOR

	sprintf (name, "%s%s%s%s", prefix, replace, suffix, number);
}

static DerivedMesh *doMirrorOnAxis(MirrorModifierData *mmd,
		Object *ob,
		DerivedMesh *dm,
		int initFlags,
		int axis)
{
	int i;
	float tolerance = mmd->tolerance;
	DerivedMesh *result;
	int numVerts, numEdges, numFaces;
	int maxVerts = dm->getNumVerts(dm);
	int maxEdges = dm->getNumEdges(dm);
	int maxFaces = dm->getNumFaces(dm);
	int vector_size=0, j, a, b;
	bDeformGroup *def, *defb;
	bDeformGroup **vector_def = NULL;
	int (*indexMap)[2];
	float mtx[4][4], imtx[4][4];

	numVerts = numEdges = numFaces = 0;

	indexMap = MEM_mallocN(sizeof(*indexMap) * maxVerts, "indexmap");

	result = CDDM_from_template(dm, maxVerts * 2, maxEdges * 2, maxFaces * 2);


	if (mmd->flag & MOD_MIR_VGROUP) {
		/* calculate the number of deformedGroups */
		for(vector_size = 0, def = ob->defbase.first; def;
		    def = def->next, vector_size++);

		/* load the deformedGroups for fast access */
		vector_def =
		    (bDeformGroup **)MEM_mallocN(sizeof(bDeformGroup*) * vector_size,
		                                 "group_index");
		for(a = 0, def = ob->defbase.first; def; def = def->next, a++) {
			vector_def[a] = def;
		}
	}

	if (mmd->mirror_ob) {
		float obinv[4][4];
		
		Mat4Invert(obinv, mmd->mirror_ob->obmat);
		Mat4MulMat4(mtx, ob->obmat, obinv);
		Mat4Invert(imtx, mtx);
	}

	for(i = 0; i < maxVerts; i++) {
		MVert inMV;
		MVert *mv = CDDM_get_vert(result, numVerts);
		int isShared;
		float co[3];
		
		dm->getVert(dm, i, &inMV);
		
		VecCopyf(co, inMV.co);
		
		if (mmd->mirror_ob) {
			VecMat4MulVecfl(co, mtx, co);
		}
		isShared = ABS(co[axis])<=tolerance;
		
		/* Because the topology result (# of vertices) must be the same if
		* the mesh data is overridden by vertex cos, have to calc sharedness
		* based on original coordinates. This is why we test before copy.
		*/
		DM_copy_vert_data(dm, result, i, numVerts, 1);
		*mv = inMV;
		numVerts++;
		
		indexMap[i][0] = numVerts - 1;
		indexMap[i][1] = !isShared;
		
		if(isShared) {
			co[axis] = 0;
			if (mmd->mirror_ob) {
				VecMat4MulVecfl(co, imtx, co);
			}
			VecCopyf(mv->co, co);
			
			mv->flag |= ME_VERT_MERGED;
		} else {
			MVert *mv2 = CDDM_get_vert(result, numVerts);
			MDeformVert *dvert = NULL;
			
			DM_copy_vert_data(dm, result, i, numVerts, 1);
			*mv2 = *mv;
			
			co[axis] = -co[axis];
			if (mmd->mirror_ob) {
				VecMat4MulVecfl(co, imtx, co);
			}
			VecCopyf(mv2->co, co);
			
			if (mmd->flag & MOD_MIR_VGROUP){
				dvert = DM_get_vert_data(result, numVerts, CD_MDEFORMVERT);
				
				if (dvert)
				{
					for(j = 0; j < dvert[0].totweight; ++j)
					{
						char tmpname[32];
						
						if(dvert->dw[j].def_nr < 0 ||
						   dvert->dw[j].def_nr >= vector_size)
							continue;
						
						def = vector_def[dvert->dw[j].def_nr];
						strcpy(tmpname, def->name);
						vertgroup_flip_name(tmpname,0);
						
						for(b = 0, defb = ob->defbase.first; defb;
						    defb = defb->next, b++)
						{
							if(!strcmp(defb->name, tmpname))
							{
								dvert->dw[j].def_nr = b;
								break;
							}
						}
					}
				}
			}
			
			numVerts++;
		}
	}

	for(i = 0; i < maxEdges; i++) {
		MEdge inMED;
		MEdge *med = CDDM_get_edge(result, numEdges);
		
		dm->getEdge(dm, i, &inMED);
		
		DM_copy_edge_data(dm, result, i, numEdges, 1);
		*med = inMED;
		numEdges++;
		
		med->v1 = indexMap[inMED.v1][0];
		med->v2 = indexMap[inMED.v2][0];
		if(initFlags)
			med->flag |= ME_EDGEDRAW | ME_EDGERENDER;
		
		if(indexMap[inMED.v1][1] || indexMap[inMED.v2][1]) {
			MEdge *med2 = CDDM_get_edge(result, numEdges);
			
			DM_copy_edge_data(dm, result, i, numEdges, 1);
			*med2 = *med;
			numEdges++;
			
			med2->v1 += indexMap[inMED.v1][1];
			med2->v2 += indexMap[inMED.v2][1];
		}
	}

	for(i = 0; i < maxFaces; i++) {
		MFace inMF;
		MFace *mf = CDDM_get_face(result, numFaces);
		
		dm->getFace(dm, i, &inMF);
		
		DM_copy_face_data(dm, result, i, numFaces, 1);
		*mf = inMF;
		numFaces++;
		
		mf->v1 = indexMap[inMF.v1][0];
		mf->v2 = indexMap[inMF.v2][0];
		mf->v3 = indexMap[inMF.v3][0];
		mf->v4 = indexMap[inMF.v4][0];
		
		if(indexMap[inMF.v1][1]
				 || indexMap[inMF.v2][1]
				 || indexMap[inMF.v3][1]
				 || (mf->v4 && indexMap[inMF.v4][1])) {
			MFace *mf2 = CDDM_get_face(result, numFaces);
			static int corner_indices[4] = {2, 1, 0, 3};
			
			DM_copy_face_data(dm, result, i, numFaces, 1);
			*mf2 = *mf;
			
			mf2->v1 += indexMap[inMF.v1][1];
			mf2->v2 += indexMap[inMF.v2][1];
			mf2->v3 += indexMap[inMF.v3][1];
			if(inMF.v4) mf2->v4 += indexMap[inMF.v4][1];
			
			/* mirror UVs if enabled */
			if(mmd->flag & (MOD_MIR_MIRROR_U | MOD_MIR_MIRROR_V)) {
				MTFace *tf = result->getFaceData(result, numFaces, CD_MTFACE);
				if(tf) {
					int j;
					for(j = 0; j < 4; ++j) {
						if(mmd->flag & MOD_MIR_MIRROR_U)
							tf->uv[j][0] = 1.0f - tf->uv[j][0];
						if(mmd->flag & MOD_MIR_MIRROR_V)
							tf->uv[j][1] = 1.0f - tf->uv[j][1];
					}
				}
			}
			
			/* Flip face normal */
			SWAP(int, mf2->v1, mf2->v3);
			DM_swap_face_data(result, numFaces, corner_indices);
			
			test_index_face(mf2, &result->faceData, numFaces, inMF.v4?4:3);
			numFaces++;
		}
	}

	if (vector_def) MEM_freeN(vector_def);

	MEM_freeN(indexMap);

	CDDM_lower_num_verts(result, numVerts);
	CDDM_lower_num_edges(result, numEdges);
	CDDM_lower_num_faces(result, numFaces);

	return result;
}

static DerivedMesh *mirrorModifier__doMirror(MirrorModifierData *mmd,
					    Object *ob, DerivedMesh *dm,
						int initFlags)
{
	DerivedMesh *result = dm;

	/* check which axes have been toggled and mirror accordingly */
	if(mmd->flag & MOD_MIR_AXIS_X) {
		result = doMirrorOnAxis(mmd, ob, result, initFlags, 0);
	}
	if(mmd->flag & MOD_MIR_AXIS_Y) {
		DerivedMesh *tmp = result;
		result = doMirrorOnAxis(mmd, ob, result, initFlags, 1);
		if(tmp != dm) tmp->release(tmp); /* free intermediate results */
	}
	if(mmd->flag & MOD_MIR_AXIS_Z) {
		DerivedMesh *tmp = result;
		result = doMirrorOnAxis(mmd, ob, result, initFlags, 2);
		if(tmp != dm) tmp->release(tmp); /* free intermediate results */
	}

	return result;
}

static DerivedMesh *mirrorModifier_applyModifier(
		ModifierData *md, Object *ob, DerivedMesh *derivedData,
  int useRenderParams, int isFinalCalc)
{
	DerivedMesh *result;
	MirrorModifierData *mmd = (MirrorModifierData*) md;

	result = mirrorModifier__doMirror(mmd, ob, derivedData, 0);

	if(result != derivedData)
		CDDM_calc_normals(result);
	
	return result;
}

static DerivedMesh *mirrorModifier_applyModifierEM(
		ModifierData *md, Object *ob, EditMesh *editData,
  DerivedMesh *derivedData)
{
	return mirrorModifier_applyModifier(md, ob, derivedData, 0, 1);
}

/* EdgeSplit */
/* EdgeSplit modifier: Splits edges in the mesh according to sharpness flag
 * or edge angle (can be used to achieve autosmoothing)
*/
#if 0
#define EDGESPLIT_DEBUG_3
#define EDGESPLIT_DEBUG_2
#define EDGESPLIT_DEBUG_1
#define EDGESPLIT_DEBUG_0
#endif

static void edgesplitModifier_initData(ModifierData *md)
{
	EdgeSplitModifierData *emd = (EdgeSplitModifierData*) md;

	/* default to 30-degree split angle, sharpness from both angle & flag
	*/
	emd->split_angle = 30;
	emd->flags = MOD_EDGESPLIT_FROMANGLE | MOD_EDGESPLIT_FROMFLAG;
}

static void edgesplitModifier_copyData(ModifierData *md, ModifierData *target)
{
	EdgeSplitModifierData *emd = (EdgeSplitModifierData*) md;
	EdgeSplitModifierData *temd = (EdgeSplitModifierData*) target;

	temd->split_angle = emd->split_angle;
	temd->flags = emd->flags;
}

/* Mesh data for edgesplit operation */
typedef struct SmoothVert {
	LinkNode *faces;     /* all faces which use this vert */
	int oldIndex; /* the index of the original DerivedMesh vert */
	int newIndex; /* the index of the new DerivedMesh vert */
} SmoothVert;

#define SMOOTHEDGE_NUM_VERTS 2

typedef struct SmoothEdge {
	SmoothVert *verts[SMOOTHEDGE_NUM_VERTS]; /* the verts used by this edge */
	LinkNode *faces;     /* all faces which use this edge */
	int oldIndex; /* the index of the original DerivedMesh edge */
	int newIndex; /* the index of the new DerivedMesh edge */
	short flag; /* the flags from the original DerivedMesh edge */
} SmoothEdge;

#define SMOOTHFACE_MAX_EDGES 4

typedef struct SmoothFace {
	SmoothEdge *edges[SMOOTHFACE_MAX_EDGES]; /* nonexistent edges == NULL */
	int flip[SMOOTHFACE_MAX_EDGES]; /* 1 = flip edge dir, 0 = don't flip */
	float normal[3]; /* the normal of this face */
	int oldIndex; /* the index of the original DerivedMesh face */
	int newIndex; /* the index of the new DerivedMesh face */
} SmoothFace;

typedef struct SmoothMesh {
	SmoothVert *verts;
	SmoothEdge *edges;
	SmoothFace *faces;
	int num_verts, num_edges, num_faces;
	int max_verts, max_edges, max_faces;
	DerivedMesh *dm;
	float threshold; /* the cosine of the smoothing angle */
	int flags;
	MemArena *arena;
	ListBase propagatestack, reusestack;
} SmoothMesh;

static SmoothVert *smoothvert_copy(SmoothVert *vert, SmoothMesh *mesh)
{
	SmoothVert *copy = &mesh->verts[mesh->num_verts];

	if(mesh->num_verts >= mesh->max_verts) {
		printf("Attempted to add a SmoothMesh vert beyond end of array\n");
		return NULL;
	}

	*copy = *vert;
	copy->faces = NULL;
	copy->newIndex = mesh->num_verts;
	++mesh->num_verts;

#ifdef EDGESPLIT_DEBUG_2
	printf("copied vert %4d to vert %4d\n", vert->newIndex, copy->newIndex);
#endif
	return copy;
}

static SmoothEdge *smoothedge_copy(SmoothEdge *edge, SmoothMesh *mesh)
{
	SmoothEdge *copy = &mesh->edges[mesh->num_edges];

	if(mesh->num_edges >= mesh->max_edges) {
		printf("Attempted to add a SmoothMesh edge beyond end of array\n");
		return NULL;
	}

	*copy = *edge;
	copy->faces = NULL;
	copy->newIndex = mesh->num_edges;
	++mesh->num_edges;

#ifdef EDGESPLIT_DEBUG_2
	printf("copied edge %4d to edge %4d\n", edge->newIndex, copy->newIndex);
#endif
	return copy;
}

static int smoothedge_has_vert(SmoothEdge *edge, SmoothVert *vert)
{
	int i;
	for(i = 0; i < SMOOTHEDGE_NUM_VERTS; i++)
		if(edge->verts[i] == vert) return 1;

	return 0;
}

static SmoothMesh *smoothmesh_new(int num_verts, int num_edges, int num_faces,
				  int max_verts, int max_edges, int max_faces)
{
	SmoothMesh *mesh = MEM_callocN(sizeof(*mesh), "smoothmesh");
	mesh->verts = MEM_callocN(sizeof(*mesh->verts) * max_verts,
				  "SmoothMesh.verts");
	mesh->edges = MEM_callocN(sizeof(*mesh->edges) * max_edges,
				  "SmoothMesh.edges");
	mesh->faces = MEM_callocN(sizeof(*mesh->faces) * max_faces,
				  "SmoothMesh.faces");

	mesh->num_verts = num_verts;
	mesh->num_edges = num_edges;
	mesh->num_faces = num_faces;

	mesh->max_verts = max_verts;
	mesh->max_edges = max_edges;
	mesh->max_faces = max_faces;

	return mesh;
}

static void smoothmesh_free(SmoothMesh *mesh)
{
	int i;

	for(i = 0; i < mesh->num_verts; ++i)
		BLI_linklist_free(mesh->verts[i].faces, NULL);

	for(i = 0; i < mesh->num_edges; ++i)
		BLI_linklist_free(mesh->edges[i].faces, NULL);
	
	if(mesh->arena)
		BLI_memarena_free(mesh->arena);

	MEM_freeN(mesh->verts);
	MEM_freeN(mesh->edges);
	MEM_freeN(mesh->faces);
	MEM_freeN(mesh);
}

static void smoothmesh_resize_verts(SmoothMesh *mesh, int max_verts)
{
	int i;
	SmoothVert *tmp;

	if(max_verts <= mesh->max_verts) return;

	tmp = MEM_callocN(sizeof(*tmp) * max_verts, "SmoothMesh.verts");

	memcpy(tmp, mesh->verts, sizeof(*tmp) * mesh->num_verts);

	/* remap vert pointers in edges */
	for(i = 0; i < mesh->num_edges; ++i) {
		int j;
		SmoothEdge *edge = &mesh->edges[i];

		for(j = 0; j < SMOOTHEDGE_NUM_VERTS; ++j)
			/* pointer arithmetic to get vert array index */
			edge->verts[j] = &tmp[edge->verts[j] - mesh->verts];
	}

	MEM_freeN(mesh->verts);
	mesh->verts = tmp;
	mesh->max_verts = max_verts;
}

static void smoothmesh_resize_edges(SmoothMesh *mesh, int max_edges)
{
	int i;
	SmoothEdge *tmp;

	if(max_edges <= mesh->max_edges) return;

	tmp = MEM_callocN(sizeof(*tmp) * max_edges, "SmoothMesh.edges");

	memcpy(tmp, mesh->edges, sizeof(*tmp) * mesh->num_edges);

	/* remap edge pointers in faces */
	for(i = 0; i < mesh->num_faces; ++i) {
		int j;
		SmoothFace *face = &mesh->faces[i];

		for(j = 0; j < SMOOTHFACE_MAX_EDGES; ++j)
			if(face->edges[j])
				/* pointer arithmetic to get edge array index */
				face->edges[j] = &tmp[face->edges[j] - mesh->edges];
	}

	MEM_freeN(mesh->edges);
	mesh->edges = tmp;
	mesh->max_edges = max_edges;
}

#ifdef EDGESPLIT_DEBUG_0
static void smoothmesh_print(SmoothMesh *mesh)
{
	int i, j;
	DerivedMesh *dm = mesh->dm;

	printf("--- SmoothMesh ---\n");
	printf("--- Vertices ---\n");
	for(i = 0; i < mesh->num_verts; i++) {
		SmoothVert *vert = &mesh->verts[i];
		LinkNode *node;
		MVert mv;

		dm->getVert(dm, vert->oldIndex, &mv);

		printf("%3d: ind={%3d, %3d}, pos={% 5.1f, % 5.1f, % 5.1f}",
		       i, vert->oldIndex, vert->newIndex,
	 mv.co[0], mv.co[1], mv.co[2]);
		printf(", faces={");
		for(node = vert->faces; node != NULL; node = node->next) {
			printf(" %d", ((SmoothFace *)node->link)->newIndex);
		}
		printf("}\n");
	}

	printf("\n--- Edges ---\n");
	for(i = 0; i < mesh->num_edges; i++) {
		SmoothEdge *edge = &mesh->edges[i];
		LinkNode *node;

		printf("%4d: indices={%4d, %4d}, verts={%4d, %4d}",
		       i,
	 edge->oldIndex, edge->newIndex,
  edge->verts[0]->newIndex, edge->verts[1]->newIndex);
		if(edge->verts[0] == edge->verts[1]) printf(" <- DUPLICATE VERTEX");
		printf(", faces={");
		for(node = edge->faces; node != NULL; node = node->next) {
			printf(" %d", ((SmoothFace *)node->link)->newIndex);
		}
		printf("}\n");
	}

	printf("\n--- Faces ---\n");
	for(i = 0; i < mesh->num_faces; i++) {
		SmoothFace *face = &mesh->faces[i];

		printf("%4d: indices={%4d, %4d}, edges={", i,
		       face->oldIndex, face->newIndex);
		for(j = 0; j < SMOOTHFACE_MAX_EDGES && face->edges[j]; j++) {
			if(face->flip[j])
				printf(" -%-2d", face->edges[j]->newIndex);
			else
				printf("  %-2d", face->edges[j]->newIndex);
		}
		printf("}, verts={");
		for(j = 0; j < SMOOTHFACE_MAX_EDGES && face->edges[j]; j++) {
			printf(" %d", face->edges[j]->verts[face->flip[j]]->newIndex);
		}
		printf("}\n");
	}
}
#endif

static SmoothMesh *smoothmesh_from_derivedmesh(DerivedMesh *dm)
{
	SmoothMesh *mesh;
	EdgeHash *edges = BLI_edgehash_new();
	int i;
	int totvert, totedge, totface;

	totvert = dm->getNumVerts(dm);
	totedge = dm->getNumEdges(dm);
	totface = dm->getNumFaces(dm);

	mesh = smoothmesh_new(totvert, totedge, totface,
			      totvert, totedge, totface);

	mesh->dm = dm;

	for(i = 0; i < totvert; i++) {
		SmoothVert *vert = &mesh->verts[i];

		vert->oldIndex = vert->newIndex = i;
	}

	for(i = 0; i < totedge; i++) {
		SmoothEdge *edge = &mesh->edges[i];
		MEdge med;

		dm->getEdge(dm, i, &med);
		edge->verts[0] = &mesh->verts[med.v1];
		edge->verts[1] = &mesh->verts[med.v2];
		edge->oldIndex = edge->newIndex = i;
		edge->flag = med.flag;

		BLI_edgehash_insert(edges, med.v1, med.v2, edge);
	}

	for(i = 0; i < totface; i++) {
		SmoothFace *face = &mesh->faces[i];
		MFace mf;
		MVert v1, v2, v3;
		int j;

		dm->getFace(dm, i, &mf);

		dm->getVert(dm, mf.v1, &v1);
		dm->getVert(dm, mf.v2, &v2);
		dm->getVert(dm, mf.v3, &v3);
		face->edges[0] = BLI_edgehash_lookup(edges, mf.v1, mf.v2);
		if(face->edges[0]->verts[1]->oldIndex == mf.v1) face->flip[0] = 1;
		face->edges[1] = BLI_edgehash_lookup(edges, mf.v2, mf.v3);
		if(face->edges[1]->verts[1]->oldIndex == mf.v2) face->flip[1] = 1;
		if(mf.v4) {
			MVert v4;
			dm->getVert(dm, mf.v4, &v4);
			face->edges[2] = BLI_edgehash_lookup(edges, mf.v3, mf.v4);
			if(face->edges[2]->verts[1]->oldIndex == mf.v3) face->flip[2] = 1;
			face->edges[3] = BLI_edgehash_lookup(edges, mf.v4, mf.v1);
			if(face->edges[3]->verts[1]->oldIndex == mf.v4) face->flip[3] = 1;
			CalcNormFloat4(v1.co, v2.co, v3.co, v4.co, face->normal);
		} else {
			face->edges[2] = BLI_edgehash_lookup(edges, mf.v3, mf.v1);
			if(face->edges[2]->verts[1]->oldIndex == mf.v3) face->flip[2] = 1;
			face->edges[3] = NULL;
			CalcNormFloat(v1.co, v2.co, v3.co, face->normal);
		}

		for(j = 0; j < SMOOTHFACE_MAX_EDGES && face->edges[j]; j++) {
			SmoothEdge *edge = face->edges[j];
			BLI_linklist_prepend(&edge->faces, face);
			BLI_linklist_prepend(&edge->verts[face->flip[j]]->faces, face);
		}

		face->oldIndex = face->newIndex = i;
	}

	BLI_edgehash_free(edges, NULL);

	return mesh;
}

static DerivedMesh *CDDM_from_smoothmesh(SmoothMesh *mesh)
{
	DerivedMesh *result = CDDM_from_template(mesh->dm,
			mesh->num_verts,
   mesh->num_edges,
   mesh->num_faces);
	MVert *new_verts = CDDM_get_verts(result);
	MEdge *new_edges = CDDM_get_edges(result);
	MFace *new_faces = CDDM_get_faces(result);
	int i;

	for(i = 0; i < mesh->num_verts; ++i) {
		SmoothVert *vert = &mesh->verts[i];
		MVert *newMV = &new_verts[vert->newIndex];

		DM_copy_vert_data(mesh->dm, result,
				  vert->oldIndex, vert->newIndex, 1);
		mesh->dm->getVert(mesh->dm, vert->oldIndex, newMV);
	}

	for(i = 0; i < mesh->num_edges; ++i) {
		SmoothEdge *edge = &mesh->edges[i];
		MEdge *newME = &new_edges[edge->newIndex];

		DM_copy_edge_data(mesh->dm, result,
				  edge->oldIndex, edge->newIndex, 1);
		mesh->dm->getEdge(mesh->dm, edge->oldIndex, newME);
		newME->v1 = edge->verts[0]->newIndex;
		newME->v2 = edge->verts[1]->newIndex;
	}

	for(i = 0; i < mesh->num_faces; ++i) {
		SmoothFace *face = &mesh->faces[i];
		MFace *newMF = &new_faces[face->newIndex];

		DM_copy_face_data(mesh->dm, result,
				  face->oldIndex, face->newIndex, 1);
		mesh->dm->getFace(mesh->dm, face->oldIndex, newMF);

		newMF->v1 = face->edges[0]->verts[face->flip[0]]->newIndex;
		newMF->v2 = face->edges[1]->verts[face->flip[1]]->newIndex;
		newMF->v3 = face->edges[2]->verts[face->flip[2]]->newIndex;

		if(face->edges[3]) {
			newMF->v4 = face->edges[3]->verts[face->flip[3]]->newIndex;
		} else {
			newMF->v4 = 0;
		}
	}

	return result;
}

/* returns the other vert in the given edge
 */
static SmoothVert *other_vert(SmoothEdge *edge, SmoothVert *vert)
{
	if(edge->verts[0] == vert) return edge->verts[1];
	else return edge->verts[0];
}

/* returns the other edge in the given face that uses the given vert
 * returns NULL if no other edge in the given face uses the given vert
 * (this should never happen)
 */
static SmoothEdge *other_edge(SmoothFace *face, SmoothVert *vert,
			      SmoothEdge *edge)
{
	int i,j;
	for(i = 0; i < SMOOTHFACE_MAX_EDGES && face->edges[i]; i++) {
		SmoothEdge *tmp_edge = face->edges[i];
		if(tmp_edge == edge) continue;

		for(j = 0; j < SMOOTHEDGE_NUM_VERTS; j++)
			if(tmp_edge->verts[j] == vert) return tmp_edge;
	}

	/* if we get to here, something's wrong (there should always be 2 edges
	* which use the same vert in a face)
	*/
	return NULL;
}

/* returns a face attached to the given edge which is not the given face.
 * returns NULL if no other faces use this edge.
 */
static SmoothFace *other_face(SmoothEdge *edge, SmoothFace *face)
{
	LinkNode *node;

	for(node = edge->faces; node != NULL; node = node->next)
		if(node->link != face) return node->link;

	return NULL;
}

#if 0
/* copies source list to target, overwriting target (target is not freed)
 * nodes in the copy will be in the same order as in source
 */
static void linklist_copy(LinkNode **target, LinkNode *source)
{
	LinkNode *node = NULL;
	*target = NULL;

	for(; source; source = source->next) {
		if(node) {
			node->next = MEM_mallocN(sizeof(*node->next), "nlink_copy");
										node = node->next;
} else {
										node = *target = MEM_mallocN(sizeof(**target), "nlink_copy");
}
										node->link = source->link;
										node->next = NULL;
}
}
#endif

										/* appends source to target if it's not already in target */
										static void linklist_append_unique(LinkNode **target, void *source) 
{
	LinkNode *node;
	LinkNode *prev = NULL;

	/* check if source value is already in the list */
	for(node = *target; node; prev = node, node = node->next)
		if(node->link == source) return;

	node = MEM_mallocN(sizeof(*node), "nlink");
	node->next = NULL;
	node->link = source;

	if(prev) prev->next = node;
	else *target = node;
}

/* appends elements of source which aren't already in target to target */
static void linklist_append_list_unique(LinkNode **target, LinkNode *source)
{
	for(; source; source = source->next)
		linklist_append_unique(target, source->link);
}

#if 0 /* this is no longer used, it should possibly be removed */
/* prepends prepend to list - doesn't copy nodes, just joins the lists */
static void linklist_prepend_linklist(LinkNode **list, LinkNode *prepend)
{
	if(prepend) {
		LinkNode *node = prepend;
		while(node->next) node = node->next;

		node->next = *list;
		*list = prepend;
}
}
#endif

/* returns 1 if the linked list contains the given pointer, 0 otherwise
 */
static int linklist_contains(LinkNode *list, void *ptr)
{
	LinkNode *node;

	for(node = list; node; node = node->next)
		if(node->link == ptr) return 1;

	return 0;
}

/* returns 1 if the first linked list is a subset of the second (comparing
 * pointer values), 0 if not
 */
static int linklist_subset(LinkNode *list1, LinkNode *list2)
{
	for(; list1; list1 = list1->next)
		if(!linklist_contains(list2, list1->link))
			return 0;

	return 1;
}

#if 0
/* empties the linked list
 * frees pointers with freefunc if freefunc is not NULL
 */
static void linklist_empty(LinkNode **list, LinkNodeFreeFP freefunc)
{
	BLI_linklist_free(*list, freefunc);
	*list = NULL;
}
#endif

/* removes the first instance of value from the linked list
 * frees the pointer with freefunc if freefunc is not NULL
 */
static void linklist_remove_first(LinkNode **list, void *value,
				  LinkNodeFreeFP freefunc)
{
	LinkNode *node = *list;
	LinkNode *prev = NULL;

	while(node && node->link != value) {
		prev = node;
		node = node->next;
	}

	if(node) {
		if(prev)
			prev->next = node->next;
		else
			*list = node->next;

		if(freefunc)
			freefunc(node->link);

		MEM_freeN(node);
	}
}

/* removes all elements in source from target */
static void linklist_remove_list(LinkNode **target, LinkNode *source,
				 LinkNodeFreeFP freefunc)
{
	for(; source; source = source->next)
		linklist_remove_first(target, source->link, freefunc);
}

#ifdef EDGESPLIT_DEBUG_0
static void print_ptr(void *ptr)
{
	printf("%p\n", ptr);
}

static void print_edge(void *ptr)
{
	SmoothEdge *edge = ptr;
	printf(" %4d", edge->newIndex);
}

static void print_face(void *ptr)
{
	SmoothFace *face = ptr;
	printf(" %4d", face->newIndex);
}
#endif

typedef struct ReplaceData {
	void *find;
	void *replace;
} ReplaceData;

static void edge_replace_vert(void *ptr, void *userdata)
{
	SmoothEdge *edge = ptr;
	SmoothVert *find = ((ReplaceData *)userdata)->find;
	SmoothVert *replace = ((ReplaceData *)userdata)->replace;
	int i;

#ifdef EDGESPLIT_DEBUG_3
	printf("replacing vert %4d with %4d in edge %4d",
	       find->newIndex, replace->newIndex, edge->newIndex);
	printf(": {%4d, %4d}", edge->verts[0]->newIndex, edge->verts[1]->newIndex);
#endif

	for(i = 0; i < SMOOTHEDGE_NUM_VERTS; i++) {
		if(edge->verts[i] == find) {
			linklist_append_list_unique(&replace->faces, edge->faces);
			linklist_remove_list(&find->faces, edge->faces, NULL);

			edge->verts[i] = replace;
		}
	}

#ifdef EDGESPLIT_DEBUG_3
	printf(" -> {%4d, %4d}\n", edge->verts[0]->newIndex, edge->verts[1]->newIndex);
#endif
}

static void face_replace_vert(void *ptr, void *userdata)
{
	SmoothFace *face = ptr;
	int i;

	for(i = 0; i < SMOOTHFACE_MAX_EDGES && face->edges[i]; i++)
		edge_replace_vert(face->edges[i], userdata);
}

static void face_replace_edge(void *ptr, void *userdata)
{
	SmoothFace *face = ptr;
	SmoothEdge *find = ((ReplaceData *)userdata)->find;
	SmoothEdge *replace = ((ReplaceData *)userdata)->replace;
	int i;

#ifdef EDGESPLIT_DEBUG_3
	printf("replacing edge %4d with %4d in face %4d",
	       find->newIndex, replace->newIndex, face->newIndex);
	if(face->edges[3])
		printf(": {%2d %2d %2d %2d}",
		       face->edges[0]->newIndex, face->edges[1]->newIndex,
	 face->edges[2]->newIndex, face->edges[3]->newIndex);
	else
		printf(": {%2d %2d %2d}",
		       face->edges[0]->newIndex, face->edges[1]->newIndex,
	 face->edges[2]->newIndex);
#endif

	for(i = 0; i < SMOOTHFACE_MAX_EDGES && face->edges[i]; i++) {
		if(face->edges[i] == find) {
			linklist_remove_first(&face->edges[i]->faces, face, NULL);
			BLI_linklist_prepend(&replace->faces, face);
			face->edges[i] = replace;
		}
	}

#ifdef EDGESPLIT_DEBUG_3
	if(face->edges[3])
		printf(" -> {%2d %2d %2d %2d}\n",
		       face->edges[0]->newIndex, face->edges[1]->newIndex,
	 face->edges[2]->newIndex, face->edges[3]->newIndex);
	else
		printf(" -> {%2d %2d %2d}\n",
		       face->edges[0]->newIndex, face->edges[1]->newIndex,
	 face->edges[2]->newIndex);
#endif
}

static int edge_is_loose(SmoothEdge *edge)
{
	return !(edge->faces && edge->faces->next);
}

static int edge_is_sharp(SmoothEdge *edge, int flags,
			 float threshold)
{
#ifdef EDGESPLIT_DEBUG_1
	printf("edge %d: ", edge->newIndex);
#endif
	if(edge->flag & ME_SHARP) {
		/* edge can only be sharp if it has at least 2 faces */
		if(!edge_is_loose(edge)) {
#ifdef EDGESPLIT_DEBUG_1
			printf("sharp\n");
#endif
			return 1;
		} else {
			/* edge is loose, so it can't be sharp */
			edge->flag &= ~ME_SHARP;
		}
	}

#ifdef EDGESPLIT_DEBUG_1
	printf("not sharp\n");
#endif
	return 0;
}

/* finds another sharp edge which uses vert, by traversing faces around the
 * vert until it does one of the following:
 * - hits a loose edge (the edge is returned)
 * - hits a sharp edge (the edge is returned)
 * - returns to the start edge (NULL is returned)
 */
static SmoothEdge *find_other_sharp_edge(SmoothVert *vert, SmoothEdge *edge,
					 LinkNode **visited_faces, float threshold, int flags)
{
	SmoothFace *face = NULL;
	SmoothEdge *edge2 = NULL;
	/* holds the edges we've seen so we can avoid looping indefinitely */
	LinkNode *visited_edges = NULL;
#ifdef EDGESPLIT_DEBUG_1
	printf("=== START === find_other_sharp_edge(edge = %4d, vert = %4d)\n",
	       edge->newIndex, vert->newIndex);
#endif

	/* get a face on which to start */
	if(edge->faces) face = edge->faces->link;
	else return NULL;

	/* record this edge as visited */
	BLI_linklist_prepend(&visited_edges, edge);

	/* get the next edge */
	edge2 = other_edge(face, vert, edge);

	/* record this face as visited */
	if(visited_faces)
		BLI_linklist_prepend(visited_faces, face);

	/* search until we hit a loose edge or a sharp edge or an edge we've
	* seen before
	*/
	while(face && !edge_is_sharp(edge2, flags, threshold)
		     && !linklist_contains(visited_edges, edge2)) {
#ifdef EDGESPLIT_DEBUG_3
		printf("current face %4d; current edge %4d\n", face->newIndex,
		       edge2->newIndex);
#endif
		/* get the next face */
		face = other_face(edge2, face);

		/* if face == NULL, edge2 is a loose edge */
		if(face) {
			/* record this face as visited */
			if(visited_faces)
				BLI_linklist_prepend(visited_faces, face);

			/* record this edge as visited */
			BLI_linklist_prepend(&visited_edges, edge2);

			/* get the next edge */
			edge2 = other_edge(face, vert, edge2);
#ifdef EDGESPLIT_DEBUG_3
			printf("next face %4d; next edge %4d\n",
			       face->newIndex, edge2->newIndex);
		} else {
			printf("loose edge: %4d\n", edge2->newIndex);
#endif
		}
		     }

		     /* either we came back to the start edge or we found a sharp/loose edge */
		     if(linklist_contains(visited_edges, edge2))
			     /* we came back to the start edge */
			     edge2 = NULL;

		     BLI_linklist_free(visited_edges, NULL);

#ifdef EDGESPLIT_DEBUG_1
		     printf("=== END === find_other_sharp_edge(edge = %4d, vert = %4d), "
				     "returning edge %d\n",
	 edge->newIndex, vert->newIndex, edge2 ? edge2->newIndex : -1);
#endif
		     return edge2;
}

static void split_single_vert(SmoothVert *vert, SmoothFace *face,
			      SmoothMesh *mesh)
{
	SmoothVert *copy_vert;
	ReplaceData repdata;

	copy_vert = smoothvert_copy(vert, mesh);

	repdata.find = vert;
	repdata.replace = copy_vert;
	face_replace_vert(face, &repdata);
}

typedef struct PropagateEdge {
	struct PropagateEdge *next, *prev;
	SmoothEdge *edge;
	SmoothVert *vert;
} PropagateEdge;

static void push_propagate_stack(SmoothEdge *edge, SmoothVert *vert, SmoothMesh *mesh)
{
	PropagateEdge *pedge = mesh->reusestack.first;

	if(pedge) {
		BLI_remlink(&mesh->reusestack, pedge);
	}
	else {
		if(!mesh->arena) {
			mesh->arena = BLI_memarena_new(BLI_MEMARENA_STD_BUFSIZE);
			BLI_memarena_use_calloc(mesh->arena);
		}

		pedge = BLI_memarena_alloc(mesh->arena, sizeof(PropagateEdge));
	}

	pedge->edge = edge;
	pedge->vert = vert;
	BLI_addhead(&mesh->propagatestack, pedge);
}

static void pop_propagate_stack(SmoothEdge **edge, SmoothVert **vert, SmoothMesh *mesh)
{
	PropagateEdge *pedge = mesh->propagatestack.first;

	if(pedge) {
		*edge = pedge->edge;
		*vert = pedge->vert;
		BLI_remlink(&mesh->propagatestack, pedge);
		BLI_addhead(&mesh->reusestack, pedge);
	}
	else {
		*edge = NULL;
		*vert = NULL;
	}
}

static void split_edge(SmoothEdge *edge, SmoothVert *vert, SmoothMesh *mesh);

static void propagate_split(SmoothEdge *edge, SmoothVert *vert,
			    SmoothMesh *mesh)
{
	SmoothEdge *edge2;
	LinkNode *visited_faces = NULL;
#ifdef EDGESPLIT_DEBUG_1
	printf("=== START === propagate_split(edge = %4d, vert = %4d)\n",
	       edge->newIndex, vert->newIndex);
#endif

	edge2 = find_other_sharp_edge(vert, edge, &visited_faces,
				      mesh->threshold, mesh->flags);

	if(!edge2) {
		/* didn't find a sharp or loose edge, so we've hit a dead end */
	} else if(!edge_is_loose(edge2)) {
		/* edge2 is not loose, so it must be sharp */
		if(edge_is_loose(edge)) {
			/* edge is loose, so we can split edge2 at this vert */
			split_edge(edge2, vert, mesh);
		} else if(edge_is_sharp(edge, mesh->flags, mesh->threshold)) {
			/* both edges are sharp, so we can split the pair at vert */
			split_edge(edge, vert, mesh);
		} else {
			/* edge is not sharp, so try to split edge2 at its other vert */
			split_edge(edge2, other_vert(edge2, vert), mesh);
		}
	} else { /* edge2 is loose */
		if(edge_is_loose(edge)) {
			SmoothVert *vert2;
			ReplaceData repdata;

			/* can't split edge, what should we do with vert? */
			if(linklist_subset(vert->faces, visited_faces)) {
				/* vert has only one fan of faces attached; don't split it */
			} else {
				/* vert has more than one fan of faces attached; split it */
				vert2 = smoothvert_copy(vert, mesh);

				/* replace vert with its copy in visited_faces */
				repdata.find = vert;
				repdata.replace = vert2;
				BLI_linklist_apply(visited_faces, face_replace_vert, &repdata);
			}
		} else {
			/* edge is not loose, so it must be sharp; split it */
			split_edge(edge, vert, mesh);
		}
	}

	BLI_linklist_free(visited_faces, NULL);
#ifdef EDGESPLIT_DEBUG_1
	printf("=== END === propagate_split(edge = %4d, vert = %4d)\n",
	       edge->newIndex, vert->newIndex);
#endif
}

static void split_edge(SmoothEdge *edge, SmoothVert *vert, SmoothMesh *mesh)
{
	SmoothEdge *edge2;
	SmoothVert *vert2;
	ReplaceData repdata;
	/* the list of faces traversed while looking for a sharp edge */
	LinkNode *visited_faces = NULL;
#ifdef EDGESPLIT_DEBUG_1
	printf("=== START === split_edge(edge = %4d, vert = %4d)\n",
	       edge->newIndex, vert->newIndex);
#endif

	edge2 = find_other_sharp_edge(vert, edge, &visited_faces,
				      mesh->threshold, mesh->flags);

	if(!edge2) {
		/* didn't find a sharp or loose edge, so try the other vert */
		vert2 = other_vert(edge, vert);
		push_propagate_stack(edge, vert2, mesh);
	} else if(!edge_is_loose(edge2)) {
		/* edge2 is not loose, so it must be sharp */
		SmoothEdge *copy_edge = smoothedge_copy(edge, mesh);
		SmoothEdge *copy_edge2 = smoothedge_copy(edge2, mesh);
		SmoothVert *vert2;

		/* replace edge with its copy in visited_faces */
		repdata.find = edge;
		repdata.replace = copy_edge;
		BLI_linklist_apply(visited_faces, face_replace_edge, &repdata);

		/* replace edge2 with its copy in visited_faces */
		repdata.find = edge2;
		repdata.replace = copy_edge2;
		BLI_linklist_apply(visited_faces, face_replace_edge, &repdata);

		vert2 = smoothvert_copy(vert, mesh);

		/* replace vert with its copy in visited_faces (must be done after
		* edge replacement so edges have correct vertices)
		*/
		repdata.find = vert;
		repdata.replace = vert2;
		BLI_linklist_apply(visited_faces, face_replace_vert, &repdata);

		/* all copying and replacing is done; the mesh should be consistent.
		* now propagate the split to the vertices at either end
		*/
		push_propagate_stack(copy_edge, other_vert(copy_edge, vert2), mesh);
		push_propagate_stack(copy_edge2, other_vert(copy_edge2, vert2), mesh);

		if(smoothedge_has_vert(edge, vert))
			push_propagate_stack(edge, vert, mesh);
	} else {
		/* edge2 is loose */
		SmoothEdge *copy_edge = smoothedge_copy(edge, mesh);
		SmoothVert *vert2;

		/* replace edge with its copy in visited_faces */
		repdata.find = edge;
		repdata.replace = copy_edge;
		BLI_linklist_apply(visited_faces, face_replace_edge, &repdata);

		vert2 = smoothvert_copy(vert, mesh);

		/* replace vert with its copy in visited_faces (must be done after
		* edge replacement so edges have correct vertices)
		*/
		repdata.find = vert;
		repdata.replace = vert2;
		BLI_linklist_apply(visited_faces, face_replace_vert, &repdata);

		/* copying and replacing is done; the mesh should be consistent.
		* now propagate the split to the vertex at the other end
		*/
		push_propagate_stack(copy_edge, other_vert(copy_edge, vert2), mesh);

		if(smoothedge_has_vert(edge, vert))
			push_propagate_stack(edge, vert, mesh);
	}

	BLI_linklist_free(visited_faces, NULL);
#ifdef EDGESPLIT_DEBUG_1
	printf("=== END === split_edge(edge = %4d, vert = %4d)\n",
	       edge->newIndex, vert->newIndex);
#endif
}

static void tag_and_count_extra_edges(SmoothMesh *mesh, float split_angle,
				      int flags, int *extra_edges)
{
	/* if normal1 dot normal2 < threshold, angle is greater, so split */
	/* FIXME not sure if this always works */
	/* 0.00001 added for floating-point rounding */
	float threshold = cos((split_angle + 0.00001) * M_PI / 180.0);
	int i;

	*extra_edges = 0;

	/* loop through edges, counting potential new ones */
	for(i = 0; i < mesh->num_edges; i++) {
		SmoothEdge *edge = &mesh->edges[i];
		int sharp = 0;

		/* treat all non-manifold edges (3 or more faces) as sharp */
		if(edge->faces && edge->faces->next && edge->faces->next->next) {
			LinkNode *node;

			/* this edge is sharp */
			sharp = 1;

			/* add an extra edge for every face beyond the first */
			*extra_edges += 2;
			for(node = edge->faces->next->next->next; node; node = node->next)
				(*extra_edges)++;
		} else if((flags & (MOD_EDGESPLIT_FROMANGLE | MOD_EDGESPLIT_FROMFLAG))
					 && !edge_is_loose(edge)) {
			/* (the edge can only be sharp if we're checking angle or flag,
			* and it has at least 2 faces) */

						 /* if we're checking the sharp flag and it's set, good */
						 if((flags & MOD_EDGESPLIT_FROMFLAG) && (edge->flag & ME_SHARP)) {
							 /* this edge is sharp */
							 sharp = 1;

							 (*extra_edges)++;
						 } else if(flags & MOD_EDGESPLIT_FROMANGLE) {
							 /* we know the edge has 2 faces, so check the angle */
							 SmoothFace *face1 = edge->faces->link;
							 SmoothFace *face2 = edge->faces->next->link;
							 float edge_angle_cos = Inpf(face1->normal,
									 face2->normal);

							 if(edge_angle_cos < threshold) {
								 /* this edge is sharp */
								 sharp = 1;

								 (*extra_edges)++;
							 }
						 }
					 }

					 /* set/clear sharp flag appropriately */
					 if(sharp) edge->flag |= ME_SHARP;
					 else edge->flag &= ~ME_SHARP;
	}
}

static void split_sharp_edges(SmoothMesh *mesh, float split_angle, int flags)
{
	SmoothVert *vert;
	int i;
	/* if normal1 dot normal2 < threshold, angle is greater, so split */
	/* FIXME not sure if this always works */
	/* 0.00001 added for floating-point rounding */
	mesh->threshold = cos((split_angle + 0.00001) * M_PI / 180.0);
	mesh->flags = flags;

	/* loop through edges, splitting sharp ones */
	/* can't use an iterator here, because we'll be adding edges */
	for(i = 0; i < mesh->num_edges; i++) {
		SmoothEdge *edge = &mesh->edges[i];

		if(edge_is_sharp(edge, flags, mesh->threshold)) {
			split_edge(edge, edge->verts[0], mesh);

			do {
				pop_propagate_stack(&edge, &vert, mesh);
				if(edge && smoothedge_has_vert(edge, vert))
					propagate_split(edge, vert, mesh);
			} while(edge);
		}
	}
}

static int count_bridge_verts(SmoothMesh *mesh)
{
	int i, j, count = 0;

	for(i = 0; i < mesh->num_faces; i++) {
		SmoothFace *face = &mesh->faces[i];

		for(j = 0; j < SMOOTHFACE_MAX_EDGES && face->edges[j]; j++) {
			SmoothEdge *edge = face->edges[j];
			SmoothEdge *next_edge;
			SmoothVert *vert = edge->verts[1 - face->flip[j]];
			int next = (j + 1) % SMOOTHFACE_MAX_EDGES;

			/* wrap next around if at last edge */
			if(!face->edges[next]) next = 0;

			next_edge = face->edges[next];

			/* if there are other faces sharing this vertex but not
			* these edges, the vertex will be split, so count it
			*/
			/* vert has to have at least one face (this one), so faces != 0 */
			if(!edge->faces->next && !next_edge->faces->next
						 && vert->faces->next) {
				count++;
						 }
		}
	}

	/* each bridge vert will be counted once per face that uses it,
	* so count is too high, but it's ok for now
	*/
	return count;
}

static void split_bridge_verts(SmoothMesh *mesh)
{
	int i,j;

	for(i = 0; i < mesh->num_faces; i++) {
		SmoothFace *face = &mesh->faces[i];

		for(j = 0; j < SMOOTHFACE_MAX_EDGES && face->edges[j]; j++) {
			SmoothEdge *edge = face->edges[j];
			SmoothEdge *next_edge;
			SmoothVert *vert = edge->verts[1 - face->flip[j]];
			int next = (j + 1) % SMOOTHFACE_MAX_EDGES;

			/* wrap next around if at last edge */
			if(!face->edges[next]) next = 0;

			next_edge = face->edges[next];

			/* if there are other faces sharing this vertex but not
			* these edges, split the vertex
			*/
			/* vert has to have at least one face (this one), so faces != 0 */
			if(!edge->faces->next && !next_edge->faces->next
						 && vert->faces->next)
				/* FIXME this needs to find all faces that share edges with
				* this one and split off together
				*/
				split_single_vert(vert, face, mesh);
		}
	}
}

static DerivedMesh *edgesplitModifier_do(EdgeSplitModifierData *emd,
					 Object *ob, DerivedMesh *dm)
{
	SmoothMesh *mesh;
	DerivedMesh *result;
	int max_verts, max_edges;

	if(!(emd->flags & (MOD_EDGESPLIT_FROMANGLE | MOD_EDGESPLIT_FROMFLAG)))
		return dm;

	/* 1. make smoothmesh with initial number of elements */
	mesh = smoothmesh_from_derivedmesh(dm);

	/* 2. count max number of elements to add */
	tag_and_count_extra_edges(mesh, emd->split_angle, emd->flags, &max_edges);
	max_verts = max_edges * 2 + mesh->max_verts;
	max_verts += count_bridge_verts(mesh);
	max_edges += mesh->max_edges;

	/* 3. reallocate smoothmesh arrays & copy elements across */
	/* 4. remap copied elements' pointers to point into the new arrays */
	smoothmesh_resize_verts(mesh, max_verts);
	smoothmesh_resize_edges(mesh, max_edges);

#ifdef EDGESPLIT_DEBUG_1
	printf("********** Pre-split **********\n");
	smoothmesh_print(mesh);
#endif

	split_sharp_edges(mesh, emd->split_angle, emd->flags);
#ifdef EDGESPLIT_DEBUG_1
	printf("********** Post-edge-split **********\n");
	smoothmesh_print(mesh);
#endif

	split_bridge_verts(mesh);

#ifdef EDGESPLIT_DEBUG_1
	printf("********** Post-vert-split **********\n");
	smoothmesh_print(mesh);
#endif

#ifdef EDGESPLIT_DEBUG_0
	printf("Edgesplit: Estimated %d verts & %d edges, "
			"found %d verts & %d edges\n", max_verts, max_edges,
   mesh->num_verts, mesh->num_edges);
#endif

	result = CDDM_from_smoothmesh(mesh);
	smoothmesh_free(mesh);

	return result;
}

static DerivedMesh *edgesplitModifier_applyModifier(
		ModifierData *md, Object *ob, DerivedMesh *derivedData,
  int useRenderParams, int isFinalCalc)
{
	DerivedMesh *result;
	EdgeSplitModifierData *emd = (EdgeSplitModifierData*) md;

	result = edgesplitModifier_do(emd, ob, derivedData);

	if(result != derivedData)
		CDDM_calc_normals(result);

	return result;
}

static DerivedMesh *edgesplitModifier_applyModifierEM(
		ModifierData *md, Object *ob, EditMesh *editData,
  DerivedMesh *derivedData)
{
	return edgesplitModifier_applyModifier(md, ob, derivedData, 0, 1);
}

/* Bevel */

static void bevelModifier_initData(ModifierData *md)
{
	BevelModifierData *bmd = (BevelModifierData*) md;

	bmd->value = 0.1f;
	bmd->res = 1;
	bmd->flags = 0;
	bmd->val_flags = 0;
	bmd->lim_flags = 0;
	bmd->e_flags = 0;
	bmd->bevel_angle = 30;
	bmd->defgrp_name[0] = '\0';
}

static void bevelModifier_copyData(ModifierData *md, ModifierData *target)
{
	BevelModifierData *bmd = (BevelModifierData*) md;
	BevelModifierData *tbmd = (BevelModifierData*) target;

	tbmd->value = bmd->value;
	tbmd->res = bmd->res;
	tbmd->flags = bmd->flags;
	tbmd->val_flags = bmd->val_flags;
	tbmd->lim_flags = bmd->lim_flags;
	tbmd->e_flags = bmd->e_flags;
	tbmd->bevel_angle = bmd->bevel_angle;
	strncpy(tbmd->defgrp_name, bmd->defgrp_name, 32);
}

static CustomDataMask bevelModifier_requiredDataMask(Object *ob, ModifierData *md)
{
	BevelModifierData *bmd = (BevelModifierData *)md;
	CustomDataMask dataMask = 0;

	/* ask for vertexgroups if we need them */
	if(bmd->defgrp_name[0]) dataMask |= (1 << CD_MDEFORMVERT);

	return dataMask;
}

static DerivedMesh *bevelModifier_applyModifier(
		ModifierData *md, Object *ob, DerivedMesh *derivedData,
  int useRenderParams, int isFinalCalc)
{
	DerivedMesh *result;
	BME_Mesh *bm;

	/*bDeformGroup *def;*/
	int /*i,*/ options, defgrp_index = -1;
	BevelModifierData *bmd = (BevelModifierData*) md;

	options = bmd->flags|bmd->val_flags|bmd->lim_flags|bmd->e_flags;

	//~ if ((options & BME_BEVEL_VWEIGHT) && bmd->defgrp_name[0]) {
		//~ for (i = 0, def = ob->defbase.first; def; def = def->next, i++) {
			//~ if (!strcmp(def->name, bmd->defgrp_name)) {
				//~ defgrp_index = i;
				//~ break;
			//~ }
		//~ }
		//~ if (defgrp_index < 0) {
			//~ options &= ~BME_BEVEL_VWEIGHT;
		//~ }
	//~ }

	bm = BME_derivedmesh_to_bmesh(derivedData);
	BME_bevel(bm,bmd->value,bmd->res,options,defgrp_index,bmd->bevel_angle,NULL);
	result = BME_bmesh_to_derivedmesh(bm,derivedData);
	BME_free_mesh(bm);

	CDDM_calc_normals(result);

	return result;
}

static DerivedMesh *bevelModifier_applyModifierEM(
		ModifierData *md, Object *ob, EditMesh *editData,
  DerivedMesh *derivedData)
{
	return bevelModifier_applyModifier(md, ob, derivedData, 0, 1);
}

/* Displace */

static void displaceModifier_initData(ModifierData *md)
{
	DisplaceModifierData *dmd = (DisplaceModifierData*) md;

	dmd->texture = NULL;
	dmd->strength = 1;
	dmd->direction = MOD_DISP_DIR_NOR;
	dmd->midlevel = 0.5;
}

static void displaceModifier_copyData(ModifierData *md, ModifierData *target)
{
	DisplaceModifierData *dmd = (DisplaceModifierData*) md;
	DisplaceModifierData *tdmd = (DisplaceModifierData*) target;

	tdmd->texture = dmd->texture;
	tdmd->strength = dmd->strength;
	tdmd->direction = dmd->direction;
	strncpy(tdmd->defgrp_name, dmd->defgrp_name, 32);
	tdmd->midlevel = dmd->midlevel;
	tdmd->texmapping = dmd->texmapping;
	tdmd->map_object = dmd->map_object;
	strncpy(tdmd->uvlayer_name, dmd->uvlayer_name, 32);
}

static CustomDataMask displaceModifier_requiredDataMask(Object *ob, ModifierData *md)
{
	DisplaceModifierData *dmd = (DisplaceModifierData *)md;
	CustomDataMask dataMask = 0;

	/* ask for vertexgroups if we need them */
	if(dmd->defgrp_name[0]) dataMask |= (1 << CD_MDEFORMVERT);

	/* ask for UV coordinates if we need them */
	if(dmd->texmapping == MOD_DISP_MAP_UV) dataMask |= (1 << CD_MTFACE);

	return dataMask;
}

static int displaceModifier_dependsOnTime(ModifierData *md)
{
	DisplaceModifierData *dmd = (DisplaceModifierData *)md;

	if(dmd->texture)
	{
		return BKE_texture_dependsOnTime(dmd->texture);
	}
	else
	{
		return 0;
	}
}

static void displaceModifier_foreachObjectLink(ModifierData *md, Object *ob,
					       ObjectWalkFunc walk, void *userData)
{
	DisplaceModifierData *dmd = (DisplaceModifierData*) md;

	walk(userData, ob, &dmd->map_object);
}

static void displaceModifier_foreachIDLink(ModifierData *md, Object *ob,
					   IDWalkFunc walk, void *userData)
{
	DisplaceModifierData *dmd = (DisplaceModifierData*) md;

	walk(userData, ob, (ID **)&dmd->texture);

	displaceModifier_foreachObjectLink(md, ob, (ObjectWalkFunc)walk, userData);
}

static int displaceModifier_isDisabled(ModifierData *md)
{
	DisplaceModifierData *dmd = (DisplaceModifierData*) md;

	return !dmd->texture;
}

static void displaceModifier_updateDepgraph(
					    ModifierData *md, DagForest *forest, Scene *scene,
	 Object *ob, DagNode *obNode)
{
	DisplaceModifierData *dmd = (DisplaceModifierData*) md;

	if(dmd->map_object) {
		DagNode *curNode = dag_get_node(forest, dmd->map_object);

		dag_add_relation(forest, curNode, obNode,
				 DAG_RL_DATA_DATA | DAG_RL_OB_DATA, "Displace Modifier");
	}
}

static void validate_layer_name(const CustomData *data, int type, char *name, char *outname)
{
	int index = -1;

	/* if a layer name was given, try to find that layer */
	if(name[0])
		index = CustomData_get_named_layer_index(data, CD_MTFACE, name);

	if(index < 0) {
		/* either no layer was specified, or the layer we want has been
		* deleted, so assign the active layer to name
		*/
		index = CustomData_get_active_layer_index(data, CD_MTFACE);
		strcpy(outname, data->layers[index].name);
	}
	else
		strcpy(outname, name);
}

static void get_texture_coords(DisplaceModifierData *dmd, Object *ob,
			       DerivedMesh *dm,
	  float (*co)[3], float (*texco)[3],
		  int numVerts)
{
	int i;
	int texmapping = dmd->texmapping;

	if(texmapping == MOD_DISP_MAP_OBJECT) {
		if(dmd->map_object)
			Mat4Invert(dmd->map_object->imat, dmd->map_object->obmat);
		else /* if there is no map object, default to local */
			texmapping = MOD_DISP_MAP_LOCAL;
	}

	/* UVs need special handling, since they come from faces */
	if(texmapping == MOD_DISP_MAP_UV) {
		if(dm->getFaceDataArray(dm, CD_MTFACE)) {
			MFace *mface = dm->getFaceArray(dm);
			MFace *mf;
			char *done = MEM_callocN(sizeof(*done) * numVerts,
					"get_texture_coords done");
			int numFaces = dm->getNumFaces(dm);
			char uvname[32];
			MTFace *tf;

			validate_layer_name(&dm->faceData, CD_MTFACE, dmd->uvlayer_name, uvname);
			tf = CustomData_get_layer_named(&dm->faceData, CD_MTFACE, uvname);

			/* verts are given the UV from the first face that uses them */
			for(i = 0, mf = mface; i < numFaces; ++i, ++mf, ++tf) {
				if(!done[mf->v1]) {
					texco[mf->v1][0] = tf->uv[0][0];
					texco[mf->v1][1] = tf->uv[0][1];
					texco[mf->v1][2] = 0;
					done[mf->v1] = 1;
				}
				if(!done[mf->v2]) {
					texco[mf->v2][0] = tf->uv[1][0];
					texco[mf->v2][1] = tf->uv[1][1];
					texco[mf->v2][2] = 0;
					done[mf->v2] = 1;
				}
				if(!done[mf->v3]) {
					texco[mf->v3][0] = tf->uv[2][0];
					texco[mf->v3][1] = tf->uv[2][1];
					texco[mf->v3][2] = 0;
					done[mf->v3] = 1;
				}
				if(!done[mf->v4]) {
					texco[mf->v4][0] = tf->uv[3][0];
					texco[mf->v4][1] = tf->uv[3][1];
					texco[mf->v4][2] = 0;
					done[mf->v4] = 1;
				}
			}

			/* remap UVs from [0, 1] to [-1, 1] */
			for(i = 0; i < numVerts; ++i) {
				texco[i][0] = texco[i][0] * 2 - 1;
				texco[i][1] = texco[i][1] * 2 - 1;
			}

			MEM_freeN(done);
			return;
		} else /* if there are no UVs, default to local */
			texmapping = MOD_DISP_MAP_LOCAL;
	}

	for(i = 0; i < numVerts; ++i, ++co, ++texco) {
		switch(texmapping) {
			case MOD_DISP_MAP_LOCAL:
				VECCOPY(*texco, *co);
				break;
			case MOD_DISP_MAP_GLOBAL:
				VECCOPY(*texco, *co);
				Mat4MulVecfl(ob->obmat, *texco);
				break;
			case MOD_DISP_MAP_OBJECT:
				VECCOPY(*texco, *co);
				Mat4MulVecfl(ob->obmat, *texco);
				Mat4MulVecfl(dmd->map_object->imat, *texco);
				break;
		}
	}
}

static void get_texture_value(Tex *texture, float *tex_co, TexResult *texres)
{
	int result_type;

	result_type = multitex_ext(texture, tex_co, NULL,
				   NULL, 1, texres);

	/* if the texture gave an RGB value, we assume it didn't give a valid
	* intensity, so calculate one (formula from do_material_tex).
	* if the texture didn't give an RGB value, copy the intensity across
	*/
	if(result_type & TEX_RGB)
		texres->tin = (0.35 * texres->tr + 0.45 * texres->tg
				+ 0.2 * texres->tb);
	else
		texres->tr = texres->tg = texres->tb = texres->tin;
}

/* dm must be a CDDerivedMesh */
static void displaceModifier_do(
				DisplaceModifierData *dmd, Object *ob,
    DerivedMesh *dm, float (*vertexCos)[3], int numVerts)
{
	int i;
	MVert *mvert;
	MDeformVert *dvert = NULL;
	int defgrp_index;
	float (*tex_co)[3];

	if(!dmd->texture) return;

	defgrp_index = -1;

	if(dmd->defgrp_name[0]) {
		bDeformGroup *def;
		for(i = 0, def = ob->defbase.first; def; def = def->next, i++) {
			if(!strcmp(def->name, dmd->defgrp_name)) {
				defgrp_index = i;
				break;
			}
		}
	}

	mvert = CDDM_get_verts(dm);
	if(defgrp_index >= 0)
		dvert = dm->getVertDataArray(dm, CD_MDEFORMVERT);

	tex_co = MEM_callocN(sizeof(*tex_co) * numVerts,
			     "displaceModifier_do tex_co");
	get_texture_coords(dmd, ob, dm, vertexCos, tex_co, numVerts);

	for(i = 0; i < numVerts; ++i) {
		TexResult texres;
		float delta = 0, strength = dmd->strength;
		MDeformWeight *def_weight = NULL;

		if(dvert) {
			int j;
			for(j = 0; j < dvert[i].totweight; ++j) {
				if(dvert[i].dw[j].def_nr == defgrp_index) {
					def_weight = &dvert[i].dw[j];
					break;
				}
			}
			if(!def_weight) continue;
		}

		texres.nor = NULL;
		get_texture_value(dmd->texture, tex_co[i], &texres);

		delta = texres.tin - dmd->midlevel;

		if(def_weight) strength *= def_weight->weight;

		delta *= strength;

		switch(dmd->direction) {
			case MOD_DISP_DIR_X:
				vertexCos[i][0] += delta;
				break;
			case MOD_DISP_DIR_Y:
				vertexCos[i][1] += delta;
				break;
			case MOD_DISP_DIR_Z:
				vertexCos[i][2] += delta;
				break;
			case MOD_DISP_DIR_RGB_XYZ:
				vertexCos[i][0] += (texres.tr - dmd->midlevel) * strength;
				vertexCos[i][1] += (texres.tg - dmd->midlevel) * strength;
				vertexCos[i][2] += (texres.tb - dmd->midlevel) * strength;
				break;
			case MOD_DISP_DIR_NOR:
				vertexCos[i][0] += delta * mvert[i].no[0] / 32767.0f;
				vertexCos[i][1] += delta * mvert[i].no[1] / 32767.0f;
				vertexCos[i][2] += delta * mvert[i].no[2] / 32767.0f;
				break;
		}
	}

	MEM_freeN(tex_co);
}

static void displaceModifier_deformVerts(
					 ModifierData *md, Object *ob, DerivedMesh *derivedData,
      float (*vertexCos)[3], int numVerts, int useRenderParams, int isFinalCalc)
{
	DerivedMesh *dm;

	if(derivedData) dm = CDDM_copy(derivedData);
	else if(ob->type==OB_MESH) dm = CDDM_from_mesh(ob->data, ob);
	else return;

	CDDM_apply_vert_coords(dm, vertexCos);
	CDDM_calc_normals(dm);

	displaceModifier_do((DisplaceModifierData *)md, ob, dm,
			     vertexCos, numVerts);

	dm->release(dm);
}

static void displaceModifier_deformVertsEM(
					   ModifierData *md, Object *ob, EditMesh *editData,
	DerivedMesh *derivedData, float (*vertexCos)[3], int numVerts)
{
	DerivedMesh *dm;

	if(derivedData) dm = CDDM_copy(derivedData);
	else dm = CDDM_from_editmesh(editData, ob->data);

	CDDM_apply_vert_coords(dm, vertexCos);
	CDDM_calc_normals(dm);

	displaceModifier_do((DisplaceModifierData *)md, ob, dm,
			     vertexCos, numVerts);

	dm->release(dm);
}

/* UVProject */
/* UV Project modifier: Generates UVs projected from an object
*/

static void uvprojectModifier_initData(ModifierData *md)
{
	UVProjectModifierData *umd = (UVProjectModifierData*) md;
	int i;

	for(i = 0; i < MOD_UVPROJECT_MAXPROJECTORS; ++i)
		umd->projectors[i] = NULL;
	umd->image = NULL;
	umd->flags = 0;
	umd->num_projectors = 1;
	umd->aspectx = umd->aspecty = 1.0f;
}

static void uvprojectModifier_copyData(ModifierData *md, ModifierData *target)
{
	UVProjectModifierData *umd = (UVProjectModifierData*) md;
	UVProjectModifierData *tumd = (UVProjectModifierData*) target;
	int i;

	for(i = 0; i < MOD_UVPROJECT_MAXPROJECTORS; ++i)
		tumd->projectors[i] = umd->projectors[i];
	tumd->image = umd->image;
	tumd->flags = umd->flags;
	tumd->num_projectors = umd->num_projectors;
	tumd->aspectx = umd->aspectx;
	tumd->aspecty = umd->aspecty;
}

static CustomDataMask uvprojectModifier_requiredDataMask(Object *ob, ModifierData *md)
{
	CustomDataMask dataMask = 0;

	/* ask for UV coordinates */
	dataMask |= (1 << CD_MTFACE);

	return dataMask;
}

static void uvprojectModifier_foreachObjectLink(ModifierData *md, Object *ob,
		ObjectWalkFunc walk, void *userData)
{
	UVProjectModifierData *umd = (UVProjectModifierData*) md;
	int i;

	for(i = 0; i < MOD_UVPROJECT_MAXPROJECTORS; ++i)
		walk(userData, ob, &umd->projectors[i]);
}

static void uvprojectModifier_foreachIDLink(ModifierData *md, Object *ob,
					    IDWalkFunc walk, void *userData)
{
	UVProjectModifierData *umd = (UVProjectModifierData*) md;

	walk(userData, ob, (ID **)&umd->image);

	uvprojectModifier_foreachObjectLink(md, ob, (ObjectWalkFunc)walk,
					    userData);
}

static void uvprojectModifier_updateDepgraph(ModifierData *md,
					     DagForest *forest, Scene *scene, Object *ob, DagNode *obNode)
{
	UVProjectModifierData *umd = (UVProjectModifierData*) md;
	int i;

	for(i = 0; i < umd->num_projectors; ++i) {
		if(umd->projectors[i]) {
			DagNode *curNode = dag_get_node(forest, umd->projectors[i]);

			dag_add_relation(forest, curNode, obNode,
					 DAG_RL_DATA_DATA | DAG_RL_OB_DATA, "UV Project Modifier");
		}
	}
}

typedef struct Projector {
	Object *ob;				/* object this projector is derived from */
	float projmat[4][4];	/* projection matrix */ 
	float normal[3];		/* projector normal in world space */
} Projector;

static DerivedMesh *uvprojectModifier_do(UVProjectModifierData *umd,
					 Object *ob, DerivedMesh *dm)
{
	float (*coords)[3], (*co)[3];
	MTFace *tface;
	int i, numVerts, numFaces;
	Image *image = umd->image;
	MFace *mface, *mf;
	int override_image = ((umd->flags & MOD_UVPROJECT_OVERRIDEIMAGE) != 0);
	Projector projectors[MOD_UVPROJECT_MAXPROJECTORS];
	int num_projectors = 0;
	float aspect;
	char uvname[32];
	
	if(umd->aspecty != 0) aspect = umd->aspectx / umd->aspecty;
	else aspect = 1.0f;

	for(i = 0; i < umd->num_projectors; ++i)
		if(umd->projectors[i])
			projectors[num_projectors++].ob = umd->projectors[i];

	if(num_projectors == 0) return dm;

	/* make sure there are UV layers available */
	if(!dm->getFaceDataArray(dm, CD_MTFACE)) return dm;

	/* make sure we're using an existing layer */
	validate_layer_name(&dm->faceData, CD_MTFACE, umd->uvlayer_name, uvname);

	/* make sure we are not modifying the original UV layer */
	tface = CustomData_duplicate_referenced_layer_named(&dm->faceData,
			CD_MTFACE, uvname);

	numVerts = dm->getNumVerts(dm);

	coords = MEM_callocN(sizeof(*coords) * numVerts,
			     "uvprojectModifier_do coords");
	dm->getVertCos(dm, coords);

	/* convert coords to world space */
	for(i = 0, co = coords; i < numVerts; ++i, ++co)
		Mat4MulVecfl(ob->obmat, *co);

	/* calculate a projection matrix and normal for each projector */
	for(i = 0; i < num_projectors; ++i) {
		float tmpmat[4][4];
		float offsetmat[4][4];
		Camera *cam = NULL;
		/* calculate projection matrix */
		Mat4Invert(projectors[i].projmat, projectors[i].ob->obmat);

		if(projectors[i].ob->type == OB_CAMERA) {
			cam = (Camera *)projectors[i].ob->data;
			if(cam->type == CAM_PERSP) {
				float perspmat[4][4];
				float xmax; 
				float xmin;
				float ymax;
				float ymin;
				float pixsize = cam->clipsta * 32.0 / cam->lens;

				if(aspect > 1.0f) {
					xmax = 0.5f * pixsize;
					ymax = xmax / aspect;
				} else {
					ymax = 0.5f * pixsize;
					xmax = ymax * aspect; 
				}
				xmin = -xmax;
				ymin = -ymax;

				i_window(xmin, xmax, ymin, ymax,
					 cam->clipsta, cam->clipend, perspmat);
				Mat4MulMat4(tmpmat, projectors[i].projmat, perspmat);
			} else if(cam->type == CAM_ORTHO) {
				float orthomat[4][4];
				float xmax; 
				float xmin;
				float ymax;
				float ymin;

				if(aspect > 1.0f) {
					xmax = 0.5f * cam->ortho_scale; 
					ymax = xmax / aspect;
				} else {
					ymax = 0.5f * cam->ortho_scale;
					xmax = ymax * aspect; 
				}
				xmin = -xmax;
				ymin = -ymax;

				i_ortho(xmin, xmax, ymin, ymax,
					cam->clipsta, cam->clipend, orthomat);
				Mat4MulMat4(tmpmat, projectors[i].projmat, orthomat);
			}
		} else {
			Mat4CpyMat4(tmpmat, projectors[i].projmat);
		}

		Mat4One(offsetmat);
		Mat4MulFloat3(offsetmat[0], 0.5);
		offsetmat[3][0] = offsetmat[3][1] = offsetmat[3][2] = 0.5;
		
		if (cam) {
			if (umd->aspectx == umd->aspecty) { 
				offsetmat[3][0] -= cam->shiftx;
				offsetmat[3][1] -= cam->shifty;
			} else if (umd->aspectx < umd->aspecty)  {
				offsetmat[3][0] -=(cam->shiftx * umd->aspecty/umd->aspectx);
				offsetmat[3][1] -= cam->shifty;
			} else {
				offsetmat[3][0] -= cam->shiftx;
				offsetmat[3][1] -=(cam->shifty * umd->aspectx/umd->aspecty);
			}
		}
		
		Mat4MulMat4(projectors[i].projmat, tmpmat, offsetmat);

		/* calculate worldspace projector normal (for best projector test) */
		projectors[i].normal[0] = 0;
		projectors[i].normal[1] = 0;
		projectors[i].normal[2] = 1;
		Mat4Mul3Vecfl(projectors[i].ob->obmat, projectors[i].normal);
	}

	/* if only one projector, project coords to UVs */
	if(num_projectors == 1)
		for(i = 0, co = coords; i < numVerts; ++i, ++co)
			Mat4MulVec3Project(projectors[0].projmat, *co);

	mface = dm->getFaceArray(dm);
	numFaces = dm->getNumFaces(dm);

	/* apply coords as UVs, and apply image if tfaces are new */
	for(i = 0, mf = mface; i < numFaces; ++i, ++mf, ++tface) {
		if(override_image || !image || tface->tpage == image) {
			if(num_projectors == 1) {
				/* apply transformed coords as UVs */
				tface->uv[0][0] = coords[mf->v1][0];
				tface->uv[0][1] = coords[mf->v1][1];
				tface->uv[1][0] = coords[mf->v2][0];
				tface->uv[1][1] = coords[mf->v2][1];
				tface->uv[2][0] = coords[mf->v3][0];
				tface->uv[2][1] = coords[mf->v3][1];
				if(mf->v4) {
					tface->uv[3][0] = coords[mf->v4][0];
					tface->uv[3][1] = coords[mf->v4][1];
				}
			} else {
				/* multiple projectors, select the closest to face normal
				* direction
				*/
				float co1[3], co2[3], co3[3], co4[3];
				float face_no[3];
				int j;
				Projector *best_projector;
				float best_dot;

				VECCOPY(co1, coords[mf->v1]);
				VECCOPY(co2, coords[mf->v2]);
				VECCOPY(co3, coords[mf->v3]);

				/* get the untransformed face normal */
				if(mf->v4) {
					VECCOPY(co4, coords[mf->v4]);
					CalcNormFloat4(co1, co2, co3, co4, face_no);
				} else { 
					CalcNormFloat(co1, co2, co3, face_no);
				}

				/* find the projector which the face points at most directly
				* (projector normal with largest dot product is best)
				*/
				best_dot = Inpf(projectors[0].normal, face_no);
				best_projector = &projectors[0];

				for(j = 1; j < num_projectors; ++j) {
					float tmp_dot = Inpf(projectors[j].normal,
							face_no);
					if(tmp_dot > best_dot) {
						best_dot = tmp_dot;
						best_projector = &projectors[j];
					}
				}

				Mat4MulVec3Project(best_projector->projmat, co1);
				Mat4MulVec3Project(best_projector->projmat, co2);
				Mat4MulVec3Project(best_projector->projmat, co3);
				if(mf->v4)
					Mat4MulVec3Project(best_projector->projmat, co4);

				/* apply transformed coords as UVs */
				tface->uv[0][0] = co1[0];
				tface->uv[0][1] = co1[1];
				tface->uv[1][0] = co2[0];
				tface->uv[1][1] = co2[1];
				tface->uv[2][0] = co3[0];
				tface->uv[2][1] = co3[1];
				if(mf->v4) {
					tface->uv[3][0] = co4[0];
					tface->uv[3][1] = co4[1];
				}
			}
		}

		if(override_image) {
			tface->mode = TF_TEX;
			tface->tpage = image;
		}
	}

	MEM_freeN(coords);

	return dm;
}

static DerivedMesh *uvprojectModifier_applyModifier(
		ModifierData *md, Object *ob, DerivedMesh *derivedData,
  int useRenderParams, int isFinalCalc)
{
	DerivedMesh *result;
	UVProjectModifierData *umd = (UVProjectModifierData*) md;

	result = uvprojectModifier_do(umd, ob, derivedData);

	return result;
}

static DerivedMesh *uvprojectModifier_applyModifierEM(
		ModifierData *md, Object *ob, EditMesh *editData,
  DerivedMesh *derivedData)
{
	return uvprojectModifier_applyModifier(md, ob, derivedData, 0, 1);
}

/* Decimate */

static void decimateModifier_initData(ModifierData *md)
{
	DecimateModifierData *dmd = (DecimateModifierData*) md;

	dmd->percent = 1.0;
}

static void decimateModifier_copyData(ModifierData *md, ModifierData *target)
{
	DecimateModifierData *dmd = (DecimateModifierData*) md;
	DecimateModifierData *tdmd = (DecimateModifierData*) target;

	tdmd->percent = dmd->percent;
}

static DerivedMesh *decimateModifier_applyModifier(
		ModifierData *md, Object *ob, DerivedMesh *derivedData,
  int useRenderParams, int isFinalCalc)
{
	// DecimateModifierData *dmd = (DecimateModifierData*) md;
	DerivedMesh *dm = derivedData, *result = NULL;
	MVert *mvert;
	MFace *mface;
	// LOD_Decimation_Info lod;
	int totvert, totface;
	int a, numTris;

	mvert = dm->getVertArray(dm);
	mface = dm->getFaceArray(dm);
	totvert = dm->getNumVerts(dm);
	totface = dm->getNumFaces(dm);

	numTris = 0;
	for (a=0; a<totface; a++) {
		MFace *mf = &mface[a];
		numTris++;
		if (mf->v4) numTris++;
	}

	if(numTris<3) {
		modifier_setError(md,
			"Modifier requires more than 3 input faces (triangles).");
		goto exit;
	}

	// XXX
#if 0
	lod.vertex_buffer= MEM_mallocN(3*sizeof(float)*totvert, "vertices");
	lod.vertex_normal_buffer= MEM_mallocN(3*sizeof(float)*totvert, "normals");
	lod.triangle_index_buffer= MEM_mallocN(3*sizeof(int)*numTris, "trias");
	lod.vertex_num= totvert;
	lod.face_num= numTris;

	for(a=0; a<totvert; a++) {
		MVert *mv = &mvert[a];
		float *vbCo = &lod.vertex_buffer[a*3];
		float *vbNo = &lod.vertex_normal_buffer[a*3];

		VECCOPY(vbCo, mv->co);

		vbNo[0] = mv->no[0]/32767.0f;
		vbNo[1] = mv->no[1]/32767.0f;
		vbNo[2] = mv->no[2]/32767.0f;
	}

	numTris = 0;
	for(a=0; a<totface; a++) {
		MFace *mf = &mface[a];
		int *tri = &lod.triangle_index_buffer[3*numTris++];
		tri[0]= mf->v1;
		tri[1]= mf->v2;
		tri[2]= mf->v3;

		if(mf->v4) {
			tri = &lod.triangle_index_buffer[3*numTris++];
			tri[0]= mf->v1;
			tri[1]= mf->v3;
			tri[2]= mf->v4;
		}
	}

	dmd->faceCount = 0;
	if(LOD_LoadMesh(&lod) ) {
		if( LOD_PreprocessMesh(&lod) ) {
			/* we assume the decim_faces tells how much to reduce */

			while(lod.face_num > numTris*dmd->percent) {
				if( LOD_CollapseEdge(&lod)==0) break;
			}

			if(lod.vertex_num>2) {
				result = CDDM_new(lod.vertex_num, 0, lod.face_num);
				dmd->faceCount = lod.face_num;
			}
			else
				result = CDDM_new(lod.vertex_num, 0, 0);

			mvert = CDDM_get_verts(result);
			for(a=0; a<lod.vertex_num; a++) {
				MVert *mv = &mvert[a];
				float *vbCo = &lod.vertex_buffer[a*3];
				
				VECCOPY(mv->co, vbCo);
			}

			if(lod.vertex_num>2) {
				mface = CDDM_get_faces(result);
				for(a=0; a<lod.face_num; a++) {
					MFace *mf = &mface[a];
					int *tri = &lod.triangle_index_buffer[a*3];
					mf->v1 = tri[0];
					mf->v2 = tri[1];
					mf->v3 = tri[2];
					test_index_face(mf, NULL, 0, 3);
				}
			}

			CDDM_calc_edges(result);
			CDDM_calc_normals(result);
		}
		else
			modifier_setError(md, "Out of memory.");

		LOD_FreeDecimationData(&lod);
	}
	else
		modifier_setError(md, "Non-manifold mesh as input.");

	MEM_freeN(lod.vertex_buffer);
	MEM_freeN(lod.vertex_normal_buffer);
	MEM_freeN(lod.triangle_index_buffer);
#else
	modifier_setError(md, "Modifier not working yet in 2.5.");
	goto exit;
#endif

exit:
		return result;
}

/* Smooth */

static void smoothModifier_initData(ModifierData *md)
{
	SmoothModifierData *smd = (SmoothModifierData*) md;

	smd->fac = 0.5f;
	smd->repeat = 1;
	smd->flag = MOD_SMOOTH_X | MOD_SMOOTH_Y | MOD_SMOOTH_Z;
	smd->defgrp_name[0] = '\0';
}

static void smoothModifier_copyData(ModifierData *md, ModifierData *target)
{
	SmoothModifierData *smd = (SmoothModifierData*) md;
	SmoothModifierData *tsmd = (SmoothModifierData*) target;

	tsmd->fac = smd->fac;
	tsmd->repeat = smd->repeat;
	tsmd->flag = smd->flag;
	strncpy(tsmd->defgrp_name, smd->defgrp_name, 32);
}

static int smoothModifier_isDisabled(ModifierData *md)
{
	SmoothModifierData *smd = (SmoothModifierData*) md;
	short flag;

	flag = smd->flag & (MOD_SMOOTH_X|MOD_SMOOTH_Y|MOD_SMOOTH_Z);

	/* disable if modifier is off for X, Y and Z or if factor is 0 */
	if((smd->fac == 0.0f) || flag == 0) return 1;

	return 0;
}

static CustomDataMask smoothModifier_requiredDataMask(Object *ob, ModifierData *md)
{
	SmoothModifierData *smd = (SmoothModifierData *)md;
	CustomDataMask dataMask = 0;

	/* ask for vertexgroups if we need them */
	if(smd->defgrp_name[0]) dataMask |= (1 << CD_MDEFORMVERT);

	return dataMask;
}

static void smoothModifier_do(
			      SmoothModifierData *smd, Object *ob, DerivedMesh *dm,
	 float (*vertexCos)[3], int numVerts)
{
	MDeformVert *dvert = NULL;
	MEdge *medges = NULL;

	int i, j, numDMEdges, defgrp_index;
	unsigned char *uctmp;
	float *ftmp, fac, facm;

	ftmp = (float*)MEM_callocN(3*sizeof(float)*numVerts,
		"smoothmodifier_f");
	if (!ftmp) return;
	uctmp = (unsigned char*)MEM_callocN(sizeof(unsigned char)*numVerts,
		 "smoothmodifier_uc");
	if (!uctmp) {
		if (ftmp) MEM_freeN(ftmp);
		return;
	}

	fac = smd->fac;
	facm = 1 - fac;

	medges = CDDM_get_edges(dm);
	numDMEdges = dm->getNumEdges(dm);

	defgrp_index = -1;

	if (smd->defgrp_name[0]) {
		bDeformGroup *def;

		for (i = 0, def = ob->defbase.first; def; def = def->next, i++) {
			if (!strcmp(def->name, smd->defgrp_name)) {
				defgrp_index = i;
				break;
			}
		}
	}

	if (defgrp_index >= 0)
		dvert = dm->getVertDataArray(dm, CD_MDEFORMVERT);

	/* NOTICE: this can be optimized a little bit by moving the
	* if (dvert) out of the loop, if needed */
	for (j = 0; j < smd->repeat; j++) {
		for (i = 0; i < numDMEdges; i++) {
			float fvec[3];
			float *v1, *v2;
			unsigned int idx1, idx2;

			idx1 = medges[i].v1;
			idx2 = medges[i].v2;

			v1 = vertexCos[idx1];
			v2 = vertexCos[idx2];

			fvec[0] = (v1[0] + v2[0]) / 2.0;
			fvec[1] = (v1[1] + v2[1]) / 2.0;
			fvec[2] = (v1[2] + v2[2]) / 2.0;

			v1 = &ftmp[idx1*3];
			v2 = &ftmp[idx2*3];

			if (uctmp[idx1] < 255) {
				uctmp[idx1]++;
				VecAddf(v1, v1, fvec);
			}
			if (uctmp[idx2] < 255) {
				uctmp[idx2]++;
				VecAddf(v2, v2, fvec);
			}
		}

		if (dvert) {
			for (i = 0; i < numVerts; i++) {
				MDeformWeight *dw = NULL;
				float f, fm, facw, *fp, *v;
				int k;
				short flag = smd->flag;

				v = vertexCos[i];
				fp = &ftmp[i*3];

				for (k = 0; k < dvert[i].totweight; ++k) {
					if(dvert[i].dw[k].def_nr == defgrp_index) {
						dw = &dvert[i].dw[k];
						break;
					}
				}
				if (!dw) continue;

				f = fac * dw->weight;
				fm = 1.0f - f;

				/* fp is the sum of uctmp[i] verts, so must be averaged */
				facw = 0.0f;
				if (uctmp[i]) 
					facw = f / (float)uctmp[i];

				if (flag & MOD_SMOOTH_X)
					v[0] = fm * v[0] + facw * fp[0];
				if (flag & MOD_SMOOTH_Y)
					v[1] = fm * v[1] + facw * fp[1];
				if (flag & MOD_SMOOTH_Z)
					v[2] = fm * v[2] + facw * fp[2];
			}
		}
		else { /* no vertex group */
			for (i = 0; i < numVerts; i++) {
				float facw, *fp, *v;
				short flag = smd->flag;

				v = vertexCos[i];
				fp = &ftmp[i*3];

				/* fp is the sum of uctmp[i] verts, so must be averaged */
				facw = 0.0f;
				if (uctmp[i]) 
					facw = fac / (float)uctmp[i];

				if (flag & MOD_SMOOTH_X)
					v[0] = facm * v[0] + facw * fp[0];
				if (flag & MOD_SMOOTH_Y)
					v[1] = facm * v[1] + facw * fp[1];
				if (flag & MOD_SMOOTH_Z)
					v[2] = facm * v[2] + facw * fp[2];
			}

		}

		memset(ftmp, 0, 3*sizeof(float)*numVerts);
		memset(uctmp, 0, sizeof(unsigned char)*numVerts);
	}

	MEM_freeN(ftmp);
	MEM_freeN(uctmp);
}

static void smoothModifier_deformVerts(
				       ModifierData *md, Object *ob, DerivedMesh *derivedData,
	   float (*vertexCos)[3], int numVerts, int useRenderParams, int isFinalCalc)
{
	DerivedMesh *dm;

	if(derivedData) dm = CDDM_copy(derivedData);
	else dm = CDDM_from_mesh(ob->data, ob);

	CDDM_apply_vert_coords(dm, vertexCos);
	CDDM_calc_normals(dm);

	smoothModifier_do((SmoothModifierData *)md, ob, dm,
			   vertexCos, numVerts);

	dm->release(dm);
}

static void smoothModifier_deformVertsEM(
					 ModifierData *md, Object *ob, EditMesh *editData,
      DerivedMesh *derivedData, float (*vertexCos)[3], int numVerts)
{
	DerivedMesh *dm;

	if(derivedData) dm = CDDM_copy(derivedData);
	else dm = CDDM_from_editmesh(editData, ob->data);

	CDDM_apply_vert_coords(dm, vertexCos);
	CDDM_calc_normals(dm);

	smoothModifier_do((SmoothModifierData *)md, ob, dm,
			   vertexCos, numVerts);

	dm->release(dm);
}

/* Cast */

static void castModifier_initData(ModifierData *md)
{
	CastModifierData *cmd = (CastModifierData*) md;

	cmd->fac = 0.5f;
	cmd->radius = 0.0f;
	cmd->size = 0.0f;
	cmd->flag = MOD_CAST_X | MOD_CAST_Y | MOD_CAST_Z
			| MOD_CAST_SIZE_FROM_RADIUS;
	cmd->type = MOD_CAST_TYPE_SPHERE;
	cmd->defgrp_name[0] = '\0';
	cmd->object = NULL;
}


static void castModifier_copyData(ModifierData *md, ModifierData *target)
{
	CastModifierData *cmd = (CastModifierData*) md;
	CastModifierData *tcmd = (CastModifierData*) target;

	tcmd->fac = cmd->fac;
	tcmd->radius = cmd->radius;
	tcmd->size = cmd->size;
	tcmd->flag = cmd->flag;
	tcmd->type = cmd->type;
	tcmd->object = cmd->object;
	strncpy(tcmd->defgrp_name, cmd->defgrp_name, 32);
}

static int castModifier_isDisabled(ModifierData *md)
{
	CastModifierData *cmd = (CastModifierData*) md;
	short flag;
	
	flag = cmd->flag & (MOD_CAST_X|MOD_CAST_Y|MOD_CAST_Z);

	if((cmd->fac == 0.0f) || flag == 0) return 1;

	return 0;
}

static CustomDataMask castModifier_requiredDataMask(Object *ob, ModifierData *md)
{
	CastModifierData *cmd = (CastModifierData *)md;
	CustomDataMask dataMask = 0;

	/* ask for vertexgroups if we need them */
	if(cmd->defgrp_name[0]) dataMask |= (1 << CD_MDEFORMVERT);

	return dataMask;
}

static void castModifier_foreachObjectLink(
					   ModifierData *md, Object *ob,
	void (*walk)(void *userData, Object *ob, Object **obpoin),
	       void *userData)
{
	CastModifierData *cmd = (CastModifierData*) md;

	walk (userData, ob, &cmd->object);
}

static void castModifier_updateDepgraph(
					ModifierData *md, DagForest *forest, Scene *scene, Object *ob,
     DagNode *obNode)
{
	CastModifierData *cmd = (CastModifierData*) md;

	if (cmd->object) {
		DagNode *curNode = dag_get_node(forest, cmd->object);

		dag_add_relation(forest, curNode, obNode, DAG_RL_OB_DATA,
			"Cast Modifier");
	}
}

static void castModifier_sphere_do(
				   CastModifierData *cmd, Object *ob, DerivedMesh *dm,
       float (*vertexCos)[3], int numVerts)
{
	MDeformVert *dvert = NULL;

	Object *ctrl_ob = NULL;

	int i, defgrp_index = -1;
	int has_radius = 0;
	short flag, type;
	float fac, facm, len = 0.0f;
	float vec[3], center[3] = {0.0f, 0.0f, 0.0f};
	float mat[4][4], imat[4][4];

	fac = cmd->fac;
	facm = 1.0f - fac;

	flag = cmd->flag;
	type = cmd->type; /* projection type: sphere or cylinder */

	if (type == MOD_CAST_TYPE_CYLINDER) 
		flag &= ~MOD_CAST_Z;

	ctrl_ob = cmd->object;

	/* spherify's center is {0, 0, 0} (the ob's own center in its local
	* space), by default, but if the user defined a control object,
	* we use its location, transformed to ob's local space */
	if (ctrl_ob) {
		if(flag & MOD_CAST_USE_OB_TRANSFORM) {
			Mat4Invert(ctrl_ob->imat, ctrl_ob->obmat);
			Mat4MulMat4(mat, ob->obmat, ctrl_ob->imat);
			Mat4Invert(imat, mat);
		}

		Mat4Invert(ob->imat, ob->obmat);
		VECCOPY(center, ctrl_ob->obmat[3]);
		Mat4MulVecfl(ob->imat, center);
	}

	/* now we check which options the user wants */

	/* 1) (flag was checked in the "if (ctrl_ob)" block above) */
	/* 2) cmd->radius > 0.0f: only the vertices within this radius from
	* the center of the effect should be deformed */
	if (cmd->radius > FLT_EPSILON) has_radius = 1;

	/* 3) if we were given a vertex group name,
	* only those vertices should be affected */
	if (cmd->defgrp_name[0]) {
		bDeformGroup *def;

		for (i = 0, def = ob->defbase.first; def; def = def->next, i++) {
			if (!strcmp(def->name, cmd->defgrp_name)) {
				defgrp_index = i;
				break;
			}
		}
	}

	if ((ob->type == OB_MESH) && dm && defgrp_index >= 0)
		dvert = dm->getVertDataArray(dm, CD_MDEFORMVERT);

	if(flag & MOD_CAST_SIZE_FROM_RADIUS) {
		len = cmd->radius;
	}
	else {
		len = cmd->size;
	}

	if(len <= 0) {
		for (i = 0; i < numVerts; i++) {
			len += VecLenf(center, vertexCos[i]);
		}
		len /= numVerts;

		if (len == 0.0f) len = 10.0f;
	}

	/* ready to apply the effect, one vertex at a time;
	* tiny optimization: the code is separated (with parts repeated)
	 * in two possible cases:
	* with or w/o a vgroup. With lots of if's in the code below,
	* further optimizations are possible, if needed */
	if (dvert) { /* with a vgroup */
		float fac_orig = fac;
		for (i = 0; i < numVerts; i++) {
			MDeformWeight *dw = NULL;
			int j;
			float tmp_co[3];

			VECCOPY(tmp_co, vertexCos[i]);
			if(ctrl_ob) {
				if(flag & MOD_CAST_USE_OB_TRANSFORM) {
					Mat4MulVecfl(mat, tmp_co);
				} else {
					VecSubf(tmp_co, tmp_co, center);
				}
			}

			VECCOPY(vec, tmp_co);

			if (type == MOD_CAST_TYPE_CYLINDER)
				vec[2] = 0.0f;

			if (has_radius) {
				if (VecLength(vec) > cmd->radius) continue;
			}

			for (j = 0; j < dvert[i].totweight; ++j) {
				if(dvert[i].dw[j].def_nr == defgrp_index) {
					dw = &dvert[i].dw[j];
					break;
				}
			}
			if (!dw) continue;

			fac = fac_orig * dw->weight;
			facm = 1.0f - fac;

			Normalize(vec);

			if (flag & MOD_CAST_X)
				tmp_co[0] = fac*vec[0]*len + facm*tmp_co[0];
			if (flag & MOD_CAST_Y)
				tmp_co[1] = fac*vec[1]*len + facm*tmp_co[1];
			if (flag & MOD_CAST_Z)
				tmp_co[2] = fac*vec[2]*len + facm*tmp_co[2];

			if(ctrl_ob) {
				if(flag & MOD_CAST_USE_OB_TRANSFORM) {
					Mat4MulVecfl(imat, tmp_co);
				} else {
					VecAddf(tmp_co, tmp_co, center);
				}
			}

			VECCOPY(vertexCos[i], tmp_co);
		}
		return;
	}

	/* no vgroup */
	for (i = 0; i < numVerts; i++) {
		float tmp_co[3];

		VECCOPY(tmp_co, vertexCos[i]);
		if(ctrl_ob) {
			if(flag & MOD_CAST_USE_OB_TRANSFORM) {
				Mat4MulVecfl(mat, tmp_co);
			} else {
				VecSubf(tmp_co, tmp_co, center);
			}
		}

		VECCOPY(vec, tmp_co);

		if (type == MOD_CAST_TYPE_CYLINDER)
			vec[2] = 0.0f;

		if (has_radius) {
			if (VecLength(vec) > cmd->radius) continue;
		}

		Normalize(vec);

		if (flag & MOD_CAST_X)
			tmp_co[0] = fac*vec[0]*len + facm*tmp_co[0];
		if (flag & MOD_CAST_Y)
			tmp_co[1] = fac*vec[1]*len + facm*tmp_co[1];
		if (flag & MOD_CAST_Z)
			tmp_co[2] = fac*vec[2]*len + facm*tmp_co[2];

		if(ctrl_ob) {
			if(flag & MOD_CAST_USE_OB_TRANSFORM) {
				Mat4MulVecfl(imat, tmp_co);
			} else {
				VecAddf(tmp_co, tmp_co, center);
			}
		}

		VECCOPY(vertexCos[i], tmp_co);
	}
}

static void castModifier_cuboid_do(
				   CastModifierData *cmd, Object *ob, DerivedMesh *dm,
       float (*vertexCos)[3], int numVerts)
{
	MDeformVert *dvert = NULL;
	Object *ctrl_ob = NULL;

	int i, defgrp_index = -1;
	int has_radius = 0;
	short flag;
	float fac, facm;
	float min[3], max[3], bb[8][3];
	float center[3] = {0.0f, 0.0f, 0.0f};
	float mat[4][4], imat[4][4];

	fac = cmd->fac;
	facm = 1.0f - fac;

	flag = cmd->flag;

	ctrl_ob = cmd->object;

	/* now we check which options the user wants */

	/* 1) (flag was checked in the "if (ctrl_ob)" block above) */
	/* 2) cmd->radius > 0.0f: only the vertices within this radius from
	* the center of the effect should be deformed */
	if (cmd->radius > FLT_EPSILON) has_radius = 1;

	/* 3) if we were given a vertex group name,
	* only those vertices should be affected */
	if (cmd->defgrp_name[0]) {
		bDeformGroup *def;

		for (i = 0, def = ob->defbase.first; def; def = def->next, i++) {
			if (!strcmp(def->name, cmd->defgrp_name)) {
				defgrp_index = i;
				break;
			}
		}
	}

	if ((ob->type == OB_MESH) && dm && defgrp_index >= 0)
		dvert = dm->getVertDataArray(dm, CD_MDEFORMVERT);

	if (ctrl_ob) {
		if(flag & MOD_CAST_USE_OB_TRANSFORM) {
			Mat4Invert(ctrl_ob->imat, ctrl_ob->obmat);
			Mat4MulMat4(mat, ob->obmat, ctrl_ob->imat);
			Mat4Invert(imat, mat);
		}

		Mat4Invert(ob->imat, ob->obmat);
		VECCOPY(center, ctrl_ob->obmat[3]);
		Mat4MulVecfl(ob->imat, center);
	}

	if((flag & MOD_CAST_SIZE_FROM_RADIUS) && has_radius) {
		for(i = 0; i < 3; i++) {
			min[i] = -cmd->radius;
			max[i] = cmd->radius;
		}
	} else if(!(flag & MOD_CAST_SIZE_FROM_RADIUS) && cmd->size > 0) {
		for(i = 0; i < 3; i++) {
			min[i] = -cmd->size;
			max[i] = cmd->size;
		}
	} else {
		/* get bound box */
		/* We can't use the object's bound box because other modifiers
		* may have changed the vertex data. */
		INIT_MINMAX(min, max);

		/* Cast's center is the ob's own center in its local space,
		* by default, but if the user defined a control object, we use
		* its location, transformed to ob's local space. */
		if (ctrl_ob) {
			float vec[3];

			/* let the center of the ctrl_ob be part of the bound box: */
			DO_MINMAX(center, min, max);

			for (i = 0; i < numVerts; i++) {
				VecSubf(vec, vertexCos[i], center);
				DO_MINMAX(vec, min, max);
			}
		}
		else {
			for (i = 0; i < numVerts; i++) {
				DO_MINMAX(vertexCos[i], min, max);
			}
		}

		/* we want a symmetric bound box around the origin */
		if (fabs(min[0]) > fabs(max[0])) max[0] = fabs(min[0]); 
		if (fabs(min[1]) > fabs(max[1])) max[1] = fabs(min[1]); 
		if (fabs(min[2]) > fabs(max[2])) max[2] = fabs(min[2]);
		min[0] = -max[0];
		min[1] = -max[1];
		min[2] = -max[2];
	}

	/* building our custom bounding box */
	bb[0][0] = bb[2][0] = bb[4][0] = bb[6][0] = min[0];
	bb[1][0] = bb[3][0] = bb[5][0] = bb[7][0] = max[0];
	bb[0][1] = bb[1][1] = bb[4][1] = bb[5][1] = min[1];
	bb[2][1] = bb[3][1] = bb[6][1] = bb[7][1] = max[1];
	bb[0][2] = bb[1][2] = bb[2][2] = bb[3][2] = min[2];
	bb[4][2] = bb[5][2] = bb[6][2] = bb[7][2] = max[2];

	/* ready to apply the effect, one vertex at a time;
	* tiny optimization: the code is separated (with parts repeated)
	 * in two possible cases:
	* with or w/o a vgroup. With lots of if's in the code below,
	* further optimizations are possible, if needed */
	if (dvert) { /* with a vgroup */
		float fac_orig = fac;
		for (i = 0; i < numVerts; i++) {
			MDeformWeight *dw = NULL;
			int j, octant, coord;
			float d[3], dmax, apex[3], fbb;
			float tmp_co[3];

			VECCOPY(tmp_co, vertexCos[i]);
			if(ctrl_ob) {
				if(flag & MOD_CAST_USE_OB_TRANSFORM) {
					Mat4MulVecfl(mat, tmp_co);
				} else {
					VecSubf(tmp_co, tmp_co, center);
				}
			}

			if (has_radius) {
				if (fabs(tmp_co[0]) > cmd->radius ||
								fabs(tmp_co[1]) > cmd->radius ||
								fabs(tmp_co[2]) > cmd->radius) continue;
			}

			for (j = 0; j < dvert[i].totweight; ++j) {
				if(dvert[i].dw[j].def_nr == defgrp_index) {
					dw = &dvert[i].dw[j];
					break;
				}
			}
			if (!dw) continue;

			fac = fac_orig * dw->weight;
			facm = 1.0f - fac;

			/* The algo used to project the vertices to their
			 * bounding box (bb) is pretty simple:
			 * for each vertex v:
			* 1) find in which octant v is in;
			* 2) find which outer "wall" of that octant is closer to v;
			* 3) calculate factor (var fbb) to project v to that wall;
			* 4) project. */

			/* find in which octant this vertex is in */
			octant = 0;
			if (tmp_co[0] > 0.0f) octant += 1;
			if (tmp_co[1] > 0.0f) octant += 2;
			if (tmp_co[2] > 0.0f) octant += 4;

			/* apex is the bb's vertex at the chosen octant */
			VecCopyf(apex, bb[octant]);

			/* find which bb plane is closest to this vertex ... */
			d[0] = tmp_co[0] / apex[0];
			d[1] = tmp_co[1] / apex[1];
			d[2] = tmp_co[2] / apex[2];

			/* ... (the closest has the higher (closer to 1) d value) */
			dmax = d[0];
			coord = 0;
			if (d[1] > dmax) {
				dmax = d[1];
				coord = 1;
			}
			if (d[2] > dmax) {
				/* dmax = d[2]; */ /* commented, we don't need it */
				coord = 2;
			}

			/* ok, now we know which coordinate of the vertex to use */

			if (fabs(tmp_co[coord]) < FLT_EPSILON) /* avoid division by zero */
				continue;

			/* finally, this is the factor we wanted, to project the vertex
			* to its bounding box (bb) */
			fbb = apex[coord] / tmp_co[coord];

			/* calculate the new vertex position */
			if (flag & MOD_CAST_X)
				tmp_co[0] = facm * tmp_co[0] + fac * tmp_co[0] * fbb;
			if (flag & MOD_CAST_Y)
				tmp_co[1] = facm * tmp_co[1] + fac * tmp_co[1] * fbb;
			if (flag & MOD_CAST_Z)
				tmp_co[2] = facm * tmp_co[2] + fac * tmp_co[2] * fbb;

			if(ctrl_ob) {
				if(flag & MOD_CAST_USE_OB_TRANSFORM) {
					Mat4MulVecfl(imat, tmp_co);
				} else {
					VecAddf(tmp_co, tmp_co, center);
				}
			}

			VECCOPY(vertexCos[i], tmp_co);
		}
		return;
	}

	/* no vgroup (check previous case for comments about the code) */
	for (i = 0; i < numVerts; i++) {
		int octant, coord;
		float d[3], dmax, fbb, apex[3];
		float tmp_co[3];

		VECCOPY(tmp_co, vertexCos[i]);
		if(ctrl_ob) {
			if(flag & MOD_CAST_USE_OB_TRANSFORM) {
				Mat4MulVecfl(mat, tmp_co);
			} else {
				VecSubf(tmp_co, tmp_co, center);
			}
		}

		if (has_radius) {
			if (fabs(tmp_co[0]) > cmd->radius ||
						 fabs(tmp_co[1]) > cmd->radius ||
						 fabs(tmp_co[2]) > cmd->radius) continue;
		}

		octant = 0;
		if (tmp_co[0] > 0.0f) octant += 1;
		if (tmp_co[1] > 0.0f) octant += 2;
		if (tmp_co[2] > 0.0f) octant += 4;

		VecCopyf(apex, bb[octant]);

		d[0] = tmp_co[0] / apex[0];
		d[1] = tmp_co[1] / apex[1];
		d[2] = tmp_co[2] / apex[2];

		dmax = d[0];
		coord = 0;
		if (d[1] > dmax) {
			dmax = d[1];
			coord = 1;
		}
		if (d[2] > dmax) {
			/* dmax = d[2]; */ /* commented, we don't need it */
			coord = 2;
		}

		if (fabs(tmp_co[coord]) < FLT_EPSILON)
			continue;

		fbb = apex[coord] / tmp_co[coord];

		if (flag & MOD_CAST_X)
			tmp_co[0] = facm * tmp_co[0] + fac * tmp_co[0] * fbb;
		if (flag & MOD_CAST_Y)
			tmp_co[1] = facm * tmp_co[1] + fac * tmp_co[1] * fbb;
		if (flag & MOD_CAST_Z)
			tmp_co[2] = facm * tmp_co[2] + fac * tmp_co[2] * fbb;

		if(ctrl_ob) {
			if(flag & MOD_CAST_USE_OB_TRANSFORM) {
				Mat4MulVecfl(imat, tmp_co);
			} else {
				VecAddf(tmp_co, tmp_co, center);
			}
		}

		VECCOPY(vertexCos[i], tmp_co);
	}
}

static void castModifier_deformVerts(
				     ModifierData *md, Object *ob, DerivedMesh *derivedData,
	 float (*vertexCos)[3], int numVerts, int useRenderParams, int isFinalCalc)
{
	DerivedMesh *dm = derivedData;
	CastModifierData *cmd = (CastModifierData *)md;

	if (!dm && ob->type == OB_MESH)
		dm = CDDM_from_mesh(ob->data, ob);

	if (cmd->type == MOD_CAST_TYPE_CUBOID) {
		castModifier_cuboid_do(cmd, ob, dm, vertexCos, numVerts);
	} else { /* MOD_CAST_TYPE_SPHERE or MOD_CAST_TYPE_CYLINDER */
		castModifier_sphere_do(cmd, ob, dm, vertexCos, numVerts);
	}

	if (!derivedData && dm) dm->release(dm);
}

static void castModifier_deformVertsEM(
				       ModifierData *md, Object *ob, EditMesh *editData,
	   DerivedMesh *derivedData, float (*vertexCos)[3], int numVerts)
{
	DerivedMesh *dm = derivedData;
	CastModifierData *cmd = (CastModifierData *)md;

	if (!dm && ob->type == OB_MESH)
		dm = CDDM_from_editmesh(editData, ob->data);

	if (cmd->type == MOD_CAST_TYPE_CUBOID) {
		castModifier_cuboid_do(cmd, ob, dm, vertexCos, numVerts);
	} else { /* MOD_CAST_TYPE_SPHERE or MOD_CAST_TYPE_CYLINDER */
		castModifier_sphere_do(cmd, ob, dm, vertexCos, numVerts);
	}

	if (!derivedData && dm) dm->release(dm);
}

/* Wave */

static void waveModifier_initData(ModifierData *md)
{
	WaveModifierData *wmd = (WaveModifierData*) md; // whadya know, moved here from Iraq

	wmd->flag |= (MOD_WAVE_X | MOD_WAVE_Y | MOD_WAVE_CYCL
			| MOD_WAVE_NORM_X | MOD_WAVE_NORM_Y | MOD_WAVE_NORM_Z);

	wmd->objectcenter = NULL;
	wmd->texture = NULL;
	wmd->map_object = NULL;
	wmd->height= 0.5f;
	wmd->width= 1.5f;
	wmd->speed= 0.25f;
	wmd->narrow= 1.5f;
	wmd->lifetime= 0.0f;
	wmd->damp= 10.0f;
	wmd->falloff= 0.0f;
	wmd->texmapping = MOD_WAV_MAP_LOCAL;
	wmd->defgrp_name[0] = 0;
}

static void waveModifier_copyData(ModifierData *md, ModifierData *target)
{
	WaveModifierData *wmd = (WaveModifierData*) md;
	WaveModifierData *twmd = (WaveModifierData*) target;

	twmd->damp = wmd->damp;
	twmd->flag = wmd->flag;
	twmd->height = wmd->height;
	twmd->lifetime = wmd->lifetime;
	twmd->narrow = wmd->narrow;
	twmd->speed = wmd->speed;
	twmd->startx = wmd->startx;
	twmd->starty = wmd->starty;
	twmd->timeoffs = wmd->timeoffs;
	twmd->width = wmd->width;
	twmd->falloff = wmd->falloff;
	twmd->objectcenter = wmd->objectcenter;
	twmd->texture = wmd->texture;
	twmd->map_object = wmd->map_object;
	twmd->texmapping = wmd->texmapping;
	strncpy(twmd->defgrp_name, wmd->defgrp_name, 32);
}

static int waveModifier_dependsOnTime(ModifierData *md)
{
	return 1;
}

static void waveModifier_foreachObjectLink(
					   ModifierData *md, Object *ob,
	ObjectWalkFunc walk, void *userData)
{
	WaveModifierData *wmd = (WaveModifierData*) md;

	walk(userData, ob, &wmd->objectcenter);
	walk(userData, ob, &wmd->map_object);
}

static void waveModifier_foreachIDLink(ModifierData *md, Object *ob,
				       IDWalkFunc walk, void *userData)
{
	WaveModifierData *wmd = (WaveModifierData*) md;

	walk(userData, ob, (ID **)&wmd->texture);

	waveModifier_foreachObjectLink(md, ob, (ObjectWalkFunc)walk, userData);
}

static void waveModifier_updateDepgraph(
					ModifierData *md, DagForest *forest, Scene *scene, Object *ob,
     DagNode *obNode)
{
	WaveModifierData *wmd = (WaveModifierData*) md;

	if(wmd->objectcenter) {
		DagNode *curNode = dag_get_node(forest, wmd->objectcenter);

		dag_add_relation(forest, curNode, obNode, DAG_RL_OB_DATA,
			"Wave Modifier");
	}

	if(wmd->map_object) {
		DagNode *curNode = dag_get_node(forest, wmd->map_object);

		dag_add_relation(forest, curNode, obNode, DAG_RL_OB_DATA,
			"Wave Modifer");
	}
}

static CustomDataMask waveModifier_requiredDataMask(Object *ob, ModifierData *md)
{
	WaveModifierData *wmd = (WaveModifierData *)md;
	CustomDataMask dataMask = 0;


	/* ask for UV coordinates if we need them */
	if(wmd->texture && wmd->texmapping == MOD_WAV_MAP_UV)
		dataMask |= (1 << CD_MTFACE);

	/* ask for vertexgroups if we need them */
	if(wmd->defgrp_name[0])
		dataMask |= (1 << CD_MDEFORMVERT);

	return dataMask;
}

static void wavemod_get_texture_coords(WaveModifierData *wmd, Object *ob,
				       DerivedMesh *dm,
	   float (*co)[3], float (*texco)[3],
		   int numVerts)
{
	int i;
	int texmapping = wmd->texmapping;

	if(texmapping == MOD_WAV_MAP_OBJECT) {
		if(wmd->map_object)
			Mat4Invert(wmd->map_object->imat, wmd->map_object->obmat);
		else /* if there is no map object, default to local */
			texmapping = MOD_WAV_MAP_LOCAL;
	}

	/* UVs need special handling, since they come from faces */
	if(texmapping == MOD_WAV_MAP_UV) {
		if(dm->getFaceDataArray(dm, CD_MTFACE)) {
			MFace *mface = dm->getFaceArray(dm);
			MFace *mf;
			char *done = MEM_callocN(sizeof(*done) * numVerts,
					"get_texture_coords done");
			int numFaces = dm->getNumFaces(dm);
			char uvname[32];
			MTFace *tf;

			validate_layer_name(&dm->faceData, CD_MTFACE, wmd->uvlayer_name, uvname);
			tf = CustomData_get_layer_named(&dm->faceData, CD_MTFACE, uvname);

			/* verts are given the UV from the first face that uses them */
			for(i = 0, mf = mface; i < numFaces; ++i, ++mf, ++tf) {
				if(!done[mf->v1]) {
					texco[mf->v1][0] = tf->uv[0][0];
					texco[mf->v1][1] = tf->uv[0][1];
					texco[mf->v1][2] = 0;
					done[mf->v1] = 1;
				}
				if(!done[mf->v2]) {
					texco[mf->v2][0] = tf->uv[1][0];
					texco[mf->v2][1] = tf->uv[1][1];
					texco[mf->v2][2] = 0;
					done[mf->v2] = 1;
				}
				if(!done[mf->v3]) {
					texco[mf->v3][0] = tf->uv[2][0];
					texco[mf->v3][1] = tf->uv[2][1];
					texco[mf->v3][2] = 0;
					done[mf->v3] = 1;
				}
				if(!done[mf->v4]) {
					texco[mf->v4][0] = tf->uv[3][0];
					texco[mf->v4][1] = tf->uv[3][1];
					texco[mf->v4][2] = 0;
					done[mf->v4] = 1;
				}
			}

			/* remap UVs from [0, 1] to [-1, 1] */
			for(i = 0; i < numVerts; ++i) {
				texco[i][0] = texco[i][0] * 2 - 1;
				texco[i][1] = texco[i][1] * 2 - 1;
			}

			MEM_freeN(done);
			return;
		} else /* if there are no UVs, default to local */
			texmapping = MOD_WAV_MAP_LOCAL;
	}

	for(i = 0; i < numVerts; ++i, ++co, ++texco) {
		switch(texmapping) {
			case MOD_WAV_MAP_LOCAL:
				VECCOPY(*texco, *co);
				break;
			case MOD_WAV_MAP_GLOBAL:
				VECCOPY(*texco, *co);
				Mat4MulVecfl(ob->obmat, *texco);
				break;
			case MOD_WAV_MAP_OBJECT:
				VECCOPY(*texco, *co);
				Mat4MulVecfl(ob->obmat, *texco);
				Mat4MulVecfl(wmd->map_object->imat, *texco);
				break;
		}
	}
}

static void waveModifier_do(WaveModifierData *md, 
		Scene *scene, Object *ob, DerivedMesh *dm,
       float (*vertexCos)[3], int numVerts)
{
	WaveModifierData *wmd = (WaveModifierData*) md;
	MVert *mvert = NULL;
	MDeformVert *dvert = NULL;
	int defgrp_index;
	float ctime = bsystem_time(scene, ob, (float)scene->r.cfra, 0.0);
	float minfac =
			(float)(1.0 / exp(wmd->width * wmd->narrow * wmd->width * wmd->narrow));
	float lifefac = wmd->height;
	float (*tex_co)[3] = NULL;

	if(wmd->flag & MOD_WAVE_NORM && ob->type == OB_MESH)
		mvert = dm->getVertArray(dm);

	if(wmd->objectcenter){
		float mat[4][4];
		/* get the control object's location in local coordinates */
		Mat4Invert(ob->imat, ob->obmat);
		Mat4MulMat4(mat, wmd->objectcenter->obmat, ob->imat);

		wmd->startx = mat[3][0];
		wmd->starty = mat[3][1];
	}

	/* get the index of the deform group */
	defgrp_index = -1;

	if(wmd->defgrp_name[0]) {
		int i;
		bDeformGroup *def;
		for(i = 0, def = ob->defbase.first; def; def = def->next, i++) {
			if(!strcmp(def->name, wmd->defgrp_name)) {
				defgrp_index = i;
				break;
			}
		}
	}

	if(defgrp_index >= 0){
		dvert = dm->getVertDataArray(dm, CD_MDEFORMVERT);
	}

	if(wmd->damp == 0) wmd->damp = 10.0f;

	if(wmd->lifetime != 0.0) {
		float x = ctime - wmd->timeoffs;

		if(x > wmd->lifetime) {
			lifefac = x - wmd->lifetime;

			if(lifefac > wmd->damp) lifefac = 0.0;
			else lifefac =
				(float)(wmd->height * (1.0 - sqrt(lifefac / wmd->damp)));
		}
	}

	if(wmd->texture) {
		tex_co = MEM_mallocN(sizeof(*tex_co) * numVerts,
				     "waveModifier_do tex_co");
		wavemod_get_texture_coords(wmd, ob, dm, vertexCos, tex_co, numVerts);
	}

	if(lifefac != 0.0) {
		int i;

		for(i = 0; i < numVerts; i++) {
			float *co = vertexCos[i];
			float x = co[0] - wmd->startx;
			float y = co[1] - wmd->starty;
			float amplit= 0.0f;
			float dist = 0.0f;
			float falloff_fac = 0.0f;
			TexResult texres;
			MDeformWeight *def_weight = NULL;

			/* get weights */
			if(dvert) {
				int j;
				for(j = 0; j < dvert[i].totweight; ++j) {
					if(dvert[i].dw[j].def_nr == defgrp_index) {
						def_weight = &dvert[i].dw[j];
						break;
					}
				}

				/* if this vert isn't in the vgroup, don't deform it */
				if(!def_weight) continue;
			}

			if(wmd->texture) {
				texres.nor = NULL;
				get_texture_value(wmd->texture, tex_co[i], &texres);
			}

			/*get dist*/
			if(wmd->flag & MOD_WAVE_X) {
				if(wmd->flag & MOD_WAVE_Y){
					dist = (float)sqrt(x*x + y*y);
				}
				else{
					dist = fabs(x);
				}
			}
			else if(wmd->flag & MOD_WAVE_Y) {
				dist = fabs(y);
			}

			falloff_fac = (1.0-(dist / wmd->falloff));
			CLAMP(falloff_fac,0,1);

			if(wmd->flag & MOD_WAVE_X) {
				if(wmd->flag & MOD_WAVE_Y) amplit = (float)sqrt(x*x + y*y);
				else amplit = x;
			}
			else if(wmd->flag & MOD_WAVE_Y)
				amplit= y;

			/* this way it makes nice circles */
			amplit -= (ctime - wmd->timeoffs) * wmd->speed;

			if(wmd->flag & MOD_WAVE_CYCL) {
				amplit = (float)fmod(amplit - wmd->width, 2.0 * wmd->width)
						+ wmd->width;
			}

			/* GAUSSIAN */
			if(amplit > -wmd->width && amplit < wmd->width) {
				amplit = amplit * wmd->narrow;
				amplit = (float)(1.0 / exp(amplit * amplit) - minfac);

				/*apply texture*/
				if(wmd->texture)
					amplit = amplit * texres.tin;

				/*apply weight*/
				if(def_weight)
					amplit = amplit * def_weight->weight;

				/*apply falloff*/
				if (wmd->falloff > 0)
					amplit = amplit * falloff_fac;

				if(mvert) {
					/* move along normals */
					if(wmd->flag & MOD_WAVE_NORM_X) {
						co[0] += (lifefac * amplit) * mvert[i].no[0] / 32767.0f;
					}
					if(wmd->flag & MOD_WAVE_NORM_Y) {
						co[1] += (lifefac * amplit) * mvert[i].no[1] / 32767.0f;
					}
					if(wmd->flag & MOD_WAVE_NORM_Z) {
						co[2] += (lifefac * amplit) * mvert[i].no[2] / 32767.0f;
					}
				}
				else {
					/* move along local z axis */
					co[2] += lifefac * amplit;
				}
			}
		}
	}

	if(wmd->texture) MEM_freeN(tex_co);
}

static void waveModifier_deformVerts(
				     ModifierData *md, Object *ob, DerivedMesh *derivedData,
	 float (*vertexCos)[3], int numVerts, int useRenderParams, int isFinalCalc)
{
	DerivedMesh *dm;
	WaveModifierData *wmd = (WaveModifierData *)md;

	if(!wmd->texture && !wmd->defgrp_name[0] && !(wmd->flag & MOD_WAVE_NORM))
		dm = derivedData;
	else if(derivedData) dm = derivedData;
	else if(ob->type == OB_MESH) dm = CDDM_from_mesh(ob->data, ob);
	else return;

	if(wmd->flag & MOD_WAVE_NORM) {
		CDDM_apply_vert_coords(dm, vertexCos);
		CDDM_calc_normals(dm);
	}

	waveModifier_do(wmd, md->scene, ob, dm, vertexCos, numVerts);

	if(dm != derivedData) dm->release(dm);
}

static void waveModifier_deformVertsEM(
				       ModifierData *md, Object *ob, EditMesh *editData,
	   DerivedMesh *derivedData, float (*vertexCos)[3], int numVerts)
{
	DerivedMesh *dm;
	WaveModifierData *wmd = (WaveModifierData *)md;

	if(!wmd->texture && !wmd->defgrp_name[0] && !(wmd->flag & MOD_WAVE_NORM))
		dm = derivedData;
	else if(derivedData) dm = CDDM_copy(derivedData);
	else dm = CDDM_from_editmesh(editData, ob->data);

	if(wmd->flag & MOD_WAVE_NORM) {
		CDDM_apply_vert_coords(dm, vertexCos);
		CDDM_calc_normals(dm);
	}

	waveModifier_do(wmd, md->scene, ob, dm, vertexCos, numVerts);

	if(dm != derivedData) dm->release(dm);
}

/* Armature */

static void armatureModifier_initData(ModifierData *md)
{
	ArmatureModifierData *amd = (ArmatureModifierData*) md;
	
	amd->deformflag = ARM_DEF_ENVELOPE | ARM_DEF_VGROUP;
}

static void armatureModifier_copyData(ModifierData *md, ModifierData *target)
{
	ArmatureModifierData *amd = (ArmatureModifierData*) md;
	ArmatureModifierData *tamd = (ArmatureModifierData*) target;

	tamd->object = amd->object;
	tamd->deformflag = amd->deformflag;
	strncpy(tamd->defgrp_name, amd->defgrp_name, 32);
}

static CustomDataMask armatureModifier_requiredDataMask(Object *ob, ModifierData *md)
{
	CustomDataMask dataMask = 0;

	/* ask for vertexgroups */
	dataMask |= (1 << CD_MDEFORMVERT);

	return dataMask;
}

static int armatureModifier_isDisabled(ModifierData *md)
{
	ArmatureModifierData *amd = (ArmatureModifierData*) md;

	return !amd->object;
}

static void armatureModifier_foreachObjectLink(
					       ModifierData *md, Object *ob,
	    void (*walk)(void *userData, Object *ob, Object **obpoin),
		   void *userData)
{
	ArmatureModifierData *amd = (ArmatureModifierData*) md;

	walk(userData, ob, &amd->object);
}

static void armatureModifier_updateDepgraph(
					    ModifierData *md, DagForest *forest, Scene *scene, Object *ob,
	 DagNode *obNode)
{
	ArmatureModifierData *amd = (ArmatureModifierData*) md;

	if (amd->object) {
		DagNode *curNode = dag_get_node(forest, amd->object);

		dag_add_relation(forest, curNode, obNode,
				 DAG_RL_DATA_DATA | DAG_RL_OB_DATA, "Armature Modifier");
	}
}

static void armatureModifier_deformVerts(
					 ModifierData *md, Object *ob, DerivedMesh *derivedData,
      float (*vertexCos)[3], int numVerts, int useRenderParams, int isFinalCalc)
{
	ArmatureModifierData *amd = (ArmatureModifierData*) md;

	modifier_vgroup_cache(md, vertexCos); /* if next modifier needs original vertices */
	
	armature_deform_verts(amd->object, ob, derivedData, vertexCos, NULL,
			      numVerts, amd->deformflag, 
	 (float(*)[3])amd->prevCos, amd->defgrp_name);
	/* free cache */
	if(amd->prevCos) {
		MEM_freeN(amd->prevCos);
		amd->prevCos= NULL;
	}
}

static void armatureModifier_deformVertsEM(
					   ModifierData *md, Object *ob, EditMesh *editData,
	DerivedMesh *derivedData, float (*vertexCos)[3], int numVerts)
{
	ArmatureModifierData *amd = (ArmatureModifierData*) md;
	DerivedMesh *dm = derivedData;

	if(!derivedData) dm = CDDM_from_editmesh(editData, ob->data);

	armature_deform_verts(amd->object, ob, dm, vertexCos, NULL, numVerts,
			      amd->deformflag, NULL, amd->defgrp_name);

	if(!derivedData) dm->release(dm);
}

static void armatureModifier_deformMatricesEM(
					      ModifierData *md, Object *ob, EditMesh *editData,
	   DerivedMesh *derivedData, float (*vertexCos)[3],
					     float (*defMats)[3][3], int numVerts)
{
	ArmatureModifierData *amd = (ArmatureModifierData*) md;
	DerivedMesh *dm = derivedData;

	if(!derivedData) dm = CDDM_from_editmesh(editData, ob->data);

	armature_deform_verts(amd->object, ob, dm, vertexCos, defMats, numVerts,
			      amd->deformflag, NULL, amd->defgrp_name);

	if(!derivedData) dm->release(dm);
}

/* Hook */

static void hookModifier_initData(ModifierData *md) 
{
	HookModifierData *hmd = (HookModifierData*) md;

	hmd->force= 1.0;
}

static void hookModifier_copyData(ModifierData *md, ModifierData *target)
{
	HookModifierData *hmd = (HookModifierData*) md;
	HookModifierData *thmd = (HookModifierData*) target;

	VECCOPY(thmd->cent, hmd->cent);
	thmd->falloff = hmd->falloff;
	thmd->force = hmd->force;
	thmd->object = hmd->object;
	thmd->totindex = hmd->totindex;
	thmd->indexar = MEM_dupallocN(hmd->indexar);
	memcpy(thmd->parentinv, hmd->parentinv, sizeof(hmd->parentinv));
	strncpy(thmd->name, hmd->name, 32);
	strncpy(thmd->subtarget, hmd->subtarget, 32);
}

static CustomDataMask hookModifier_requiredDataMask(Object *ob, ModifierData *md)
{
	HookModifierData *hmd = (HookModifierData *)md;
	CustomDataMask dataMask = 0;

	/* ask for vertexgroups if we need them */
	if(!hmd->indexar && hmd->name[0]) dataMask |= (1 << CD_MDEFORMVERT);

	return dataMask;
}

static void hookModifier_freeData(ModifierData *md)
{
	HookModifierData *hmd = (HookModifierData*) md;

	if (hmd->indexar) MEM_freeN(hmd->indexar);
}

static int hookModifier_isDisabled(ModifierData *md)
{
	HookModifierData *hmd = (HookModifierData*) md;

	return !hmd->object;
}

static void hookModifier_foreachObjectLink(
					   ModifierData *md, Object *ob,
	void (*walk)(void *userData, Object *ob, Object **obpoin),
	       void *userData)
{
	HookModifierData *hmd = (HookModifierData*) md;

	walk(userData, ob, &hmd->object);
}

static void hookModifier_updateDepgraph(ModifierData *md, DagForest *forest, Scene *scene,
					Object *ob, DagNode *obNode)
{
	HookModifierData *hmd = (HookModifierData*) md;

	if (hmd->object) {
		DagNode *curNode = dag_get_node(forest, hmd->object);
		
		if (hmd->subtarget[0])
			dag_add_relation(forest, curNode, obNode, DAG_RL_OB_DATA|DAG_RL_DATA_DATA, "Hook Modifier");
		else
			dag_add_relation(forest, curNode, obNode, DAG_RL_OB_DATA, "Hook Modifier");
	}
}

static void hookModifier_deformVerts(
				     ModifierData *md, Object *ob, DerivedMesh *derivedData,
	 float (*vertexCos)[3], int numVerts, int useRenderParams, int isFinalCalc)
{
	HookModifierData *hmd = (HookModifierData*) md;
	bPoseChannel *pchan= get_pose_channel(hmd->object->pose, hmd->subtarget);
	float vec[3], mat[4][4], dmat[4][4];
	int i;
	DerivedMesh *dm = derivedData;
	
	/* get world-space matrix of target, corrected for the space the verts are in */
	if (hmd->subtarget[0] && pchan) {
		/* bone target if there's a matching pose-channel */
		Mat4MulMat4(dmat, pchan->pose_mat, hmd->object->obmat);
	}
	else {
		/* just object target */
		Mat4CpyMat4(dmat, hmd->object->obmat);
	}
	Mat4Invert(ob->imat, ob->obmat);
	Mat4MulSerie(mat, ob->imat, dmat, hmd->parentinv,
		     NULL, NULL, NULL, NULL, NULL);

	/* vertex indices? */
	if(hmd->indexar) {
		for(i = 0; i < hmd->totindex; i++) {
			int index = hmd->indexar[i];

			/* This should always be true and I don't generally like 
			* "paranoid" style code like this, but old files can have
			* indices that are out of range because old blender did
			* not correct them on exit editmode. - zr
			*/
			if(index < numVerts) {
				float *co = vertexCos[index];
				float fac = hmd->force;

				/* if DerivedMesh is present and has original index data,
				* use it
				*/
				if(dm && dm->getVertData(dm, 0, CD_ORIGINDEX)) {
					int j;
					int orig_index;
					for(j = 0; j < numVerts; ++j) {
						fac = hmd->force;
						orig_index = *(int *)dm->getVertData(dm, j,
								CD_ORIGINDEX);
						if(orig_index == index) {
							co = vertexCos[j];
							if(hmd->falloff != 0.0) {
								float len = VecLenf(co, hmd->cent);
								if(len > hmd->falloff) fac = 0.0;
								else if(len > 0.0)
									fac *= sqrt(1.0 - len / hmd->falloff);
							}

							if(fac != 0.0) {
								VecMat4MulVecfl(vec, mat, co);
								VecLerpf(co, co, vec, fac);
							}
						}
					}
				} else {
					if(hmd->falloff != 0.0) {
						float len = VecLenf(co, hmd->cent);
						if(len > hmd->falloff) fac = 0.0;
						else if(len > 0.0)
							fac *= sqrt(1.0 - len / hmd->falloff);
					}

					if(fac != 0.0) {
						VecMat4MulVecfl(vec, mat, co);
						VecLerpf(co, co, vec, fac);
					}
				}
			}
		}
	} 
	else if(hmd->name[0]) {	/* vertex group hook */
		bDeformGroup *curdef;
		Mesh *me = ob->data;
		int index = 0;
		int use_dverts;
		int maxVerts = 0;
		
		/* find the group (weak loop-in-loop) */
		for(curdef = ob->defbase.first; curdef; curdef = curdef->next, index++)
			if(!strcmp(curdef->name, hmd->name)) break;

		if(dm)
			if(dm->getVertData(dm, 0, CD_MDEFORMVERT)) {
			use_dverts = 1;
			maxVerts = dm->getNumVerts(dm);
			} else use_dverts = 0;
			else if(me->dvert) {
				use_dverts = 1;
				maxVerts = me->totvert;
			} else use_dverts = 0;
		
			if(curdef && use_dverts) {
				MDeformVert *dvert = me->dvert;
				int i, j;
			
				for(i = 0; i < maxVerts; i++, dvert++) {
					if(dm) dvert = dm->getVertData(dm, i, CD_MDEFORMVERT);
					for(j = 0; j < dvert->totweight; j++) {
						if(dvert->dw[j].def_nr == index) {
							float fac = hmd->force*dvert->dw[j].weight;
							float *co = vertexCos[i];
						
							if(hmd->falloff != 0.0) {
								float len = VecLenf(co, hmd->cent);
								if(len > hmd->falloff) fac = 0.0;
								else if(len > 0.0)
									fac *= sqrt(1.0 - len / hmd->falloff);
							}
						
							VecMat4MulVecfl(vec, mat, co);
							VecLerpf(co, co, vec, fac);
						}
					}
				}
			}
	}
}

static void hookModifier_deformVertsEM(
				       ModifierData *md, Object *ob, EditMesh *editData,
	   DerivedMesh *derivedData, float (*vertexCos)[3], int numVerts)
{
	DerivedMesh *dm = derivedData;

	if(!derivedData) dm = CDDM_from_editmesh(editData, ob->data);

	hookModifier_deformVerts(md, ob, derivedData, vertexCos, numVerts, 0, 0);

	if(!derivedData) dm->release(dm);
}

/* Softbody */

static void softbodyModifier_deformVerts(
					 ModifierData *md, Object *ob, DerivedMesh *derivedData,
      float (*vertexCos)[3], int numVerts, int useRenderParams, int isFinalCalc)
{
	sbObjectStep(md->scene, ob, (float)md->scene->r.cfra, vertexCos, numVerts);
}

static int softbodyModifier_dependsOnTime(ModifierData *md)
{
	return 1;
}

/* Smoke */

static void smokeModifier_initData(ModifierData *md) 
{
	SmokeModifierData *smd = (SmokeModifierData*) md;
	
	smd->domain = NULL;
	smd->flow = NULL;
	smd->coll = NULL;
	smd->type = 0;
	smd->time = -1;
}

static void smokeModifier_freeData(ModifierData *md)
{
	SmokeModifierData *smd = (SmokeModifierData*) md;
	
	smokeModifier_free (smd);
}

static void smokeModifier_deformVerts(
					 ModifierData *md, Object *ob, DerivedMesh *derivedData,
      float (*vertexCos)[3], int numVerts, int useRenderParams, int isFinalCalc)
{
	SmokeModifierData *smd = (SmokeModifierData*) md;
	DerivedMesh *dm = NULL;

	if(derivedData) dm = derivedData;
	else if(ob->type == OB_MESH) dm = CDDM_from_mesh(ob->data, ob);
	else return;

	CDDM_apply_vert_coords(dm, vertexCos);
	CDDM_calc_normals(dm);

	smokeModifier_do(smd, md->scene, ob, dm, useRenderParams, isFinalCalc);

	if(dm != derivedData) dm->release(dm);
}

static int smokeModifier_dependsOnTime(ModifierData *md)
{
	return 1;
}

static void smokeModifier_updateDepgraph(
					 ModifierData *md, DagForest *forest, Scene *scene, Object *ob,
      DagNode *obNode)
{
	/*SmokeModifierData *smd = (SmokeModifierData *) md;
	if(smd && (smd->type & MOD_SMOKE_TYPE_DOMAIN) && smd->domain)
	{
		if(smd->domain->fluid_group)
		{
			GroupObject *go = NULL;
			
			for(go = smd->domain->fluid_group->gobject.first; go; go = go->next) 
			{
				if(go->ob)
				{
					SmokeModifierData *smd2 = (SmokeModifierData *)modifiers_findByType(go->ob, eModifierType_Smoke);
					
					// check for initialized smoke object
					if(smd2 && (smd2->type & MOD_SMOKE_TYPE_FLOW) && smd2->flow)
					{
						DagNode *curNode = dag_get_node(forest, go->ob);
						dag_add_relation(forest, curNode, obNode, DAG_RL_DATA_DATA|DAG_RL_OB_DATA, "Smoke Flow");
					}
				}
			}
		}
	}
	*/
}

/* Cloth */

static void clothModifier_initData(ModifierData *md) 
{
	ClothModifierData *clmd = (ClothModifierData*) md;
	
	clmd->sim_parms = MEM_callocN(sizeof(ClothSimSettings), "cloth sim parms");
	clmd->coll_parms = MEM_callocN(sizeof(ClothCollSettings), "cloth coll parms");
	clmd->point_cache = BKE_ptcache_add(&clmd->ptcaches);
	
	/* check for alloc failing */
	if(!clmd->sim_parms || !clmd->coll_parms || !clmd->point_cache)
		return;
	
	cloth_init (clmd);
}

static DerivedMesh *clothModifier_applyModifier(ModifierData *md, Object *ob,
		DerivedMesh *derivedData, int useRenderParams, int isFinalCalc)
{
	ClothModifierData *clmd = (ClothModifierData*) md;
	DerivedMesh *result=NULL;
	
	/* check for alloc failing */
	if(!clmd->sim_parms || !clmd->coll_parms)
	{
		clothModifier_initData(md);
		
		if(!clmd->sim_parms || !clmd->coll_parms)
			return derivedData;
	}

	result = clothModifier_do(clmd, md->scene, ob, derivedData, useRenderParams, isFinalCalc);

	if(result)
	{
		CDDM_calc_normals(result);
		return result;
	}
	return derivedData;
}

static void clothModifier_updateDepgraph(
					 ModifierData *md, DagForest *forest, Scene *scene, Object *ob,
      DagNode *obNode)
{
	ClothModifierData *clmd = (ClothModifierData*) md;
	
	Base *base;
	
	if(clmd)
	{
		for(base = scene->base.first; base; base= base->next) 
		{
			Object *ob1= base->object;
			if(ob1 != ob)
			{
				CollisionModifierData *coll_clmd = (CollisionModifierData *)modifiers_findByType(ob1, eModifierType_Collision);
				if(coll_clmd)
				{
					DagNode *curNode = dag_get_node(forest, ob1);
					dag_add_relation(forest, curNode, obNode, DAG_RL_DATA_DATA|DAG_RL_OB_DATA, "Cloth Collision");
				}
			}
		}
	}
}

static CustomDataMask clothModifier_requiredDataMask(Object *ob, ModifierData *md)
{
	CustomDataMask dataMask = 0;

	/* ask for vertexgroups if we need them */
	dataMask |= (1 << CD_MDEFORMVERT);

	return dataMask;
}

static void clothModifier_copyData(ModifierData *md, ModifierData *target)
{
	ClothModifierData *clmd = (ClothModifierData*) md;
	ClothModifierData *tclmd = (ClothModifierData*) target;
	
	if(tclmd->sim_parms)
		MEM_freeN(tclmd->sim_parms);
	if(tclmd->coll_parms)
		MEM_freeN(tclmd->coll_parms);
	
	BKE_ptcache_free_list(&tclmd->ptcaches);
	tclmd->point_cache = NULL;
	
	tclmd->sim_parms = MEM_dupallocN(clmd->sim_parms);
	if(clmd->sim_parms->effector_weights)
		tclmd->sim_parms->effector_weights = MEM_dupallocN(clmd->sim_parms->effector_weights);
	tclmd->coll_parms = MEM_dupallocN(clmd->coll_parms);
	tclmd->point_cache = BKE_ptcache_copy_list(&tclmd->ptcaches, &clmd->ptcaches);
	tclmd->clothObject = NULL;
}

static int clothModifier_dependsOnTime(ModifierData *md)
{
	return 1;
}

static void clothModifier_freeData(ModifierData *md)
{
	ClothModifierData *clmd = (ClothModifierData*) md;
	
	if (clmd) 
	{
		if(G.rt > 0)
			printf("clothModifier_freeData\n");
		
		cloth_free_modifier_extern (clmd);
		
		if(clmd->sim_parms) {
			if(clmd->sim_parms->effector_weights)
				MEM_freeN(clmd->sim_parms->effector_weights);
			MEM_freeN(clmd->sim_parms);
		}
		if(clmd->coll_parms)
			MEM_freeN(clmd->coll_parms);	
		
		BKE_ptcache_free_list(&clmd->ptcaches);
		clmd->point_cache = NULL;
	}
}

/* Collision */

static void collisionModifier_initData(ModifierData *md) 
{
	CollisionModifierData *collmd = (CollisionModifierData*) md;
	
	collmd->x = NULL;
	collmd->xnew = NULL;
	collmd->current_x = NULL;
	collmd->current_xnew = NULL;
	collmd->current_v = NULL;
	collmd->time = -1;
	collmd->numverts = 0;
	collmd->bvhtree = NULL;
}

static void collisionModifier_freeData(ModifierData *md)
{
	CollisionModifierData *collmd = (CollisionModifierData*) md;
	
	if (collmd) 
	{
		if(collmd->bvhtree)
			BLI_bvhtree_free(collmd->bvhtree);
		if(collmd->x)
			MEM_freeN(collmd->x);
		if(collmd->xnew)
			MEM_freeN(collmd->xnew);
		if(collmd->current_x)
			MEM_freeN(collmd->current_x);
		if(collmd->current_xnew)
			MEM_freeN(collmd->current_xnew);
		if(collmd->current_v)
			MEM_freeN(collmd->current_v);
		if(collmd->mfaces)
			MEM_freeN(collmd->mfaces);
		
		collmd->x = NULL;
		collmd->xnew = NULL;
		collmd->current_x = NULL;
		collmd->current_xnew = NULL;
		collmd->current_v = NULL;
		collmd->time = -1;
		collmd->numverts = 0;
		collmd->bvhtree = NULL;
		collmd->mfaces = NULL;
	}
}

static int collisionModifier_dependsOnTime(ModifierData *md)
{
	return 1;
}

static void collisionModifier_deformVerts(
					  ModifierData *md, Object *ob, DerivedMesh *derivedData,
       float (*vertexCos)[3], int numVerts, int useRenderParams, int isFinalCalc)
{
	CollisionModifierData *collmd = (CollisionModifierData*) md;
	DerivedMesh *dm = NULL;
	float current_time = 0;
	unsigned int numverts = 0, i = 0;
	MVert *tempVert = NULL;
	
	/* if possible use/create DerivedMesh */
	if(derivedData) dm = CDDM_copy(derivedData);
	else if(ob->type==OB_MESH) dm = CDDM_from_mesh(ob->data, ob);
	
	if(!ob->pd)
	{
		printf("collisionModifier_deformVerts: Should not happen!\n");
		return;
	}
	
	if(dm)
	{
		CDDM_apply_vert_coords(dm, vertexCos);
		CDDM_calc_normals(dm);
		
		current_time = bsystem_time (md->scene,  ob, ( float ) md->scene->r.cfra, 0.0 );
		
		if(G.rt > 0)
			printf("current_time %f, collmd->time %f\n", current_time, collmd->time);
		
		numverts = dm->getNumVerts ( dm );
		
		if((current_time > collmd->time)|| (BKE_ptcache_get_continue_physics()))
		{	
			// check if mesh has changed
			if(collmd->x && (numverts != collmd->numverts))
				collisionModifier_freeData((ModifierData *)collmd);
			
			if(collmd->time == -1) // first time
			{
				collmd->x = dm->dupVertArray(dm); // frame start position
				
				for ( i = 0; i < numverts; i++ )
				{
					// we save global positions
					Mat4MulVecfl ( ob->obmat, collmd->x[i].co );
				}
				
				collmd->xnew = MEM_dupallocN(collmd->x); // frame end position
				collmd->current_x = MEM_dupallocN(collmd->x); // inter-frame
				collmd->current_xnew = MEM_dupallocN(collmd->x); // inter-frame
				collmd->current_v = MEM_dupallocN(collmd->x); // inter-frame

				collmd->numverts = numverts;
				
				collmd->mfaces = dm->dupFaceArray(dm);
				collmd->numfaces = dm->getNumFaces(dm);
				
				// create bounding box hierarchy
				collmd->bvhtree = bvhtree_build_from_mvert(collmd->mfaces, collmd->numfaces, collmd->x, numverts, ob->pd->pdef_sboft);
				
				collmd->time = current_time;
			}
			else if(numverts == collmd->numverts)
			{
				// put positions to old positions
				tempVert = collmd->x;
				collmd->x = collmd->xnew;
				collmd->xnew = tempVert;
				
				memcpy(collmd->xnew, dm->getVertArray(dm), numverts*sizeof(MVert));
				
				for ( i = 0; i < numverts; i++ )
				{
					// we save global positions
					Mat4MulVecfl ( ob->obmat, collmd->xnew[i].co );
				}
				
				memcpy(collmd->current_xnew, collmd->x, numverts*sizeof(MVert));
				memcpy(collmd->current_x, collmd->x, numverts*sizeof(MVert));
				
				/* check if GUI setting has changed for bvh */
				if(collmd->bvhtree) 
				{
					if(ob->pd->pdef_sboft != BLI_bvhtree_getepsilon(collmd->bvhtree))
					{
						BLI_bvhtree_free(collmd->bvhtree);
						collmd->bvhtree = bvhtree_build_from_mvert(collmd->mfaces, collmd->numfaces, collmd->current_x, numverts, ob->pd->pdef_sboft);
					}
			
				}
				
				/* happens on file load (ONLY when i decomment changes in readfile.c) */
				if(!collmd->bvhtree)
				{
					collmd->bvhtree = bvhtree_build_from_mvert(collmd->mfaces, collmd->numfaces, collmd->current_x, numverts, ob->pd->pdef_sboft);
				}
				else
				{
					// recalc static bounding boxes
					bvhtree_update_from_mvert ( collmd->bvhtree, collmd->mfaces, collmd->numfaces, collmd->current_x, collmd->current_xnew, collmd->numverts, 1 );
				}
				
				collmd->time = current_time;
			}
			else if(numverts != collmd->numverts)
			{
				collisionModifier_freeData((ModifierData *)collmd);
			}
			
		}
		else if(current_time < collmd->time)
		{	
			collisionModifier_freeData((ModifierData *)collmd);
		}
		else
		{
			if(numverts != collmd->numverts)
			{
				collisionModifier_freeData((ModifierData *)collmd);
			}
		}
	}
	
	if(dm)
		dm->release(dm);
}



/* Surface */

static void surfaceModifier_initData(ModifierData *md) 
{
	SurfaceModifierData *surmd = (SurfaceModifierData*) md;
	
	surmd->bvhtree = NULL;
}

static void surfaceModifier_freeData(ModifierData *md)
{
	SurfaceModifierData *surmd = (SurfaceModifierData*) md;
	
	if (surmd)
	{
		if(surmd->bvhtree) {
			free_bvhtree_from_mesh(surmd->bvhtree);
			MEM_freeN(surmd->bvhtree);
		}

<<<<<<< HEAD
		surmd->dm->release(surmd->dm);
=======
		if(surmd->dm)
			surmd->dm->release(surmd->dm);
>>>>>>> 16c1a294

		if(surmd->x)
			MEM_freeN(surmd->x);
		
		if(surmd->v)
			MEM_freeN(surmd->v);

		surmd->bvhtree = NULL;
		surmd->dm = NULL;
	}
}

static int surfaceModifier_dependsOnTime(ModifierData *md)
{
	return 1;
}

static void surfaceModifier_deformVerts(
					  ModifierData *md, Object *ob, DerivedMesh *derivedData,
	    float (*vertexCos)[3], int numVerts, int useRenderParams, int isFinalCalc)
{
	SurfaceModifierData *surmd = (SurfaceModifierData*) md;
	unsigned int numverts = 0, i = 0;
	
	if(surmd->dm)
		surmd->dm->release(surmd->dm);

	/* if possible use/create DerivedMesh */
	if(derivedData) surmd->dm = CDDM_copy(derivedData);
	else surmd->dm = get_original_dm(md->scene, ob, NULL, 0);
	
	if(!ob->pd)
	{
		printf("surfaceModifier_deformVerts: Should not happen!\n");
		return;
	}
	
	if(surmd->dm)
	{
		int init = 0;
		float *vec;
		MVert *x, *v;

		CDDM_apply_vert_coords(surmd->dm, vertexCos);
		CDDM_calc_normals(surmd->dm);
		
		numverts = surmd->dm->getNumVerts ( surmd->dm );

		if(numverts != surmd->numverts || surmd->x == NULL || surmd->v == NULL || md->scene->r.cfra != surmd->cfra+1) {
			if(surmd->x) {
				MEM_freeN(surmd->x);
				surmd->x = NULL;
			}
			if(surmd->v) {
				MEM_freeN(surmd->v);
				surmd->v = NULL;
			}

			surmd->x = MEM_callocN(numverts * sizeof(MVert), "MVert");
			surmd->v = MEM_callocN(numverts * sizeof(MVert), "MVert");

			surmd->numverts = numverts;

			init = 1;
		}

		/* convert to global coordinates and calculate velocity */
		for(i = 0, x = surmd->x, v = surmd->v; i<numverts; i++, x++, v++) {
			vec = CDDM_get_vert(surmd->dm, i)->co;
			Mat4MulVecfl(ob->obmat, vec);

			if(init)
				v->co[0] = v->co[1] = v->co[2] = 0.0f;
			else
				VecSubf(v->co, vec, x->co);
			
			VecCopyf(x->co, vec);
		}

		surmd->cfra = md->scene->r.cfra;

		if(surmd->bvhtree)
			free_bvhtree_from_mesh(surmd->bvhtree);
		else
			surmd->bvhtree = MEM_callocN(sizeof(BVHTreeFromMesh), "BVHTreeFromMesh");

		if(surmd->dm->getNumFaces(surmd->dm))
			bvhtree_from_mesh_faces(surmd->bvhtree, surmd->dm, 0.0, 2, 6);
		else
			bvhtree_from_mesh_edges(surmd->bvhtree, surmd->dm, 0.0, 2, 6);
	}
}


/* Boolean */

static void booleanModifier_copyData(ModifierData *md, ModifierData *target)
{
	BooleanModifierData *bmd = (BooleanModifierData*) md;
	BooleanModifierData *tbmd = (BooleanModifierData*) target;

	tbmd->object = bmd->object;
	tbmd->operation = bmd->operation;
}

static int booleanModifier_isDisabled(ModifierData *md)
{
	BooleanModifierData *bmd = (BooleanModifierData*) md;

	return !bmd->object;
}

static void booleanModifier_foreachObjectLink(
					      ModifierData *md, Object *ob,
	   void (*walk)(void *userData, Object *ob, Object **obpoin),
		  void *userData)
{
	BooleanModifierData *bmd = (BooleanModifierData*) md;

	walk(userData, ob, &bmd->object);
}

static void booleanModifier_updateDepgraph(
					   ModifierData *md, DagForest *forest, Scene *scene, Object *ob,
	DagNode *obNode)
{
	BooleanModifierData *bmd = (BooleanModifierData*) md;

	if(bmd->object) {
		DagNode *curNode = dag_get_node(forest, bmd->object);

		dag_add_relation(forest, curNode, obNode,
				 DAG_RL_DATA_DATA | DAG_RL_OB_DATA, "Boolean Modifier");
	}
}

static DerivedMesh *booleanModifier_applyModifier(
		ModifierData *md, Object *ob, DerivedMesh *derivedData,
  int useRenderParams, int isFinalCalc)
{
	// XXX doesn't handle derived data
	BooleanModifierData *bmd = (BooleanModifierData*) md;
<<<<<<< HEAD
	DerivedMesh *dm = mesh_get_derived_final(md->scene, bmd->object, CD_MASK_BAREMESH);
=======
	DerivedMesh *dm = bmd->object->derivedFinal;
>>>>>>> 16c1a294

	/* we do a quick sanity check */
	if(dm && (derivedData->getNumFaces(derivedData) > 3)
		    && bmd->object && dm->getNumFaces(dm) > 3) {
		DerivedMesh *result = NewBooleanDerivedMesh(dm, bmd->object, derivedData, ob,
				1 + bmd->operation);

		if(dm)
			dm->release(dm);

		/* if new mesh returned, return it; otherwise there was
		* an error, so delete the modifier object */
		if(result)
			return result;
		else
			bmd->object = NULL;
	}
	
	if(dm)
			dm->release(dm);

	return derivedData;
}

static CustomDataMask booleanModifier_requiredDataMask(Object *ob, ModifierData *md)
{
	CustomDataMask dataMask = (1 << CD_MTFACE) + (1 << CD_MEDGE);

	dataMask |= (1 << CD_MDEFORMVERT);
	
	/* particles only need this if they are after a non deform modifier, and
	* the modifier stack will only create them in that case. */
// 	dataMask |= CD_MASK_ORIGSPACE;

// 	dataMask |= CD_MASK_ORCO;
	
	return dataMask;
}

/* Particles */
static void particleSystemModifier_initData(ModifierData *md) 
{
	ParticleSystemModifierData *psmd= (ParticleSystemModifierData*) md;
	psmd->psys= 0;
	psmd->dm=0;
	psmd->totdmvert= psmd->totdmedge= psmd->totdmface= 0;
}
static void particleSystemModifier_freeData(ModifierData *md)
{
	ParticleSystemModifierData *psmd= (ParticleSystemModifierData*) md;

	if(psmd->dm){
		psmd->dm->needsFree = 1;
		psmd->dm->release(psmd->dm);
		psmd->dm=0;
	}

	psmd->psys->flag |= PSYS_DELETE;
}
static void particleSystemModifier_copyData(ModifierData *md, ModifierData *target)
{
	ParticleSystemModifierData *psmd= (ParticleSystemModifierData*) md;
	ParticleSystemModifierData *tpsmd= (ParticleSystemModifierData*) target;

	tpsmd->dm = 0;
	tpsmd->totdmvert = tpsmd->totdmedge = tpsmd->totdmface = 0;
	//tpsmd->facepa = 0;
	tpsmd->flag = psmd->flag;
	/* need to keep this to recognise a bit later in copy_object */
	tpsmd->psys = psmd->psys;
}

static CustomDataMask particleSystemModifier_requiredDataMask(Object *ob, ModifierData *md)
{
	ParticleSystemModifierData *psmd= (ParticleSystemModifierData*) md;
	CustomDataMask dataMask = 0;
	Material *ma;
	MTex *mtex;
	int i;

	if(!psmd->psys->part)
		return 0;

	ma= give_current_material(ob, psmd->psys->part->omat);
	if(ma) {
		for(i=0; i<MAX_MTEX; i++) {
			mtex=ma->mtex[i];
			if(mtex && (ma->septex & (1<<i))==0)
				if(mtex->pmapto && (mtex->texco & TEXCO_UV))
					dataMask |= (1 << CD_MTFACE);
		}
	}

	if(psmd->psys->part->tanfac!=0.0)
		dataMask |= (1 << CD_MTFACE);

	/* ask for vertexgroups if we need them */
	for(i=0; i<PSYS_TOT_VG; i++){
		if(psmd->psys->vgroup[i]){
			dataMask |= (1 << CD_MDEFORMVERT);
			break;
		}
	}
	
	/* particles only need this if they are after a non deform modifier, and
	* the modifier stack will only create them in that case. */
	dataMask |= CD_MASK_ORIGSPACE;

	dataMask |= CD_MASK_ORCO;
	
	return dataMask;
}

/* saves the current emitter state for a particle system and calculates particles */
static void particleSystemModifier_deformVerts(
					       ModifierData *md, Object *ob, DerivedMesh *derivedData,
	    float (*vertexCos)[3], int numVerts, int useRenderParams, int isFinalCalc)
{
	DerivedMesh *dm = derivedData;
	ParticleSystemModifierData *psmd= (ParticleSystemModifierData*) md;
	ParticleSystem * psys=0;
	int needsFree=0;

	if(ob->particlesystem.first)
		psys=psmd->psys;
	else
		return;
	
	if(!psys_check_enabled(ob, psys))
		return;

	if(dm==0) {
		dm= get_original_dm(md->scene, ob, vertexCos, 1);

		if(!dm)
			return;

		needsFree= 1;
	}

	/* clear old dm */
	if(psmd->dm){
		psmd->dm->needsFree = 1;
		psmd->dm->release(psmd->dm);
	}

	/* make new dm */
	psmd->dm=CDDM_copy(dm);
	CDDM_apply_vert_coords(psmd->dm, vertexCos);
	CDDM_calc_normals(psmd->dm);

	if(needsFree){
		dm->needsFree = 1;
		dm->release(dm);
	}

	/* protect dm */
	psmd->dm->needsFree = 0;

	/* report change in mesh structure */
	if(psmd->dm->getNumVerts(psmd->dm)!=psmd->totdmvert ||
		  psmd->dm->getNumEdges(psmd->dm)!=psmd->totdmedge ||
		  psmd->dm->getNumFaces(psmd->dm)!=psmd->totdmface){
		/* in file read dm hasn't really changed but just wasn't saved in file */

		psys->recalc |= PSYS_RECALC_RESET;
		psmd->flag |= eParticleSystemFlag_DM_changed;

		psmd->totdmvert= psmd->dm->getNumVerts(psmd->dm);
		psmd->totdmedge= psmd->dm->getNumEdges(psmd->dm);
		psmd->totdmface= psmd->dm->getNumFaces(psmd->dm);
		  }

		  if(psys){
			  psmd->flag &= ~eParticleSystemFlag_psys_updated;
			  particle_system_update(md->scene, ob, psys);
			  psmd->flag |= eParticleSystemFlag_psys_updated;
			  psmd->flag &= ~eParticleSystemFlag_DM_changed;
		  }
}

/* disabled particles in editmode for now, until support for proper derivedmesh
 * updates is coded */
#if 0
static void particleSystemModifier_deformVertsEM(
                ModifierData *md, Object *ob, EditMesh *editData,
                DerivedMesh *derivedData, float (*vertexCos)[3], int numVerts)
{
	DerivedMesh *dm = derivedData;

	if(!derivedData) dm = CDDM_from_editmesh(editData, ob->data);

	particleSystemModifier_deformVerts(md, ob, dm, vertexCos, numVerts);

	if(!derivedData) dm->release(dm);
}
#endif

/* Particle Instance */
static void particleInstanceModifier_initData(ModifierData *md) 
{
	ParticleInstanceModifierData *pimd= (ParticleInstanceModifierData*) md;

	pimd->flag = eParticleInstanceFlag_Parents|eParticleInstanceFlag_Unborn|
			eParticleInstanceFlag_Alive|eParticleInstanceFlag_Dead;
	pimd->psys = 1;
	pimd->position = 1.0f;
	pimd->axis = 2;

}
static void particleInstanceModifier_copyData(ModifierData *md, ModifierData *target)
{
	ParticleInstanceModifierData *pimd= (ParticleInstanceModifierData*) md;
	ParticleInstanceModifierData *tpimd= (ParticleInstanceModifierData*) target;

	tpimd->ob = pimd->ob;
	tpimd->psys = pimd->psys;
	tpimd->flag = pimd->flag;
	tpimd->position = pimd->position;
	tpimd->random_position = pimd->random_position;
}

static int particleInstanceModifier_dependsOnTime(ModifierData *md) 
{
	return 0;
}
static void particleInstanceModifier_updateDepgraph(ModifierData *md, DagForest *forest,
		 Scene *scene,Object *ob, DagNode *obNode)
{
	ParticleInstanceModifierData *pimd = (ParticleInstanceModifierData*) md;

	if (pimd->ob) {
		DagNode *curNode = dag_get_node(forest, pimd->ob);

		dag_add_relation(forest, curNode, obNode,
				 DAG_RL_DATA_DATA | DAG_RL_OB_DATA,
				 "Particle Instance Modifier");
	}
}

static void particleInstanceModifier_foreachObjectLink(ModifierData *md, Object *ob,
		ObjectWalkFunc walk, void *userData)
{
	ParticleInstanceModifierData *pimd = (ParticleInstanceModifierData*) md;

	walk(userData, ob, &pimd->ob);
}

static DerivedMesh * particleInstanceModifier_applyModifier(
		ModifierData *md, Object *ob, DerivedMesh *derivedData,
  int useRenderParams, int isFinalCalc)
{
	DerivedMesh *dm = derivedData, *result;
	ParticleInstanceModifierData *pimd= (ParticleInstanceModifierData*) md;
	ParticleSimulationData sim;
	ParticleSystem * psys=0;
	ParticleData *pa=0, *pars=0;
	MFace *mface, *orig_mface;
	MVert *mvert, *orig_mvert;
	int i,totvert, totpart=0, totface, maxvert, maxface, first_particle=0;
	short track=ob->trackflag%3, trackneg, axis = pimd->axis;
	float max_co=0.0, min_co=0.0, temp_co[3], cross[3];
	float *size=NULL;

	trackneg=((ob->trackflag>2)?1:0);

	if(pimd->ob==ob){
		pimd->ob=0;
		return derivedData;
	}

	if(pimd->ob){
		psys = BLI_findlink(&pimd->ob->particlesystem,pimd->psys-1);
		if(psys==0 || psys->totpart==0)
			return derivedData;
	}
	else return derivedData;

	if(pimd->flag & eParticleInstanceFlag_Parents)
		totpart+=psys->totpart;
	if(pimd->flag & eParticleInstanceFlag_Children){
		if(totpart==0)
			first_particle=psys->totpart;
		totpart+=psys->totchild;
	}

	if(totpart==0)
		return derivedData;

<<<<<<< HEAD
=======
	sim.scene = md->scene;
	sim.ob = pimd->ob;
	sim.psys = psys;
	sim.psmd = psys_get_modifier(pimd->ob, psys);

>>>>>>> 16c1a294
	if(pimd->flag & eParticleInstanceFlag_UseSize) {
		int p;
		float *si;
		si = size = MEM_callocN(totpart * sizeof(float), "particle size array");

		if(pimd->flag & eParticleInstanceFlag_Parents) {
			for(p=0, pa= psys->particles; p<psys->totpart; p++, pa++, si++)
				*si = pa->size;
		}

		if(pimd->flag & eParticleInstanceFlag_Children) {
			ChildParticle *cpa = psys->child;

			for(p=0; p<psys->totchild; p++, cpa++, si++) {
				*si = psys_get_child_size(psys, cpa, 0.0f, NULL);
			}
		}
	}

	pars=psys->particles;

	totvert=dm->getNumVerts(dm);
	totface=dm->getNumFaces(dm);

	maxvert=totvert*totpart;
	maxface=totface*totpart;

<<<<<<< HEAD
	psys->lattice=psys_get_lattice(md->scene, ob, psys);
=======
	psys->lattice=psys_get_lattice(&sim);
>>>>>>> 16c1a294

	if(psys->flag & (PSYS_HAIR_DONE|PSYS_KEYED) || psys->pointcache->flag & PTCACHE_BAKED){

		float min_r[3], max_r[3];
		INIT_MINMAX(min_r, max_r);
		dm->getMinMax(dm, min_r, max_r);		
		min_co=min_r[track];
		max_co=max_r[track];
	}

	result = CDDM_from_template(dm, maxvert,dm->getNumEdges(dm)*totpart,maxface);

	mvert=result->getVertArray(result);
	orig_mvert=dm->getVertArray(dm);

	for(i=0; i<maxvert; i++){
		MVert *inMV;
		MVert *mv = mvert + i;
		ParticleKey state;

		inMV = orig_mvert + i%totvert;
		DM_copy_vert_data(dm, result, i%totvert, i, 1);
		*mv = *inMV;

		/*change orientation based on object trackflag*/
		VECCOPY(temp_co,mv->co);
		mv->co[axis]=temp_co[track];
		mv->co[(axis+1)%3]=temp_co[(track+1)%3];
		mv->co[(axis+2)%3]=temp_co[(track+2)%3];

		if((psys->flag & (PSYS_HAIR_DONE|PSYS_KEYED) || psys->pointcache->flag & PTCACHE_BAKED) && pimd->flag & eParticleInstanceFlag_Path){
			float ran = 0.0f;
			if(pimd->random_position != 0.0f) {
<<<<<<< HEAD
				/* just use some static collection of random numbers */
				/* TODO: use something else that's unique to each instanced object */
				pa = psys->particles + (i/totvert)%totpart;
				ran = pimd->random_position * 0.5 * (1.0f + pa->r_ave[0]);
			}

			if(pimd->flag & eParticleInstanceFlag_KeepShape) {
				state.time = pimd->position * (1.0f - ran);
			}
			else {
				state.time=(mv->co[axis]-min_co)/(max_co-min_co) * pimd->position * (1.0f - ran);

				if(trackneg)
					state.time=1.0f-state.time;
				
				mv->co[axis] = 0.0;
			}

			psys_get_particle_on_path(md->scene, pimd->ob, psys,first_particle + i/totvert, &state,1);
=======
				BLI_srandom(psys->seed + (i/totvert)%totpart);
				ran = pimd->random_position * BLI_frand();
			}

			if(pimd->flag & eParticleInstanceFlag_KeepShape) {
				state.time = pimd->position * (1.0f - ran);
			}
			else {
				state.time=(mv->co[axis]-min_co)/(max_co-min_co) * pimd->position * (1.0f - ran);

				if(trackneg)
					state.time=1.0f-state.time;
				
				mv->co[axis] = 0.0;
			}

			psys_get_particle_on_path(&sim, first_particle + i/totvert, &state,1);
>>>>>>> 16c1a294

			Normalize(state.vel);
			
			/* TODO: incremental rotations somehow */
			if(state.vel[axis] < -0.9999 || state.vel[axis] > 0.9999) {
				state.rot[0] = 1;
				state.rot[1] = state.rot[2] = state.rot[3] = 0.0f;
			}
			else {
				float temp[3] = {0.0f,0.0f,0.0f};
				temp[axis] = 1.0f;

				Crossf(cross, temp, state.vel);

				/* state.vel[axis] is the only component surviving from a dot product with the axis */
				VecRotToQuat(cross,saacos(state.vel[axis]),state.rot);
			}

		}
		else{
			state.time=-1.0;
<<<<<<< HEAD
			psys_get_particle_state(md->scene, pimd->ob, psys, first_particle + i/totvert, &state,1);
=======
			psys_get_particle_state(&sim, first_particle + i/totvert, &state,1);
>>>>>>> 16c1a294
		}	

		QuatMulVecf(state.rot,mv->co);
		if(pimd->flag & eParticleInstanceFlag_UseSize)
			VecMulf(mv->co, size[i/totvert]);
		VECADD(mv->co,mv->co,state.co);
	}

	mface=result->getFaceArray(result);
	orig_mface=dm->getFaceArray(dm);

	for(i=0; i<maxface; i++){
		MFace *inMF;
		MFace *mf = mface + i;

		if(pimd->flag & eParticleInstanceFlag_Parents){
			if(i/totface>=psys->totpart){
				if(psys->part->childtype==PART_CHILD_PARTICLES)
					pa=psys->particles+(psys->child+i/totface-psys->totpart)->parent;
				else
					pa=0;
			}
			else
				pa=pars+i/totface;
		}
		else{
			if(psys->part->childtype==PART_CHILD_PARTICLES)
				pa=psys->particles+(psys->child+i/totface)->parent;
			else
				pa=0;
		}

		if(pa){
			if(pa->alive==PARS_UNBORN && (pimd->flag&eParticleInstanceFlag_Unborn)==0) continue;
			if(pa->alive==PARS_ALIVE && (pimd->flag&eParticleInstanceFlag_Alive)==0) continue;
			if(pa->alive==PARS_DEAD && (pimd->flag&eParticleInstanceFlag_Dead)==0) continue;
		}

		inMF = orig_mface + i%totface;
		DM_copy_face_data(dm, result, i%totface, i, 1);
		*mf = *inMF;

		mf->v1+=(i/totface)*totvert;
		mf->v2+=(i/totface)*totvert;
		mf->v3+=(i/totface)*totvert;
		if(mf->v4)
			mf->v4+=(i/totface)*totvert;
	}
	
	CDDM_calc_edges(result);
	CDDM_calc_normals(result);

	if(psys->lattice){
		end_latt_deform(psys->lattice);
		psys->lattice= NULL;
	}

	if(size)
		MEM_freeN(size);

	return result;
}
static DerivedMesh *particleInstanceModifier_applyModifierEM(
		ModifierData *md, Object *ob, EditMesh *editData,
  DerivedMesh *derivedData)
{
	return particleInstanceModifier_applyModifier(md, ob, derivedData, 0, 1);
}

/* Explode */
static void explodeModifier_initData(ModifierData *md)
{
	ExplodeModifierData *emd= (ExplodeModifierData*) md;

	emd->facepa=0;
	emd->flag |= eExplodeFlag_Unborn+eExplodeFlag_Alive+eExplodeFlag_Dead;
}
static void explodeModifier_freeData(ModifierData *md)
{
	ExplodeModifierData *emd= (ExplodeModifierData*) md;
	
	if(emd->facepa) MEM_freeN(emd->facepa);
}
static void explodeModifier_copyData(ModifierData *md, ModifierData *target)
{
	ExplodeModifierData *emd= (ExplodeModifierData*) md;
	ExplodeModifierData *temd= (ExplodeModifierData*) target;

	temd->facepa = 0;
	temd->flag = emd->flag;
	temd->protect = emd->protect;
	temd->vgroup = emd->vgroup;
}
static int explodeModifier_dependsOnTime(ModifierData *md) 
{
	return 1;
}
static CustomDataMask explodeModifier_requiredDataMask(Object *ob, ModifierData *md)
{
	ExplodeModifierData *emd= (ExplodeModifierData*) md;
	CustomDataMask dataMask = 0;

	if(emd->vgroup)
		dataMask |= (1 << CD_MDEFORMVERT);

	return dataMask;
}

static void explodeModifier_createFacepa(ExplodeModifierData *emd,
					 ParticleSystemModifierData *psmd,
      Object *ob, DerivedMesh *dm)
{
	ParticleSystem *psys=psmd->psys;
	MFace *fa=0, *mface=0;
	MVert *mvert = 0;
	ParticleData *pa;
	KDTree *tree;
	float center[3], co[3];
	int *facepa=0,*vertpa=0,totvert=0,totface=0,totpart=0;
	int i,p,v1,v2,v3,v4=0;

	mvert = dm->getVertArray(dm);
	mface = dm->getFaceArray(dm);
	totface= dm->getNumFaces(dm);
	totvert= dm->getNumVerts(dm);
	totpart= psmd->psys->totpart;

	BLI_srandom(psys->seed);

	if(emd->facepa)
		MEM_freeN(emd->facepa);

	facepa = emd->facepa = MEM_callocN(sizeof(int)*totface, "explode_facepa");

	vertpa = MEM_callocN(sizeof(int)*totvert, "explode_vertpa");

	/* initialize all faces & verts to no particle */
	for(i=0; i<totface; i++)
		facepa[i]=totpart;

	for (i=0; i<totvert; i++)
		vertpa[i]=totpart;

	/* set protected verts */
	if(emd->vgroup){
		MDeformVert *dvert = dm->getVertDataArray(dm, CD_MDEFORMVERT);
		float val;
		if(dvert){
			for(i=0; i<totvert; i++){
				val = BLI_frand();
				val = (1.0f-emd->protect)*val + emd->protect*0.5f;
				if(val < deformvert_get_weight(dvert+i,emd->vgroup-1))
					vertpa[i] = -1;
			}
		}
	}

	/* make tree of emitter locations */
	tree=BLI_kdtree_new(totpart);
	for(p=0,pa=psys->particles; p<totpart; p++,pa++){
		psys_particle_on_dm(psmd->dm,psys->part->from,pa->num,pa->num_dmcache,pa->fuv,pa->foffset,co,0,0,0,0,0);
		BLI_kdtree_insert(tree, p, co, NULL);
	}
	BLI_kdtree_balance(tree);

	/* set face-particle-indexes to nearest particle to face center */
	for(i=0,fa=mface; i<totface; i++,fa++){
		VecAddf(center,mvert[fa->v1].co,mvert[fa->v2].co);
		VecAddf(center,center,mvert[fa->v3].co);
		if(fa->v4){
			VecAddf(center,center,mvert[fa->v4].co);
			VecMulf(center,0.25);
		}
		else
			VecMulf(center,0.3333f);

		p= BLI_kdtree_find_nearest(tree,center,NULL,NULL);

		v1=vertpa[fa->v1];
		v2=vertpa[fa->v2];
		v3=vertpa[fa->v3];
		if(fa->v4)
			v4=vertpa[fa->v4];

		if(v1>=0 && v2>=0 && v3>=0 && (fa->v4==0 || v4>=0))
			facepa[i]=p;

		if(v1>=0) vertpa[fa->v1]=p;
		if(v2>=0) vertpa[fa->v2]=p;
		if(v3>=0) vertpa[fa->v3]=p;
		if(fa->v4 && v4>=0) vertpa[fa->v4]=p;
	}

	if(vertpa) MEM_freeN(vertpa);
	BLI_kdtree_free(tree);
}

static int edgesplit_get(EdgeHash *edgehash, int v1, int v2)
{
	return GET_INT_FROM_POINTER(BLI_edgehash_lookup(edgehash, v1, v2));
}

static DerivedMesh * explodeModifier_splitEdges(ExplodeModifierData *emd, DerivedMesh *dm){
	DerivedMesh *splitdm;
	MFace *mf=0,*df1=0,*df2=0,*df3=0;
	MFace *mface=CDDM_get_faces(dm);
	MVert *dupve, *mv;
	EdgeHash *edgehash;
	EdgeHashIterator *ehi;
	int totvert=dm->getNumVerts(dm);
	int totface=dm->getNumFaces(dm);

	int *facesplit = MEM_callocN(sizeof(int)*totface,"explode_facesplit");
	int *vertpa = MEM_callocN(sizeof(int)*totvert,"explode_vertpa2");
	int *facepa = emd->facepa;
	int *fs, totesplit=0,totfsplit=0,totin=0,curdupvert=0,curdupface=0,curdupin=0;
	int i,j,v1,v2,v3,v4,esplit;

	edgehash= BLI_edgehash_new();

	/* recreate vertpa from facepa calculation */
	for (i=0,mf=mface; i<totface; i++,mf++) {
		vertpa[mf->v1]=facepa[i];
		vertpa[mf->v2]=facepa[i];
		vertpa[mf->v3]=facepa[i];
		if(mf->v4)
			vertpa[mf->v4]=facepa[i];
	}

	/* mark edges for splitting and how to split faces */
	for (i=0,mf=mface,fs=facesplit; i<totface; i++,mf++,fs++) {
		if(mf->v4){
			v1=vertpa[mf->v1];
			v2=vertpa[mf->v2];
			v3=vertpa[mf->v3];
			v4=vertpa[mf->v4];

			if(v1!=v2){
				BLI_edgehash_insert(edgehash, mf->v1, mf->v2, NULL);
				(*fs)++;
			}

			if(v2!=v3){
				BLI_edgehash_insert(edgehash, mf->v2, mf->v3, NULL);
				(*fs)++;
			}

			if(v3!=v4){
				BLI_edgehash_insert(edgehash, mf->v3, mf->v4, NULL);
				(*fs)++;
			}

			if(v1!=v4){
				BLI_edgehash_insert(edgehash, mf->v1, mf->v4, NULL);
				(*fs)++;
			}

			if(*fs==2){
				if((v1==v2 && v3==v4) || (v1==v4 && v2==v3))
					*fs=1;
				else if(v1!=v2){
					if(v1!=v4)
						BLI_edgehash_insert(edgehash, mf->v2, mf->v3, NULL);
					else
						BLI_edgehash_insert(edgehash, mf->v3, mf->v4, NULL);
				}
				else{ 
					if(v1!=v4)
						BLI_edgehash_insert(edgehash, mf->v1, mf->v2, NULL);
					else
						BLI_edgehash_insert(edgehash, mf->v1, mf->v4, NULL);
				}
			}
		}
	}

	/* count splits & reindex */
	ehi= BLI_edgehashIterator_new(edgehash);
	totesplit=totvert;
	for(; !BLI_edgehashIterator_isDone(ehi); BLI_edgehashIterator_step(ehi)) {
		BLI_edgehashIterator_setValue(ehi, SET_INT_IN_POINTER(totesplit));
		totesplit++;
	}
	BLI_edgehashIterator_free(ehi);

	/* count new faces due to splitting */
	for(i=0,fs=facesplit; i<totface; i++,fs++){
		if(*fs==1)
			totfsplit+=1;
		else if(*fs==2)
			totfsplit+=2;
		else if(*fs==3)
			totfsplit+=3;
		else if(*fs==4){
			totfsplit+=3;

			mf=dm->getFaceData(dm,i,CD_MFACE);//CDDM_get_face(dm,i);

			if(vertpa[mf->v1]!=vertpa[mf->v2] && vertpa[mf->v2]!=vertpa[mf->v3])
				totin++;
		}
	}
	
	splitdm= CDDM_from_template(dm, totesplit+totin, dm->getNumEdges(dm),totface+totfsplit);

	/* copy new faces & verts (is it really this painful with custom data??) */
	for(i=0; i<totvert; i++){
		MVert source;
		MVert *dest;
		dm->getVert(dm, i, &source);
		dest = CDDM_get_vert(splitdm, i);

		DM_copy_vert_data(dm, splitdm, i, i, 1);
		*dest = source;
	}
	for(i=0; i<totface; i++){
		MFace source;
		MFace *dest;
		dm->getFace(dm, i, &source);
		dest = CDDM_get_face(splitdm, i);

		DM_copy_face_data(dm, splitdm, i, i, 1);
		*dest = source;
	}

	/* override original facepa (original pointer is saved in caller function) */
	facepa= MEM_callocN(sizeof(int)*(totface+totfsplit),"explode_facepa");
	memcpy(facepa,emd->facepa,totface*sizeof(int));
	emd->facepa=facepa;

	/* create new verts */
	curdupvert=totvert;
	ehi= BLI_edgehashIterator_new(edgehash);
	for(; !BLI_edgehashIterator_isDone(ehi); BLI_edgehashIterator_step(ehi)) {
		BLI_edgehashIterator_getKey(ehi, &i, &j);
		esplit= GET_INT_FROM_POINTER(BLI_edgehashIterator_getValue(ehi));
		mv=CDDM_get_vert(splitdm,j);
		dupve=CDDM_get_vert(splitdm,esplit);

		DM_copy_vert_data(splitdm,splitdm,j,esplit,1);

		*dupve=*mv;

		mv=CDDM_get_vert(splitdm,i);

		VECADD(dupve->co,dupve->co,mv->co);
		VecMulf(dupve->co,0.5);
	}
	BLI_edgehashIterator_free(ehi);

	/* create new faces */
	curdupface=totface;
	curdupin=totesplit;
	for(i=0,fs=facesplit; i<totface; i++,fs++){
		if(*fs){
			mf=CDDM_get_face(splitdm,i);

			v1=vertpa[mf->v1];
			v2=vertpa[mf->v2];
			v3=vertpa[mf->v3];
			v4=vertpa[mf->v4];
			/* ouch! creating new faces & remapping them to new verts is no fun */
			if(*fs==1){
				df1=CDDM_get_face(splitdm,curdupface);
				DM_copy_face_data(splitdm,splitdm,i,curdupface,1);
				*df1=*mf;
				curdupface++;
				
				if(v1==v2){
					df1->v1=edgesplit_get(edgehash, mf->v1, mf->v4);
					df1->v2=edgesplit_get(edgehash, mf->v2, mf->v3);
					mf->v3=df1->v2;
					mf->v4=df1->v1;
				}
				else{
					df1->v1=edgesplit_get(edgehash, mf->v1, mf->v2);
					df1->v4=edgesplit_get(edgehash, mf->v3, mf->v4);
					mf->v2=df1->v1;
					mf->v3=df1->v4;
				}

				facepa[i]=v1;
				facepa[curdupface-1]=v3;

				test_index_face(df1, &splitdm->faceData, curdupface, (df1->v4 ? 4 : 3));
			}
			if(*fs==2){
				df1=CDDM_get_face(splitdm,curdupface);
				DM_copy_face_data(splitdm,splitdm,i,curdupface,1);
				*df1=*mf;
				curdupface++;

				df2=CDDM_get_face(splitdm,curdupface);
				DM_copy_face_data(splitdm,splitdm,i,curdupface,1);
				*df2=*mf;
				curdupface++;

				if(v1!=v2){
					if(v1!=v4){
						df1->v1=edgesplit_get(edgehash, mf->v1, mf->v4);
						df1->v2=edgesplit_get(edgehash, mf->v1, mf->v2);
						df2->v1=df1->v3=mf->v2;
						df2->v3=df1->v4=mf->v4;
						df2->v2=mf->v3;

						mf->v2=df1->v2;
						mf->v3=df1->v1;

						df2->v4=mf->v4=0;

						facepa[i]=v1;
					}
					else{
						df1->v2=edgesplit_get(edgehash, mf->v1, mf->v2);
						df1->v3=edgesplit_get(edgehash, mf->v2, mf->v3);
						df1->v4=mf->v3;
						df2->v2=mf->v3;
						df2->v3=mf->v4;

						mf->v1=df1->v2;
						mf->v3=df1->v3;

						df2->v4=mf->v4=0;

						facepa[i]=v2;
					}
					facepa[curdupface-1]=facepa[curdupface-2]=v3;
				}
				else{
					if(v1!=v4){
						df1->v3=edgesplit_get(edgehash, mf->v3, mf->v4);
						df1->v4=edgesplit_get(edgehash, mf->v1, mf->v4);
						df1->v2=mf->v3;

						mf->v1=df1->v4;
						mf->v2=df1->v3;
						mf->v3=mf->v4;

						df2->v4=mf->v4=0;

						facepa[i]=v4;
					}
					else{
						df1->v3=edgesplit_get(edgehash, mf->v2, mf->v3);
						df1->v4=edgesplit_get(edgehash, mf->v3, mf->v4);
						df1->v1=mf->v4;
						df1->v2=mf->v2;
						df2->v3=mf->v4;

						mf->v1=df1->v4;
						mf->v2=df1->v3;

						df2->v4=mf->v4=0;

						facepa[i]=v3;
					}

					facepa[curdupface-1]=facepa[curdupface-2]=v1;
				}

				test_index_face(df1, &splitdm->faceData, curdupface-2, (df1->v4 ? 4 : 3));
				test_index_face(df1, &splitdm->faceData, curdupface-1, (df1->v4 ? 4 : 3));
			}
			else if(*fs==3){
				df1=CDDM_get_face(splitdm,curdupface);
				DM_copy_face_data(splitdm,splitdm,i,curdupface,1);
				*df1=*mf;
				curdupface++;

				df2=CDDM_get_face(splitdm,curdupface);
				DM_copy_face_data(splitdm,splitdm,i,curdupface,1);
				*df2=*mf;
				curdupface++;

				df3=CDDM_get_face(splitdm,curdupface);
				DM_copy_face_data(splitdm,splitdm,i,curdupface,1);
				*df3=*mf;
				curdupface++;

				if(v1==v2){
					df2->v1=df1->v1=edgesplit_get(edgehash, mf->v1, mf->v4);
					df3->v1=df1->v2=edgesplit_get(edgehash, mf->v2, mf->v3);
					df3->v3=df2->v2=df1->v3=edgesplit_get(edgehash, mf->v3, mf->v4);
					df3->v2=mf->v3;
					df2->v3=mf->v4;
					df1->v4=df2->v4=df3->v4=0;

					mf->v3=df1->v2;
					mf->v4=df1->v1;

					facepa[i]=facepa[curdupface-3]=v1;
					facepa[curdupface-1]=v3;
					facepa[curdupface-2]=v4;
				}
				else if(v2==v3){
					df3->v1=df2->v3=df1->v1=edgesplit_get(edgehash, mf->v1, mf->v4);
					df2->v2=df1->v2=edgesplit_get(edgehash, mf->v1, mf->v2);
					df3->v2=df1->v3=edgesplit_get(edgehash, mf->v3, mf->v4);

					df3->v3=mf->v4;
					df2->v1=mf->v1;
					df1->v4=df2->v4=df3->v4=0;

					mf->v1=df1->v2;
					mf->v4=df1->v3;

					facepa[i]=facepa[curdupface-3]=v2;
					facepa[curdupface-1]=v4;
					facepa[curdupface-2]=v1;
				}
				else if(v3==v4){
					df3->v2=df2->v1=df1->v1=edgesplit_get(edgehash, mf->v1, mf->v2);
					df2->v3=df1->v2=edgesplit_get(edgehash, mf->v2, mf->v3);
					df3->v3=df1->v3=edgesplit_get(edgehash, mf->v1, mf->v4);

					df3->v1=mf->v1;
					df2->v2=mf->v2;
					df1->v4=df2->v4=df3->v4=0;

					mf->v1=df1->v3;
					mf->v2=df1->v2;

					facepa[i]=facepa[curdupface-3]=v3;
					facepa[curdupface-1]=v1;
					facepa[curdupface-2]=v2;
				}
				else{
					df3->v1=df1->v1=edgesplit_get(edgehash, mf->v1, mf->v2);
					df3->v3=df2->v1=df1->v2=edgesplit_get(edgehash, mf->v2, mf->v3);
					df2->v3=df1->v3=edgesplit_get(edgehash, mf->v3, mf->v4);

					df3->v2=mf->v2;
					df2->v2=mf->v3;
					df1->v4=df2->v4=df3->v4=0;

					mf->v2=df1->v1;
					mf->v3=df1->v3;

					facepa[i]=facepa[curdupface-3]=v1;
					facepa[curdupface-1]=v2;
					facepa[curdupface-2]=v3;
				}

				test_index_face(df1, &splitdm->faceData, curdupface-3, (df1->v4 ? 4 : 3));
				test_index_face(df1, &splitdm->faceData, curdupface-2, (df1->v4 ? 4 : 3));
				test_index_face(df1, &splitdm->faceData, curdupface-1, (df1->v4 ? 4 : 3));
			}
			else if(*fs==4){
				if(v1!=v2 && v2!=v3){

					/* set new vert to face center */
					mv=CDDM_get_vert(splitdm,mf->v1);
					dupve=CDDM_get_vert(splitdm,curdupin);
					DM_copy_vert_data(splitdm,splitdm,mf->v1,curdupin,1);
					*dupve=*mv;

					mv=CDDM_get_vert(splitdm,mf->v2);
					VECADD(dupve->co,dupve->co,mv->co);
					mv=CDDM_get_vert(splitdm,mf->v3);
					VECADD(dupve->co,dupve->co,mv->co);
					mv=CDDM_get_vert(splitdm,mf->v4);
					VECADD(dupve->co,dupve->co,mv->co);
					VecMulf(dupve->co,0.25);


					df1=CDDM_get_face(splitdm,curdupface);
					DM_copy_face_data(splitdm,splitdm,i,curdupface,1);
					*df1=*mf;
					curdupface++;

					df2=CDDM_get_face(splitdm,curdupface);
					DM_copy_face_data(splitdm,splitdm,i,curdupface,1);
					*df2=*mf;
					curdupface++;

					df3=CDDM_get_face(splitdm,curdupface);
					DM_copy_face_data(splitdm,splitdm,i,curdupface,1);
					*df3=*mf;
					curdupface++;

					df1->v1=edgesplit_get(edgehash, mf->v1, mf->v2);
					df3->v2=df1->v3=edgesplit_get(edgehash, mf->v2, mf->v3);

					df2->v1=edgesplit_get(edgehash, mf->v1, mf->v4);
					df3->v4=df2->v3=edgesplit_get(edgehash, mf->v3, mf->v4);

					df3->v1=df2->v2=df1->v4=curdupin;

					mf->v2=df1->v1;
					mf->v3=curdupin;
					mf->v4=df2->v1;

					curdupin++;

					facepa[i]=v1;
					facepa[curdupface-3]=v2;
					facepa[curdupface-2]=v3;
					facepa[curdupface-1]=v4;

					test_index_face(df1, &splitdm->faceData, curdupface-3, (df1->v4 ? 4 : 3));

					test_index_face(df1, &splitdm->faceData, curdupface-2, (df1->v4 ? 4 : 3));
					test_index_face(df1, &splitdm->faceData, curdupface-1, (df1->v4 ? 4 : 3));
				}
				else{
					df1=CDDM_get_face(splitdm,curdupface);
					DM_copy_face_data(splitdm,splitdm,i,curdupface,1);
					*df1=*mf;
					curdupface++;

					df2=CDDM_get_face(splitdm,curdupface);
					DM_copy_face_data(splitdm,splitdm,i,curdupface,1);
					*df2=*mf;
					curdupface++;

					df3=CDDM_get_face(splitdm,curdupface);
					DM_copy_face_data(splitdm,splitdm,i,curdupface,1);
					*df3=*mf;
					curdupface++;

					if(v2==v3){
						df1->v1=edgesplit_get(edgehash, mf->v1, mf->v2);
						df3->v1=df1->v2=df1->v3=edgesplit_get(edgehash, mf->v2, mf->v3);
						df2->v1=df1->v4=edgesplit_get(edgehash, mf->v1, mf->v4);

						df3->v3=df2->v3=edgesplit_get(edgehash, mf->v3, mf->v4);

						df3->v2=mf->v3;
						df3->v4=0;

						mf->v2=df1->v1;
						mf->v3=df1->v4;
						mf->v4=0;

						facepa[i]=v1;
						facepa[curdupface-3]=facepa[curdupface-2]=v2;
						facepa[curdupface-1]=v3;
					}
					else{
						df3->v1=df2->v1=df1->v2=edgesplit_get(edgehash, mf->v1, mf->v2);
						df2->v4=df1->v3=edgesplit_get(edgehash, mf->v3, mf->v4);
						df1->v4=edgesplit_get(edgehash, mf->v1, mf->v4);

						df3->v3=df2->v2=edgesplit_get(edgehash, mf->v2, mf->v3);

						df3->v4=0;

						mf->v1=df1->v4;
						mf->v2=df1->v3;
						mf->v3=mf->v4;
						mf->v4=0;

						facepa[i]=v4;
						facepa[curdupface-3]=facepa[curdupface-2]=v1;
						facepa[curdupface-1]=v2;
					}

					test_index_face(df1, &splitdm->faceData, curdupface-3, (df1->v4 ? 4 : 3));
					test_index_face(df1, &splitdm->faceData, curdupface-2, (df1->v4 ? 4 : 3));
					test_index_face(df1, &splitdm->faceData, curdupface-1, (df1->v4 ? 4 : 3));
				}
			}

			test_index_face(df1, &splitdm->faceData, i, (df1->v4 ? 4 : 3));
		}
	}

	BLI_edgehash_free(edgehash, NULL);
	MEM_freeN(facesplit);
	MEM_freeN(vertpa);

	return splitdm;

}
static DerivedMesh * explodeModifier_explodeMesh(ExplodeModifierData *emd, 
		ParticleSystemModifierData *psmd, Scene *scene, Object *ob, 
  DerivedMesh *to_explode)
{
	DerivedMesh *explode, *dm=to_explode;
	MFace *mf=0;
	ParticleSettings *part=psmd->psys->part;
	ParticleSimulationData sim = {scene, ob, psmd->psys, psmd};
	ParticleData *pa=NULL, *pars=psmd->psys->particles;
	ParticleKey state;
	EdgeHash *vertpahash;
	EdgeHashIterator *ehi;
	float *vertco=0, imat[4][4];
	float loc0[3], nor[3];
	float timestep, cfra;
	int *facepa=emd->facepa;
	int totdup=0,totvert=0,totface=0,totpart=0;
	int i, j, v, mindex=0;

	totface= dm->getNumFaces(dm);
	totvert= dm->getNumVerts(dm);
	totpart= psmd->psys->totpart;

	timestep= psys_get_timestep(&sim);

	//if(part->flag & PART_GLOB_TIME)
		cfra=bsystem_time(scene, 0,(float)scene->r.cfra,0.0);
	//else
	//	cfra=bsystem_time(scene, ob,(float)scene->r.cfra,0.0);

	/* hash table for vertice <-> particle relations */
	vertpahash= BLI_edgehash_new();

	for (i=0; i<totface; i++) {
		/* do mindex + totvert to ensure the vertex index to be the first
		 * with BLI_edgehashIterator_getKey */
		if(facepa[i]==totpart || cfra <= (pars+facepa[i])->time)
			mindex = totvert+totpart;
		else 
			mindex = totvert+facepa[i];

		mf=CDDM_get_face(dm,i);

		/* set face vertices to exist in particle group */
		BLI_edgehash_insert(vertpahash, mf->v1, mindex, NULL);
		BLI_edgehash_insert(vertpahash, mf->v2, mindex, NULL);
		BLI_edgehash_insert(vertpahash, mf->v3, mindex, NULL);
		if(mf->v4)
			BLI_edgehash_insert(vertpahash, mf->v4, mindex, NULL);
	}

	/* make new vertice indexes & count total vertices after duplication */
	ehi= BLI_edgehashIterator_new(vertpahash);
	for(; !BLI_edgehashIterator_isDone(ehi); BLI_edgehashIterator_step(ehi)) {
		BLI_edgehashIterator_setValue(ehi, SET_INT_IN_POINTER(totdup));
		totdup++;
	}
	BLI_edgehashIterator_free(ehi);

	/* the final duplicated vertices */
	explode= CDDM_from_template(dm, totdup, 0,totface);
	/*dupvert= CDDM_get_verts(explode);*/

	/* getting back to object space */
	Mat4Invert(imat,ob->obmat);

<<<<<<< HEAD
	psmd->psys->lattice = psys_get_lattice(scene, ob, psmd->psys);
=======
	psmd->psys->lattice = psys_get_lattice(&sim);
>>>>>>> 16c1a294

	/* duplicate & displace vertices */
	ehi= BLI_edgehashIterator_new(vertpahash);
	for(; !BLI_edgehashIterator_isDone(ehi); BLI_edgehashIterator_step(ehi)) {
		MVert source;
		MVert *dest;

		/* get particle + vertex from hash */
		BLI_edgehashIterator_getKey(ehi, &j, &i);
		i -= totvert;
		v= GET_INT_FROM_POINTER(BLI_edgehashIterator_getValue(ehi));

		dm->getVert(dm, j, &source);
		dest = CDDM_get_vert(explode,v);

		DM_copy_vert_data(dm,explode,j,v,1);
		*dest = source;

		if(i!=totpart) {
			/* get particle */
			pa= pars+i;

			/* get particle state */
			psys_particle_on_emitter(psmd,part->from,pa->num,pa->num_dmcache,pa->fuv,pa->foffset,loc0,nor,0,0,0,0);
			Mat4MulVecfl(ob->obmat,loc0);

			state.time=cfra;
<<<<<<< HEAD
			psys_get_particle_state(scene, ob, psmd->psys, i, &state,1);
=======
			psys_get_particle_state(&sim, i, &state, 1);
>>>>>>> 16c1a294

			vertco=CDDM_get_vert(explode,v)->co;
			
			Mat4MulVecfl(ob->obmat,vertco);

			VECSUB(vertco,vertco,loc0);

			/* apply rotation, size & location */
			QuatMulVecf(state.rot,vertco);
			VecMulf(vertco,pa->size);
			VECADD(vertco,vertco,state.co);

			Mat4MulVecfl(imat,vertco);
		}
	}
	BLI_edgehashIterator_free(ehi);

	/*map new vertices to faces*/
	for (i=0; i<totface; i++) {
		MFace source;
		int orig_v4;

		if(facepa[i]!=totpart)
		{
			pa=pars+facepa[i];

			if(pa->alive==PARS_UNBORN && (emd->flag&eExplodeFlag_Unborn)==0) continue;
			if(pa->alive==PARS_ALIVE && (emd->flag&eExplodeFlag_Alive)==0) continue;
			if(pa->alive==PARS_DEAD && (emd->flag&eExplodeFlag_Dead)==0) continue;
		}

		dm->getFace(dm,i,&source);
		mf=CDDM_get_face(explode,i);
		
		orig_v4 = source.v4;

		if(facepa[i]!=totpart && cfra <= pa->time)
			mindex = totvert+totpart;
		else 
			mindex = totvert+facepa[i];

		source.v1 = edgesplit_get(vertpahash, source.v1, mindex);
		source.v2 = edgesplit_get(vertpahash, source.v2, mindex);
		source.v3 = edgesplit_get(vertpahash, source.v3, mindex);
		if(source.v4)
			source.v4 = edgesplit_get(vertpahash, source.v4, mindex);

		DM_copy_face_data(dm,explode,i,i,1);

		*mf = source;

		test_index_face(mf, &explode->faceData, i, (orig_v4 ? 4 : 3));
	}

	MEM_printmemlist_stats();

	/* cleanup */
	BLI_edgehash_free(vertpahash, NULL);

	/* finalization */
	CDDM_calc_edges(explode);
	CDDM_calc_normals(explode);

	if(psmd->psys->lattice){
		end_latt_deform(psmd->psys->lattice);
		psmd->psys->lattice= NULL;
	}

	return explode;
}

static ParticleSystemModifierData * explodeModifier_findPrecedingParticlesystem(Object *ob, ModifierData *emd)
{
	ModifierData *md;
	ParticleSystemModifierData *psmd=0;

	for (md=ob->modifiers.first; emd!=md; md=md->next){
		if(md->type==eModifierType_ParticleSystem)
			psmd= (ParticleSystemModifierData*) md;
	}
	return psmd;
}
static DerivedMesh * explodeModifier_applyModifier(
		ModifierData *md, Object *ob, DerivedMesh *derivedData,
  int useRenderParams, int isFinalCalc)
{
	DerivedMesh *dm = derivedData;
	ExplodeModifierData *emd= (ExplodeModifierData*) md;
	ParticleSystemModifierData *psmd=explodeModifier_findPrecedingParticlesystem(ob,md);

	if(psmd){
		ParticleSystem * psys=psmd->psys;

		if(psys==0 || psys->totpart==0) return derivedData;
		if(psys->part==0 || psys->particles==0) return derivedData;
		if(psmd->dm==0) return derivedData;

		/* 1. find faces to be exploded if needed */
		if(emd->facepa==0
				 || psmd->flag&eParticleSystemFlag_Pars
				 || emd->flag&eExplodeFlag_CalcFaces
				 || MEM_allocN_len(emd->facepa)/sizeof(int) != dm->getNumFaces(dm)){
			if(psmd->flag & eParticleSystemFlag_Pars)
				psmd->flag &= ~eParticleSystemFlag_Pars;
			
			if(emd->flag & eExplodeFlag_CalcFaces)
				emd->flag &= ~eExplodeFlag_CalcFaces;

			explodeModifier_createFacepa(emd,psmd,ob,derivedData);
				 }

				 /* 2. create new mesh */
				 if(emd->flag & eExplodeFlag_EdgeSplit){
					 int *facepa = emd->facepa;
					 DerivedMesh *splitdm=explodeModifier_splitEdges(emd,dm);
					 DerivedMesh *explode=explodeModifier_explodeMesh(emd, psmd, md->scene, ob, splitdm);

					 MEM_freeN(emd->facepa);
					 emd->facepa=facepa;
					 splitdm->release(splitdm);
					 return explode;
				 }
				 else
					 return explodeModifier_explodeMesh(emd, psmd, md->scene, ob, derivedData);
	}
	return derivedData;
}

/* Fluidsim */
static void fluidsimModifier_initData(ModifierData *md)
{
	FluidsimModifierData *fluidmd= (FluidsimModifierData*) md;
	
	fluidsim_init(fluidmd);
}
static void fluidsimModifier_freeData(ModifierData *md)
{
	FluidsimModifierData *fluidmd= (FluidsimModifierData*) md;
	
	fluidsim_free(fluidmd);
}

static void fluidsimModifier_copyData(ModifierData *md, ModifierData *target)
{
	FluidsimModifierData *fluidmd= (FluidsimModifierData*) md;
	FluidsimModifierData *tfluidmd= (FluidsimModifierData*) target;
	
	if(tfluidmd->fss)
		MEM_freeN(tfluidmd->fss);
	
	tfluidmd->fss = MEM_dupallocN(fluidmd->fss);
}

static DerivedMesh * fluidsimModifier_applyModifier(
		ModifierData *md, Object *ob, DerivedMesh *derivedData,
  int useRenderParams, int isFinalCalc)
{
	FluidsimModifierData *fluidmd= (FluidsimModifierData*) md;
	DerivedMesh *result = NULL;
	
	/* check for alloc failing */
	if(!fluidmd->fss)
	{
		fluidsimModifier_initData(md);
		
		if(!fluidmd->fss)
			return derivedData;
	}

	result = fluidsimModifier_do(fluidmd, md->scene, ob, derivedData, useRenderParams, isFinalCalc);

	if(result) 
	{ 
		return result; 
	}
	
	return derivedData;
}

static void fluidsimModifier_updateDepgraph(
		ModifierData *md, DagForest *forest, Scene *scene,
      Object *ob, DagNode *obNode)
{
	FluidsimModifierData *fluidmd= (FluidsimModifierData*) md;
	Base *base;

	if(fluidmd && fluidmd->fss)
	{
		if(fluidmd->fss->type == OB_FLUIDSIM_DOMAIN)
		{
			for(base = scene->base.first; base; base= base->next) 
			{
				Object *ob1= base->object;
				if(ob1 != ob)
				{
					FluidsimModifierData *fluidmdtmp = (FluidsimModifierData *)modifiers_findByType(ob1, eModifierType_Fluidsim);
					
					// only put dependancies from NON-DOMAIN fluids in here
					if(fluidmdtmp && fluidmdtmp->fss && (fluidmdtmp->fss->type!=OB_FLUIDSIM_DOMAIN))
					{
						DagNode *curNode = dag_get_node(forest, ob1);
						dag_add_relation(forest, curNode, obNode, DAG_RL_DATA_DATA|DAG_RL_OB_DATA, "Fluidsim Object");
					}
				}
			}
		}
	}
}

static int fluidsimModifier_dependsOnTime(ModifierData *md) 
{
	return 1;
}

/* MeshDeform */

static void meshdeformModifier_initData(ModifierData *md)
{
	MeshDeformModifierData *mmd = (MeshDeformModifierData*) md;

	mmd->gridsize= 5;
}

static void meshdeformModifier_freeData(ModifierData *md)
{
	MeshDeformModifierData *mmd = (MeshDeformModifierData*) md;

	if(mmd->bindweights) MEM_freeN(mmd->bindweights);
	if(mmd->bindcos) MEM_freeN(mmd->bindcos);
	if(mmd->dyngrid) MEM_freeN(mmd->dyngrid);
	if(mmd->dyninfluences) MEM_freeN(mmd->dyninfluences);
	if(mmd->dynverts) MEM_freeN(mmd->dynverts);
}

static void meshdeformModifier_copyData(ModifierData *md, ModifierData *target)
{
	MeshDeformModifierData *mmd = (MeshDeformModifierData*) md;
	MeshDeformModifierData *tmmd = (MeshDeformModifierData*) target;

	tmmd->gridsize = mmd->gridsize;
	tmmd->object = mmd->object;
}

static CustomDataMask meshdeformModifier_requiredDataMask(Object *ob, ModifierData *md)
{	
	MeshDeformModifierData *mmd = (MeshDeformModifierData *)md;
	CustomDataMask dataMask = 0;

	/* ask for vertexgroups if we need them */
	if(mmd->defgrp_name[0]) dataMask |= (1 << CD_MDEFORMVERT);

	return dataMask;
}

static int meshdeformModifier_isDisabled(ModifierData *md)
{
	MeshDeformModifierData *mmd = (MeshDeformModifierData*) md;

	return !mmd->object;
}

static void meshdeformModifier_foreachObjectLink(
		ModifierData *md, Object *ob,
  void (*walk)(void *userData, Object *ob, Object **obpoin),
	 void *userData)
{
	MeshDeformModifierData *mmd = (MeshDeformModifierData*) md;

	walk(userData, ob, &mmd->object);
}

static void meshdeformModifier_updateDepgraph(
					      ModifierData *md, DagForest *forest, Scene *scene, Object *ob,
	   DagNode *obNode)
{
	MeshDeformModifierData *mmd = (MeshDeformModifierData*) md;

	if (mmd->object) {
		DagNode *curNode = dag_get_node(forest, mmd->object);

		dag_add_relation(forest, curNode, obNode,
				 DAG_RL_DATA_DATA|DAG_RL_OB_DATA|DAG_RL_DATA_OB|DAG_RL_OB_OB,
				 "Mesh Deform Modifier");
	}
}

static float meshdeform_dynamic_bind(MeshDeformModifierData *mmd, float (*dco)[3], float *vec)
{
	MDefCell *cell;
	MDefInfluence *inf;
	float gridvec[3], dvec[3], ivec[3], co[3], wx, wy, wz;
	float weight, cageweight, totweight, *cageco;
	int i, j, a, x, y, z, size;

	co[0]= co[1]= co[2]= 0.0f;
	totweight= 0.0f;
	size= mmd->dyngridsize;

	for(i=0; i<3; i++) {
		gridvec[i]= (vec[i] - mmd->dyncellmin[i] - mmd->dyncellwidth*0.5f)/mmd->dyncellwidth;
		ivec[i]= (int)gridvec[i];
		dvec[i]= gridvec[i] - ivec[i];
	}

	for(i=0; i<8; i++) {
		if(i & 1) { x= ivec[0]+1; wx= dvec[0]; }
		else { x= ivec[0]; wx= 1.0f-dvec[0]; } 

		if(i & 2) { y= ivec[1]+1; wy= dvec[1]; }
		else { y= ivec[1]; wy= 1.0f-dvec[1]; } 

		if(i & 4) { z= ivec[2]+1; wz= dvec[2]; }
		else { z= ivec[2]; wz= 1.0f-dvec[2]; } 

		CLAMP(x, 0, size-1);
		CLAMP(y, 0, size-1);
		CLAMP(z, 0, size-1);

		a= x + y*size + z*size*size;
		weight= wx*wy*wz;

		cell= &mmd->dyngrid[a];
		inf= mmd->dyninfluences + cell->offset;
		for(j=0; j<cell->totinfluence; j++, inf++) {
			cageco= dco[inf->vertex];
			cageweight= weight*inf->weight;
			co[0] += cageweight*cageco[0];
			co[1] += cageweight*cageco[1];
			co[2] += cageweight*cageco[2];
			totweight += cageweight;
		}
	}

	VECCOPY(vec, co);

	return totweight;
}

static void meshdeformModifier_do(
				  ModifierData *md, Object *ob, DerivedMesh *dm,
      float (*vertexCos)[3], int numVerts)
{
	MeshDeformModifierData *mmd = (MeshDeformModifierData*) md;
	Mesh *me= ob->data;
	DerivedMesh *tmpdm, *cagedm;
	MDeformVert *dvert = NULL;
	MDeformWeight *dw;
	EditMesh *em = BKE_mesh_get_editmesh(me);
	MVert *cagemvert;
	float imat[4][4], cagemat[4][4], iobmat[4][4], icagemat[3][3], cmat[4][4];
	float weight, totweight, fac, co[3], *weights, (*dco)[3], (*bindcos)[3];
	int a, b, totvert, totcagevert, defgrp_index;
	
	if(!mmd->object || (!mmd->bindcos && !mmd->needbind))
		return;
	
	/* get cage derivedmesh */
	if(em) {
		tmpdm= editmesh_get_derived_cage_and_final(md->scene, ob, em, &cagedm, 0);
		if(tmpdm)
			tmpdm->release(tmpdm);
		BKE_mesh_end_editmesh(me, em);
	}
	else
		cagedm= mmd->object->derivedFinal;

	/* if we don't have one computed, use derivedmesh from data
	 * without any modifiers */
	if(!cagedm) {
		cagedm= get_original_dm(md->scene, mmd->object, NULL, 0);
		if(cagedm)
			cagedm->needsFree= 1;
	}
	
	if(!cagedm)
		return;

	/* compute matrices to go in and out of cage object space */
	Mat4Invert(imat, mmd->object->obmat);
	Mat4MulMat4(cagemat, ob->obmat, imat);
	Mat4MulMat4(cmat, cagemat, mmd->bindmat);
	Mat4Invert(iobmat, cmat);
	Mat3CpyMat4(icagemat, iobmat);

	/* bind weights if needed */
	if(!mmd->bindcos) {
		static int recursive = 0;

		/* progress bar redraw can make this recursive .. */
		if(!recursive) {
			recursive = 1;
			//XXX harmonic_coordinates_bind(mmd, vertexCos, numVerts, cagemat);
			recursive = 0;
		}
	}

	/* verify we have compatible weights */
	totvert= numVerts;
	totcagevert= cagedm->getNumVerts(cagedm);

	if(mmd->totvert!=totvert || mmd->totcagevert!=totcagevert || !mmd->bindcos) {
		cagedm->release(cagedm);
		return;
	}
	
	/* setup deformation data */
	cagemvert= cagedm->getVertArray(cagedm);
	weights= mmd->bindweights;
	bindcos= (float(*)[3])mmd->bindcos;

	dco= MEM_callocN(sizeof(*dco)*totcagevert, "MDefDco");
	for(a=0; a<totcagevert; a++) {
		/* get cage vertex in world space with binding transform */
		VECCOPY(co, cagemvert[a].co);

		if(G.rt != 527) {
			Mat4MulVecfl(mmd->bindmat, co);
			/* compute difference with world space bind coord */
			VECSUB(dco[a], co, bindcos[a]);
		}
		else
			VECCOPY(dco[a], co)
	}

	defgrp_index = -1;

	if(mmd->defgrp_name[0]) {
		bDeformGroup *def;

		for(a=0, def=ob->defbase.first; def; def=def->next, a++) {
			if(!strcmp(def->name, mmd->defgrp_name)) {
				defgrp_index= a;
				break;
			}
		}

		if (defgrp_index >= 0)
			dvert= dm->getVertDataArray(dm, CD_MDEFORMVERT);
	}

	/* do deformation */
	fac= 1.0f;

	for(b=0; b<totvert; b++) {
		if(mmd->flag & MOD_MDEF_DYNAMIC_BIND)
			if(!mmd->dynverts[b])
				continue;

		if(dvert) {
			for(dw=NULL, a=0; a<dvert[b].totweight; a++) {
				if(dvert[b].dw[a].def_nr == defgrp_index) {
					dw = &dvert[b].dw[a];
					break;
				}
			}

			if(mmd->flag & MOD_MDEF_INVERT_VGROUP) {
				if(!dw) fac= 1.0f;
				else if(dw->weight == 1.0f) continue;
				else fac=1.0f-dw->weight;
			}
			else {
				if(!dw) continue;
				else fac= dw->weight;
			}
		}

		if(mmd->flag & MOD_MDEF_DYNAMIC_BIND) {
			/* transform coordinate into cage's local space */
			VECCOPY(co, vertexCos[b]);
			Mat4MulVecfl(cagemat, co);
			totweight= meshdeform_dynamic_bind(mmd, dco, co);
		}
		else {
			totweight= 0.0f;
			co[0]= co[1]= co[2]= 0.0f;

			for(a=0; a<totcagevert; a++) {
				weight= weights[a + b*totcagevert];
				co[0]+= weight*dco[a][0];
				co[1]+= weight*dco[a][1];
				co[2]+= weight*dco[a][2];
				totweight += weight;
			}
		}

		if(totweight > 0.0f) {
			VecMulf(co, fac/totweight);
			Mat3MulVecfl(icagemat, co);
			if(G.rt != 527)
				VECADD(vertexCos[b], vertexCos[b], co)
						else
						VECCOPY(vertexCos[b], co)
		}
	}

	/* release cage derivedmesh */
	MEM_freeN(dco);
	cagedm->release(cagedm);
}

static void meshdeformModifier_deformVerts(
					   ModifierData *md, Object *ob, DerivedMesh *derivedData,
	float (*vertexCos)[3], int numVerts, int useRenderParams, int isFinalCalc)
{
	DerivedMesh *dm;

	if (!derivedData) {
		dm= get_original_dm(md->scene, ob, NULL, 0);
		if (dm == NULL) return;
	}
	else dm= derivedData;


	modifier_vgroup_cache(md, vertexCos); /* if next modifier needs original vertices */
	
	meshdeformModifier_do(md, ob, dm, vertexCos, numVerts);

	if(dm != derivedData)
		dm->release(dm);
}

static void meshdeformModifier_deformVertsEM(
					     ModifierData *md, Object *ob, EditMesh *editData,
	  DerivedMesh *derivedData, float (*vertexCos)[3], int numVerts)
{
	DerivedMesh *dm;

	if(!derivedData && ob->type == OB_MESH)
		dm = CDDM_from_editmesh(editData, ob->data);
	else
		dm = derivedData;

	meshdeformModifier_do(md, ob, dm, vertexCos, numVerts);

	if(dm != derivedData)
		dm->release(dm);
}

/* Multires */
static void multiresModifier_initData(ModifierData *md)
{
	MultiresModifierData *mmd = (MultiresModifierData*)md;

	mmd->lvl = mmd->totlvl = 1;
}

static void multiresModifier_freeData(ModifierData *md)
{
	MultiresModifierData *mmd = (MultiresModifierData*)md;

	if(mmd->undo_verts)
		MEM_freeN(mmd->undo_verts);
}

static void multiresModifier_copyData(ModifierData *md, ModifierData *target)
{
	MultiresModifierData *mmd = (MultiresModifierData*) md;
	MultiresModifierData *tmmd = (MultiresModifierData*) target;

	tmmd->totlvl = mmd->totlvl;
	tmmd->lvl = mmd->lvl;
}

static DerivedMesh *multiresModifier_applyModifier(ModifierData *md, Object *ob, DerivedMesh *dm,
						   int useRenderParams, int isFinalCalc)
{
	MultiresModifierData *mmd = (MultiresModifierData*)md;
	DerivedMesh *final;

	/* TODO: for now just skip a level1 mesh */
	if(mmd->lvl == 1)
		return dm;

	final = multires_dm_create_from_derived(mmd, 0, dm, ob, useRenderParams, isFinalCalc);
	if(mmd->undo_signal && mmd->undo_verts && mmd->undo_verts_tot == final->getNumVerts(final)) {
		int i;
		MVert *dst = CDDM_get_verts(final);
		for(i = 0; i < mmd->undo_verts_tot; ++i) {
			VecCopyf(dst[i].co, mmd->undo_verts[i].co);
		}
		CDDM_calc_normals(final);

		MultiresDM_mark_as_modified(final);

		MEM_freeN(mmd->undo_verts);
		mmd->undo_signal = 0;
		mmd->undo_verts = NULL;
	}

	return final;
}

/* Shrinkwrap */

static void shrinkwrapModifier_initData(ModifierData *md)
{
	ShrinkwrapModifierData *smd = (ShrinkwrapModifierData*) md;
	smd->shrinkType = MOD_SHRINKWRAP_NEAREST_SURFACE;
	smd->shrinkOpts = MOD_SHRINKWRAP_PROJECT_ALLOW_POS_DIR;
	smd->keepDist	= 0.0f;

	smd->target		= NULL;
	smd->auxTarget	= NULL;
}

static void shrinkwrapModifier_copyData(ModifierData *md, ModifierData *target)
{
	ShrinkwrapModifierData *smd  = (ShrinkwrapModifierData*)md;
	ShrinkwrapModifierData *tsmd = (ShrinkwrapModifierData*)target;

	tsmd->target	= smd->target;
	tsmd->auxTarget = smd->auxTarget;

	strcpy(tsmd->vgroup_name, smd->vgroup_name);

	tsmd->keepDist	= smd->keepDist;
	tsmd->shrinkType= smd->shrinkType;
	tsmd->shrinkOpts= smd->shrinkOpts;
	tsmd->projAxis = smd->projAxis;
	tsmd->subsurfLevels = smd->subsurfLevels;
}

static CustomDataMask shrinkwrapModifier_requiredDataMask(Object *ob, ModifierData *md)
{
	ShrinkwrapModifierData *smd = (ShrinkwrapModifierData *)md;
	CustomDataMask dataMask = 0;

	/* ask for vertexgroups if we need them */
	if(smd->vgroup_name[0])
		dataMask |= (1 << CD_MDEFORMVERT);

	if(smd->shrinkType == MOD_SHRINKWRAP_PROJECT
	&& smd->projAxis == MOD_SHRINKWRAP_PROJECT_OVER_NORMAL)
		dataMask |= (1 << CD_MVERT);
		
	return dataMask;
}

static int shrinkwrapModifier_isDisabled(ModifierData *md)
{
	ShrinkwrapModifierData *smd = (ShrinkwrapModifierData*) md;
	return !smd->target;
}


static void shrinkwrapModifier_foreachObjectLink(ModifierData *md, Object *ob, ObjectWalkFunc walk, void *userData)
{
	ShrinkwrapModifierData *smd = (ShrinkwrapModifierData*) md;

	walk(userData, ob, &smd->target);
	walk(userData, ob, &smd->auxTarget);
}

static void shrinkwrapModifier_deformVerts(ModifierData *md, Object *ob, DerivedMesh *derivedData, float (*vertexCos)[3], int numVerts, int useRenderParams, int isFinalCalc)
{
	DerivedMesh *dm = NULL;
	CustomDataMask dataMask = shrinkwrapModifier_requiredDataMask(ob, md);

	/* We implement requiredDataMask but thats not really usefull since mesh_calc_modifiers pass a NULL derivedData or without the modified vertexs applied */
	if(dataMask)
	{
		if(derivedData) dm = CDDM_copy(derivedData);
		else if(ob->type==OB_MESH) dm = CDDM_from_mesh(ob->data, ob);
		else if(ob->type==OB_LATTICE) dm = NULL;
		else return;

		if(dm != NULL && (dataMask & (1<<CD_MVERT)))
		{
			CDDM_apply_vert_coords(dm, vertexCos);
			CDDM_calc_normals(dm);
		}
	}

	shrinkwrapModifier_deform((ShrinkwrapModifierData*)md, md->scene, ob, dm, vertexCos, numVerts);

	if(dm)
		dm->release(dm);
}

static void shrinkwrapModifier_deformVertsEM(ModifierData *md, Object *ob, EditMesh *editData, DerivedMesh *derivedData, float (*vertexCos)[3], int numVerts)
{
	DerivedMesh *dm = NULL;
	CustomDataMask dataMask = shrinkwrapModifier_requiredDataMask(ob, md);

	if(dataMask)
	{
		if(derivedData) dm = CDDM_copy(derivedData);
		else if(ob->type==OB_MESH) dm = CDDM_from_editmesh(editData, ob->data);
		else if(ob->type==OB_LATTICE) dm = NULL;
		else return;

		if(dm != NULL && (dataMask & (1<<CD_MVERT)))
		{
			CDDM_apply_vert_coords(dm, vertexCos);
			CDDM_calc_normals(dm);
		}
	}

	shrinkwrapModifier_deform((ShrinkwrapModifierData*)md, md->scene, ob, dm, vertexCos, numVerts);

	if(dm)
		dm->release(dm);
}

static void shrinkwrapModifier_updateDepgraph(ModifierData *md, DagForest *forest, Scene *scene, Object *ob, DagNode *obNode)
{
	ShrinkwrapModifierData *smd = (ShrinkwrapModifierData*) md;

	if (smd->target)
		dag_add_relation(forest, dag_get_node(forest, smd->target),   obNode, DAG_RL_OB_DATA | DAG_RL_DATA_DATA, "Shrinkwrap Modifier");

	if (smd->auxTarget)
		dag_add_relation(forest, dag_get_node(forest, smd->auxTarget), obNode, DAG_RL_OB_DATA | DAG_RL_DATA_DATA, "Shrinkwrap Modifier");
}

/* SimpleDeform */
static void simpledeformModifier_initData(ModifierData *md)
{
	SimpleDeformModifierData *smd = (SimpleDeformModifierData*) md;

	smd->mode = MOD_SIMPLEDEFORM_MODE_TWIST;
	smd->axis = 0;

	smd->origin   =  NULL;
	smd->factor   =  0.35f;
	smd->limit[0] =  0.0f;
	smd->limit[1] =  1.0f;
}

static void simpledeformModifier_copyData(ModifierData *md, ModifierData *target)
{
	SimpleDeformModifierData *smd  = (SimpleDeformModifierData*)md;
	SimpleDeformModifierData *tsmd = (SimpleDeformModifierData*)target;

	tsmd->mode	= smd->mode;
	tsmd->axis  = smd->axis;
	tsmd->origin= smd->origin;
	tsmd->factor= smd->factor;
	memcpy(tsmd->limit, smd->limit, sizeof(tsmd->limit));
}

static CustomDataMask simpledeformModifier_requiredDataMask(Object *ob, ModifierData *md)
{
	SimpleDeformModifierData *smd = (SimpleDeformModifierData *)md;
	CustomDataMask dataMask = 0;

	/* ask for vertexgroups if we need them */
	if(smd->vgroup_name[0])
		dataMask |= (1 << CD_MDEFORMVERT);

	return dataMask;
}

static void simpledeformModifier_foreachObjectLink(ModifierData *md, Object *ob, void (*walk)(void *userData, Object *ob, Object **obpoin), void *userData)
{
	SimpleDeformModifierData *smd  = (SimpleDeformModifierData*)md;
	walk(userData, ob, &smd->origin);
}

static void simpledeformModifier_updateDepgraph(ModifierData *md, DagForest *forest, Scene *scene, Object *ob, DagNode *obNode)
{
	SimpleDeformModifierData *smd  = (SimpleDeformModifierData*)md;

	if (smd->origin)
		dag_add_relation(forest, dag_get_node(forest, smd->origin), obNode, DAG_RL_OB_DATA, "SimpleDeform Modifier");
}

static void simpledeformModifier_deformVerts(ModifierData *md, Object *ob, DerivedMesh *derivedData, float (*vertexCos)[3], int numVerts, int useRenderParams, int isFinalCalc)
{
	DerivedMesh *dm = NULL;
	CustomDataMask dataMask = simpledeformModifier_requiredDataMask(ob, md);

	/* We implement requiredDataMask but thats not really usefull since mesh_calc_modifiers pass a NULL derivedData or without the modified vertexs applied */
	if(dataMask)
	{
		if(derivedData) dm = CDDM_copy(derivedData);
		else if(ob->type==OB_MESH) dm = CDDM_from_mesh(ob->data, ob);
		else if(ob->type==OB_LATTICE) dm = NULL;
		else return;

		if(dm != NULL && (dataMask & CD_MVERT))
		{
			CDDM_apply_vert_coords(dm, vertexCos);
			CDDM_calc_normals(dm);
		}
	}

	SimpleDeformModifier_do((SimpleDeformModifierData*)md, ob, dm, vertexCos, numVerts);

	if(dm)
		dm->release(dm);

}

static void simpledeformModifier_deformVertsEM(ModifierData *md, Object *ob, EditMesh *editData, DerivedMesh *derivedData, float (*vertexCos)[3], int numVerts)
{
	DerivedMesh *dm = NULL;
	CustomDataMask dataMask = simpledeformModifier_requiredDataMask(ob, md);

	/* We implement requiredDataMask but thats not really usefull since mesh_calc_modifiers pass a NULL derivedData or without the modified vertexs applied */
	if(dataMask)
	{
		if(derivedData) dm = CDDM_copy(derivedData);
		else if(ob->type==OB_MESH) dm = CDDM_from_editmesh(editData, ob->data);
		else if(ob->type==OB_LATTICE) dm = NULL;
		else return;

		if(dm != NULL && (dataMask & CD_MVERT))
		{
			CDDM_apply_vert_coords(dm, vertexCos);
			CDDM_calc_normals(dm);
		}
	}

	SimpleDeformModifier_do((SimpleDeformModifierData*)md, ob, dm, vertexCos, numVerts);

	if(dm)
		dm->release(dm);
}

/***/

static ModifierTypeInfo typeArr[NUM_MODIFIER_TYPES];
static int typeArrInit = 1;

ModifierTypeInfo *modifierType_getInfo(ModifierType type)
{
	if (typeArrInit) {
		ModifierTypeInfo *mti;

		memset(typeArr, 0, sizeof(typeArr));

		/* Initialize and return the appropriate type info structure,
		 * assumes that modifier has:
		*  name == typeName, 
		*  structName == typeName + 'ModifierData'
		*/
#define INIT_TYPE(typeName) \
		(strcpy(typeArr[eModifierType_##typeName].name, #typeName), \
		strcpy(typeArr[eModifierType_##typeName].structName, \
#typeName "ModifierData"), \
		typeArr[eModifierType_##typeName].structSize = \
		sizeof(typeName##ModifierData), \
		&typeArr[eModifierType_##typeName])

		mti = &typeArr[eModifierType_None];
		strcpy(mti->name, "None");
		strcpy(mti->structName, "ModifierData");
		mti->structSize = sizeof(ModifierData);
		mti->type = eModifierType_None;
		mti->flags = eModifierTypeFlag_AcceptsMesh
				| eModifierTypeFlag_AcceptsCVs;
		mti->isDisabled = noneModifier_isDisabled;
		
		mti = INIT_TYPE(Curve);
		mti->type = eModifierTypeType_OnlyDeform;
		mti->flags = eModifierTypeFlag_AcceptsCVs
				| eModifierTypeFlag_SupportsEditmode;
		mti->initData = curveModifier_initData;
		mti->copyData = curveModifier_copyData;
		mti->requiredDataMask = curveModifier_requiredDataMask;
		mti->isDisabled = curveModifier_isDisabled;
		mti->foreachObjectLink = curveModifier_foreachObjectLink;
		mti->updateDepgraph = curveModifier_updateDepgraph;
		mti->deformVerts = curveModifier_deformVerts;
		mti->deformVertsEM = curveModifier_deformVertsEM;

		mti = INIT_TYPE(Lattice);
		mti->type = eModifierTypeType_OnlyDeform;
		mti->flags = eModifierTypeFlag_AcceptsCVs
				| eModifierTypeFlag_SupportsEditmode;
		mti->copyData = latticeModifier_copyData;
		mti->requiredDataMask = latticeModifier_requiredDataMask;
		mti->isDisabled = latticeModifier_isDisabled;
		mti->foreachObjectLink = latticeModifier_foreachObjectLink;
		mti->updateDepgraph = latticeModifier_updateDepgraph;
		mti->deformVerts = latticeModifier_deformVerts;
		mti->deformVertsEM = latticeModifier_deformVertsEM;

		mti = INIT_TYPE(Subsurf);
		mti->type = eModifierTypeType_Constructive;
		mti->flags = eModifierTypeFlag_AcceptsMesh
				| eModifierTypeFlag_SupportsMapping
				| eModifierTypeFlag_SupportsEditmode
				| eModifierTypeFlag_EnableInEditmode;
		mti->initData = subsurfModifier_initData;
		mti->copyData = subsurfModifier_copyData;
		mti->freeData = subsurfModifier_freeData;
		mti->applyModifier = subsurfModifier_applyModifier;
		mti->applyModifierEM = subsurfModifier_applyModifierEM;

		mti = INIT_TYPE(Build);
		mti->type = eModifierTypeType_Nonconstructive;
		mti->flags = eModifierTypeFlag_AcceptsMesh;
		mti->initData = buildModifier_initData;
		mti->copyData = buildModifier_copyData;
		mti->dependsOnTime = buildModifier_dependsOnTime;
		mti->applyModifier = buildModifier_applyModifier;
		
		mti = INIT_TYPE(Mask);
		mti->type = eModifierTypeType_Nonconstructive;
		mti->flags = eModifierTypeFlag_AcceptsMesh;
		mti->copyData = maskModifier_copyData;
		mti->requiredDataMask= maskModifier_requiredDataMask;
		mti->foreachObjectLink = maskModifier_foreachObjectLink;
		mti->updateDepgraph = maskModifier_updateDepgraph;
		mti->applyModifier = maskModifier_applyModifier;

		mti = INIT_TYPE(Array);
		mti->type = eModifierTypeType_Constructive;
		mti->flags = eModifierTypeFlag_AcceptsMesh
				| eModifierTypeFlag_SupportsMapping
				| eModifierTypeFlag_SupportsEditmode
				| eModifierTypeFlag_EnableInEditmode;
		mti->initData = arrayModifier_initData;
		mti->copyData = arrayModifier_copyData;
		mti->foreachObjectLink = arrayModifier_foreachObjectLink;
		mti->updateDepgraph = arrayModifier_updateDepgraph;
		mti->applyModifier = arrayModifier_applyModifier;
		mti->applyModifierEM = arrayModifier_applyModifierEM;

		mti = INIT_TYPE(Mirror);
		mti->type = eModifierTypeType_Constructive;
		mti->flags = eModifierTypeFlag_AcceptsMesh
				| eModifierTypeFlag_SupportsMapping
				| eModifierTypeFlag_SupportsEditmode
				| eModifierTypeFlag_EnableInEditmode;
		mti->initData = mirrorModifier_initData;
		mti->copyData = mirrorModifier_copyData;
		mti->foreachObjectLink = mirrorModifier_foreachObjectLink;
		mti->updateDepgraph = mirrorModifier_updateDepgraph;
		mti->applyModifier = mirrorModifier_applyModifier;
		mti->applyModifierEM = mirrorModifier_applyModifierEM;

		mti = INIT_TYPE(EdgeSplit);
		mti->type = eModifierTypeType_Constructive;
		mti->flags = eModifierTypeFlag_AcceptsMesh
				| eModifierTypeFlag_SupportsMapping
				| eModifierTypeFlag_SupportsEditmode
				| eModifierTypeFlag_EnableInEditmode;
		mti->initData = edgesplitModifier_initData;
		mti->copyData = edgesplitModifier_copyData;
		mti->applyModifier = edgesplitModifier_applyModifier;
		mti->applyModifierEM = edgesplitModifier_applyModifierEM;

		mti = INIT_TYPE(Bevel);
		mti->type = eModifierTypeType_Constructive;
		mti->flags = eModifierTypeFlag_AcceptsMesh
				| eModifierTypeFlag_SupportsEditmode
				| eModifierTypeFlag_EnableInEditmode;
		mti->initData = bevelModifier_initData;
		mti->copyData = bevelModifier_copyData;
		mti->requiredDataMask = bevelModifier_requiredDataMask;
		mti->applyModifier = bevelModifier_applyModifier;
		mti->applyModifierEM = bevelModifier_applyModifierEM;

		mti = INIT_TYPE(Displace);
		mti->type = eModifierTypeType_OnlyDeform;
		mti->flags = eModifierTypeFlag_AcceptsMesh|eModifierTypeFlag_SupportsEditmode;
		mti->initData = displaceModifier_initData;
		mti->copyData = displaceModifier_copyData;
		mti->requiredDataMask = displaceModifier_requiredDataMask;
		mti->dependsOnTime = displaceModifier_dependsOnTime;
		mti->foreachObjectLink = displaceModifier_foreachObjectLink;
		mti->foreachIDLink = displaceModifier_foreachIDLink;
		mti->updateDepgraph = displaceModifier_updateDepgraph;
		mti->isDisabled = displaceModifier_isDisabled;
		mti->deformVerts = displaceModifier_deformVerts;
		mti->deformVertsEM = displaceModifier_deformVertsEM;

		mti = INIT_TYPE(UVProject);
		mti->type = eModifierTypeType_Nonconstructive;
		mti->flags = eModifierTypeFlag_AcceptsMesh
				| eModifierTypeFlag_SupportsMapping
				| eModifierTypeFlag_SupportsEditmode
				| eModifierTypeFlag_EnableInEditmode;
		mti->initData = uvprojectModifier_initData;
		mti->copyData = uvprojectModifier_copyData;
		mti->requiredDataMask = uvprojectModifier_requiredDataMask;
		mti->foreachObjectLink = uvprojectModifier_foreachObjectLink;
		mti->foreachIDLink = uvprojectModifier_foreachIDLink;
		mti->updateDepgraph = uvprojectModifier_updateDepgraph;
		mti->applyModifier = uvprojectModifier_applyModifier;
		mti->applyModifierEM = uvprojectModifier_applyModifierEM;

		mti = INIT_TYPE(Decimate);
		mti->type = eModifierTypeType_Nonconstructive;
		mti->flags = eModifierTypeFlag_AcceptsMesh;
		mti->initData = decimateModifier_initData;
		mti->copyData = decimateModifier_copyData;
		mti->applyModifier = decimateModifier_applyModifier;

		mti = INIT_TYPE(Smooth);
		mti->type = eModifierTypeType_OnlyDeform;
		mti->flags = eModifierTypeFlag_AcceptsMesh
				| eModifierTypeFlag_SupportsEditmode;
		mti->initData = smoothModifier_initData;
		mti->copyData = smoothModifier_copyData;
		mti->requiredDataMask = smoothModifier_requiredDataMask;
		mti->isDisabled = smoothModifier_isDisabled;
		mti->deformVerts = smoothModifier_deformVerts;
		mti->deformVertsEM = smoothModifier_deformVertsEM;

		mti = INIT_TYPE(Cast);
		mti->type = eModifierTypeType_OnlyDeform;
		mti->flags = eModifierTypeFlag_AcceptsCVs
				| eModifierTypeFlag_SupportsEditmode;
		mti->initData = castModifier_initData;
		mti->copyData = castModifier_copyData;
		mti->requiredDataMask = castModifier_requiredDataMask;
		mti->isDisabled = castModifier_isDisabled;
		mti->foreachObjectLink = castModifier_foreachObjectLink;
		mti->updateDepgraph = castModifier_updateDepgraph;
		mti->deformVerts = castModifier_deformVerts;
		mti->deformVertsEM = castModifier_deformVertsEM;

		mti = INIT_TYPE(Wave);
		mti->type = eModifierTypeType_OnlyDeform;
		mti->flags = eModifierTypeFlag_AcceptsCVs
				| eModifierTypeFlag_SupportsEditmode;
		mti->initData = waveModifier_initData;
		mti->copyData = waveModifier_copyData;
		mti->dependsOnTime = waveModifier_dependsOnTime;
		mti->requiredDataMask = waveModifier_requiredDataMask;
		mti->foreachObjectLink = waveModifier_foreachObjectLink;
		mti->foreachIDLink = waveModifier_foreachIDLink;
		mti->updateDepgraph = waveModifier_updateDepgraph;
		mti->deformVerts = waveModifier_deformVerts;
		mti->deformVertsEM = waveModifier_deformVertsEM;

		mti = INIT_TYPE(Armature);
		mti->type = eModifierTypeType_OnlyDeform;
		mti->flags = eModifierTypeFlag_AcceptsCVs
				| eModifierTypeFlag_SupportsEditmode;
		mti->initData = armatureModifier_initData;
		mti->copyData = armatureModifier_copyData;
		mti->requiredDataMask = armatureModifier_requiredDataMask;
		mti->isDisabled = armatureModifier_isDisabled;
		mti->foreachObjectLink = armatureModifier_foreachObjectLink;
		mti->updateDepgraph = armatureModifier_updateDepgraph;
		mti->deformVerts = armatureModifier_deformVerts;
		mti->deformVertsEM = armatureModifier_deformVertsEM;
		mti->deformMatricesEM = armatureModifier_deformMatricesEM;

		mti = INIT_TYPE(Hook);
		mti->type = eModifierTypeType_OnlyDeform;
		mti->flags = eModifierTypeFlag_AcceptsCVs
				| eModifierTypeFlag_SupportsEditmode;
		mti->initData = hookModifier_initData;
		mti->copyData = hookModifier_copyData;
		mti->requiredDataMask = hookModifier_requiredDataMask;
		mti->freeData = hookModifier_freeData;
		mti->isDisabled = hookModifier_isDisabled;
		mti->foreachObjectLink = hookModifier_foreachObjectLink;
		mti->updateDepgraph = hookModifier_updateDepgraph;
		mti->deformVerts = hookModifier_deformVerts;
		mti->deformVertsEM = hookModifier_deformVertsEM;

		mti = INIT_TYPE(Softbody);
		mti->type = eModifierTypeType_OnlyDeform;
		mti->flags = eModifierTypeFlag_AcceptsCVs
				| eModifierTypeFlag_RequiresOriginalData
				| eModifierTypeFlag_Single;
		mti->deformVerts = softbodyModifier_deformVerts;
		mti->dependsOnTime = softbodyModifier_dependsOnTime;
		
		mti = INIT_TYPE(Smoke);
		mti->type = eModifierTypeType_OnlyDeform;
		mti->initData = smokeModifier_initData;
		mti->freeData = smokeModifier_freeData; 
		mti->flags = eModifierTypeFlag_AcceptsMesh
				| eModifierTypeFlag_UsesPointCache
				| eModifierTypeFlag_Single;
		mti->deformVerts = smokeModifier_deformVerts;
		mti->dependsOnTime = smokeModifier_dependsOnTime;
		mti->updateDepgraph = smokeModifier_updateDepgraph;
	
		mti = INIT_TYPE(Cloth);
		mti->type = eModifierTypeType_Nonconstructive;
		mti->initData = clothModifier_initData;
		mti->flags = eModifierTypeFlag_AcceptsMesh
				| eModifierTypeFlag_UsesPointCache
				| eModifierTypeFlag_Single;
		mti->dependsOnTime = clothModifier_dependsOnTime;
		mti->freeData = clothModifier_freeData; 
		mti->requiredDataMask = clothModifier_requiredDataMask;
		mti->copyData = clothModifier_copyData;
		mti->applyModifier = clothModifier_applyModifier;
		mti->updateDepgraph = clothModifier_updateDepgraph;
		
		mti = INIT_TYPE(Collision);
		mti->type = eModifierTypeType_OnlyDeform;
		mti->initData = collisionModifier_initData;
		mti->flags = eModifierTypeFlag_AcceptsMesh
				| eModifierTypeFlag_Single;
		mti->dependsOnTime = collisionModifier_dependsOnTime;
		mti->freeData = collisionModifier_freeData; 
		mti->deformVerts = collisionModifier_deformVerts;
		// mti->copyData = collisionModifier_copyData;

		mti = INIT_TYPE(Surface);
		mti->type = eModifierTypeType_OnlyDeform;
		mti->initData = surfaceModifier_initData;
		mti->flags = eModifierTypeFlag_AcceptsMesh|eModifierTypeFlag_NoUserAdd;
		mti->dependsOnTime = surfaceModifier_dependsOnTime;
		mti->freeData = surfaceModifier_freeData; 
		mti->deformVerts = surfaceModifier_deformVerts;

		mti = INIT_TYPE(Boolean);
		mti->type = eModifierTypeType_Nonconstructive;
		mti->flags = eModifierTypeFlag_AcceptsMesh
				| eModifierTypeFlag_UsesPointCache;
		mti->copyData = booleanModifier_copyData;
		mti->isDisabled = booleanModifier_isDisabled;
		mti->applyModifier = booleanModifier_applyModifier;
		mti->foreachObjectLink = booleanModifier_foreachObjectLink;
		mti->updateDepgraph = booleanModifier_updateDepgraph;
		mti->requiredDataMask = booleanModifier_requiredDataMask;

		mti = INIT_TYPE(MeshDeform);
		mti->type = eModifierTypeType_OnlyDeform;
		mti->flags = eModifierTypeFlag_AcceptsCVs
				| eModifierTypeFlag_SupportsEditmode;
		mti->initData = meshdeformModifier_initData;
		mti->freeData = meshdeformModifier_freeData;
		mti->copyData = meshdeformModifier_copyData;
		mti->requiredDataMask = meshdeformModifier_requiredDataMask;
		mti->isDisabled = meshdeformModifier_isDisabled;
		mti->foreachObjectLink = meshdeformModifier_foreachObjectLink;
		mti->updateDepgraph = meshdeformModifier_updateDepgraph;
		mti->deformVerts = meshdeformModifier_deformVerts;
		mti->deformVertsEM = meshdeformModifier_deformVertsEM;

		mti = INIT_TYPE(ParticleSystem);
		mti->type = eModifierTypeType_OnlyDeform;
		mti->flags = eModifierTypeFlag_AcceptsMesh
				| eModifierTypeFlag_SupportsMapping
				| eModifierTypeFlag_UsesPointCache;
#if 0
		| eModifierTypeFlag_SupportsEditmode;
		|eModifierTypeFlag_EnableInEditmode;
#endif
		mti->initData = particleSystemModifier_initData;
		mti->freeData = particleSystemModifier_freeData;
		mti->copyData = particleSystemModifier_copyData;
		mti->deformVerts = particleSystemModifier_deformVerts;
#if 0
		mti->deformVertsEM = particleSystemModifier_deformVertsEM;
#endif
		mti->requiredDataMask = particleSystemModifier_requiredDataMask;

		mti = INIT_TYPE(ParticleInstance);
		mti->type = eModifierTypeType_Constructive;
		mti->flags = eModifierTypeFlag_AcceptsMesh
				| eModifierTypeFlag_SupportsMapping
				| eModifierTypeFlag_SupportsEditmode
				| eModifierTypeFlag_EnableInEditmode;
		mti->initData = particleInstanceModifier_initData;
		mti->copyData = particleInstanceModifier_copyData;
		mti->dependsOnTime = particleInstanceModifier_dependsOnTime;
		mti->foreachObjectLink = particleInstanceModifier_foreachObjectLink;
		mti->applyModifier = particleInstanceModifier_applyModifier;
		mti->applyModifierEM = particleInstanceModifier_applyModifierEM;
		mti->updateDepgraph = particleInstanceModifier_updateDepgraph;

		mti = INIT_TYPE(Explode);
		mti->type = eModifierTypeType_Nonconstructive;
		mti->flags = eModifierTypeFlag_AcceptsMesh;
		mti->initData = explodeModifier_initData;
		mti->freeData = explodeModifier_freeData;
		mti->copyData = explodeModifier_copyData;
		mti->dependsOnTime = explodeModifier_dependsOnTime;
		mti->requiredDataMask = explodeModifier_requiredDataMask;
		mti->applyModifier = explodeModifier_applyModifier;
		
		mti = INIT_TYPE(Fluidsim);
		mti->type = eModifierTypeType_Nonconstructive
				| eModifierTypeFlag_RequiresOriginalData
				| eModifierTypeFlag_Single;
		mti->flags = eModifierTypeFlag_AcceptsMesh;
		mti->initData = fluidsimModifier_initData;
		mti->freeData = fluidsimModifier_freeData;
		mti->copyData = fluidsimModifier_copyData;
		mti->dependsOnTime = fluidsimModifier_dependsOnTime;
		mti->applyModifier = fluidsimModifier_applyModifier;
		mti->updateDepgraph = fluidsimModifier_updateDepgraph;

		mti = INIT_TYPE(Shrinkwrap);
		mti->type = eModifierTypeType_OnlyDeform;
		mti->flags = eModifierTypeFlag_AcceptsMesh
				| eModifierTypeFlag_AcceptsCVs
				| eModifierTypeFlag_SupportsEditmode
				| eModifierTypeFlag_EnableInEditmode;
		mti->initData = shrinkwrapModifier_initData;
		mti->copyData = shrinkwrapModifier_copyData;
		mti->requiredDataMask = shrinkwrapModifier_requiredDataMask;
		mti->isDisabled = shrinkwrapModifier_isDisabled;
		mti->foreachObjectLink = shrinkwrapModifier_foreachObjectLink;
		mti->deformVerts = shrinkwrapModifier_deformVerts;
		mti->deformVertsEM = shrinkwrapModifier_deformVertsEM;
		mti->updateDepgraph = shrinkwrapModifier_updateDepgraph;

		mti = INIT_TYPE(SimpleDeform);
		mti->type = eModifierTypeType_OnlyDeform;
		mti->flags = eModifierTypeFlag_AcceptsMesh
				| eModifierTypeFlag_AcceptsCVs				
				| eModifierTypeFlag_SupportsEditmode
				| eModifierTypeFlag_EnableInEditmode;
		mti->initData = simpledeformModifier_initData;
		mti->copyData = simpledeformModifier_copyData;
		mti->requiredDataMask = simpledeformModifier_requiredDataMask;
		mti->deformVerts = simpledeformModifier_deformVerts;
		mti->deformVertsEM = simpledeformModifier_deformVertsEM;
		mti->foreachObjectLink = simpledeformModifier_foreachObjectLink;
		mti->updateDepgraph = simpledeformModifier_updateDepgraph;

		mti = INIT_TYPE(Multires);
		mti->type = eModifierTypeType_Constructive;
		mti->flags = eModifierTypeFlag_AcceptsMesh | eModifierTypeFlag_RequiresOriginalData;
		mti->initData = multiresModifier_initData;
		mti->freeData = multiresModifier_freeData;
		mti->copyData = multiresModifier_copyData;
		mti->applyModifier = multiresModifier_applyModifier;

		typeArrInit = 0;
#undef INIT_TYPE
	}

	if (type>=0 && type<NUM_MODIFIER_TYPES && typeArr[type].name[0]!='\0') {
		return &typeArr[type];
	} else {
		return NULL;
	}
}

/***/

ModifierData *modifier_new(int type)
{
	ModifierTypeInfo *mti = modifierType_getInfo(type);
	ModifierData *md = MEM_callocN(mti->structSize, mti->structName);
	
	// FIXME: we need to make the name always be unique somehow...
	strcpy(md->name, mti->name);

	md->type = type;
	md->mode = eModifierMode_Realtime
			| eModifierMode_Render | eModifierMode_Expanded;

	if (mti->flags & eModifierTypeFlag_EnableInEditmode)
		md->mode |= eModifierMode_Editmode;

	if (mti->initData) mti->initData(md);

	return md;
}

void modifier_free(ModifierData *md) 
{
	ModifierTypeInfo *mti = modifierType_getInfo(md->type);

	if (mti->freeData) mti->freeData(md);
	if (md->error) MEM_freeN(md->error);

	MEM_freeN(md);
}

void modifier_unique_name(ListBase *modifiers, ModifierData *md)
{
	if (modifiers && md) {
		ModifierTypeInfo *mti = modifierType_getInfo(md->type);
		
		BLI_uniquename(modifiers, md, mti->name, '.', offsetof(ModifierData, name), sizeof(md->name));
	}
}

int modifier_dependsOnTime(ModifierData *md) 
{
	ModifierTypeInfo *mti = modifierType_getInfo(md->type);

	return mti->dependsOnTime && mti->dependsOnTime(md);
}

int modifier_supportsMapping(ModifierData *md)
{
	ModifierTypeInfo *mti = modifierType_getInfo(md->type);

	return (mti->type==eModifierTypeType_OnlyDeform ||
			(mti->flags & eModifierTypeFlag_SupportsMapping));
}

ModifierData *modifiers_findByType(Object *ob, ModifierType type)
{
	ModifierData *md = ob->modifiers.first;

	for (; md; md=md->next)
		if (md->type==type)
			break;

	return md;
}

void modifiers_clearErrors(Object *ob)
{
	ModifierData *md = ob->modifiers.first;
	int qRedraw = 0;

	for (; md; md=md->next) {
		if (md->error) {
			MEM_freeN(md->error);
			md->error = NULL;

			qRedraw = 1;
		}
	}
}

void modifiers_foreachObjectLink(Object *ob, ObjectWalkFunc walk,
				 void *userData)
{
	ModifierData *md = ob->modifiers.first;

	for (; md; md=md->next) {
		ModifierTypeInfo *mti = modifierType_getInfo(md->type);

		if (mti->foreachObjectLink)
			mti->foreachObjectLink(md, ob, walk, userData);
	}
}

void modifiers_foreachIDLink(Object *ob, IDWalkFunc walk, void *userData)
{
	ModifierData *md = ob->modifiers.first;

	for (; md; md=md->next) {
		ModifierTypeInfo *mti = modifierType_getInfo(md->type);

		if(mti->foreachIDLink) mti->foreachIDLink(md, ob, walk, userData);
		else if(mti->foreachObjectLink) {
			/* each Object can masquerade as an ID, so this should be OK */
			ObjectWalkFunc fp = (ObjectWalkFunc)walk;
			mti->foreachObjectLink(md, ob, fp, userData);
		}
	}
}

void modifier_copyData(ModifierData *md, ModifierData *target)
{
	ModifierTypeInfo *mti = modifierType_getInfo(md->type);

	target->mode = md->mode;

	if (mti->copyData)
		mti->copyData(md, target);
}

int modifier_couldBeCage(ModifierData *md)
{
	ModifierTypeInfo *mti = modifierType_getInfo(md->type);

	return (	(md->mode & eModifierMode_Realtime) &&
			(md->mode & eModifierMode_Editmode) &&
			(!mti->isDisabled || !mti->isDisabled(md)) &&
			modifier_supportsMapping(md));	
}

void modifier_setError(ModifierData *md, char *format, ...)
{
	char buffer[2048];
	va_list ap;

	va_start(ap, format);
	vsprintf(buffer, format, ap);
	va_end(ap);

	if (md->error)
		MEM_freeN(md->error);

	md->error = BLI_strdup(buffer);

}

/* used for buttons, to find out if the 'draw deformed in editmode' option is
 * there
 * 
 * also used in transform_conversion.c, to detect CrazySpace [tm] (2nd arg
 * then is NULL)
 */
int modifiers_getCageIndex(Object *ob, int *lastPossibleCageIndex_r)
{
	ModifierData *md = ob->modifiers.first;
	int i, cageIndex = -1;

	/* Find the last modifier acting on the cage. */
	for (i=0; md; i++,md=md->next) {
		ModifierTypeInfo *mti = modifierType_getInfo(md->type);

		if (!(md->mode & eModifierMode_Realtime)) continue;
		if (!(md->mode & eModifierMode_Editmode)) continue;
		if (mti->isDisabled && mti->isDisabled(md)) continue;
		if (!(mti->flags & eModifierTypeFlag_SupportsEditmode)) continue;
		if (md->mode & eModifierMode_DisableTemporary) continue;

		if (!modifier_supportsMapping(md))
			break;

		if (lastPossibleCageIndex_r) *lastPossibleCageIndex_r = i;
		if (md->mode & eModifierMode_OnCage)
			cageIndex = i;
	}

	return cageIndex;
}


int modifiers_isSoftbodyEnabled(Object *ob)
{
	ModifierData *md = modifiers_findByType(ob, eModifierType_Softbody);

	return (md && md->mode & (eModifierMode_Realtime | eModifierMode_Render));
}

int modifiers_isClothEnabled(Object *ob)
{
	ModifierData *md = modifiers_findByType(ob, eModifierType_Cloth);

	return (md && md->mode & (eModifierMode_Realtime | eModifierMode_Render));
}

int modifiers_isParticleEnabled(Object *ob)
{
	ModifierData *md = modifiers_findByType(ob, eModifierType_ParticleSystem);

	return (md && md->mode & (eModifierMode_Realtime | eModifierMode_Render));
}

int modifier_isEnabled(ModifierData *md, int required_mode)
{
	ModifierTypeInfo *mti = modifierType_getInfo(md->type);

	if((md->mode & required_mode) != required_mode) return 0;
	if(mti->isDisabled && mti->isDisabled(md)) return 0;
	if(md->mode & eModifierMode_DisableTemporary) return 0;
	if(required_mode & eModifierMode_Editmode)
		if(!(mti->flags & eModifierTypeFlag_SupportsEditmode)) return 0;
	
	return 1;
}

LinkNode *modifiers_calcDataMasks(Object *ob, ModifierData *md, CustomDataMask dataMask, int required_mode)
{
	LinkNode *dataMasks = NULL;
	LinkNode *curr, *prev;

	/* build a list of modifier data requirements in reverse order */
	for(; md; md = md->next) {
		ModifierTypeInfo *mti = modifierType_getInfo(md->type);
		CustomDataMask mask = 0;

		if(modifier_isEnabled(md, required_mode))
			if(mti->requiredDataMask)
				mask = mti->requiredDataMask(ob, md);

		BLI_linklist_prepend(&dataMasks, SET_INT_IN_POINTER(mask));
	}

	/* build the list of required data masks - each mask in the list must
	* include all elements of the masks that follow it
	*
	* note the list is currently in reverse order, so "masks that follow it"
	* actually means "masks that precede it" at the moment
	*/
	for(curr = dataMasks, prev = NULL; curr; prev = curr, curr = curr->next) {
		if(prev) {
			CustomDataMask prev_mask = (CustomDataMask)GET_INT_FROM_POINTER(prev->link);
			CustomDataMask curr_mask = (CustomDataMask)GET_INT_FROM_POINTER(curr->link);

			curr->link = SET_INT_IN_POINTER(curr_mask | prev_mask);
		} else {
			CustomDataMask curr_mask = (CustomDataMask)GET_INT_FROM_POINTER(curr->link);

			curr->link = SET_INT_IN_POINTER(curr_mask | dataMask);
		}
	}

	/* reverse the list so it's in the correct order */
	BLI_linklist_reverse(&dataMasks);

	return dataMasks;
}

ModifierData *modifiers_getVirtualModifierList(Object *ob)
{
		/* Kinda hacky, but should be fine since we are never
	* reentrant and avoid free hassles.
		*/
	static ArmatureModifierData amd;
	static CurveModifierData cmd;
	static LatticeModifierData lmd;
	static int init = 1;

	if (init) {
		ModifierData *md;

		md = modifier_new(eModifierType_Armature);
		amd = *((ArmatureModifierData*) md);
		modifier_free(md);

		md = modifier_new(eModifierType_Curve);
		cmd = *((CurveModifierData*) md);
		modifier_free(md);

		md = modifier_new(eModifierType_Lattice);
		lmd = *((LatticeModifierData*) md);
		modifier_free(md);

		amd.modifier.mode |= eModifierMode_Virtual;
		cmd.modifier.mode |= eModifierMode_Virtual;
		lmd.modifier.mode |= eModifierMode_Virtual;

		init = 0;
	}

	if (ob->parent) {
		if(ob->parent->type==OB_ARMATURE && ob->partype==PARSKEL) {
			amd.object = ob->parent;
			amd.modifier.next = ob->modifiers.first;
			amd.deformflag= ((bArmature *)(ob->parent->data))->deformflag;
			return &amd.modifier;
		} else if(ob->parent->type==OB_CURVE && ob->partype==PARSKEL) {
			cmd.object = ob->parent;
			cmd.defaxis = ob->trackflag + 1;
			cmd.modifier.next = ob->modifiers.first;
			return &cmd.modifier;
		} else if(ob->parent->type==OB_LATTICE && ob->partype==PARSKEL) {
			lmd.object = ob->parent;
			lmd.modifier.next = ob->modifiers.first;
			return &lmd.modifier;
		}
	}

	return ob->modifiers.first;
}
/* Takes an object and returns its first selected armature, else just its
 * armature
 * This should work for multiple armatures per object
 */
Object *modifiers_isDeformedByArmature(Object *ob)
{
	ModifierData *md = modifiers_getVirtualModifierList(ob);
	ArmatureModifierData *amd= NULL;
	
	/* return the first selected armature, this lets us use multiple armatures
	*/
	for (; md; md=md->next) {
		if (md->type==eModifierType_Armature) {
			amd = (ArmatureModifierData*) md;
			if (amd->object && (amd->object->flag & SELECT))
				return amd->object;
		}
	}
	
	if (amd) /* if were still here then return the last armature */
		return amd->object;
	
	return NULL;
}

/* Takes an object and returns its first selected lattice, else just its
* armature
* This should work for multiple armatures per object
*/
Object *modifiers_isDeformedByLattice(Object *ob)
{
	ModifierData *md = modifiers_getVirtualModifierList(ob);
	LatticeModifierData *lmd= NULL;
	
	/* return the first selected armature, this lets us use multiple armatures
	*/
	for (; md; md=md->next) {
		if (md->type==eModifierType_Lattice) {
			lmd = (LatticeModifierData*) md;
			if (lmd->object && (lmd->object->flag & SELECT))
				return lmd->object;
		}
	}
	
	if (lmd) /* if were still here then return the last lattice */
		return lmd->object;
	
	return NULL;
}



int modifiers_usesArmature(Object *ob, bArmature *arm)
{
	ModifierData *md = modifiers_getVirtualModifierList(ob);

	for (; md; md=md->next) {
		if (md->type==eModifierType_Armature) {
			ArmatureModifierData *amd = (ArmatureModifierData*) md;
			if (amd->object && amd->object->data==arm) 
				return 1;
		}
	}

	return 0;
}

int modifier_isDeformer(ModifierData *md)
{
	if (md->type==eModifierType_Armature)
		return 1;
	if (md->type==eModifierType_Curve)
		return 1;
	if (md->type==eModifierType_Lattice)
		return 1;
	
	return 0;
}

int modifiers_isDeformed(Scene *scene, Object *ob)
{
	ModifierData *md = modifiers_getVirtualModifierList(ob);
	
	for (; md; md=md->next) {
<<<<<<< HEAD
		if(ob==scene->obedit && (md->mode & eModifierMode_Editmode)==0);
=======
		if(ob->mode==OB_MODE_EDIT && (md->mode & eModifierMode_Editmode)==0);
>>>>>>> 16c1a294
		else 
			if(modifier_isDeformer(md))
				return 1;
	}
	return 0;
}

int modifiers_indexInObject(Object *ob, ModifierData *md_seek)
{
	int i= 0;
	ModifierData *md;
	
	for (md=ob->modifiers.first; (md && md_seek!=md); md=md->next, i++);
	if (!md) return -1; /* modifier isnt in the object */
	return i;
}

void modifier_freeTemporaryData(ModifierData *md)
{
	if(md->type == eModifierType_Armature) {
		ArmatureModifierData *amd= (ArmatureModifierData*)md;

		if(amd->prevCos) {
			MEM_freeN(amd->prevCos);
			amd->prevCos= NULL;
		}
	}
}


<|MERGE_RESOLUTION|>--- conflicted
+++ resolved
@@ -1187,15 +1187,9 @@
 
 	/* need to avoid infinite recursion here */
 	if(amd->start_cap && amd->start_cap != ob)
-<<<<<<< HEAD
-		start_cap = mesh_get_derived_final(scene, amd->start_cap, CD_MASK_MESH);
-	if(amd->end_cap && amd->end_cap != ob)
-		end_cap = mesh_get_derived_final(scene, amd->end_cap, CD_MASK_MESH);
-=======
 		start_cap = amd->start_cap->derivedFinal;
 	if(amd->end_cap && amd->end_cap != ob)
 		end_cap = amd->end_cap->derivedFinal;
->>>>>>> 16c1a294
 
 	Mat4One(offset);
 
@@ -6218,12 +6212,8 @@
 			MEM_freeN(surmd->bvhtree);
 		}
 
-<<<<<<< HEAD
-		surmd->dm->release(surmd->dm);
-=======
 		if(surmd->dm)
 			surmd->dm->release(surmd->dm);
->>>>>>> 16c1a294
 
 		if(surmd->x)
 			MEM_freeN(surmd->x);
@@ -6366,11 +6356,7 @@
 {
 	// XXX doesn't handle derived data
 	BooleanModifierData *bmd = (BooleanModifierData*) md;
-<<<<<<< HEAD
-	DerivedMesh *dm = mesh_get_derived_final(md->scene, bmd->object, CD_MASK_BAREMESH);
-=======
 	DerivedMesh *dm = bmd->object->derivedFinal;
->>>>>>> 16c1a294
 
 	/* we do a quick sanity check */
 	if(dm && (derivedData->getNumFaces(derivedData) > 3)
@@ -6660,14 +6646,11 @@
 	if(totpart==0)
 		return derivedData;
 
-<<<<<<< HEAD
-=======
 	sim.scene = md->scene;
 	sim.ob = pimd->ob;
 	sim.psys = psys;
 	sim.psmd = psys_get_modifier(pimd->ob, psys);
 
->>>>>>> 16c1a294
 	if(pimd->flag & eParticleInstanceFlag_UseSize) {
 		int p;
 		float *si;
@@ -6695,11 +6678,7 @@
 	maxvert=totvert*totpart;
 	maxface=totface*totpart;
 
-<<<<<<< HEAD
-	psys->lattice=psys_get_lattice(md->scene, ob, psys);
-=======
 	psys->lattice=psys_get_lattice(&sim);
->>>>>>> 16c1a294
 
 	if(psys->flag & (PSYS_HAIR_DONE|PSYS_KEYED) || psys->pointcache->flag & PTCACHE_BAKED){
 
@@ -6733,11 +6712,8 @@
 		if((psys->flag & (PSYS_HAIR_DONE|PSYS_KEYED) || psys->pointcache->flag & PTCACHE_BAKED) && pimd->flag & eParticleInstanceFlag_Path){
 			float ran = 0.0f;
 			if(pimd->random_position != 0.0f) {
-<<<<<<< HEAD
-				/* just use some static collection of random numbers */
-				/* TODO: use something else that's unique to each instanced object */
-				pa = psys->particles + (i/totvert)%totpart;
-				ran = pimd->random_position * 0.5 * (1.0f + pa->r_ave[0]);
+				BLI_srandom(psys->seed + (i/totvert)%totpart);
+				ran = pimd->random_position * BLI_frand();
 			}
 
 			if(pimd->flag & eParticleInstanceFlag_KeepShape) {
@@ -6752,26 +6728,7 @@
 				mv->co[axis] = 0.0;
 			}
 
-			psys_get_particle_on_path(md->scene, pimd->ob, psys,first_particle + i/totvert, &state,1);
-=======
-				BLI_srandom(psys->seed + (i/totvert)%totpart);
-				ran = pimd->random_position * BLI_frand();
-			}
-
-			if(pimd->flag & eParticleInstanceFlag_KeepShape) {
-				state.time = pimd->position * (1.0f - ran);
-			}
-			else {
-				state.time=(mv->co[axis]-min_co)/(max_co-min_co) * pimd->position * (1.0f - ran);
-
-				if(trackneg)
-					state.time=1.0f-state.time;
-				
-				mv->co[axis] = 0.0;
-			}
-
 			psys_get_particle_on_path(&sim, first_particle + i/totvert, &state,1);
->>>>>>> 16c1a294
 
 			Normalize(state.vel);
 			
@@ -6793,11 +6750,7 @@
 		}
 		else{
 			state.time=-1.0;
-<<<<<<< HEAD
-			psys_get_particle_state(md->scene, pimd->ob, psys, first_particle + i/totvert, &state,1);
-=======
 			psys_get_particle_state(&sim, first_particle + i/totvert, &state,1);
->>>>>>> 16c1a294
 		}	
 
 		QuatMulVecf(state.rot,mv->co);
@@ -7538,11 +7491,7 @@
 	/* getting back to object space */
 	Mat4Invert(imat,ob->obmat);
 
-<<<<<<< HEAD
-	psmd->psys->lattice = psys_get_lattice(scene, ob, psmd->psys);
-=======
 	psmd->psys->lattice = psys_get_lattice(&sim);
->>>>>>> 16c1a294
 
 	/* duplicate & displace vertices */
 	ehi= BLI_edgehashIterator_new(vertpahash);
@@ -7570,11 +7519,7 @@
 			Mat4MulVecfl(ob->obmat,loc0);
 
 			state.time=cfra;
-<<<<<<< HEAD
-			psys_get_particle_state(scene, ob, psmd->psys, i, &state,1);
-=======
 			psys_get_particle_state(&sim, i, &state, 1);
->>>>>>> 16c1a294
 
 			vertco=CDDM_get_vert(explode,v)->co;
 			
@@ -9203,11 +9148,7 @@
 	ModifierData *md = modifiers_getVirtualModifierList(ob);
 	
 	for (; md; md=md->next) {
-<<<<<<< HEAD
-		if(ob==scene->obedit && (md->mode & eModifierMode_Editmode)==0);
-=======
 		if(ob->mode==OB_MODE_EDIT && (md->mode & eModifierMode_Editmode)==0);
->>>>>>> 16c1a294
 		else 
 			if(modifier_isDeformer(md))
 				return 1;
