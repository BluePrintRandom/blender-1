--- conflicted
+++ resolved
@@ -780,32 +780,20 @@
 	}
 }
 
-<<<<<<< HEAD
-void BKE_screen_transform_orientation_remove(const bScreen *screen, const TransformOrientation *orientation)
-{
-=======
 void BKE_screen_transform_orientation_remove(
         const bScreen *screen, const WorkSpace *workspace, const TransformOrientation *orientation)
 {
 	const int orientation_index = BKE_workspace_transform_orientation_get_index(workspace, orientation);
 
->>>>>>> c2f6ca31
 	for (ScrArea *area = screen->areabase.first; area; area = area->next) {
 		for (SpaceLink *sl = area->spacedata.first; sl; sl = sl->next) {
 			if (sl->spacetype == SPACE_VIEW3D) {
 				View3D *v3d = (View3D *)sl;
 
-<<<<<<< HEAD
-				if (v3d->custom_orientation == orientation) {
-					/* could also use v3d->custom_orientation->prev. */
-					v3d->twmode = V3D_MANIP_GLOBAL;
-					v3d->custom_orientation = NULL;
-=======
 				if (v3d->custom_orientation_index == orientation_index) {
 					/* could also use orientation_index-- */
 					v3d->twmode = V3D_MANIP_GLOBAL;
 					v3d->custom_orientation_index = -1;
->>>>>>> c2f6ca31
 				}
 			}
 		}
