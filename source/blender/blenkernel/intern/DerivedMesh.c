/**
 * $Id$
 *
 * ***** BEGIN GPL LICENSE BLOCK *****
 *
 * This program is free software; you can redistribute it and/or
 * modify it under the terms of the GNU General Public License
 * as published by the Free Software Foundation; either version 2
 * of the License, or (at your option) any later version.
 *
 * This program is distributed in the hope that it will be useful,
 * but WITHOUT ANY WARRANTY; without even the implied warranty of
 * MERCHANTABILITY or FITNESS FOR A PARTICULAR PURPOSE.  See the
 * GNU General Public License for more details.
 *
 * You should have received a copy of the GNU General Public License
 * along with this program; if not, write to the Free Software Foundation,
 * Inc., 59 Temple Place - Suite 330, Boston, MA  02111-1307, USA.
 *
 * The Original Code is Copyright (C) 2005 Blender Foundation.
 * All rights reserved.
 *
 * The Original Code is: all of this file.
 *
 * Contributor(s): none yet.
 *
 * ***** END GPL LICENSE BLOCK *****
 */

#include <string.h>

#ifdef HAVE_CONFIG_H
#include <config.h>
#endif

#include "PIL_time.h"

#include "MEM_guardedalloc.h"

#include "DNA_effect_types.h"
#include "DNA_mesh_types.h"
#include "DNA_key_types.h"
#include "DNA_meshdata_types.h"
#include "DNA_modifier_types.h"
#include "DNA_object_types.h"
#include "DNA_object_force.h"
#include "DNA_object_fluidsim.h" // N_T
#include "DNA_scene_types.h" // N_T
#include "DNA_texture_types.h"
#include "DNA_view3d_types.h"
#include "DNA_screen_types.h"
#include "DNA_space_types.h"
#include "DNA_particle_types.h"

#include "BLI_math.h"
#include "BLI_blenlib.h"
#include "BLI_edgehash.h"
#include "BLI_editVert.h"
#include "BLI_linklist.h"
#include "BLI_memarena.h"
#include "BLI_array.h"

#include "BKE_cdderivedmesh.h"
#include "BKE_customdata.h"
#include "BKE_DerivedMesh.h"
#include "BKE_deform.h"
#include "BKE_displist.h"
#include "BKE_effect.h"
#include "BKE_fluidsim.h"
#include "BKE_global.h"
#include "BKE_key.h"
#include "BKE_material.h"
#include "BKE_modifier.h"
#include "BKE_mesh.h"
#include "BKE_object.h"
#include "BKE_paint.h"
#include "BKE_subsurf.h"
#include "BKE_texture.h"
#include "BKE_utildefines.h"
#include "BKE_particle.h"
#include "BKE_tessmesh.h"
#include "BKE_bvhutils.h"

#include "BLO_sys_types.h" // for intptr_t support

#include "BIF_gl.h"
#include "BIF_glutil.h"

#include "gpu_buffers.h"
#include "GPU_draw.h"
#include "GPU_extensions.h"
#include "GPU_material.h"

///////////////////////////////////
///////////////////////////////////

static MVert *dm_getVertArray(DerivedMesh *dm)
{
	MVert *mvert = CustomData_get_layer(&dm->vertData, CD_MVERT);

	if (!mvert) {
		mvert = CustomData_add_layer(&dm->vertData, CD_MVERT, CD_CALLOC, NULL,
			dm->getNumVerts(dm));
		CustomData_set_layer_flag(&dm->vertData, CD_MVERT, CD_FLAG_TEMPORARY);
		dm->copyVertArray(dm, mvert);
	}

	return mvert;
}

static MEdge *dm_getEdgeArray(DerivedMesh *dm)
{
	MEdge *medge = CustomData_get_layer(&dm->edgeData, CD_MEDGE);

	if (!medge) {
		medge = CustomData_add_layer(&dm->edgeData, CD_MEDGE, CD_CALLOC, NULL,
			dm->getNumEdges(dm));
		CustomData_set_layer_flag(&dm->edgeData, CD_MEDGE, CD_FLAG_TEMPORARY);
		dm->copyEdgeArray(dm, medge);
	}

	return medge;
}

static MFace *dm_getFaceArray(DerivedMesh *dm)
{
	MFace *mface = CustomData_get_layer(&dm->faceData, CD_MFACE);

	if (!mface) {
		mface = CustomData_add_layer(&dm->faceData, CD_MFACE, CD_CALLOC, NULL,
			dm->getNumTessFaces(dm));
		CustomData_set_layer_flag(&dm->faceData, CD_MFACE, CD_FLAG_TEMPORARY);
		dm->copyTessFaceArray(dm, mface);
	}

	return mface;
}

static MVert *dm_dupVertArray(DerivedMesh *dm)
{
	MVert *tmp = MEM_callocN(sizeof(*tmp) * dm->getNumVerts(dm),
	                         "dm_dupVertArray tmp");

	if(tmp) dm->copyVertArray(dm, tmp);

	return tmp;
}

static MEdge *dm_dupEdgeArray(DerivedMesh *dm)
{
	MEdge *tmp = MEM_callocN(sizeof(*tmp) * dm->getNumEdges(dm),
	                         "dm_dupEdgeArray tmp");

	if(tmp) dm->copyEdgeArray(dm, tmp);

	return tmp;
}

static MFace *dm_dupFaceArray(DerivedMesh *dm)
{
	MFace *tmp = MEM_callocN(sizeof(*tmp) * dm->getNumTessFaces(dm),
	                         "dm_dupFaceArray tmp");

	if(tmp) dm->copyTessFaceArray(dm, tmp);

	return tmp;
}

CustomData *dm_getVertCData(DerivedMesh *dm)
{
	return &dm->vertData;
}

CustomData *dm_getEdgeCData(DerivedMesh *dm)
{
	return &dm->edgeData;
}

CustomData *dm_getFaceCData(DerivedMesh *dm)
{
	return &dm->faceData;
}

CustomData *dm_getLoopCData(DerivedMesh *dm)
{
	return &dm->loopData;
}

CustomData *dm_getPolyCData(DerivedMesh *dm)
{
	return &dm->polyData;
}

void DM_init_funcs(DerivedMesh *dm)
{
	/* default function implementations */
	dm->getVertArray = dm_getVertArray;
	dm->getEdgeArray = dm_getEdgeArray;
	dm->getTessFaceArray = dm_getFaceArray;
	dm->dupVertArray = dm_dupVertArray;
	dm->dupEdgeArray = dm_dupEdgeArray;
	dm->dupTessFaceArray = dm_dupFaceArray;

	dm->getVertDataLayout = dm_getVertCData;
	dm->getEdgeDataLayout = dm_getEdgeCData;
	dm->getTessFaceDataLayout = dm_getFaceCData;
	dm->getLoopDataLayout = dm_getLoopCData;
	dm->getFaceDataLayout = dm_getPolyCData;

	dm->getVertData = DM_get_vert_data;
	dm->getEdgeData = DM_get_edge_data;
	dm->getTessFaceData = DM_get_face_data;
	dm->getVertDataArray = DM_get_vert_data_layer;
	dm->getEdgeDataArray = DM_get_edge_data_layer;
	dm->getTessFaceDataArray = DM_get_tessface_data_layer;

	bvhcache_init(&dm->bvhCache);
}

void DM_init(DerivedMesh *dm, int numVerts, int numEdges, int numFaces,
	     int numLoops, int numPoly)
{
	dm->numVertData = numVerts;
	dm->numEdgeData = numEdges;
	dm->numFaceData = numFaces;
	dm->numLoopData = numLoops;
	dm->numPolyData = numPoly;

	DM_init_funcs(dm);
	
	dm->needsFree = 1;
}

void DM_from_template(DerivedMesh *dm, DerivedMesh *source,
                      int numVerts, int numEdges, int numFaces,
		      int numLoops, int numPolys)
{
	CustomData_copy(&source->vertData, &dm->vertData, CD_MASK_DERIVEDMESH,
	                CD_CALLOC, numVerts);
	CustomData_copy(&source->edgeData, &dm->edgeData, CD_MASK_DERIVEDMESH,
	                CD_CALLOC, numEdges);
	CustomData_copy(&source->faceData, &dm->faceData, CD_MASK_DERIVEDMESH,
	                CD_CALLOC, numFaces);
	CustomData_copy(&source->loopData, &dm->loopData, CD_MASK_DERIVEDMESH,
	                CD_CALLOC, numLoops);
	CustomData_copy(&source->polyData, &dm->polyData, CD_MASK_DERIVEDMESH,
	                CD_CALLOC, numPolys);

	dm->numVertData = numVerts;
	dm->numEdgeData = numEdges;
	dm->numFaceData = numFaces;
	dm->numLoopData = numLoops;
	dm->numPolyData = numPolys;

	DM_init_funcs(dm);

	dm->needsFree = 1;
}

int DM_release(DerivedMesh *dm)
{
	if (dm->needsFree) {
		bvhcache_free(&dm->bvhCache);
		GPU_drawobject_free( dm );
		CustomData_free(&dm->vertData, dm->numVertData);
		CustomData_free(&dm->edgeData, dm->numEdgeData);
		CustomData_free(&dm->faceData, dm->numFaceData);
		CustomData_free(&dm->loopData, dm->numLoopData);
		CustomData_free(&dm->polyData, dm->numPolyData);

		return 1;
	}
	else {
		CustomData_free_temporary(&dm->vertData, dm->numVertData);
		CustomData_free_temporary(&dm->edgeData, dm->numEdgeData);
		CustomData_free_temporary(&dm->faceData, dm->numFaceData);
		CustomData_free_temporary(&dm->loopData, dm->numLoopData);
		CustomData_free_temporary(&dm->polyData, dm->numPolyData);

		return 0;
	}
}

void dm_add_polys_from_iter(CustomData *ldata, CustomData *pdata, DerivedMesh *dm, int totloop)
{
	DMFaceIter *iter = dm->newFaceIter(dm);
	DMLoopIter *liter;
	CustomData *oldata, *opdata;
	MPoly *mpoly;
	MLoop *mloop;
	int p, l, i, j, lasttype;

	oldata = dm->getLoopDataLayout(dm);
	opdata = dm->getFaceDataLayout(dm);

	CustomData_copy(oldata, ldata, CD_MASK_DERIVEDMESH, CD_CALLOC, totloop);
	CustomData_copy(opdata, pdata, CD_MASK_DERIVEDMESH, CD_CALLOC, dm->getNumFaces(dm));

	mloop = MEM_callocN(sizeof(MLoop)*totloop, "MLoop from dm_add_polys_from_iter");
	CustomData_add_layer(ldata, CD_MLOOP, CD_ASSIGN, mloop, totloop);
	mpoly = MEM_callocN(sizeof(MPoly)*dm->getNumFaces(dm), "MPoly from dm_add_polys_from_iter");
	CustomData_add_layer(pdata, CD_MPOLY, CD_ASSIGN, mpoly, dm->getNumFaces(dm));

	l = 0;
	for (p=0; !iter->done; iter->step(iter), mpoly++, p++) {
		mpoly->flag = iter->flags;
		mpoly->loopstart = l;
		mpoly->totloop = iter->len;
		mpoly->mat_nr = iter->mat_nr;
		
		j = 0;
		lasttype = -1;
		for (i=0; i<opdata->totlayer; i++) {
			void *e1, *e2;

			if (opdata->layers[i].type == lasttype)
				j++;
			else
				j = 0;

			if (opdata->layers[i].type == CD_MPOLY)
				continue;
			
			e1 = iter->getCDData(iter, opdata->layers[i].type, j);
			e2 = (char*)CustomData_get_n(pdata, opdata->layers[i].type, p, j);
			
			if (!e2)
				continue;

			CustomData_copy_elements(opdata->layers[i].type, e1, e2, 1);
			
			lasttype = opdata->layers[i].type;				
		}

		liter = iter->getLoopsIter(iter);
		for (; !liter->done; liter->step(liter), mloop++, l++) {
			mloop->v = liter->vindex;
			mloop->e = liter->eindex;

			j = 0;
			lasttype = -1;
			for (i=0; i<oldata->totlayer; i++) {
				void *e1, *e2;

				if (oldata->layers[i].type == CD_MLOOP)
					continue;
				
				if (oldata->layers[i].type == lasttype)
					j++;
				else
					j = 0;

				e1 = liter->getLoopCDData(liter, oldata->layers[i].type, j);
				e2 = CustomData_get_n(ldata, oldata->layers[i].type, l, j);
				
				if (!e2)
					continue;

				CustomData_copy_elements(oldata->layers[i].type, e1, e2, 1);
				lasttype = oldata->layers[i].type;				
			}
		}
	}
	iter->free(iter);
}

void DM_DupPolys(DerivedMesh *source, DerivedMesh *target)
{
	DMFaceIter *iter = source->newFaceIter(source);
	DMLoopIter *liter;
	int totloop = source->numLoopData;

	dm_add_polys_from_iter(&target->loopData, &target->polyData, source, totloop);

	target->numLoopData = totloop;
	target->numPolyData = source->getNumFaces(source);
}

void DM_to_mesh(DerivedMesh *dm, Mesh *me)
{
	/* dm might depend on me, so we need to do everything with a local copy */
	Mesh tmp = *me;
	DMFaceIter *iter;
	int totvert, totedge, totface, totloop, totpoly;

	memset(&tmp.vdata, 0, sizeof(tmp.vdata));
	memset(&tmp.edata, 0, sizeof(tmp.edata));
	memset(&tmp.fdata, 0, sizeof(tmp.fdata));
	memset(&tmp.ldata, 0, sizeof(tmp.ldata));
	memset(&tmp.pdata, 0, sizeof(tmp.pdata));

	totvert = tmp.totvert = dm->getNumVerts(dm);
	totedge = tmp.totedge = dm->getNumEdges(dm);
	totface = tmp.totface = dm->getNumTessFaces(dm);
	totpoly = tmp.totpoly = dm->getNumFaces(dm);
	
	totloop = 0;
	for (iter=dm->newFaceIter(dm); !iter->done; iter->step(iter)) {
		totloop += iter->len;
	}
	iter->free(iter);
	
	tmp.totloop = totloop;

	CustomData_copy(&dm->vertData, &tmp.vdata, CD_MASK_MESH, CD_DUPLICATE, totvert);
	CustomData_copy(&dm->edgeData, &tmp.edata, CD_MASK_MESH, CD_DUPLICATE, totedge);
	CustomData_copy(&dm->faceData, &tmp.fdata, CD_MASK_MESH, CD_DUPLICATE, totface);
	CustomData_copy(&dm->loopData, &tmp.ldata, CD_MASK_MESH, CD_DUPLICATE, totloop);
	CustomData_copy(&dm->polyData, &tmp.pdata, CD_MASK_MESH, CD_DUPLICATE, totpoly);

	/* not all DerivedMeshes store their verts/edges/faces in CustomData, so
	   we set them here in case they are missing */
	if(!CustomData_has_layer(&tmp.vdata, CD_MVERT))
		CustomData_add_layer(&tmp.vdata, CD_MVERT, CD_ASSIGN, dm->dupVertArray(dm), totvert);
	if(!CustomData_has_layer(&tmp.edata, CD_MEDGE))
		CustomData_add_layer(&tmp.edata, CD_MEDGE, CD_ASSIGN, dm->dupEdgeArray(dm), totedge);
	if(!CustomData_has_layer(&tmp.fdata, CD_MFACE))
		CustomData_add_layer(&tmp.fdata, CD_MFACE, CD_ASSIGN, dm->dupTessFaceArray(dm), totface);
	if(!CustomData_has_layer(&tmp.pdata, CD_MPOLY))
		dm_add_polys_from_iter(&tmp.ldata, &tmp.pdata, dm, totloop);

	mesh_update_customdata_pointers(&tmp);

	CustomData_free(&me->vdata, me->totvert);
	CustomData_free(&me->edata, me->totedge);
	CustomData_free(&me->fdata, me->totface);
	CustomData_free(&me->ldata, me->totloop);
	CustomData_free(&me->pdata, me->totpoly);

	/* if the number of verts has changed, remove invalid data */
	if(tmp.totvert != me->totvert) {
		if(me->key) me->key->id.us--;
		me->key = NULL;
	}

	*me = tmp;
}

void DM_to_meshkey(DerivedMesh *dm, Mesh *me, KeyBlock *kb)
{
	int a, totvert = dm->getNumVerts(dm);
	float *fp;
	MVert *mvert;
	
	if(totvert==0 || me->totvert==0 || me->totvert!=totvert) return;
	
	if(kb->data) MEM_freeN(kb->data);
	kb->data= MEM_callocN(me->key->elemsize*me->totvert, "kb->data");
	kb->totelem= totvert;
	
	fp= kb->data;
	mvert=dm->getVertDataArray(dm, CD_MVERT);
	
	for(a=0; a<kb->totelem; a++, fp+=3, mvert++) {
		VECCOPY(fp, mvert->co);
	}
}

void DM_set_only_copy(DerivedMesh *dm, CustomDataMask mask)
{
	CustomData_set_only_copy(&dm->vertData, mask);
	CustomData_set_only_copy(&dm->edgeData, mask);
	CustomData_set_only_copy(&dm->faceData, mask);
}

void DM_add_vert_layer(DerivedMesh *dm, int type, int alloctype, void *layer)
{
	CustomData_add_layer(&dm->vertData, type, alloctype, layer, dm->numVertData);
}

void DM_add_edge_layer(DerivedMesh *dm, int type, int alloctype, void *layer)
{
	CustomData_add_layer(&dm->edgeData, type, alloctype, layer, dm->numEdgeData);
}

void DM_add_tessface_layer(DerivedMesh *dm, int type, int alloctype, void *layer)
{
	CustomData_add_layer(&dm->faceData, type, alloctype, layer, dm->numFaceData);
}

void DM_add_loop_layer(DerivedMesh *dm, int type, int alloctype, void *layer)
{
	CustomData_add_layer(&dm->loopData, type, alloctype, layer, dm->numLoopData);
}

void DM_add_face_layer(DerivedMesh *dm, int type, int alloctype, void *layer)
{
	CustomData_add_layer(&dm->polyData, type, alloctype, layer, dm->numPolyData);
}

void *DM_get_vert_data(DerivedMesh *dm, int index, int type)
{
	return CustomData_get(&dm->vertData, index, type);
}

void *DM_get_edge_data(DerivedMesh *dm, int index, int type)
{
	return CustomData_get(&dm->edgeData, index, type);
}

void *DM_get_face_data(DerivedMesh *dm, int index, int type)
{
	return CustomData_get(&dm->faceData, index, type);
}

void *DM_get_vert_data_layer(DerivedMesh *dm, int type)
{
	return CustomData_get_layer(&dm->vertData, type);
}

void *DM_get_edge_data_layer(DerivedMesh *dm, int type)
{
	return CustomData_get_layer(&dm->edgeData, type);
}

void *DM_get_tessface_data_layer(DerivedMesh *dm, int type)
{
	return CustomData_get_layer(&dm->faceData, type);
}

void *DM_get_face_data_layer(DerivedMesh *dm, int type)
{
	return CustomData_get_layer(&dm->polyData, type);
}

void DM_set_vert_data(DerivedMesh *dm, int index, int type, void *data)
{
	CustomData_set(&dm->vertData, index, type, data);
}

void DM_set_edge_data(DerivedMesh *dm, int index, int type, void *data)
{
	CustomData_set(&dm->edgeData, index, type, data);
}

void DM_set_face_data(DerivedMesh *dm, int index, int type, void *data)
{
	CustomData_set(&dm->faceData, index, type, data);
}

void DM_copy_vert_data(DerivedMesh *source, DerivedMesh *dest,
                       int source_index, int dest_index, int count)
{
	CustomData_copy_data(&source->vertData, &dest->vertData,
	                     source_index, dest_index, count);
}

void DM_copy_edge_data(DerivedMesh *source, DerivedMesh *dest,
                       int source_index, int dest_index, int count)
{
	CustomData_copy_data(&source->edgeData, &dest->edgeData,
	                     source_index, dest_index, count);
}

void DM_copy_tessface_data(DerivedMesh *source, DerivedMesh *dest,
                       int source_index, int dest_index, int count)
{
	CustomData_copy_data(&source->faceData, &dest->faceData,
	                     source_index, dest_index, count);
}

void DM_copy_loop_data(DerivedMesh *source, DerivedMesh *dest,
                       int source_index, int dest_index, int count)
{
	CustomData_copy_data(&source->loopData, &dest->loopData,
	                     source_index, dest_index, count);
}

void DM_copy_face_data(DerivedMesh *source, DerivedMesh *dest,
                       int source_index, int dest_index, int count)
{
	CustomData_copy_data(&source->polyData, &dest->polyData,
	                     source_index, dest_index, count);
}

void DM_free_vert_data(struct DerivedMesh *dm, int index, int count)
{
	CustomData_free_elem(&dm->vertData, index, count);
}

void DM_free_edge_data(struct DerivedMesh *dm, int index, int count)
{
	CustomData_free_elem(&dm->edgeData, index, count);
}

void DM_free_tessface_data(struct DerivedMesh *dm, int index, int count)
{
	CustomData_free_elem(&dm->faceData, index, count);
}

void DM_free_loop_data(struct DerivedMesh *dm, int index, int count)
{
	CustomData_free_elem(&dm->loopData, index, count);
}

void DM_free_face_data(struct DerivedMesh *dm, int index, int count)
{
	CustomData_free_elem(&dm->polyData, index, count);
}

void DM_interp_vert_data(DerivedMesh *source, DerivedMesh *dest,
                         int *src_indices, float *weights,
                         int count, int dest_index)
{
	CustomData_interp(&source->vertData, &dest->vertData, src_indices,
	                  weights, NULL, count, dest_index);
}

void DM_interp_edge_data(DerivedMesh *source, DerivedMesh *dest,
                         int *src_indices,
                         float *weights, EdgeVertWeight *vert_weights,
                         int count, int dest_index)
{
	CustomData_interp(&source->edgeData, &dest->edgeData, src_indices,
	                  weights, (float*)vert_weights, count, dest_index);
}

void DM_interp_tessface_data(DerivedMesh *source, DerivedMesh *dest,
                         int *src_indices,
                         float *weights, FaceVertWeight *vert_weights,
                         int count, int dest_index)
{
	CustomData_interp(&source->faceData, &dest->faceData, src_indices,
	                  weights, (float*)vert_weights, count, dest_index);
}


void DM_swap_tessface_data(DerivedMesh *dm, int index, int *corner_indices)
{
	CustomData_swap(&dm->faceData, index, corner_indices);
}

void DM_interp_loop_data(DerivedMesh *source, DerivedMesh *dest,
                         int *src_indices,
                         float *weights, int count, int dest_index)
{
	CustomData_interp(&source->loopData, &dest->loopData, src_indices,
	                  weights, NULL, count, dest_index);
}

void DM_interp_face_data(DerivedMesh *source, DerivedMesh *dest,
                         int *src_indices,
                         float *weights, int count, int dest_index)
{
	CustomData_interp(&source->polyData, &dest->polyData, src_indices,
	                  weights, NULL, count, dest_index);
}

///
static DerivedMesh *getMeshDerivedMesh(Mesh *me, Object *ob, float (*vertCos)[3])
{
	DerivedMesh *dm = CDDM_from_mesh(me, ob);
	
	if(!dm)
		return NULL;
	
	if (vertCos)
		CDDM_apply_vert_coords(dm, vertCos);

	CDDM_calc_normals(dm);

	return dm;
}

///

typedef struct {
	DerivedMesh dm;

	EditMesh *em;
	float (*vertexCos)[3];
	float (*vertexNos)[3];
	float (*faceNos)[3];
} EditMeshDerivedMesh;

static void emDM_foreachMappedVert(void *dm, void (*func)(void *userData, int index, float *co, float *no_f, short *no_s), void *userData)
{
	EditMeshDerivedMesh *emdm= dm;
	EditVert *eve;
	int i;

	for (i=0,eve= emdm->em->verts.first; eve; i++,eve=eve->next) {
		if (emdm->vertexCos) {
			func(userData, i, emdm->vertexCos[i], emdm->vertexNos[i], NULL);
		} else {
			func(userData, i, eve->co, eve->no, NULL);
		}
	}
}
static void emDM_foreachMappedEdge(void *dm, void (*func)(void *userData, int index, float *v0co, float *v1co), void *userData)
{
	EditMeshDerivedMesh *emdm= dm;
	EditEdge *eed;
	int i;

	if (emdm->vertexCos) {
		EditVert *eve;

		for (i=0,eve=emdm->em->verts.first; eve; eve= eve->next)
			eve->tmp.l = (intptr_t) i++;
		for(i=0,eed= emdm->em->edges.first; eed; i++,eed= eed->next)
			func(userData, i, emdm->vertexCos[(int) eed->v1->tmp.l], emdm->vertexCos[(int) eed->v2->tmp.l]);
	} else {
		for(i=0,eed= emdm->em->edges.first; eed; i++,eed= eed->next)
			func(userData, i, eed->v1->co, eed->v2->co);
	}
}
static void emDM_drawMappedEdges(void *dm, int (*setDrawOptions)(void *userData, int index), void *userData) 
{
	EditMeshDerivedMesh *emdm= dm;
	EditEdge *eed;
	int i;

	if (emdm->vertexCos) {
		EditVert *eve;

		for (i=0,eve=emdm->em->verts.first; eve; eve= eve->next)
			eve->tmp.l = (intptr_t) i++;

		glBegin(GL_LINES);
		for(i=0,eed= emdm->em->edges.first; eed; i++,eed= eed->next) {
			if(!setDrawOptions || setDrawOptions(userData, i)) {
				glVertex3fv(emdm->vertexCos[(int) eed->v1->tmp.l]);
				glVertex3fv(emdm->vertexCos[(int) eed->v2->tmp.l]);
			}
		}
		glEnd();
	} else {
		GPUBuffer *buffer = NULL;
		float *varray;

		if(GPU_buffer_legacy(dm)==FALSE)
			buffer = GPU_buffer_alloc( sizeof(float)*3*2*emdm->em->totedge, 0 );

		if( buffer != 0 && (varray = GPU_buffer_lock_stream( buffer )) ) {
			int prevdraw = 0;
			int numedges = 0;
			int draw = 0;
			int datatype[] = { GPU_BUFFER_INTER_V3F, GPU_BUFFER_INTER_END };
			GPU_buffer_unlock( buffer );
			GPU_interleaved_setup( buffer, datatype );
			varray = GPU_buffer_lock_stream( buffer );
			for(i=0,eed= emdm->em->edges.first; eed; i++,eed= eed->next) {
				if(!setDrawOptions || setDrawOptions(userData, i)) {
					draw = 1;
				} else {
					draw = 0;
				}
				if( prevdraw != draw && prevdraw != 0 && numedges > 0) {
					GPU_buffer_unlock( buffer );
					glDrawArrays(GL_LINES,0,numedges*2);
					varray = GPU_buffer_lock_stream( buffer );
					numedges = 0;
				}
				if( draw != 0 ) {
					VECCOPY(&varray[numedges*6],eed->v1->co);
					VECCOPY(&varray[numedges*6+3],eed->v2->co);
					numedges++;
				}
				prevdraw = draw;
			}
			GPU_buffer_unlock( buffer );
			if( prevdraw != 0 && numedges > 0) {
				glDrawArrays(GL_LINES,0,numedges*2);
			}
			GPU_buffer_unbind();
		} else {
			glBegin(GL_LINES);
			for(i=0,eed= emdm->em->edges.first; eed; i++,eed= eed->next) {
				if(!setDrawOptions || setDrawOptions(userData, i)) {
					glVertex3fv(eed->v1->co);
					glVertex3fv(eed->v2->co);
				}
			}
			glEnd();
		}
		if( buffer != 0 )
			GPU_buffer_free( buffer, 0 );
	}
}
static void emDM_drawEdges(void *dm, int drawLooseEdges)
{
	emDM_drawMappedEdges(dm, NULL, NULL);
}
static void emDM_drawMappedEdgesInterp(void *dm, int (*setDrawOptions)(void *userData, int index), void (*setDrawInterpOptions)(void *userData, int index, float t), void *userData) 
{
	EditMeshDerivedMesh *emdm= dm;
	EditEdge *eed;
	int i;

	if (emdm->vertexCos) {
		EditVert *eve;

		for (i=0,eve=emdm->em->verts.first; eve; eve= eve->next)
			eve->tmp.l = (intptr_t) i++;

		glBegin(GL_LINES);
		for (i=0,eed= emdm->em->edges.first; eed; i++,eed= eed->next) {
			if(!setDrawOptions || setDrawOptions(userData, i)) {
				setDrawInterpOptions(userData, i, 0.0);
				glVertex3fv(emdm->vertexCos[(int) eed->v1->tmp.l]);
				setDrawInterpOptions(userData, i, 1.0);
				glVertex3fv(emdm->vertexCos[(int) eed->v2->tmp.l]);
			}
		}
		glEnd();
	} else {
		glBegin(GL_LINES);
		for (i=0,eed= emdm->em->edges.first; eed; i++,eed= eed->next) {
			if(!setDrawOptions || setDrawOptions(userData, i)) {
				setDrawInterpOptions(userData, i, 0.0);
				glVertex3fv(eed->v1->co);
				setDrawInterpOptions(userData, i, 1.0);
				glVertex3fv(eed->v2->co);
			}
		}
		glEnd();
	}
}

static void emDM_drawUVEdges(void *dm)
{
	EditMeshDerivedMesh *emdm= dm;
	EditFace *efa;
	MTFace *tf;

	glBegin(GL_LINES);
	for(efa= emdm->em->faces.first; efa; efa= efa->next) {
		tf = CustomData_em_get(&emdm->em->fdata, efa->data, CD_MTFACE);

		if(tf && !(efa->h)) {
			glVertex2fv(tf->uv[0]);
			glVertex2fv(tf->uv[1]);

			glVertex2fv(tf->uv[1]);
			glVertex2fv(tf->uv[2]);

			if (!efa->v4) {
				glVertex2fv(tf->uv[2]);
				glVertex2fv(tf->uv[0]);
			} else {
				glVertex2fv(tf->uv[2]);
				glVertex2fv(tf->uv[3]);
				glVertex2fv(tf->uv[3]);
				glVertex2fv(tf->uv[0]);
			}
		}
	}
	glEnd();
}

static void emDM__calcFaceCent(EditFace *efa, float cent[3], float (*vertexCos)[3])
{
	if (vertexCos) {
		VECCOPY(cent, vertexCos[(int) efa->v1->tmp.l]);
		add_v3_v3v3(cent, cent, vertexCos[(int) efa->v2->tmp.l]);
		add_v3_v3v3(cent, cent, vertexCos[(int) efa->v3->tmp.l]);
		if (efa->v4) add_v3_v3v3(cent, cent, vertexCos[(int) efa->v4->tmp.l]);
	} else {
		VECCOPY(cent, efa->v1->co);
		add_v3_v3v3(cent, cent, efa->v2->co);
		add_v3_v3v3(cent, cent, efa->v3->co);
		if (efa->v4) add_v3_v3v3(cent, cent, efa->v4->co);
	}

	if (efa->v4) {
		mul_v3_fl(cent, 0.25f);
	} else {
		mul_v3_fl(cent, 0.33333333333f);
	}
}
static void emDM_foreachMappedFaceCenter(void *dm, void (*func)(void *userData, int index, float *co, float *no), void *userData)
{
	EditMeshDerivedMesh *emdm= dm;
	EditVert *eve;
	EditFace *efa;
	float cent[3];
	int i;

	if (emdm->vertexCos) {
		for (i=0,eve=emdm->em->verts.first; eve; eve= eve->next)
			eve->tmp.l = (intptr_t) i++;
	}

	for(i=0,efa= emdm->em->faces.first; efa; i++,efa= efa->next) {
		emDM__calcFaceCent(efa, cent, emdm->vertexCos);
		func(userData, i, cent, emdm->vertexCos?emdm->faceNos[i]:efa->n);
	}
}
static void emDM_drawMappedFaces(void *dm, int (*setDrawOptions)(void *userData, int index, int *drawSmooth_r), void *userData, int useColors)
{
	EditMeshDerivedMesh *emdm= dm;
	EditFace *efa;
	int i, draw;

	if (emdm->vertexCos) {
		EditVert *eve;

		for (i=0,eve=emdm->em->verts.first; eve; eve= eve->next)
			eve->tmp.l = (intptr_t) i++;

		for (i=0,efa= emdm->em->faces.first; efa; i++,efa= efa->next) {
			int drawSmooth = (efa->flag & ME_SMOOTH);
			draw = setDrawOptions==NULL ? 1 : setDrawOptions(userData, i, &drawSmooth);
			if(draw) {
				if (draw==2) { /* enabled with stipple */
	  				glEnable(GL_POLYGON_STIPPLE);
	  				glPolygonStipple(stipple_quarttone);
				}
				
				glShadeModel(drawSmooth?GL_SMOOTH:GL_FLAT);

				glBegin(efa->v4?GL_QUADS:GL_TRIANGLES);
				if (!drawSmooth) {
					glNormal3fv(emdm->faceNos[i]);
					glVertex3fv(emdm->vertexCos[(int) efa->v1->tmp.l]);
					glVertex3fv(emdm->vertexCos[(int) efa->v2->tmp.l]);
					glVertex3fv(emdm->vertexCos[(int) efa->v3->tmp.l]);
					if(efa->v4) glVertex3fv(emdm->vertexCos[(int) efa->v4->tmp.l]);
				} else {
					glNormal3fv(emdm->vertexNos[(int) efa->v1->tmp.l]);
					glVertex3fv(emdm->vertexCos[(int) efa->v1->tmp.l]);
					glNormal3fv(emdm->vertexNos[(int) efa->v2->tmp.l]);
					glVertex3fv(emdm->vertexCos[(int) efa->v2->tmp.l]);
					glNormal3fv(emdm->vertexNos[(int) efa->v3->tmp.l]);
					glVertex3fv(emdm->vertexCos[(int) efa->v3->tmp.l]);
					if(efa->v4) {
						glNormal3fv(emdm->vertexNos[(int) efa->v4->tmp.l]);
						glVertex3fv(emdm->vertexCos[(int) efa->v4->tmp.l]);
					}
				}
				glEnd();
				
				if (draw==2)
					glDisable(GL_POLYGON_STIPPLE);
			}
		}
	} else {
		GPUBuffer *buffer = 0;
		float *varray;
		if( setDrawOptions == 0 ) {
			/* 3 floats for position, 3 for normal and times two because the faces may actually be quads instead of triangles */
			buffer = GPU_buffer_alloc( sizeof(float)*6*emdm->em->totface*3*2, 0 );
		}
		if( buffer != 0 && (varray = GPU_buffer_lock_stream( buffer )) ) {
			int prevdraw = 0;
			int numfaces = 0;
			int datatype[] = { GPU_BUFFER_INTER_V3F, GPU_BUFFER_INTER_N3F, GPU_BUFFER_INTER_END };
			GPU_buffer_unlock( buffer );
			GPU_interleaved_setup( buffer, datatype );
			glShadeModel(GL_SMOOTH);
			varray = GPU_buffer_lock_stream( buffer );
			for (i=0,efa= emdm->em->faces.first; efa; i++,efa= efa->next) {
				int drawSmooth = (efa->flag & ME_SMOOTH);
				draw = setDrawOptions==NULL ? 1 : setDrawOptions(userData, i, &drawSmooth);
				if( prevdraw != draw && prevdraw != 0 && numfaces > 0) {
					if( prevdraw==2 ) {
						glEnable(GL_POLYGON_STIPPLE);
		  				glPolygonStipple(stipple_quarttone);
					}
					GPU_buffer_unlock( buffer );
					glDrawArrays(GL_TRIANGLES,0,numfaces*3);
					if( prevdraw==2 ) {
						glDisable(GL_POLYGON_STIPPLE);
					}
					varray = GPU_buffer_lock_stream( buffer );
					numfaces = 0;
				}
				if( draw != 0 ) {
					if(!drawSmooth) {
						VECCOPY(&varray[numfaces*18],efa->v1->co);
						VECCOPY(&varray[numfaces*18+3],efa->n);

						VECCOPY(&varray[numfaces*18+6],efa->v2->co);
						VECCOPY(&varray[numfaces*18+9],efa->n);

						VECCOPY(&varray[numfaces*18+12],efa->v3->co);
						VECCOPY(&varray[numfaces*18+15],efa->n);
						numfaces++;
						if( efa->v4 ) {
							VECCOPY(&varray[numfaces*18],efa->v3->co);
							VECCOPY(&varray[numfaces*18+3],efa->n);

							VECCOPY(&varray[numfaces*18+6],efa->v4->co);
							VECCOPY(&varray[numfaces*18+9],efa->n);

							VECCOPY(&varray[numfaces*18+12],efa->v1->co);
							VECCOPY(&varray[numfaces*18+15],efa->n);
							numfaces++;
						}
					}
					else {
						VECCOPY(&varray[numfaces*18],efa->v1->co);
						VECCOPY(&varray[numfaces*18+3],efa->v1->no);

						VECCOPY(&varray[numfaces*18+6],efa->v2->co);
						VECCOPY(&varray[numfaces*18+9],efa->v2->no);

						VECCOPY(&varray[numfaces*18+12],efa->v3->co);
						VECCOPY(&varray[numfaces*18+15],efa->v3->no);
						numfaces++;
						if( efa->v4 ) {
							VECCOPY(&varray[numfaces*18],efa->v3->co);
							VECCOPY(&varray[numfaces*18+3],efa->v3->no);

							VECCOPY(&varray[numfaces*18+6],efa->v4->co);
							VECCOPY(&varray[numfaces*18+9],efa->v4->no);

							VECCOPY(&varray[numfaces*18+12],efa->v1->co);
							VECCOPY(&varray[numfaces*18+15],efa->v1->no);
							numfaces++;
						}
					}
				}
				prevdraw = draw;
			}
			GPU_buffer_unlock( buffer );
			if( prevdraw != 0 && numfaces > 0) {
				if( prevdraw==2 ) {
					glEnable(GL_POLYGON_STIPPLE);
	  				glPolygonStipple(stipple_quarttone);
				}
				glDrawArrays(GL_TRIANGLES,0,numfaces*3);
				if( prevdraw==2 ) {
					glDisable(GL_POLYGON_STIPPLE);
				}
			}
			GPU_buffer_unbind();
		} else {
			for (i=0,efa= emdm->em->faces.first; efa; i++,efa= efa->next) {
				int drawSmooth = (efa->flag & ME_SMOOTH);
				draw = setDrawOptions==NULL ? 1 : setDrawOptions(userData, i, &drawSmooth);
				if(draw) {
					if (draw==2) { /* enabled with stipple */
		  				glEnable(GL_POLYGON_STIPPLE);
		  				glPolygonStipple(stipple_quarttone);
					}
					glShadeModel(drawSmooth?GL_SMOOTH:GL_FLAT);

					glBegin(efa->v4?GL_QUADS:GL_TRIANGLES);
					if (!drawSmooth) {
						glNormal3fv(efa->n);
						glVertex3fv(efa->v1->co);
						glVertex3fv(efa->v2->co);
						glVertex3fv(efa->v3->co);
						if(efa->v4) glVertex3fv(efa->v4->co);
					} else {
						glNormal3fv(efa->v1->no);
						glVertex3fv(efa->v1->co);
						glNormal3fv(efa->v2->no);
						glVertex3fv(efa->v2->co);
						glNormal3fv(efa->v3->no);
						glVertex3fv(efa->v3->co);
						if(efa->v4) {
							glNormal3fv(efa->v4->no);
							glVertex3fv(efa->v4->co);
						}
					}
					glEnd();
					
					if (draw==2)
						glDisable(GL_POLYGON_STIPPLE);
				}
			}
		}
		if( buffer != 0 )
			GPU_buffer_free( buffer, 0 );
	}
}

static void emDM_drawFacesTex_common(void *dm,
               int (*drawParams)(MTFace *tface, MCol *mcol, int matnr),
               int (*drawParamsMapped)(void *userData, int index),
               void *userData) 
{
	EditMeshDerivedMesh *emdm= dm;
	EditMesh *em= emdm->em;
	float (*vertexCos)[3]= emdm->vertexCos;
	float (*vertexNos)[3]= emdm->vertexNos;
	EditFace *efa;
	int i;

	/* always use smooth shading even for flat faces, else vertex colors wont interpolate */
	glShadeModel(GL_SMOOTH);
	
	if (vertexCos) {
		EditVert *eve;

		for (i=0,eve=em->verts.first; eve; eve= eve->next)
			eve->tmp.l = (intptr_t) i++;

		for (i=0,efa= em->faces.first; efa; i++,efa= efa->next) {
			MTFace *tf= CustomData_em_get(&em->fdata, efa->data, CD_MTFACE);
			MCol *mcol= CustomData_em_get(&em->fdata, efa->data, CD_MCOL);
			unsigned char *cp= NULL;
			int drawSmooth= (efa->flag & ME_SMOOTH);
			int flag;

			if(drawParams)
				flag= drawParams(tf, mcol, efa->mat_nr);
			else if(drawParamsMapped)
				flag= drawParamsMapped(userData, i);
			else
				flag= 1;

			if(flag != 0) { /* flag 0 == the face is hidden or invisible */
				
				/* we always want smooth here since otherwise vertex colors dont interpolate */
				if (mcol) {
					if (flag==1) {
						cp= (unsigned char*)mcol;
					}
				} else {
					glShadeModel(drawSmooth?GL_SMOOTH:GL_FLAT);
				} 
				
				glBegin(efa->v4?GL_QUADS:GL_TRIANGLES);
				if (!drawSmooth) {
					glNormal3fv(emdm->faceNos[i]);

					if(tf) glTexCoord2fv(tf->uv[0]);
					if(cp) glColor3ub(cp[3], cp[2], cp[1]);
					glVertex3fv(vertexCos[(int) efa->v1->tmp.l]);

					if(tf) glTexCoord2fv(tf->uv[1]);
					if(cp) glColor3ub(cp[7], cp[6], cp[5]);
					glVertex3fv(vertexCos[(int) efa->v2->tmp.l]);

					if(tf) glTexCoord2fv(tf->uv[2]);
					if(cp) glColor3ub(cp[11], cp[10], cp[9]);
					glVertex3fv(vertexCos[(int) efa->v3->tmp.l]);

					if(efa->v4) {
						if(tf) glTexCoord2fv(tf->uv[3]);
						if(cp) glColor3ub(cp[15], cp[14], cp[13]);
						glVertex3fv(vertexCos[(int) efa->v4->tmp.l]);
					}
				} else {
					if(tf) glTexCoord2fv(tf->uv[0]);
					if(cp) glColor3ub(cp[3], cp[2], cp[1]);
					glNormal3fv(vertexNos[(int) efa->v1->tmp.l]);
					glVertex3fv(vertexCos[(int) efa->v1->tmp.l]);

					if(tf) glTexCoord2fv(tf->uv[1]);
					if(cp) glColor3ub(cp[7], cp[6], cp[5]);
					glNormal3fv(vertexNos[(int) efa->v2->tmp.l]);
					glVertex3fv(vertexCos[(int) efa->v2->tmp.l]);

					if(tf) glTexCoord2fv(tf->uv[2]);
					if(cp) glColor3ub(cp[11], cp[10], cp[9]);
					glNormal3fv(vertexNos[(int) efa->v3->tmp.l]);
					glVertex3fv(vertexCos[(int) efa->v3->tmp.l]);

					if(efa->v4) {
						if(tf) glTexCoord2fv(tf->uv[3]);
						if(cp) glColor3ub(cp[15], cp[14], cp[13]);
						glNormal3fv(vertexNos[(int) efa->v4->tmp.l]);
						glVertex3fv(vertexCos[(int) efa->v4->tmp.l]);
					}
				}
				glEnd();
			}
		}
	} else {
		for (i=0,efa= em->faces.first; efa; i++,efa= efa->next) {
			MTFace *tf= CustomData_em_get(&em->fdata, efa->data, CD_MTFACE);
			MCol *mcol= CustomData_em_get(&em->fdata, efa->data, CD_MCOL);
			unsigned char *cp= NULL;
			int drawSmooth= (efa->flag & ME_SMOOTH);
			int flag;

			if(drawParams)
				flag= drawParams(tf, mcol, efa->mat_nr);
			else if(drawParamsMapped)
				flag= drawParamsMapped(userData, i);
			else
				flag= 1;

			if(flag != 0) { /* flag 0 == the face is hidden or invisible */
				/* we always want smooth here since otherwise vertex colors dont interpolate */
				if (mcol) {
					if (flag==1) {
						cp= (unsigned char*)mcol;
					}
				} else {
					glShadeModel(drawSmooth?GL_SMOOTH:GL_FLAT);
				} 

				glBegin(efa->v4?GL_QUADS:GL_TRIANGLES);
				if (!drawSmooth) {
					glNormal3fv(efa->n);

					if(tf) glTexCoord2fv(tf->uv[0]);
					if(cp) glColor3ub(cp[3], cp[2], cp[1]);
					glVertex3fv(efa->v1->co);

					if(tf) glTexCoord2fv(tf->uv[1]);
					if(cp) glColor3ub(cp[7], cp[6], cp[5]);
					glVertex3fv(efa->v2->co);

					if(tf) glTexCoord2fv(tf->uv[2]);
					if(cp) glColor3ub(cp[11], cp[10], cp[9]);
					glVertex3fv(efa->v3->co);

					if(efa->v4) {
						if(tf) glTexCoord2fv(tf->uv[3]);
						if(cp) glColor3ub(cp[15], cp[14], cp[13]);
						glVertex3fv(efa->v4->co);
					}
				} else {
					if(tf) glTexCoord2fv(tf->uv[0]);
					if(cp) glColor3ub(cp[3], cp[2], cp[1]);
					glNormal3fv(efa->v1->no);
					glVertex3fv(efa->v1->co);

					if(tf) glTexCoord2fv(tf->uv[1]);
					if(cp) glColor3ub(cp[7], cp[6], cp[5]);
					glNormal3fv(efa->v2->no);
					glVertex3fv(efa->v2->co);

					if(tf) glTexCoord2fv(tf->uv[2]);
					if(cp) glColor3ub(cp[11], cp[10], cp[9]);
					glNormal3fv(efa->v3->no);
					glVertex3fv(efa->v3->co);

					if(efa->v4) {
						if(tf) glTexCoord2fv(tf->uv[3]);
						if(cp) glColor3ub(cp[15], cp[14], cp[13]);
						glNormal3fv(efa->v4->no);
						glVertex3fv(efa->v4->co);
					}
				}
				glEnd();
			}
		}
	}
}

static void emDM_drawFacesTex(void *dm, int (*setDrawOptions)(MTFace *tface, int has_vcol, int matnr))
{
	emDM_drawFacesTex_common(dm, setDrawOptions, NULL, NULL);
}

static void emDM_drawMappedFacesTex(void *dm, int (*setDrawOptions)(void *userData, int index), void *userData)
{
	emDM_drawFacesTex_common(dm, NULL, setDrawOptions, userData);
}

static void emDM_drawMappedFacesGLSL(void *dm,
               int (*setMaterial)(int, void *attribs),
               int (*setDrawOptions)(void *userData, int index), void *userData) 
{
	EditMeshDerivedMesh *emdm= dm;
	EditMesh *em= emdm->em;
	float (*vertexCos)[3]= emdm->vertexCos;
	float (*vertexNos)[3]= emdm->vertexNos;
	EditVert *eve;
	EditFace *efa;
	DMVertexAttribs attribs;
	GPUVertexAttribs gattribs;
	MTFace *tf;
	int transp, new_transp, orig_transp, tfoffset;
	int i, b, matnr, new_matnr, dodraw, layer;

	dodraw = 0;
	matnr = -1;

	transp = GPU_get_material_blend_mode();
	orig_transp = transp;
	layer = CustomData_get_layer_index(&em->fdata, CD_MTFACE);
	tfoffset = (layer == -1)? -1: em->fdata.layers[layer].offset;

	memset(&attribs, 0, sizeof(attribs));

	/* always use smooth shading even for flat faces, else vertex colors wont interpolate */
	glShadeModel(GL_SMOOTH);

	for (i=0,eve=em->verts.first; eve; eve= eve->next)
		eve->tmp.l = (intptr_t) i++;

#define PASSATTRIB(efa, eve, vert) {											\
	if(attribs.totorco) {														\
		float *orco = attribs.orco.array[eve->tmp.l];							\
		glVertexAttrib3fvARB(attribs.orco.glIndex, orco);						\
	}																			\
	for(b = 0; b < attribs.tottface; b++) {										\
		MTFace *_tf = (MTFace*)((char*)efa->data + attribs.tface[b].emOffset);	\
		glVertexAttrib2fvARB(attribs.tface[b].glIndex, _tf->uv[vert]);			\
	}																			\
	for(b = 0; b < attribs.totmcol; b++) {										\
		MCol *cp = (MCol*)((char*)efa->data + attribs.mcol[b].emOffset);		\
		GLubyte col[4];															\
		col[0]= cp->b; col[1]= cp->g; col[2]= cp->r; col[3]= cp->a;				\
		glVertexAttrib4ubvARB(attribs.mcol[b].glIndex, col);					\
	}																			\
	if(attribs.tottang) {														\
		float *tang = attribs.tang.array[i*4 + vert];							\
		glVertexAttrib3fvARB(attribs.tang.glIndex, tang);						\
	}																			\
}

	for (i=0,efa= em->faces.first; efa; i++,efa= efa->next) {
		int drawSmooth= (efa->flag & ME_SMOOTH);

		if(setDrawOptions && !setDrawOptions(userData, i))
			continue;

		new_matnr = efa->mat_nr + 1;
		if(new_matnr != matnr) {
			dodraw = setMaterial(matnr = new_matnr, &gattribs);
			if(dodraw)
				DM_vertex_attributes_from_gpu(dm, &gattribs, &attribs);
		}

		if(tfoffset != -1) {
			tf = (MTFace*)((char*)efa->data)+tfoffset;
			new_transp = tf->transp;

			if(new_transp != transp) {
				if(new_transp == GPU_BLEND_SOLID && orig_transp != GPU_BLEND_SOLID)
					GPU_set_material_blend_mode(orig_transp);
				else
					GPU_set_material_blend_mode(new_transp);
				transp = new_transp;
			}
		}

		if(dodraw) {
			glBegin(efa->v4?GL_QUADS:GL_TRIANGLES);
			if (!drawSmooth) {
				if(vertexCos) glNormal3fv(emdm->faceNos[i]);
				else glNormal3fv(efa->n);

				PASSATTRIB(efa, efa->v1, 0);
				if(vertexCos) glVertex3fv(vertexCos[(int) efa->v1->tmp.l]);
				else glVertex3fv(efa->v1->co);

				PASSATTRIB(efa, efa->v2, 1);
				if(vertexCos) glVertex3fv(vertexCos[(int) efa->v2->tmp.l]);
				else glVertex3fv(efa->v2->co);

				PASSATTRIB(efa, efa->v3, 2);
				if(vertexCos) glVertex3fv(vertexCos[(int) efa->v3->tmp.l]);
				else glVertex3fv(efa->v3->co);

				if(efa->v4) {
					PASSATTRIB(efa, efa->v4, 3);
					if(vertexCos) glVertex3fv(vertexCos[(int) efa->v4->tmp.l]);
					else glVertex3fv(efa->v4->co);
				}
			} else {
				PASSATTRIB(efa, efa->v1, 0);
				if(vertexCos) {
					glNormal3fv(vertexNos[(int) efa->v1->tmp.l]);
					glVertex3fv(vertexCos[(int) efa->v1->tmp.l]);
				}
				else {
					glNormal3fv(efa->v1->no);
					glVertex3fv(efa->v1->co);
				}

				PASSATTRIB(efa, efa->v2, 1);
				if(vertexCos) {
					glNormal3fv(vertexNos[(int) efa->v2->tmp.l]);
					glVertex3fv(vertexCos[(int) efa->v2->tmp.l]);
				}
				else {
					glNormal3fv(efa->v2->no);
					glVertex3fv(efa->v2->co);
				}

				PASSATTRIB(efa, efa->v3, 2);
				if(vertexCos) {
					glNormal3fv(vertexNos[(int) efa->v3->tmp.l]);
					glVertex3fv(vertexCos[(int) efa->v3->tmp.l]);
				}
				else {
					glNormal3fv(efa->v3->no);
					glVertex3fv(efa->v3->co);
				}

				if(efa->v4) {
					PASSATTRIB(efa, efa->v4, 3);
					if(vertexCos) {
						glNormal3fv(vertexNos[(int) efa->v4->tmp.l]);
						glVertex3fv(vertexCos[(int) efa->v4->tmp.l]);
					}
					else {
						glNormal3fv(efa->v4->no);
						glVertex3fv(efa->v4->co);
					}
				}
			}
			glEnd();
		}
	}
}

static void emDM_drawFacesGLSL(void *dm,
               int (*setMaterial)(int, void *attribs))
{
	((DerivedMesh*)dm)->drawMappedFacesGLSL(dm, setMaterial, NULL, NULL);
}

static void emDM_getMinMax(void *dm, float min_r[3], float max_r[3])
{
	EditMeshDerivedMesh *emdm= dm;
	EditVert *eve;
	int i;

	if (emdm->em->verts.first) {
		for (i=0,eve= emdm->em->verts.first; eve; i++,eve= eve->next) {
			if (emdm->vertexCos) {
				DO_MINMAX(emdm->vertexCos[i], min_r, max_r);
			} else {
				DO_MINMAX(eve->co, min_r, max_r);
			}
		}
	} else {
		min_r[0] = min_r[1] = min_r[2] = max_r[0] = max_r[1] = max_r[2] = 0.0;
	}
}
static int emDM_getNumVerts(void *dm)
{
	EditMeshDerivedMesh *emdm= dm;

	return BLI_countlist(&emdm->em->verts);
}

static int emDM_getNumEdges(void *dm)
{
	EditMeshDerivedMesh *emdm= dm;

	return BLI_countlist(&emdm->em->edges);
}

static int emDM_getNumTessFaces(void *dm)
{
	EditMeshDerivedMesh *emdm= dm;

	return BLI_countlist(&emdm->em->faces);
}

static void emDM_getVert(void *dm, int index, MVert *vert_r)
{
	EditVert *ev = ((EditMeshDerivedMesh *)dm)->em->verts.first;
	int i;

	for(i = 0; i < index; ++i) ev = ev->next;

	VECCOPY(vert_r->co, ev->co);

	vert_r->no[0] = ev->no[0] * 32767.0;
	vert_r->no[1] = ev->no[1] * 32767.0;
	vert_r->no[2] = ev->no[2] * 32767.0;

	/* TODO what to do with vert_r->flag and vert_r->mat_nr? */
	vert_r->mat_nr = 0;
	vert_r->bweight = (unsigned char) (ev->bweight*255.0f);
}

static void emDM_getEdge(void *dm, int index, MEdge *edge_r)
{
	EditMesh *em = ((EditMeshDerivedMesh *)dm)->em;
	EditEdge *ee = em->edges.first;
	EditVert *ev, *v1, *v2;
	int i;

	for(i = 0; i < index; ++i) ee = ee->next;

	edge_r->crease = (unsigned char) (ee->crease*255.0f);
	edge_r->bweight = (unsigned char) (ee->bweight*255.0f);
	/* TODO what to do with edge_r->flag? */
	edge_r->flag = ME_EDGEDRAW|ME_EDGERENDER;
	if (ee->seam) edge_r->flag |= ME_SEAM;
	if (ee->sharp) edge_r->flag |= ME_SHARP;
#if 0
	/* this needs setup of f2 field */
	if (!ee->f2) edge_r->flag |= ME_LOOSEEDGE;
#endif

	/* goddamn, we have to search all verts to find indices */
	v1 = ee->v1;
	v2 = ee->v2;
	for(i = 0, ev = em->verts.first; v1 || v2; i++, ev = ev->next) {
		if(ev == v1) {
			edge_r->v1 = i;
			v1 = NULL;
		}
		if(ev == v2) {
			edge_r->v2 = i;
			v2 = NULL;
		}
	}
}

static void emDM_getFace(void *dm, int index, MFace *face_r)
{
	EditMesh *em = ((EditMeshDerivedMesh *)dm)->em;
	EditFace *ef = em->faces.first;
	EditVert *ev, *v1, *v2, *v3, *v4;
	int i;

	for(i = 0; i < index; ++i) ef = ef->next;

	face_r->mat_nr = ef->mat_nr;
	face_r->flag = ef->flag;

	/* goddamn, we have to search all verts to find indices */
	v1 = ef->v1;
	v2 = ef->v2;
	v3 = ef->v3;
	v4 = ef->v4;
	if(!v4) face_r->v4 = 0;

	for(i = 0, ev = em->verts.first; v1 || v2 || v3 || v4;
	    i++, ev = ev->next) {
		if(ev == v1) {
			face_r->v1 = i;
			v1 = NULL;
		}
		if(ev == v2) {
			face_r->v2 = i;
			v2 = NULL;
		}
		if(ev == v3) {
			face_r->v3 = i;
			v3 = NULL;
		}
		if(ev == v4) {
			face_r->v4 = i;
			v4 = NULL;
		}
	}

	test_index_face(face_r, NULL, 0, ef->v4?4:3);
}

static void emDM_copyVertArray(void *dm, MVert *vert_r)
{
	EditVert *ev = ((EditMeshDerivedMesh *)dm)->em->verts.first;

	for( ; ev; ev = ev->next, ++vert_r) {
		VECCOPY(vert_r->co, ev->co);

		vert_r->no[0] = ev->no[0] * 32767.0;
		vert_r->no[1] = ev->no[1] * 32767.0;
		vert_r->no[2] = ev->no[2] * 32767.0;

		/* TODO what to do with vert_r->flag and vert_r->mat_nr? */
		vert_r->mat_nr = 0;
		vert_r->flag = 0;
		vert_r->bweight = (unsigned char) (ev->bweight*255.0f);
	}
}

static void emDM_copyEdgeArray(void *dm, MEdge *edge_r)
{
	EditMesh *em = ((EditMeshDerivedMesh *)dm)->em;
	EditEdge *ee = em->edges.first;
	EditVert *ev;
	int i;

	/* store vertex indices in tmp union */
	for(ev = em->verts.first, i = 0; ev; ev = ev->next, ++i)
		ev->tmp.l = (intptr_t) i;

	for( ; ee; ee = ee->next, ++edge_r) {
		edge_r->crease = (unsigned char) (ee->crease*255.0f);
		edge_r->bweight = (unsigned char) (ee->bweight*255.0f);
		/* TODO what to do with edge_r->flag? */
		edge_r->flag = ME_EDGEDRAW|ME_EDGERENDER;
		if (ee->seam) edge_r->flag |= ME_SEAM;
		if (ee->sharp) edge_r->flag |= ME_SHARP;
#if 0
		/* this needs setup of f2 field */
		if (!ee->f2) edge_r->flag |= ME_LOOSEEDGE;
#endif

		edge_r->v1 = (int)ee->v1->tmp.l;
		edge_r->v2 = (int)ee->v2->tmp.l;
	}
}

static void emDM_copyFaceArray(void *dm, MFace *face_r)
{
	EditMesh *em = ((EditMeshDerivedMesh *)dm)->em;
	EditFace *ef = em->faces.first;
	EditVert *ev;
	int i;

	/* store vertexes indices in tmp union */
	for(ev = em->verts.first, i = 0; ev; ev = ev->next, ++i)
		ev->tmp.l = (intptr_t) i;

	for( ; ef; ef = ef->next, ++face_r) {
		face_r->mat_nr = ef->mat_nr;
		face_r->flag = ef->flag;

		face_r->v1 = (int)ef->v1->tmp.l;
		face_r->v2 = (int)ef->v2->tmp.l;
		face_r->v3 = (int)ef->v3->tmp.l;
		if(ef->v4) face_r->v4 = (int)ef->v4->tmp.l;
		else face_r->v4 = 0;

		test_index_face(face_r, NULL, 0, ef->v4?4:3);
	}
}

static void *emDM_getFaceDataArray(void *dm, int type)
{
	EditMeshDerivedMesh *emdm= dm;
	EditMesh *em= emdm->em;
	EditFace *efa;
	char *data, *emdata;
	void *datalayer;
	int index, offset, size;

	datalayer = DM_get_tessface_data_layer(dm, type);
	if(datalayer)
		return datalayer;

	/* layers are store per face for editmesh, we convert to a temporary
	 * data layer array in the derivedmesh when these are requested */
	if(type == CD_MTFACE || type == CD_MCOL) {
		index = CustomData_get_layer_index(&em->fdata, type);

		if(index != -1) {
			offset = em->fdata.layers[index].offset;
			size = CustomData_sizeof(type);

			DM_add_tessface_layer(dm, type, CD_CALLOC, NULL);
			index = CustomData_get_layer_index(&emdm->dm.faceData, type);
			emdm->dm.faceData.layers[index].flag |= CD_FLAG_TEMPORARY;

			data = datalayer = DM_get_tessface_data_layer(dm, type);
			for(efa=em->faces.first; efa; efa=efa->next, data+=size) {
				emdata = CustomData_em_get(&em->fdata, efa->data, type);
				memcpy(data, emdata, size);
			}
		}
	}

	return datalayer;
}

static void emDM_release(void *dm)
{
	EditMeshDerivedMesh *emdm= dm;

	if (DM_release(dm)) {
		if (emdm->vertexCos) {
			MEM_freeN(emdm->vertexCos);
			MEM_freeN(emdm->vertexNos);
			MEM_freeN(emdm->faceNos);
		}

		MEM_freeN(emdm);
	}
}

static DerivedMesh *getEditMeshDerivedMesh(EditMesh *em, Object *ob,
                                           float (*vertexCos)[3])
{
	EditMeshDerivedMesh *emdm = MEM_callocN(sizeof(*emdm), "emdm");

	DM_init(&emdm->dm, BLI_countlist(&em->verts),
	                 BLI_countlist(&em->edges), BLI_countlist(&em->faces),
			 0, 0);

	emdm->dm.getMinMax = emDM_getMinMax;

	emdm->dm.getNumVerts = emDM_getNumVerts;
	emdm->dm.getNumEdges = emDM_getNumEdges;
	emdm->dm.getNumTessFaces = emDM_getNumTessFaces;

	emdm->dm.getVert = emDM_getVert;
	emdm->dm.getEdge = emDM_getEdge;
	emdm->dm.getTessFace = emDM_getFace;
	emdm->dm.copyVertArray = emDM_copyVertArray;
	emdm->dm.copyEdgeArray = emDM_copyEdgeArray;
	emdm->dm.copyTessFaceArray = emDM_copyFaceArray;
	emdm->dm.getTessFaceDataArray = emDM_getFaceDataArray;

	emdm->dm.foreachMappedVert = emDM_foreachMappedVert;
	emdm->dm.foreachMappedEdge = emDM_foreachMappedEdge;
	emdm->dm.foreachMappedFaceCenter = emDM_foreachMappedFaceCenter;

	emdm->dm.drawEdges = emDM_drawEdges;
	emdm->dm.drawMappedEdges = emDM_drawMappedEdges;
	emdm->dm.drawMappedEdgesInterp = emDM_drawMappedEdgesInterp;
	emdm->dm.drawMappedFaces = emDM_drawMappedFaces;
	emdm->dm.drawMappedFacesTex = emDM_drawMappedFacesTex;
	emdm->dm.drawMappedFacesGLSL = emDM_drawMappedFacesGLSL;
	emdm->dm.drawFacesTex = emDM_drawFacesTex;
	emdm->dm.drawFacesGLSL = emDM_drawFacesGLSL;
	emdm->dm.drawUVEdges = emDM_drawUVEdges;

	emdm->dm.release = emDM_release;
	
	emdm->em = em;
	emdm->vertexCos = vertexCos;

	if(CustomData_has_layer(&em->vdata, CD_MDEFORMVERT)) {
		EditVert *eve;
		int i;

		DM_add_vert_layer(&emdm->dm, CD_MDEFORMVERT, CD_CALLOC, NULL);

		for(eve = em->verts.first, i = 0; eve; eve = eve->next, ++i)
			DM_set_vert_data(&emdm->dm, i, CD_MDEFORMVERT,
			                 CustomData_em_get(&em->vdata, eve->data, CD_MDEFORMVERT));
	}

	if(vertexCos) {
		EditVert *eve;
		EditFace *efa;
		int totface = BLI_countlist(&em->faces);
		int i;

		for (i=0,eve=em->verts.first; eve; eve= eve->next)
			eve->tmp.l = (intptr_t) i++;

		emdm->vertexNos = MEM_callocN(sizeof(*emdm->vertexNos)*i, "emdm_vno");
		emdm->faceNos = MEM_mallocN(sizeof(*emdm->faceNos)*totface, "emdm_vno");

		for(i=0, efa= em->faces.first; efa; i++, efa=efa->next) {
			float *v1 = vertexCos[(int) efa->v1->tmp.l];
			float *v2 = vertexCos[(int) efa->v2->tmp.l];
			float *v3 = vertexCos[(int) efa->v3->tmp.l];
			float *no = emdm->faceNos[i];
			
			if(efa->v4) {
				float *v4 = vertexCos[(int) efa->v4->tmp.l];

				normal_quad_v3( no,v1, v2, v3, v4);
				add_v3_v3v3(emdm->vertexNos[(int) efa->v4->tmp.l], emdm->vertexNos[(int) efa->v4->tmp.l], no);
			}
			else {
				normal_tri_v3( no,v1, v2, v3);
			}

			add_v3_v3v3(emdm->vertexNos[(int) efa->v1->tmp.l], emdm->vertexNos[(int) efa->v1->tmp.l], no);
			add_v3_v3v3(emdm->vertexNos[(int) efa->v2->tmp.l], emdm->vertexNos[(int) efa->v2->tmp.l], no);
			add_v3_v3v3(emdm->vertexNos[(int) efa->v3->tmp.l], emdm->vertexNos[(int) efa->v3->tmp.l], no);
		}

		for(i=0, eve= em->verts.first; eve; i++, eve=eve->next) {
			float *no = emdm->vertexNos[i];
			/* following Mesh convention; we use vertex coordinate itself
			 * for normal in this case */
			if (normalize_v3(no)==0.0) {
				VECCOPY(no, vertexCos[i]);
				normalize_v3(no);
			}
		}
	}

	return (DerivedMesh*) emdm;
}

/***/

DerivedMesh *mesh_create_derived_for_modifier(Scene *scene, Object *ob, ModifierData *md)
{
	Mesh *me = ob->data;
	ModifierTypeInfo *mti = modifierType_getInfo(md->type);
	DerivedMesh *dm;

	md->scene= scene;
	
	if (!(md->mode&eModifierMode_Realtime)) return NULL;
	if (mti->isDisabled && mti->isDisabled(md, 0)) return NULL;

	if (mti->type==eModifierTypeType_OnlyDeform) {
		int numVerts;
		float (*deformedVerts)[3] = mesh_getVertexCos(me, &numVerts);

		mti->deformVerts(md, ob, NULL, deformedVerts, numVerts, 0, 0);
		dm = getMeshDerivedMesh(me, ob, deformedVerts);

		MEM_freeN(deformedVerts);
	} else {
		DerivedMesh *tdm = getMeshDerivedMesh(me, ob, NULL);
		dm = mti->applyModifier(md, ob, tdm, 0, 0);

		if(tdm != dm) tdm->release(tdm);
	}

	return dm;
}

static float *get_editbmesh_orco_verts(BMEditMesh *em)
{
	BMIter iter;
	BMVert *eve;
	float *orco;
	int a, totvert;

	/* these may not really be the orco's, but it's only for preview.
	 * could be solver better once, but isn't simple */

	totvert= em->bm->totvert;
	
	orco = MEM_mallocN(sizeof(float)*3*totvert, "EditMesh Orco");

	eve = BMIter_New(&iter, em->bm, BM_VERTS_OF_MESH, NULL);
	for (a=0; eve; eve=BMIter_Step(&iter), a+=3)
		VECCOPY(orco+a, eve->co);
	
	return orco;
}

/* orco custom data layer */
static DerivedMesh *create_orco_dm(Object *ob, Mesh *me, BMEditMesh *em)
{
	DerivedMesh *dm;
	float (*orco)[3];

	if(em) {
		dm= CDDM_from_BMEditMesh(em, me);
		orco= (float(*)[3])get_editbmesh_orco_verts(em);
	}
	else {
		dm= CDDM_from_mesh(me, ob);
		orco= (float(*)[3])get_mesh_orco_verts(ob);
	}

	CDDM_apply_vert_coords(dm, orco);
	CDDM_calc_normals(dm);
	MEM_freeN(orco);

	return dm;
}

static void add_orco_dm(Object *ob, BMEditMesh *em, DerivedMesh *dm, DerivedMesh *orcodm)
{
	float (*orco)[3], (*layerorco)[3];
	int totvert;

	totvert= dm->getNumVerts(dm);

	if(orcodm) {
		orco= MEM_callocN(sizeof(float)*3*totvert, "dm orco");

		if(orcodm->getNumVerts(orcodm) == totvert)
			orcodm->getVertCos(orcodm, orco);
		else
			dm->getVertCos(dm, orco);
	}
	else {
		if(em) orco= (float(*)[3])get_editbmesh_orco_verts(em);
		else orco= (float(*)[3])get_mesh_orco_verts(ob);
	}

	transform_mesh_orco_verts(ob->data, orco, totvert, 0);

	if((layerorco = DM_get_vert_data_layer(dm, CD_ORCO))) {
		memcpy(layerorco, orco, sizeof(float)*totvert);
		MEM_freeN(orco);
	}
	else
		DM_add_vert_layer(dm, CD_ORCO, CD_ASSIGN, orco);
}

/* weight paint colors */

/* Something of a hack, at the moment deal with weightpaint
 * by tucking into colors during modifier eval, only in
 * wpaint mode. Works ok but need to make sure recalc
 * happens on enter/exit wpaint.
 */

void weight_to_rgb(float input, float *fr, float *fg, float *fb)
{
	float blend;
	
	blend= ((input/2.0f)+0.5f);
	
	if (input<=0.25f){	// blue->cyan
		*fr= 0.0f;
		*fg= blend*input*4.0f;
		*fb= blend;
	}
	else if (input<=0.50f){	// cyan->green
		*fr= 0.0f;
		*fg= blend;
		*fb= blend*(1.0f-((input-0.25f)*4.0f)); 
	}
	else if (input<=0.75){	// green->yellow
		*fr= blend * ((input-0.50f)*4.0f);
		*fg= blend;
		*fb= 0.0f;
	}
	else if (input<=1.0){ // yellow->red
		*fr= blend;
		*fg= blend * (1.0f-((input-0.75f)*4.0f)); 
		*fb= 0.0f;
	}
}

static void calc_weightpaint_vert_color(Object *ob, ColorBand *coba, int vert, unsigned char *col)
{
	Mesh *me = ob->data;
	float colf[4], input = 0.0f;
	int i;

	if (me->dvert) {
		for (i=0; i<me->dvert[vert].totweight; i++)
			if (me->dvert[vert].dw[i].def_nr==ob->actdef-1)
				input+=me->dvert[vert].dw[i].weight;		
	}

	CLAMP(input, 0.0f, 1.0f);
	
	if(coba)
		do_colorband(coba, input, colf);
	else
		weight_to_rgb(input, colf, colf+1, colf+2);
	
	col[3] = (unsigned char)(colf[0] * 255.0f);
	col[2] = (unsigned char)(colf[1] * 255.0f);
	col[1] = (unsigned char)(colf[2] * 255.0f);
	col[0] = 255;
}

static ColorBand *stored_cb= NULL;

void vDM_ColorBand_store(ColorBand *coba)
{
	stored_cb= coba;
}

static void add_weight_mcol_dm(Object *ob, DerivedMesh *dm)
{
	Mesh *me = ob->data;
	MFace *mf = dm->getTessFaceArray(dm);
	DMFaceIter *dfiter;
	DMLoopIter *dliter;
	ColorBand *coba= stored_cb;	/* warning, not a local var */
	unsigned char *wtcol;
	unsigned char(*wlcol)[4] = NULL;
	BLI_array_declare(wlcol);
	int i, totface=dm->getNumTessFaces(dm), totpoly=dm->getNumFaces, totloop;
	int *origIndex = dm->getVertDataArray(dm, CD_ORIGINDEX);
	
	wtcol = MEM_callocN (sizeof (unsigned char) * totface*4*4, "weightmap");
	
	/*first add colors to the tesselation faces*/
	memset(wtcol, 0x55, sizeof (unsigned char) * totface*4*4);
	for (i=0; i<totface; i++, mf++) {
		calc_weightpaint_vert_color(ob, coba, mf->v1, &wtcol[(i*4 + 0)*4]); 
		calc_weightpaint_vert_color(ob, coba, mf->v2, &wtcol[(i*4 + 1)*4]); 
		calc_weightpaint_vert_color(ob, coba, mf->v3, &wtcol[(i*4 + 2)*4]); 
		if (mf->v4)
			calc_weightpaint_vert_color(ob, coba, mf->v4, &wtcol[(i*4 + 3)*4]); 
	}
	
	CustomData_add_layer(&dm->faceData, CD_WEIGHT_MCOL, CD_ASSIGN, wtcol, totface);

	/*now add to loops, so the data can be passed through the modifier stack*/
	totloop = 0;
	dfiter = dm->newFaceIter(dm);
	for (; !dfiter->done; dfiter->step(dfiter)) {
		dliter = dfiter->getLoopsIter(dfiter);
		for (; !dliter->done; dliter->step(dliter), totloop++) {
			BLI_array_growone(wlcol);
			calc_weightpaint_vert_color(ob, coba, dliter->vindex, &wlcol[totloop]);			 
		}
	}

	CustomData_add_layer(&dm->loopData, CD_WEIGHT_MLOOPCOL, CD_ASSIGN, wlcol, totloop);

	dfiter->free(dfiter);
}

/* new value for useDeform -1  (hack for the gameengine):
 * - apply only the modifier stack of the object, skipping the virtual modifiers,
 * - don't apply the key
 * - apply deform modifiers and input vertexco
 */
static void mesh_calc_modifiers(Scene *scene, Object *ob, float (*inputVertexCos)[3],
                                DerivedMesh **deform_r, DerivedMesh **final_r,
                                int useRenderParams, int useDeform,
                                int needMapping, CustomDataMask dataMask, int index)
{
	Mesh *me = ob->data;
	ModifierData *firstmd, *md;
	LinkNode *datamasks, *curr;
	CustomDataMask mask;
	float (*deformedVerts)[3] = NULL;
	DerivedMesh *dm, *orcodm, *finaldm;
	int numVerts = me->totvert;
	int required_mode;

	md = firstmd = (useDeform<0) ? ob->modifiers.first : modifiers_getVirtualModifierList(ob);

	modifiers_clearErrors(ob);

	if(useRenderParams) required_mode = eModifierMode_Render;
	else required_mode = eModifierMode_Realtime;

	/* we always want to keep original indices */
	dataMask |= CD_MASK_ORIGINDEX;

	datamasks = modifiers_calcDataMasks(ob, md, dataMask, required_mode);
	curr = datamasks;

	if(deform_r) *deform_r = NULL;
	*final_r = NULL;

	if(useDeform) {
		if(inputVertexCos)
			deformedVerts = inputVertexCos;
		
		/* Apply all leading deforming modifiers */
		for(;md; md = md->next, curr = curr->next) {
			ModifierTypeInfo *mti = modifierType_getInfo(md->type);

			md->scene= scene;
			
			if(!modifier_isEnabled(md, required_mode)) continue;
			if(useDeform < 0 && mti->dependsOnTime && mti->dependsOnTime(md)) continue;

			if(mti->type == eModifierTypeType_OnlyDeform) {
				if(!deformedVerts)
					deformedVerts = mesh_getVertexCos(me, &numVerts);

				mti->deformVerts(md, ob, NULL, deformedVerts, numVerts, useRenderParams, useDeform);
			} else {
				break;
			}
			
			/* grab modifiers until index i */
			if((index >= 0) && (modifiers_indexInObject(ob, md) >= index))
				break;
		}

		/* Result of all leading deforming modifiers is cached for
		 * places that wish to use the original mesh but with deformed
		 * coordinates (vpaint, etc.)
		 */
		if (deform_r) {
			*deform_r = CDDM_from_mesh(me, ob);

			if(deformedVerts) {
				CDDM_apply_vert_coords(*deform_r, deformedVerts);
				CDDM_calc_normals(*deform_r);
			}
		}
	} else {
		/* default behaviour for meshes */
		if(inputVertexCos)
			deformedVerts = inputVertexCos;
		else
			deformedVerts = mesh_getVertexCos(me, &numVerts);
	}


	/* Now apply all remaining modifiers. If useDeform is off then skip
	 * OnlyDeform ones. 
	 */
	dm = NULL;
	orcodm = NULL;

	for(;md; md = md->next, curr = curr->next) {
		ModifierTypeInfo *mti = modifierType_getInfo(md->type);

		md->scene= scene;
		
		if(!modifier_isEnabled(md, required_mode)) continue;
		if(mti->type == eModifierTypeType_OnlyDeform && !useDeform) continue;
		if((mti->flags & eModifierTypeFlag_RequiresOriginalData) && dm) {
			modifier_setError(md, "Modifier requires original data, bad stack position.");
			continue;
		}
		if(needMapping && !modifier_supportsMapping(md)) continue;
		if(useDeform < 0 && mti->dependsOnTime && mti->dependsOnTime(md)) continue;

		/* add an orco layer if needed by this modifier */
		if(dm && mti->requiredDataMask) {
			mask = mti->requiredDataMask(ob, md);
			if(mask & CD_MASK_ORCO)
				add_orco_dm(ob, NULL, dm, orcodm);
		}

		/* How to apply modifier depends on (a) what we already have as
		 * a result of previous modifiers (could be a DerivedMesh or just
		 * deformed vertices) and (b) what type the modifier is.
		 */

		if(mti->type == eModifierTypeType_OnlyDeform) {
			
			/* No existing verts to deform, need to build them. */
			if(!deformedVerts) {
				if(dm) {
					/* Deforming a derived mesh, read the vertex locations
					 * out of the mesh and deform them. Once done with this
					 * run of deformers verts will be written back.
					 */
					numVerts = dm->getNumVerts(dm);
					deformedVerts =
					    MEM_mallocN(sizeof(*deformedVerts) * numVerts, "dfmv");
					dm->getVertCos(dm, deformedVerts);
				} else {
					deformedVerts = mesh_getVertexCos(me, &numVerts);
				}
			}

			mti->deformVerts(md, ob, dm, deformedVerts, numVerts, useRenderParams, useDeform);
		} else {
			DerivedMesh *ndm;

			/* apply vertex coordinates or build a DerivedMesh as necessary */
			if(dm) {
				if(deformedVerts) {
					DerivedMesh *tdm = CDDM_copy(dm, 0);
					dm->release(dm);
					dm = tdm;

					CDDM_apply_vert_coords(dm, deformedVerts);
					CDDM_calc_normals(dm);
				}
			} else {
				dm = CDDM_from_mesh(me, ob);

				if(deformedVerts) {
					CDDM_apply_vert_coords(dm, deformedVerts);
					CDDM_calc_normals(dm);
				}

				if(dataMask & CD_MASK_WEIGHT_MCOL)
					add_weight_mcol_dm(ob, dm);
			}

			/* create an orco derivedmesh in parallel */
			mask= (CustomDataMask)GET_INT_FROM_POINTER(curr->link);
			if(mask & CD_MASK_ORCO) {
				if(!orcodm)
					orcodm= create_orco_dm(ob, me, NULL);

				mask &= ~CD_MASK_ORCO;
				DM_set_only_copy(orcodm, mask);
				ndm = mti->applyModifier(md, ob, orcodm, useRenderParams, 0);

				if(ndm) {
					/* if the modifier returned a new dm, release the old one */
					if(orcodm && orcodm != ndm) orcodm->release(orcodm);
					orcodm = ndm;
				}
			}

			/* set the DerivedMesh to only copy needed data */
			DM_set_only_copy(dm, mask);
			
			/* add an origspace layer if needed */
			if(((CustomDataMask)GET_INT_FROM_POINTER(curr->link)) & CD_MASK_ORIGSPACE)
				if(!CustomData_has_layer(&dm->faceData, CD_ORIGSPACE))
					DM_add_tessface_layer(dm, CD_ORIGSPACE, CD_DEFAULT, NULL);

			ndm = mti->applyModifier(md, ob, dm, useRenderParams, !inputVertexCos);

			if(ndm) {
				/* if the modifier returned a new dm, release the old one */
				if(dm && dm != ndm) dm->release(dm);

				dm = ndm;

				if(deformedVerts) {
					if(deformedVerts != inputVertexCos)
						MEM_freeN(deformedVerts);

					deformedVerts = NULL;
				}
			} 
		}
		
		/* grab modifiers until index i */
		if((index >= 0) && (modifiers_indexInObject(ob, md) >= index))
			break;
	}

	for(md=firstmd; md; md=md->next)
		modifier_freeTemporaryData(md);

	/* Yay, we are done. If we have a DerivedMesh and deformed vertices
	 * need to apply these back onto the DerivedMesh. If we have no
	 * DerivedMesh then we need to build one.
	 */
	if(dm && deformedVerts) {
		finaldm = CDDM_copy(dm, 0);

		dm->release(dm);

		CDDM_apply_vert_coords(finaldm, deformedVerts);
		CDDM_calc_normals(finaldm);
	} else if(dm) {
		finaldm = dm;
	} else {
		finaldm = CDDM_from_mesh(me, ob);

		if(deformedVerts) {
			CDDM_apply_vert_coords(finaldm, deformedVerts);
			CDDM_calc_normals(finaldm);
		}

		if(dataMask & CD_MASK_WEIGHT_MCOL)
			add_weight_mcol_dm(ob, finaldm);
	}

	/* add an orco layer if needed */
	if(dataMask & CD_MASK_ORCO) {
		add_orco_dm(ob, NULL, finaldm, orcodm);

		if(deform_r && *deform_r)
			add_orco_dm(ob, NULL, *deform_r, NULL);
	}

	*final_r = finaldm;

	if(orcodm)
		orcodm->release(orcodm);

	if(deformedVerts && deformedVerts != inputVertexCos)
		MEM_freeN(deformedVerts);

	BLI_linklist_free(datamasks, NULL);
}

static float (*editbmesh_getVertexCos(BMEditMesh *em, int *numVerts_r))[3]
{
	int i, numVerts = *numVerts_r = em->bm->totvert;
	float (*cos)[3];
	BMIter iter;
	BMVert *eve;

	cos = MEM_mallocN(sizeof(*cos)*numVerts, "vertexcos");

	eve = BMIter_New(&iter, em->bm, BM_VERTS_OF_MESH, NULL);
	for (i=0; eve; eve=BMIter_Step(&iter), i++) {
		VECCOPY(cos[i], eve->co);
	}

	return cos;
}

static int editbmesh_modifier_is_enabled(ModifierData *md, DerivedMesh *dm)
{
	ModifierTypeInfo *mti = modifierType_getInfo(md->type);
	int required_mode = eModifierMode_Realtime | eModifierMode_Editmode;

	if(!modifier_isEnabled(md, required_mode)) return 0;
	if((mti->flags & eModifierTypeFlag_RequiresOriginalData) && dm) {
		modifier_setError(md, "Modifier requires original data, bad stack position.");
		return 0;
	}
	
	return 1;
}

static void editbmesh_calc_modifiers(Scene *scene, Object *ob, BMEditMesh *em, DerivedMesh **cage_r,
                                    DerivedMesh **final_r,
                                    CustomDataMask dataMask)
{
	ModifierData *md;
	float (*deformedVerts)[3] = NULL;
	CustomDataMask mask;
	DerivedMesh *dm, *orcodm = NULL;
	int i, numVerts = 0, cageIndex = modifiers_getCageIndex(ob, NULL, 1);
	LinkNode *datamasks, *curr;
	int required_mode = eModifierMode_Realtime | eModifierMode_Editmode;

	modifiers_clearErrors(ob);

	if(cage_r && cageIndex == -1) {
		*cage_r = getEditDerivedBMesh(em, ob, NULL);
	}

	dm = NULL;
	md = modifiers_getVirtualModifierList(ob);
	
	/* we always want to keep original indices */
	dataMask |= CD_MASK_ORIGINDEX;

	datamasks = modifiers_calcDataMasks(ob, md, dataMask, required_mode);

	curr = datamasks;
	for(i = 0; md; i++, md = md->next, curr = curr->next) {
		ModifierTypeInfo *mti = modifierType_getInfo(md->type);

		md->scene= scene;
		
		if(!editbmesh_modifier_is_enabled(md, dm))
			continue;

		/* add an orco layer if needed by this modifier */
		if(dm && mti->requiredDataMask) {
			mask = mti->requiredDataMask(ob, md);
			if(mask & CD_MASK_ORCO)
				add_orco_dm(ob, em, dm, orcodm);
		}

		/* How to apply modifier depends on (a) what we already have as
		 * a result of previous modifiers (could be a DerivedMesh or just
		 * deformed vertices) and (b) what type the modifier is.
		 */

		if(mti->type == eModifierTypeType_OnlyDeform) {
			/* No existing verts to deform, need to build them. */
			if(!deformedVerts) {
				if(dm) {
					/* Deforming a derived mesh, read the vertex locations
					 * out of the mesh and deform them. Once done with this
					 * run of deformers verts will be written back.
					 */
					numVerts = dm->getNumVerts(dm);
					deformedVerts =
					    MEM_mallocN(sizeof(*deformedVerts) * numVerts, "dfmv");
					dm->getVertCos(dm, deformedVerts);
				} else {
					deformedVerts = editbmesh_getVertexCos(em, &numVerts);
				}
			}

			mti->deformVertsEM(md, ob, em, dm, deformedVerts, numVerts);
		} else {
			DerivedMesh *ndm;

			/* apply vertex coordinates or build a DerivedMesh as necessary */
			if(dm) {
				if(deformedVerts) {
					DerivedMesh *tdm = CDDM_copy(dm, 0);
					if(!(cage_r && dm == *cage_r)) dm->release(dm);
					dm = tdm;

					CDDM_apply_vert_coords(dm, deformedVerts);
					CDDM_calc_normals(dm);
				} else if(cage_r && dm == *cage_r) {
					/* dm may be changed by this modifier, so we need to copy it
					 */
					dm = CDDM_copy(dm, 0);
				}

			} else {
				dm = CDDM_from_BMEditMesh(em, ob->data);

				if(deformedVerts) {
					CDDM_apply_vert_coords(dm, deformedVerts);
					CDDM_calc_normals(dm);
				}
			}

			/* create an orco derivedmesh in parallel */
			mask= (CustomDataMask)GET_INT_FROM_POINTER(curr->link);
			if(mask & CD_MASK_ORCO) {
				if(!orcodm)
					orcodm= create_orco_dm(ob, ob->data, em);

				mask &= ~CD_MASK_ORCO;
				DM_set_only_copy(orcodm, mask);
				ndm = mti->applyModifierEM(md, ob, em, orcodm);

				if(ndm) {
					/* if the modifier returned a new dm, release the old one */
					if(orcodm && orcodm != ndm) orcodm->release(orcodm);
					orcodm = ndm;
				}
			}

			/* set the DerivedMesh to only copy needed data */
			DM_set_only_copy(dm, (CustomDataMask)GET_INT_FROM_POINTER(curr->link));

			if(((CustomDataMask)GET_INT_FROM_POINTER(curr->link)) & CD_MASK_ORIGSPACE)
				if(!CustomData_has_layer(&dm->faceData, CD_ORIGSPACE))
					DM_add_tessface_layer(dm, CD_ORIGSPACE, CD_DEFAULT, NULL);
			
			ndm = mti->applyModifierEM(md, ob, em, dm);

			if (ndm) {
				if(dm && dm != ndm)
					dm->release(dm);

				dm = ndm;

				if (deformedVerts) {
					MEM_freeN(deformedVerts);
					deformedVerts = NULL;
				}
			}
		}

		if(cage_r && i == cageIndex) {
			if(dm && deformedVerts) {
				*cage_r = CDDM_copy(dm, 0);
				CDDM_apply_vert_coords(*cage_r, deformedVerts);
			} else if(dm) {
				*cage_r = dm;
			} else {
				*cage_r =
				    getEditDerivedBMesh(em, ob,
				        deformedVerts ? MEM_dupallocN(deformedVerts) : NULL);
			}
		}
	}

	BLI_linklist_free(datamasks, NULL);

	/* Yay, we are done. If we have a DerivedMesh and deformed vertices need
	 * to apply these back onto the DerivedMesh. If we have no DerivedMesh
	 * then we need to build one.
	 */
	if(dm && deformedVerts) {
		*final_r = CDDM_copy(dm, 0);

		if(!(cage_r && dm == *cage_r)) dm->release(dm);

		CDDM_apply_vert_coords(*final_r, deformedVerts);
		CDDM_calc_normals(*final_r);
	} else if (dm) {
		*final_r = dm;
	} else if (!deformedVerts && cage_r && *cage_r) {
		*final_r = *cage_r;
	} else {
		*final_r = getEditDerivedBMesh(em, ob, deformedVerts);
		deformedVerts = NULL;
	}

	/* add an orco layer if needed */
	if(dataMask & CD_MASK_ORCO)
		add_orco_dm(ob, em, *final_r, orcodm);

	if(orcodm)
		orcodm->release(orcodm);

	if(deformedVerts)
		MEM_freeN(deformedVerts);
}

static void clear_mesh_caches(Object *ob)
{
	Mesh *me= ob->data;

		/* also serves as signal to remake texspace */
	if (ob->bb) {
		MEM_freeN(ob->bb);
		ob->bb = NULL;
	}
	if (me->bb) {
		MEM_freeN(me->bb);
		me->bb = NULL;
	}

	freedisplist(&ob->disp);

	if (ob->derivedFinal) {
		ob->derivedFinal->needsFree = 1;
		ob->derivedFinal->release(ob->derivedFinal);
		ob->derivedFinal= NULL;
	}
	if (ob->derivedDeform) {
		ob->derivedDeform->needsFree = 1;
		ob->derivedDeform->release(ob->derivedDeform);
		ob->derivedDeform= NULL;
	}
}

static void mesh_build_data(Scene *scene, Object *ob, CustomDataMask dataMask)
{
	Object *obact = scene->basact?scene->basact->object:NULL;
	int editing = paint_facesel_test(ob);
	int needMapping = editing && (ob==obact);
	float min[3], max[3];
	
	clear_mesh_caches(ob);

	mesh_calc_modifiers(scene, ob, NULL, &ob->derivedDeform,
						&ob->derivedFinal, 0, 1,
						needMapping, dataMask, -1);

	INIT_MINMAX(min, max);

	ob->derivedFinal->getMinMax(ob->derivedFinal, min, max);

	if(!ob->bb)
		ob->bb= MEM_callocN(sizeof(BoundBox), "bb");
	boundbox_set_from_min_max(ob->bb, min, max);

	ob->derivedFinal->needsFree = 0;
	ob->derivedDeform->needsFree = 0;
	ob->lastDataMask = dataMask;

}

static void editbmesh_build_data(Scene *scene, Object *obedit, BMEditMesh *em, CustomDataMask dataMask)
{
	float min[3], max[3];

	clear_mesh_caches(obedit);

	if (em->derivedFinal) {
		if (em->derivedFinal!=em->derivedCage) {
			em->derivedFinal->needsFree = 1;
			em->derivedFinal->release(em->derivedFinal);
		}
		em->derivedFinal = NULL;
	}
	if (em->derivedCage) {
		em->derivedCage->needsFree = 1;
		em->derivedCage->release(em->derivedCage);
		em->derivedCage = NULL;
	}

	editbmesh_calc_modifiers(scene, obedit, em, &em->derivedCage, &em->derivedFinal, dataMask);
	em->lastDataMask = dataMask;

	INIT_MINMAX(min, max);

	em->derivedFinal->getMinMax(em->derivedFinal, min, max);

	if(!obedit->bb)
		obedit->bb= MEM_callocN(sizeof(BoundBox), "bb");
	boundbox_set_from_min_max(obedit->bb, min, max);

	em->derivedFinal->needsFree = 0;
	em->derivedCage->needsFree = 0;
}

void makeDerivedMesh(Scene *scene, Object *ob, BMEditMesh *em, CustomDataMask dataMask)
{
	if (em) {
		editbmesh_build_data(scene, ob, em, dataMask);
	} else {
		mesh_build_data(scene, ob, dataMask);
	}
}

/***/

DerivedMesh *mesh_get_derived_final(Scene *scene, Object *ob, CustomDataMask dataMask)
{
	/* if there's no derived mesh or the last data mask used doesn't include
	 * the data we need, rebuild the derived mesh
	 */
	if(!ob->derivedFinal || (dataMask & ob->lastDataMask) != dataMask)
		mesh_build_data(scene, ob, dataMask);

	return ob->derivedFinal;
}

DerivedMesh *mesh_get_derived_deform(Scene *scene, Object *ob, CustomDataMask dataMask)
{
	/* if there's no derived mesh or the last data mask used doesn't include
	 * the data we need, rebuild the derived mesh
	 */
	if(!ob->derivedDeform || (dataMask & ob->lastDataMask) != dataMask)
		mesh_build_data(scene, ob, dataMask);

	return ob->derivedDeform;
}

DerivedMesh *mesh_create_derived_render(Scene *scene, Object *ob, CustomDataMask dataMask)
{
	DerivedMesh *final;
	
	mesh_calc_modifiers(scene, ob, NULL, NULL, &final, 1, 1, 0, dataMask, -1);

	return final;
}

DerivedMesh *mesh_create_derived_index_render(Scene *scene, Object *ob, CustomDataMask dataMask, int index)
{
	DerivedMesh *final;
	
	mesh_calc_modifiers(scene, ob, NULL, NULL, &final, 1, 1, 0, dataMask, index);

	return final;
}

DerivedMesh *mesh_create_derived_view(Scene *scene, Object *ob, CustomDataMask dataMask)
{
	DerivedMesh *final;

	mesh_calc_modifiers(scene, ob, NULL, NULL, &final, 0, 1, 0, dataMask, -1);

	return final;
}

DerivedMesh *mesh_create_derived_no_deform(Scene *scene, Object *ob, float (*vertCos)[3],
                                           CustomDataMask dataMask)
{
	DerivedMesh *final;
	
	mesh_calc_modifiers(scene, ob, vertCos, NULL, &final, 0, 0, 0, dataMask, -1);

	return final;
}

DerivedMesh *mesh_create_derived_no_virtual(Scene *scene, Object *ob, float (*vertCos)[3],
                                            CustomDataMask dataMask)
{
	DerivedMesh *final;
	
	mesh_calc_modifiers(scene, ob, vertCos, NULL, &final, 0, -1, 0, dataMask, -1);

	return final;
}

DerivedMesh *mesh_create_derived_no_deform_render(Scene *scene, Object *ob,
                                                  float (*vertCos)[3],
                                                  CustomDataMask dataMask)
{
	DerivedMesh *final;

	mesh_calc_modifiers(scene, ob, vertCos, NULL, &final, 1, 0, 0, dataMask, -1);

	return final;
}

/***/

DerivedMesh *editbmesh_get_derived_cage_and_final(Scene *scene, Object *obedit, BMEditMesh *em, DerivedMesh **final_r,
                                                 CustomDataMask dataMask)
{
	/* if there's no derived mesh or the last data mask used doesn't include
	 * the data we need, rebuild the derived mesh
	 */
	if(!em->derivedCage ||
	   (em->lastDataMask & dataMask) != dataMask)
		editbmesh_build_data(scene, obedit, em, dataMask);

	*final_r = em->derivedFinal;
	return em->derivedCage;
}

DerivedMesh *editbmesh_get_derived_cage(Scene *scene, Object *obedit, BMEditMesh *em, CustomDataMask dataMask)
{
	/* if there's no derived mesh or the last data mask used doesn't include
	 * the data we need, rebuild the derived mesh
	 */
	if(!em->derivedCage ||
	   (em->lastDataMask & dataMask) != dataMask)
		editbmesh_build_data(scene, obedit, em, dataMask);

	return em->derivedCage;
}

DerivedMesh *editbmesh_get_derived_base(Object *obedit, BMEditMesh *em)
{
	return getEditDerivedBMesh(em, obedit, NULL);
}


/* ********* For those who don't grasp derived stuff! (ton) :) *************** */

static void make_vertexcosnos__mapFunc(void *userData, int index, float *co, float *no_f, short *no_s)
{
	float *vec = userData;
	
	vec+= 6*index;

	/* check if we've been here before (normal should not be 0) */
	if(vec[3] || vec[4] || vec[5]) return;

	VECCOPY(vec, co);
	vec+= 3;
	if(no_f) {
		VECCOPY(vec, no_f);
	}
	else {
		VECCOPY(vec, no_s);
	}
}

/* always returns original amount me->totvert of vertices and normals, but fully deformed and subsurfered */
/* this is needed for all code using vertexgroups (no subsurf support) */
/* it stores the normals as floats, but they can still be scaled as shorts (32767 = unit) */
/* in use now by vertex/weight paint and particle generating */

float *mesh_get_mapped_verts_nors(Scene *scene, Object *ob)
{
	Mesh *me= ob->data;
	DerivedMesh *dm;
	float *vertexcosnos;
	
	/* lets prevent crashing... */
	if(ob->type!=OB_MESH || me->totvert==0)
		return NULL;
	
	dm= mesh_get_derived_final(scene, ob, CD_MASK_BAREMESH);
	vertexcosnos= MEM_callocN(6*sizeof(float)*me->totvert, "vertexcosnos map");
	
	if(dm->foreachMappedVert) {
		dm->foreachMappedVert(dm, make_vertexcosnos__mapFunc, vertexcosnos);
	}
	else {
		float *fp= vertexcosnos;
		int a;
		
		for(a=0; a< me->totvert; a++, fp+=6) {
			dm->getVertCo(dm, a, fp);
			dm->getVertNo(dm, a, fp+3);
		}
	}
	
	dm->release(dm);
	return vertexcosnos;
}

/* ********* crazyspace *************** */

int editbmesh_get_first_deform_matrices(Object *ob, BMEditMesh *em, float (**deformmats)[3][3], float (**deformcos)[3])
{
	ModifierData *md;
	DerivedMesh *dm;
	int i, a, numleft = 0, numVerts = 0;
	int cageIndex = modifiers_getCageIndex(ob, NULL, 1);
	float (*defmats)[3][3] = NULL, (*deformedVerts)[3] = NULL;

	modifiers_clearErrors(ob);

	dm = NULL;
	md = modifiers_getVirtualModifierList(ob);

	/* compute the deformation matrices and coordinates for the first
	   modifiers with on cage editing that are enabled and support computing
	   deform matrices */
	for(i = 0; md && i <= cageIndex; i++, md = md->next) {
		ModifierTypeInfo *mti = modifierType_getInfo(md->type);

		if(!editbmesh_modifier_is_enabled(md, dm))
			continue;

		if(mti->type==eModifierTypeType_OnlyDeform && mti->deformMatricesEM) {
			if(!defmats) {
				dm= getEditDerivedBMesh(em, ob, NULL);
				deformedVerts= editbmesh_getVertexCos(em, &numVerts);
				defmats= MEM_callocN(sizeof(*defmats)*numVerts, "defmats");

				for(a=0; a<numVerts; a++)
					unit_m3(defmats[a]);
			}

			mti->deformMatricesEM(md, ob, em, dm, deformedVerts, defmats,
				numVerts);
		}
		else
			break;
	}

	for(; md && i <= cageIndex; md = md->next, i++)
<<<<<<< HEAD
		if(editbmesh_modifier_is_enabled(md, dm) && modifier_isDeformer(md))
=======
		if(editmesh_modifier_is_enabled(md, dm) && modifier_isCorrectableDeformed(md))
>>>>>>> ffe13aeb
			numleft++;

	if(dm)
		dm->release(dm);
	
	*deformmats= defmats;
	*deformcos= deformedVerts;

	return numleft;
}

/* ******************* GLSL ******************** */

void DM_add_tangent_layer(DerivedMesh *dm)
{
	/* mesh vars */
	MTFace *mtface, *tf;
	MFace *mface, *mf;
	MVert *mvert, *v1, *v2, *v3, *v4;
	MemArena *arena= NULL;
	VertexTangent **vtangents= NULL;
	float (*orco)[3]= NULL, (*tangent)[3];
	float *uv1, *uv2, *uv3, *uv4, *vtang;
	float fno[3], tang[3], uv[4][2];
	int i, j, len, mf_vi[4], totvert, totface;

	if(CustomData_get_layer_index(&dm->faceData, CD_TANGENT) != -1)
		return;

	/* check we have all the needed layers */
	totvert= dm->getNumVerts(dm);
	totface= dm->getNumTessFaces(dm);

	mvert= dm->getVertArray(dm);
	mface= dm->getTessFaceArray(dm);
	mtface= dm->getTessFaceDataArray(dm, CD_MTFACE);

	if(!mtface) {
		orco= dm->getVertDataArray(dm, CD_ORCO);
		if(!orco)
			return;
	}
	
	/* create tangent layer */
	DM_add_tessface_layer(dm, CD_TANGENT, CD_CALLOC, NULL);
	tangent= DM_get_tessface_data_layer(dm, CD_TANGENT);
	
	/* allocate some space */
	arena= BLI_memarena_new(BLI_MEMARENA_STD_BUFSIZE);
	BLI_memarena_use_calloc(arena);
	vtangents= MEM_callocN(sizeof(VertexTangent*)*totvert, "VertexTangent");
	
	/* sum tangents at connected vertices */
	for(i=0, tf=mtface, mf=mface; i < totface; mf++, tf++, i++) {
		v1= &mvert[mf->v1];
		v2= &mvert[mf->v2];
		v3= &mvert[mf->v3];

		if (mf->v4) {
			v4= &mvert[mf->v4];
			normal_quad_v3( fno,v4->co, v3->co, v2->co, v1->co);
		}
		else {
			v4= NULL;
			normal_tri_v3( fno,v3->co, v2->co, v1->co);
		}
		
		if(mtface) {
			uv1= tf->uv[0];
			uv2= tf->uv[1];
			uv3= tf->uv[2];
			uv4= tf->uv[3];
		}
		else {
			uv1= uv[0]; uv2= uv[1]; uv3= uv[2]; uv4= uv[3];
			map_to_sphere( &uv[0][0], &uv[0][1],orco[mf->v1][0], orco[mf->v1][1], orco[mf->v1][2]);
			map_to_sphere( &uv[1][0], &uv[1][1],orco[mf->v2][0], orco[mf->v2][1], orco[mf->v2][2]);
			map_to_sphere( &uv[2][0], &uv[2][1],orco[mf->v3][0], orco[mf->v3][1], orco[mf->v3][2]);
			if(v4)
				map_to_sphere( &uv[3][0], &uv[3][1],orco[mf->v4][0], orco[mf->v4][1], orco[mf->v4][2]);
		}
		
		tangent_from_uv(uv1, uv2, uv3, v1->co, v2->co, v3->co, fno, tang);
		sum_or_add_vertex_tangent(arena, &vtangents[mf->v1], tang, uv1);
		sum_or_add_vertex_tangent(arena, &vtangents[mf->v2], tang, uv2);
		sum_or_add_vertex_tangent(arena, &vtangents[mf->v3], tang, uv3);
		
		if(mf->v4) {
			v4= &mvert[mf->v4];
			
			tangent_from_uv(uv1, uv3, uv4, v1->co, v3->co, v4->co, fno, tang);
			sum_or_add_vertex_tangent(arena, &vtangents[mf->v1], tang, uv1);
			sum_or_add_vertex_tangent(arena, &vtangents[mf->v3], tang, uv3);
			sum_or_add_vertex_tangent(arena, &vtangents[mf->v4], tang, uv4);
		}
	}
	
	/* write tangent to layer */
	for(i=0, tf=mtface, mf=mface; i < totface; mf++, tf++, i++, tangent+=4) {
		len= (mf->v4)? 4 : 3; 
		
		if(mtface) {
			uv1= tf->uv[0];
			uv2= tf->uv[1];
			uv3= tf->uv[2];
			uv4= tf->uv[3];
		}
		else {
			uv1= uv[0]; uv2= uv[1]; uv3= uv[2]; uv4= uv[3];
			map_to_sphere( &uv[0][0], &uv[0][1],orco[mf->v1][0], orco[mf->v1][1], orco[mf->v1][2]);
			map_to_sphere( &uv[1][0], &uv[1][1],orco[mf->v2][0], orco[mf->v2][1], orco[mf->v2][2]);
			map_to_sphere( &uv[2][0], &uv[2][1],orco[mf->v3][0], orco[mf->v3][1], orco[mf->v3][2]);
			if(len==4)
				map_to_sphere( &uv[3][0], &uv[3][1],orco[mf->v4][0], orco[mf->v4][1], orco[mf->v4][2]);
		}
		
		mf_vi[0]= mf->v1;
		mf_vi[1]= mf->v2;
		mf_vi[2]= mf->v3;
		mf_vi[3]= mf->v4;
		
		for(j=0; j<len; j++) {
			vtang= find_vertex_tangent(vtangents[mf_vi[j]], mtface ? tf->uv[j] : uv[j]);

			VECCOPY(tangent[j], vtang);
			normalize_v3(tangent[j]);
		}
	}
	
	BLI_memarena_free(arena);
	MEM_freeN(vtangents);
}

void DM_vertex_attributes_from_gpu(DerivedMesh *dm, GPUVertexAttribs *gattribs, DMVertexAttribs *attribs)
{
	CustomData *vdata, *fdata, *tfdata = NULL;
	int a, b, layer;

	/* From the layers requested by the GLSL shader, figure out which ones are
	 * actually available for this derivedmesh, and retrieve the pointers */

	memset(attribs, 0, sizeof(DMVertexAttribs));

	vdata = &dm->vertData;
	fdata = &dm->faceData;

	/* ugly hack, editmesh derivedmesh doesn't copy face data, this way we
	 * can use offsets instead */
	if(dm->release == emDM_release)
		tfdata = &((EditMeshDerivedMesh*)dm)->em->fdata;
	else
		tfdata = fdata;

	/* add a tangent layer if necessary */
	for(b = 0; b < gattribs->totlayer; b++)
		if(gattribs->layer[b].type == CD_TANGENT)
			if(CustomData_get_layer_index(fdata, CD_TANGENT) == -1)
				DM_add_tangent_layer(dm);

	for(b = 0; b < gattribs->totlayer; b++) {
		if(gattribs->layer[b].type == CD_MTFACE) {
			/* uv coordinates */
			if(gattribs->layer[b].name[0])
				layer = CustomData_get_named_layer_index(tfdata, CD_MTFACE,
					gattribs->layer[b].name);
			else
				layer = CustomData_get_active_layer_index(tfdata, CD_MTFACE);

			if(layer != -1) {
				a = attribs->tottface++;

				attribs->tface[a].array = tfdata->layers[layer].data;
				attribs->tface[a].emOffset = tfdata->layers[layer].offset;
				attribs->tface[a].glIndex = gattribs->layer[b].glindex;
			}
		}
		else if(gattribs->layer[b].type == CD_MCOL) {
			/* vertex colors */
			if(gattribs->layer[b].name[0])
				layer = CustomData_get_named_layer_index(tfdata, CD_MCOL,
					gattribs->layer[b].name);
			else
				layer = CustomData_get_active_layer_index(tfdata, CD_MCOL);

			if(layer != -1) {
				a = attribs->totmcol++;

				attribs->mcol[a].array = tfdata->layers[layer].data;
				attribs->mcol[a].emOffset = tfdata->layers[layer].offset;
				attribs->mcol[a].glIndex = gattribs->layer[b].glindex;
			}
		}
		else if(gattribs->layer[b].type == CD_TANGENT) {
			/* tangents */
			layer = CustomData_get_layer_index(fdata, CD_TANGENT);

			if(layer != -1) {
				attribs->tottang = 1;

				attribs->tang.array = fdata->layers[layer].data;
				attribs->tang.emOffset = fdata->layers[layer].offset;
				attribs->tang.glIndex = gattribs->layer[b].glindex;
			}
		}
		else if(gattribs->layer[b].type == CD_ORCO) {
			/* original coordinates */
			layer = CustomData_get_layer_index(vdata, CD_ORCO);

			if(layer != -1) {
				attribs->totorco = 1;

				attribs->orco.array = vdata->layers[layer].data;
				attribs->orco.emOffset = vdata->layers[layer].offset;
				attribs->orco.glIndex = gattribs->layer[b].glindex;
			}
		}
	}
}
<|MERGE_RESOLUTION|>--- conflicted
+++ resolved
@@ -2748,11 +2748,7 @@
 	}
 
 	for(; md && i <= cageIndex; md = md->next, i++)
-<<<<<<< HEAD
-		if(editbmesh_modifier_is_enabled(md, dm) && modifier_isDeformer(md))
-=======
-		if(editmesh_modifier_is_enabled(md, dm) && modifier_isCorrectableDeformed(md))
->>>>>>> ffe13aeb
+		if(editbmesh_modifier_is_enabled(md, dm) && modifier_isCorrectableDeformed(md))
 			numleft++;
 
 	if(dm)
