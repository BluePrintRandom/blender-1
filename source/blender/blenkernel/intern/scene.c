/*
 * ***** BEGIN GPL LICENSE BLOCK *****
 *
 * This program is free software; you can redistribute it and/or
 * modify it under the terms of the GNU General Public License
 * as published by the Free Software Foundation; either version 2
 * of the License, or (at your option) any later version.
 *
 * This program is distributed in the hope that it will be useful,
 * but WITHOUT ANY WARRANTY; without even the implied warranty of
 * MERCHANTABILITY or FITNESS FOR A PARTICULAR PURPOSE.  See the
 * GNU General Public License for more details.
 *
 * You should have received a copy of the GNU General Public License
 * along with this program; if not, write to the Free Software Foundation,
 * Inc., 51 Franklin Street, Fifth Floor, Boston, MA 02110-1301, USA.
 *
 * The Original Code is Copyright (C) 2001-2002 by NaN Holding BV.
 * All rights reserved.
 *
 * The Original Code is: all of this file.
 *
 * Contributor(s): none yet.
 *
 * ***** END GPL LICENSE BLOCK *****
 */

/** \file blender/blenkernel/intern/scene.c
 *  \ingroup bke
 */


#include <stddef.h>
#include <stdio.h>
#include <string.h>

#include "MEM_guardedalloc.h"

#include "DNA_anim_types.h"
#include "DNA_group_types.h"
#include "DNA_linestyle_types.h"
#include "DNA_mesh_types.h"
#include "DNA_node_types.h"
#include "DNA_object_types.h"
#include "DNA_rigidbody_types.h"
#include "DNA_scene_types.h"
#include "DNA_screen_types.h"
#include "DNA_sequence_types.h"
#include "DNA_space_types.h"
#include "DNA_view3d_types.h"
#include "DNA_windowmanager_types.h"
#include "DNA_workspace_types.h"
#include "DNA_gpencil_types.h"

#include "BLI_math.h"
#include "BLI_blenlib.h"
#include "BLI_utildefines.h"
#include "BLI_callbacks.h"
#include "BLI_string.h"
#include "BLI_string_utils.h"
#include "BLI_threads.h"
#include "BLI_task.h"

#include "BLT_translation.h"

#include "BKE_anim.h"
#include "BKE_animsys.h"
#include "BKE_action.h"
#include "BKE_armature.h"
#include "BKE_cachefile.h"
#include "BKE_collection.h"
#include "BKE_colortools.h"
#include "BKE_editmesh.h"
#include "BKE_fcurve.h"
#include "BKE_freestyle.h"
#include "BKE_global.h"
#include "BKE_gpencil.h"
#include "BKE_icons.h"
#include "BKE_idprop.h"
#include "BKE_image.h"
#include "BKE_layer.h"
#include "BKE_library.h"
#include "BKE_library_remap.h"
#include "BKE_linestyle.h"
#include "BKE_main.h"
#include "BKE_mask.h"
#include "BKE_node.h"
#include "BKE_object.h"
#include "BKE_paint.h"
#include "BKE_rigidbody.h"
#include "BKE_scene.h"
#include "BKE_screen.h"
#include "BKE_sequencer.h"
#include "BKE_sound.h"
#include "BKE_unit.h"
#include "BKE_workspace.h"
#include "BKE_world.h"

#include "DEG_depsgraph.h"
#include "DEG_depsgraph_build.h"
#include "DEG_depsgraph_debug.h"
#include "DEG_depsgraph_query.h"

#include "RE_engine.h"

#include "PIL_time.h"

#include "IMB_colormanagement.h"
#include "IMB_imbuf.h"

#include "bmesh.h"

const char *RE_engine_id_BLENDER_EEVEE = "BLENDER_EEVEE";
const char *RE_engine_id_BLENDER_WORKBENCH = "BLENDER_WORKBENCH";
const char *RE_engine_id_CYCLES = "CYCLES";

void free_avicodecdata(AviCodecData *acd)
{
	if (acd) {
		if (acd->lpFormat) {
			MEM_freeN(acd->lpFormat);
			acd->lpFormat = NULL;
			acd->cbFormat = 0;
		}
		if (acd->lpParms) {
			MEM_freeN(acd->lpParms);
			acd->lpParms = NULL;
			acd->cbParms = 0;
		}
	}
}

static void remove_sequencer_fcurves(Scene *sce)
{
	AnimData *adt = BKE_animdata_from_id(&sce->id);

	if (adt && adt->action) {
		FCurve *fcu, *nextfcu;
		
		for (fcu = adt->action->curves.first; fcu; fcu = nextfcu) {
			nextfcu = fcu->next;
			
			if ((fcu->rna_path) && strstr(fcu->rna_path, "sequences_all")) {
				action_groups_remove_channel(adt->action, fcu);
				free_fcurve(fcu);
			}
		}
	}
}

/* flag -- copying options (see BKE_library.h's LIB_ID_COPY_... flags for more). */
ToolSettings *BKE_toolsettings_copy(ToolSettings *toolsettings, const int flag)
{
	if (toolsettings == NULL) {
		return NULL;
	}
	ToolSettings *ts = MEM_dupallocN(toolsettings);
	if (ts->vpaint) {
		ts->vpaint = MEM_dupallocN(ts->vpaint);
		BKE_paint_copy(&ts->vpaint->paint, &ts->vpaint->paint, flag);
	}
	if (ts->wpaint) {
		ts->wpaint = MEM_dupallocN(ts->wpaint);
		BKE_paint_copy(&ts->wpaint->paint, &ts->wpaint->paint, flag);
	}
	if (ts->sculpt) {
		ts->sculpt = MEM_dupallocN(ts->sculpt);
		BKE_paint_copy(&ts->sculpt->paint, &ts->sculpt->paint, flag);
	}
	if (ts->uvsculpt) {
		ts->uvsculpt = MEM_dupallocN(ts->uvsculpt);
		BKE_paint_copy(&ts->uvsculpt->paint, &ts->uvsculpt->paint, flag);
	}

	BKE_paint_copy(&ts->imapaint.paint, &ts->imapaint.paint, flag);
	ts->imapaint.paintcursor = NULL;
	ts->particle.paintcursor = NULL;
	ts->particle.scene = NULL;
	ts->particle.object = NULL;

	/* duplicate Grease Pencil Drawing Brushes */
	BLI_listbase_clear(&ts->gp_brushes);
	for (bGPDbrush *brush = toolsettings->gp_brushes.first; brush; brush = brush->next) {
		bGPDbrush *newbrush = BKE_gpencil_brush_duplicate(brush);
		BLI_addtail(&ts->gp_brushes, newbrush);
	}

	/* duplicate Grease Pencil interpolation curve */
	ts->gp_interpolate.custom_ipo = curvemapping_copy(ts->gp_interpolate.custom_ipo);
	return ts;
}

void BKE_toolsettings_free(ToolSettings *toolsettings)
{
	if (toolsettings == NULL) {
		return;
	}
	if (toolsettings->vpaint) {
		BKE_paint_free(&toolsettings->vpaint->paint);
		MEM_freeN(toolsettings->vpaint);
	}
	if (toolsettings->wpaint) {
		BKE_paint_free(&toolsettings->wpaint->paint);
		MEM_freeN(toolsettings->wpaint);
	}
	if (toolsettings->sculpt) {
		BKE_paint_free(&toolsettings->sculpt->paint);
		MEM_freeN(toolsettings->sculpt);
	}
	if (toolsettings->uvsculpt) {
		BKE_paint_free(&toolsettings->uvsculpt->paint);
		MEM_freeN(toolsettings->uvsculpt);
	}
	BKE_paint_free(&toolsettings->imapaint.paint);

	/* free Grease Pencil Drawing Brushes */
	BKE_gpencil_free_brushes(&toolsettings->gp_brushes);
	BLI_freelistN(&toolsettings->gp_brushes);

	/* free Grease Pencil interpolation curve */
	if (toolsettings->gp_interpolate.custom_ipo) {
		curvemapping_free(toolsettings->gp_interpolate.custom_ipo);
	}

	MEM_freeN(toolsettings);
}

/**
 * Only copy internal data of Scene ID from source to already allocated/initialized destination.
 * You probably nerver want to use that directly, use id_copy or BKE_id_copy_ex for typical needs.
 *
 * WARNING! This function will not handle ID user count!
 *
 * \param flag  Copying options (see BKE_library.h's LIB_ID_COPY_... flags for more).
 */
void BKE_scene_copy_data(Main *bmain, Scene *sce_dst, const Scene *sce_src, const int flag)
{
	/* We never handle usercount here for own data. */
	const int flag_subdata = flag | LIB_ID_CREATE_NO_USER_REFCOUNT;

	sce_dst->ed = NULL;
	sce_dst->depsgraph_hash = NULL;
	sce_dst->fps_info = NULL;

	/* Master Collection */
	if (sce_src->master_collection) {
		sce_dst->master_collection = BKE_collection_copy_master(bmain, sce_src->master_collection, flag);
	}

	/* View Layers */
	BLI_duplicatelist(&sce_dst->view_layers, &sce_src->view_layers);
	for (ViewLayer *view_layer_src = sce_src->view_layers.first, *view_layer_dst = sce_dst->view_layers.first;
	     view_layer_src;
	     view_layer_src = view_layer_src->next, view_layer_dst = view_layer_dst->next)
	{
		BKE_view_layer_copy_data(sce_dst, sce_src, view_layer_dst, view_layer_src, flag_subdata);
	}

	BLI_duplicatelist(&(sce_dst->markers), &(sce_src->markers));
	BLI_duplicatelist(&(sce_dst->transform_spaces), &(sce_src->transform_spaces));
	BLI_duplicatelist(&(sce_dst->r.views), &(sce_src->r.views));
	BKE_keyingsets_copy(&(sce_dst->keyingsets), &(sce_src->keyingsets));

	if (sce_src->nodetree) {
		/* Note: nodetree is *not* in bmain, however this specific case is handled at lower level
		 *       (see BKE_libblock_copy_ex()). */
		BKE_id_copy_ex(bmain, (ID *)sce_src->nodetree, (ID **)&sce_dst->nodetree, flag, false);
		BKE_libblock_relink_ex(bmain, sce_dst->nodetree, (void *)(&sce_src->id), &sce_dst->id, false);
	}

	if (sce_src->rigidbody_world) {
		sce_dst->rigidbody_world = BKE_rigidbody_world_copy(sce_src->rigidbody_world, flag_subdata);
	}

	/* copy color management settings */
	BKE_color_managed_display_settings_copy(&sce_dst->display_settings, &sce_src->display_settings);
	BKE_color_managed_view_settings_copy(&sce_dst->view_settings, &sce_src->view_settings);
	BKE_color_managed_colorspace_settings_copy(&sce_dst->sequencer_colorspace_settings, &sce_src->sequencer_colorspace_settings);

	BKE_color_managed_display_settings_copy(&sce_dst->r.im_format.display_settings, &sce_src->r.im_format.display_settings);
	BKE_color_managed_view_settings_copy(&sce_dst->r.im_format.view_settings, &sce_src->r.im_format.view_settings);

	BKE_color_managed_display_settings_copy(&sce_dst->r.bake.im_format.display_settings, &sce_src->r.bake.im_format.display_settings);
	BKE_color_managed_view_settings_copy(&sce_dst->r.bake.im_format.view_settings, &sce_src->r.bake.im_format.view_settings);

	curvemapping_copy_data(&sce_dst->r.mblur_shutter_curve, &sce_src->r.mblur_shutter_curve);

	/* tool settings */
	sce_dst->toolsettings = BKE_toolsettings_copy(sce_dst->toolsettings, flag_subdata);

	/* make a private copy of the avicodecdata */
	if (sce_src->r.avicodecdata) {
		sce_dst->r.avicodecdata = MEM_dupallocN(sce_src->r.avicodecdata);
		sce_dst->r.avicodecdata->lpFormat = MEM_dupallocN(sce_dst->r.avicodecdata->lpFormat);
		sce_dst->r.avicodecdata->lpParms = MEM_dupallocN(sce_dst->r.avicodecdata->lpParms);
	}

	if (sce_src->r.ffcodecdata.properties) { /* intentionally check sce_dst not sce_src. */  /* XXX ??? comment outdated... */
		sce_dst->r.ffcodecdata.properties = IDP_CopyProperty_ex(sce_src->r.ffcodecdata.properties, flag_subdata);
	}

	/* before scene copy */
	BKE_sound_create_scene(sce_dst);

	/* Copy sequencer, this is local data! */
	if (sce_src->ed) {
		sce_dst->ed = MEM_callocN(sizeof(*sce_dst->ed), __func__);
		sce_dst->ed->seqbasep = &sce_dst->ed->seqbase;
		BKE_sequence_base_dupli_recursive(
		            sce_src, sce_dst, &sce_dst->ed->seqbase, &sce_src->ed->seqbase, SEQ_DUPE_ALL, flag_subdata);
	}

	if ((flag & LIB_ID_COPY_NO_PREVIEW) == 0) {
		BKE_previewimg_id_copy(&sce_dst->id, &sce_src->id);
	}
	else {
		sce_dst->preview = NULL;
	}
}

Scene *BKE_scene_copy(Main *bmain, Scene *sce, int type)
{
	Scene *sce_copy;

	/* TODO this should/could most likely be replaced by call to more generic code at some point...
	 * But for now, let's keep it well isolated here. */
	if (type == SCE_COPY_EMPTY) {
		ListBase rv;

		sce_copy = BKE_scene_add(bmain, sce->id.name + 2);

		rv = sce_copy->r.views;
		curvemapping_free_data(&sce_copy->r.mblur_shutter_curve);
		sce_copy->r = sce->r;
		sce_copy->r.views = rv;
		sce_copy->unit = sce->unit;
		sce_copy->physics_settings = sce->physics_settings;
		sce_copy->audio = sce->audio;

		if (sce->id.properties)
			sce_copy->id.properties = IDP_CopyProperty(sce->id.properties);

		MEM_freeN(sce_copy->toolsettings);
		BKE_sound_destroy_scene(sce_copy);

		/* copy color management settings */
		BKE_color_managed_display_settings_copy(&sce_copy->display_settings, &sce->display_settings);
		BKE_color_managed_view_settings_copy(&sce_copy->view_settings, &sce->view_settings);
		BKE_color_managed_colorspace_settings_copy(&sce_copy->sequencer_colorspace_settings, &sce->sequencer_colorspace_settings);

		BKE_color_managed_display_settings_copy(&sce_copy->r.im_format.display_settings, &sce->r.im_format.display_settings);
		BKE_color_managed_view_settings_copy(&sce_copy->r.im_format.view_settings, &sce->r.im_format.view_settings);

		BKE_color_managed_display_settings_copy(&sce_copy->r.bake.im_format.display_settings, &sce->r.bake.im_format.display_settings);
		BKE_color_managed_view_settings_copy(&sce_copy->r.bake.im_format.view_settings, &sce->r.bake.im_format.view_settings);

		curvemapping_copy_data(&sce_copy->r.mblur_shutter_curve, &sce->r.mblur_shutter_curve);

		/* tool settings */
		sce_copy->toolsettings = BKE_toolsettings_copy(sce->toolsettings, 0);

		/* make a private copy of the avicodecdata */
		if (sce->r.avicodecdata) {
			sce_copy->r.avicodecdata = MEM_dupallocN(sce->r.avicodecdata);
			sce_copy->r.avicodecdata->lpFormat = MEM_dupallocN(sce_copy->r.avicodecdata->lpFormat);
			sce_copy->r.avicodecdata->lpParms = MEM_dupallocN(sce_copy->r.avicodecdata->lpParms);
		}

		if (sce->r.ffcodecdata.properties) { /* intentionally check scen not sce. */
			sce_copy->r.ffcodecdata.properties = IDP_CopyProperty(sce->r.ffcodecdata.properties);
		}

		/* before scene copy */
		BKE_sound_create_scene(sce_copy);

		/* grease pencil */
		sce_copy->gpd = NULL;

		sce_copy->preview = NULL;

		return sce_copy;
	}
	else {
		BKE_id_copy_ex(bmain, (ID *)sce, (ID **)&sce_copy, LIB_ID_COPY_ACTIONS, false);
		id_us_min(&sce_copy->id);
		id_us_ensure_real(&sce_copy->id);

		/* Extra actions, most notably SCE_FULL_COPY also duplicates several 'children' datablocks... */

		if (type == SCE_COPY_FULL) {
			/* Copy Freestyle LineStyle datablocks. */
			for (ViewLayer *view_layer_dst = sce_copy->view_layers.first; view_layer_dst; view_layer_dst = view_layer_dst->next) {
				for (FreestyleLineSet *lineset = view_layer_dst->freestyle_config.linesets.first; lineset; lineset = lineset->next) {
					if (lineset->linestyle) {
						/* XXX Not copying anim/actions here? */
						BKE_id_copy_ex(bmain, (ID *)lineset->linestyle, (ID **)&lineset->linestyle, 0, false);
					}
				}
			}

			/* Full copy of world (included animations) */
			if (sce_copy->world) {
				BKE_id_copy_ex(bmain, (ID *)sce_copy->world, (ID **)&sce_copy->world, LIB_ID_COPY_ACTIONS, false);
			}

			/* Collections */
			BKE_collection_copy_full(bmain, sce_copy->master_collection);

			/* Full copy of GreasePencil. */
			/* XXX Not copying anim/actions here? */
			if (sce_copy->gpd) {
				BKE_id_copy_ex(bmain, (ID *)sce_copy->gpd, (ID **)&sce_copy->gpd, 0, false);
			}
		}
		else {
			/* Remove sequencer if not full copy */
			/* XXX Why in Hell? :/ */
			remove_sequencer_fcurves(sce_copy);
			BKE_sequencer_editing_free(sce_copy, true);
		}

		/* NOTE: part of SCE_COPY_LINK_DATA and SCE_COPY_FULL operations
		 * are done outside of blenkernel with ED_objects_single_users! */

		/*  camera */
		if (ELEM(type, SCE_COPY_LINK_DATA, SCE_COPY_FULL)) {
			ID_NEW_REMAP(sce_copy->camera);
		}

		return sce_copy;
	}
}

void BKE_scene_groups_relink(Scene *sce)
{
	if (sce->rigidbody_world)
		BKE_rigidbody_world_groups_relink(sce->rigidbody_world);
}

void BKE_scene_make_local(Main *bmain, Scene *sce, const bool lib_local)
{
	/* For now should work, may need more work though to support all possible corner cases
	 * (also scene_copy probably needs some love). */
	BKE_id_make_local_generic(bmain, &sce->id, true, lib_local);
}

/** Free (or release) any data used by this scene (does not free the scene itself). */
void BKE_scene_free_ex(Scene *sce, const bool do_id_user)
{
	BKE_animdata_free((ID *)sce, false);

<<<<<<< HEAD
	/* check all sequences */
	BKE_sequencer_clear_scene_in_allseqs(G.main, sce);

	BKE_sequencer_editing_free(sce, do_id_user);
=======
	sce->basact = NULL;
	BLI_freelistN(&sce->base);
	BKE_sequencer_editing_free(sce, false);
>>>>>>> 27882024

	BKE_keyingsets_free(&sce->keyingsets);

	/* is no lib link block, but scene extension */
	if (sce->nodetree) {
		ntreeFreeTree(sce->nodetree);
		MEM_freeN(sce->nodetree);
		sce->nodetree = NULL;
	}

	if (sce->rigidbody_world) {
		BKE_rigidbody_free_world(sce->rigidbody_world);
		sce->rigidbody_world = NULL;
	}

	if (sce->r.avicodecdata) {
		free_avicodecdata(sce->r.avicodecdata);
		MEM_freeN(sce->r.avicodecdata);
		sce->r.avicodecdata = NULL;
	}
	if (sce->r.ffcodecdata.properties) {
		IDP_FreeProperty(sce->r.ffcodecdata.properties);
		MEM_freeN(sce->r.ffcodecdata.properties);
		sce->r.ffcodecdata.properties = NULL;
	}

	BLI_freelistN(&sce->markers);
	BLI_freelistN(&sce->transform_spaces);
	BLI_freelistN(&sce->r.views);
	
	BKE_toolsettings_free(sce->toolsettings);
	sce->toolsettings = NULL;
	
	BKE_scene_free_depsgraph_hash(sce);

	MEM_SAFE_FREE(sce->fps_info);

	BKE_sound_destroy_scene(sce);

	BKE_color_managed_view_settings_free(&sce->view_settings);

	BKE_previewimg_free(&sce->preview);
	curvemapping_free_data(&sce->r.mblur_shutter_curve);

	for (ViewLayer *view_layer = sce->view_layers.first, *view_layer_next; view_layer; view_layer = view_layer_next) {
		view_layer_next = view_layer->next;

		BLI_remlink(&sce->view_layers, view_layer);
		BKE_view_layer_free_ex(view_layer, do_id_user);
	}

	/* Master Collection */
	// TODO: what to do with do_id_user? it's also true when just
	// closing the file which seems wrong? should decrement users
	// for objects directly in the master collection? then other
	// collections in the scene need to do it too?
	if (sce->master_collection) {
		BKE_collection_free(sce->master_collection);
		MEM_freeN(sce->master_collection);
		sce->master_collection = NULL;
	}

	/* These are freed on doversion. */
	BLI_assert(sce->layer_properties == NULL);
}

void BKE_scene_free(Scene *sce)
{
	BKE_scene_free_ex(sce, true);
}

void BKE_scene_init(Scene *sce)
{
	ParticleEditSettings *pset;
	int a;
	const char *colorspace_name;
	SceneRenderView *srv;
	CurveMapping *mblur_shutter_curve;

	BLI_assert(MEMCMP_STRUCT_OFS_IS_ZERO(sce, id));

	sce->lay = sce->layact = 1;
	
	sce->r.mode = R_OSA;
	sce->r.cfra = 1;
	sce->r.sfra = 1;
	sce->r.efra = 250;
	sce->r.frame_step = 1;
	sce->r.xsch = 1920;
	sce->r.ysch = 1080;
	sce->r.xasp = 1;
	sce->r.yasp = 1;
	sce->r.tilex = 256;
	sce->r.tiley = 256;
	sce->r.size = 100;

	sce->r.im_format.planes = R_IMF_PLANES_RGBA;
	sce->r.im_format.imtype = R_IMF_IMTYPE_PNG;
	sce->r.im_format.depth = R_IMF_CHAN_DEPTH_8;
	sce->r.im_format.quality = 90;
	sce->r.im_format.compress = 15;

	sce->r.displaymode = R_OUTPUT_WINDOW;
	sce->r.framapto = 100;
	sce->r.images = 100;
	sce->r.framelen = 1.0;
	sce->r.blurfac = 0.5;
	sce->r.frs_sec = 24;
	sce->r.frs_sec_base = 1;

	/* OCIO_TODO: for forwards compatibility only, so if no tonecurve are used,
	 *            images would look in the same way as in current blender
	 *
	 *            perhaps at some point should be completely deprecated?
	 */
	sce->r.color_mgt_flag |= R_COLOR_MANAGEMENT;

	sce->r.dither_intensity = 1.0f;

	sce->r.bake_mode = 0;
	sce->r.bake_filter = 16;
	sce->r.bake_flag = R_BAKE_CLEAR;
	sce->r.bake_samples = 256;
	sce->r.bake_biasdist = 0.001;

	sce->r.bake.flag = R_BAKE_CLEAR;
	sce->r.bake.pass_filter = R_BAKE_PASS_FILTER_ALL;
	sce->r.bake.width = 512;
	sce->r.bake.height = 512;
	sce->r.bake.margin = 16;
	sce->r.bake.normal_space = R_BAKE_SPACE_TANGENT;
	sce->r.bake.normal_swizzle[0] = R_BAKE_POSX;
	sce->r.bake.normal_swizzle[1] = R_BAKE_POSY;
	sce->r.bake.normal_swizzle[2] = R_BAKE_POSZ;
	BLI_strncpy(sce->r.bake.filepath, U.renderdir, sizeof(sce->r.bake.filepath));

	sce->r.bake.im_format.planes = R_IMF_PLANES_RGBA;
	sce->r.bake.im_format.imtype = R_IMF_IMTYPE_PNG;
	sce->r.bake.im_format.depth = R_IMF_CHAN_DEPTH_8;
	sce->r.bake.im_format.quality = 90;
	sce->r.bake.im_format.compress = 15;

	sce->r.scemode = R_DOCOMP | R_DOSEQ | R_EXTENSION;
	sce->r.stamp = R_STAMP_TIME | R_STAMP_FRAME | R_STAMP_DATE | R_STAMP_CAMERA | R_STAMP_SCENE | R_STAMP_FILENAME | R_STAMP_RENDERTIME | R_STAMP_MEMORY;
	sce->r.stamp_font_id = 12;
	sce->r.fg_stamp[0] = sce->r.fg_stamp[1] = sce->r.fg_stamp[2] = 0.8f;
	sce->r.fg_stamp[3] = 1.0f;
	sce->r.bg_stamp[0] = sce->r.bg_stamp[1] = sce->r.bg_stamp[2] = 0.0f;
	sce->r.bg_stamp[3] = 0.25f;

	sce->r.seq_prev_type = OB_SOLID;
	sce->r.seq_rend_type = OB_SOLID;
	sce->r.seq_flag = 0;

	sce->r.threads = 1;

	sce->r.simplify_subsurf = 6;
	sce->r.simplify_particles = 1.0f;

	sce->r.border.xmin = 0.0f;
	sce->r.border.ymin = 0.0f;
	sce->r.border.xmax = 1.0f;
	sce->r.border.ymax = 1.0f;

	sce->r.preview_start_resolution = 64;
	
	sce->r.line_thickness_mode = R_LINE_THICKNESS_ABSOLUTE;
	sce->r.unit_line_thickness = 1.0f;

	mblur_shutter_curve = &sce->r.mblur_shutter_curve;
	curvemapping_set_defaults(mblur_shutter_curve, 1, 0.0f, 0.0f, 1.0f, 1.0f);
	curvemapping_initialize(mblur_shutter_curve);
	curvemap_reset(mblur_shutter_curve->cm,
	               &mblur_shutter_curve->clipr,
	               CURVE_PRESET_MAX,
	               CURVEMAP_SLOPE_POS_NEG);

	sce->toolsettings = MEM_callocN(sizeof(struct ToolSettings), "Tool Settings Struct");
	sce->toolsettings->doublimit = 0.001;
	sce->toolsettings->vgroup_weight = 1.0f;
	sce->toolsettings->uvcalc_margin = 0.001f;
	sce->toolsettings->uvcalc_flag = UVCALC_TRANSFORM_CORRECT;
	sce->toolsettings->unwrapper = 1;
	sce->toolsettings->select_thresh = 0.01f;

	sce->toolsettings->selectmode = SCE_SELECT_VERTEX;
	sce->toolsettings->uv_selectmode = UV_SELECT_VERTEX;
	sce->toolsettings->autokey_mode = U.autokey_mode;

	
	sce->toolsettings->transform_pivot_point = V3D_AROUND_CENTER_MEAN;
	sce->toolsettings->snap_mode = SCE_SNAP_MODE_INCREMENT;
	sce->toolsettings->snap_node_mode = SCE_SNAP_MODE_GRID;
	sce->toolsettings->snap_uv_mode = SCE_SNAP_MODE_INCREMENT;

	sce->toolsettings->curve_paint_settings.curve_type = CU_BEZIER;
	sce->toolsettings->curve_paint_settings.flag |= CURVE_PAINT_FLAG_CORNERS_DETECT;
	sce->toolsettings->curve_paint_settings.error_threshold = 8;
	sce->toolsettings->curve_paint_settings.radius_max = 1.0f;
	sce->toolsettings->curve_paint_settings.corner_angle = DEG2RADF(70.0f);

	sce->toolsettings->statvis.overhang_axis = OB_NEGZ;
	sce->toolsettings->statvis.overhang_min = 0;
	sce->toolsettings->statvis.overhang_max = DEG2RADF(45.0f);
	sce->toolsettings->statvis.thickness_max = 0.1f;
	sce->toolsettings->statvis.thickness_samples = 1;
	sce->toolsettings->statvis.distort_min = DEG2RADF(5.0f);
	sce->toolsettings->statvis.distort_max = DEG2RADF(45.0f);

	sce->toolsettings->statvis.sharp_min = DEG2RADF(90.0f);
	sce->toolsettings->statvis.sharp_max = DEG2RADF(180.0f);

	sce->toolsettings->proportional_size = 1.0f;

	sce->toolsettings->imapaint.paint.flags |= PAINT_SHOW_BRUSH;
	sce->toolsettings->imapaint.normal_angle = 80;
	sce->toolsettings->imapaint.seam_bleed = 2;

	sce->physics_settings.gravity[0] = 0.0f;
	sce->physics_settings.gravity[1] = 0.0f;
	sce->physics_settings.gravity[2] = -9.81f;
	sce->physics_settings.flag = PHYS_GLOBAL_GRAVITY;

	sce->unit.system = USER_UNIT_METRIC;
	sce->unit.scale_length = 1.0f;

	pset = &sce->toolsettings->particle;
	pset->flag = PE_KEEP_LENGTHS | PE_LOCK_FIRST | PE_DEFLECT_EMITTER | PE_AUTO_VELOCITY;
	pset->emitterdist = 0.25f;
	pset->totrekey = 5;
	pset->totaddkey = 5;
	pset->brushtype = PE_BRUSH_NONE;
	pset->draw_step = 2;
	pset->fade_frames = 2;
	pset->selectmode = SCE_SELECT_PATH;

	for (a = 0; a < ARRAY_SIZE(pset->brush); a++) {
		pset->brush[a].strength = 0.5f;
		pset->brush[a].size = 50;
		pset->brush[a].step = 10;
		pset->brush[a].count = 10;
	}
	pset->brush[PE_BRUSH_CUT].strength = 1.0f;

	sce->r.ffcodecdata.audio_mixrate = 48000;
	sce->r.ffcodecdata.audio_volume = 1.0f;
	sce->r.ffcodecdata.audio_bitrate = 192;
	sce->r.ffcodecdata.audio_channels = 2;

	BLI_strncpy(sce->r.engine, RE_engine_id_BLENDER_EEVEE, sizeof(sce->r.engine));

	sce->audio.distance_model = 2.0f;
	sce->audio.doppler_factor = 1.0f;
	sce->audio.speed_of_sound = 343.3f;
	sce->audio.volume = 1.0f;
	sce->audio.flag = AUDIO_SYNC;

	BLI_strncpy(sce->r.pic, U.renderdir, sizeof(sce->r.pic));

	BLI_rctf_init(&sce->r.safety, 0.1f, 0.9f, 0.1f, 0.9f);
	sce->r.osa = 8;

	/* note; in header_info.c the scene copy happens..., if you add more to renderdata it has to be checked there */

	/* multiview - stereo */
	BKE_scene_add_render_view(sce, STEREO_LEFT_NAME);
	srv = sce->r.views.first;
	BLI_strncpy(srv->suffix, STEREO_LEFT_SUFFIX, sizeof(srv->suffix));

	BKE_scene_add_render_view(sce, STEREO_RIGHT_NAME);
	srv = sce->r.views.last;
	BLI_strncpy(srv->suffix, STEREO_RIGHT_SUFFIX, sizeof(srv->suffix));

	BKE_sound_create_scene(sce);

	/* color management */
	colorspace_name = IMB_colormanagement_role_colorspace_name_get(COLOR_ROLE_DEFAULT_SEQUENCER);

	BKE_color_managed_display_settings_init(&sce->display_settings);
	BKE_color_managed_view_settings_init(&sce->view_settings);
	BLI_strncpy(sce->sequencer_colorspace_settings.name, colorspace_name,
	            sizeof(sce->sequencer_colorspace_settings.name));

	/* Safe Areas */
	copy_v2_fl2(sce->safe_areas.title, 3.5f / 100.0f, 3.5f / 100.0f);
	copy_v2_fl2(sce->safe_areas.action, 10.0f / 100.0f, 5.0f / 100.0f);
	copy_v2_fl2(sce->safe_areas.title_center, 17.5f / 100.0f, 5.0f / 100.0f);
	copy_v2_fl2(sce->safe_areas.action_center, 15.0f / 100.0f, 5.0f / 100.0f);

	sce->preview = NULL;
	
	/* GP Sculpt brushes */
	{
		GP_BrushEdit_Settings *gset = &sce->toolsettings->gp_sculpt;
		GP_EditBrush_Data *gp_brush;
		
		gp_brush = &gset->brush[GP_EDITBRUSH_TYPE_SMOOTH];
		gp_brush->size = 25;
		gp_brush->strength = 0.3f;
		gp_brush->flag = GP_EDITBRUSH_FLAG_USE_FALLOFF | GP_EDITBRUSH_FLAG_SMOOTH_PRESSURE;
		
		gp_brush = &gset->brush[GP_EDITBRUSH_TYPE_THICKNESS];
		gp_brush->size = 25;
		gp_brush->strength = 0.5f;
		gp_brush->flag = GP_EDITBRUSH_FLAG_USE_FALLOFF;
		
		gp_brush = &gset->brush[GP_EDITBRUSH_TYPE_STRENGTH];
		gp_brush->size = 25;
		gp_brush->strength = 0.5f;
		gp_brush->flag = GP_EDITBRUSH_FLAG_USE_FALLOFF;

		gp_brush = &gset->brush[GP_EDITBRUSH_TYPE_GRAB];
		gp_brush->size = 50;
		gp_brush->strength = 0.3f;
		gp_brush->flag = GP_EDITBRUSH_FLAG_USE_FALLOFF;
		
		gp_brush = &gset->brush[GP_EDITBRUSH_TYPE_PUSH];
		gp_brush->size = 25;
		gp_brush->strength = 0.3f;
		gp_brush->flag = GP_EDITBRUSH_FLAG_USE_FALLOFF;
		
		gp_brush = &gset->brush[GP_EDITBRUSH_TYPE_TWIST];
		gp_brush->size = 50;
		gp_brush->strength = 0.3f; // XXX?
		gp_brush->flag = GP_EDITBRUSH_FLAG_USE_FALLOFF;
		
		gp_brush = &gset->brush[GP_EDITBRUSH_TYPE_PINCH];
		gp_brush->size = 50;
		gp_brush->strength = 0.5f; // XXX?
		gp_brush->flag = GP_EDITBRUSH_FLAG_USE_FALLOFF;
		
		gp_brush = &gset->brush[GP_EDITBRUSH_TYPE_RANDOMIZE];
		gp_brush->size = 25;
		gp_brush->strength = 0.5f;
		gp_brush->flag = GP_EDITBRUSH_FLAG_USE_FALLOFF;
	}
	
	/* GP Stroke Placement */
	sce->toolsettings->gpencil_v3d_align = GP_PROJECT_VIEWSPACE;
	sce->toolsettings->gpencil_v2d_align = GP_PROJECT_VIEWSPACE;
	sce->toolsettings->gpencil_seq_align = GP_PROJECT_VIEWSPACE;
	sce->toolsettings->gpencil_ima_align = GP_PROJECT_VIEWSPACE;

	sce->orientation_index_custom = -1;

	/* Master Collection */
	sce->master_collection = BKE_collection_master_add();

	BKE_view_layer_add(sce, "View Layer");

	/* SceneDisplay */
	copy_v3_v3(sce->display.light_direction, (float[3]){-M_SQRT1_3, -M_SQRT1_3, M_SQRT1_3});
	sce->display.shadow_shift = 0.1;

	sce->display.matcap_ssao_distance = 0.2f;
	sce->display.matcap_ssao_attenuation = 1.0f;
	sce->display.matcap_ssao_samples = 16;

	/* SceneEEVEE */
	sce->eevee.gi_diffuse_bounces = 3;
	sce->eevee.gi_cubemap_resolution = 512;
	sce->eevee.gi_visibility_resolution = 32;

	sce->eevee.taa_samples = 16;
	sce->eevee.taa_render_samples = 64;

	sce->eevee.sss_samples = 7;
	sce->eevee.sss_jitter_threshold = 0.3f;

	sce->eevee.ssr_quality = 0.25f;
	sce->eevee.ssr_max_roughness = 0.5f;
	sce->eevee.ssr_thickness = 0.2f;
	sce->eevee.ssr_border_fade = 0.075f;
	sce->eevee.ssr_firefly_fac = 10.0f;

	sce->eevee.volumetric_start = 0.1f;
	sce->eevee.volumetric_end = 100.0f;
	sce->eevee.volumetric_tile_size = 8;
	sce->eevee.volumetric_samples = 64;
	sce->eevee.volumetric_sample_distribution = 0.8f;
	sce->eevee.volumetric_light_clamp = 0.0f;
	sce->eevee.volumetric_shadow_samples = 16;

	sce->eevee.gtao_distance = 0.2f;
	sce->eevee.gtao_factor = 1.0f;
	sce->eevee.gtao_quality = 0.25f;

	sce->eevee.bokeh_max_size = 100.0f;
	sce->eevee.bokeh_threshold = 1.0f;

	copy_v3_fl(sce->eevee.bloom_color, 1.0f);
	sce->eevee.bloom_threshold = 0.8f;
	sce->eevee.bloom_knee = 0.5f;
	sce->eevee.bloom_intensity = 0.8f;
	sce->eevee.bloom_radius = 6.5f;
	sce->eevee.bloom_clamp = 1.0f;

	sce->eevee.motion_blur_samples = 8;
	sce->eevee.motion_blur_shutter = 1.0f;

	sce->eevee.shadow_method = SHADOW_ESM;
	sce->eevee.shadow_cube_size = 512;
	sce->eevee.shadow_cascade_size = 1024;

	sce->eevee.flag =
	        SCE_EEVEE_VOLUMETRIC_LIGHTS |
	        SCE_EEVEE_VOLUMETRIC_COLORED |
	        SCE_EEVEE_GTAO_BENT_NORMALS |
	        SCE_EEVEE_GTAO_BOUNCE |
	        SCE_EEVEE_TAA_REPROJECTION |
	        SCE_EEVEE_SSR_HALF_RESOLUTION;
}

Scene *BKE_scene_add(Main *bmain, const char *name)
{
	Scene *sce;

	sce = BKE_libblock_alloc(bmain, ID_SCE, name, 0);
	id_us_min(&sce->id);
	id_us_ensure_real(&sce->id);

	BKE_scene_init(sce);

	return sce;
}

/**
 * Check if there is any intance of the object in the scene
 */
bool BKE_scene_object_find(Scene *scene, Object *ob)
{
	for (ViewLayer *view_layer = scene->view_layers.first; view_layer; view_layer = view_layer->next) {
		if (BLI_findptr(&view_layer->object_bases, ob, offsetof(Base, object))) {
		    return true;
		}
	}
	return false;
}

Object *BKE_scene_object_find_by_name(Scene *scene, const char *name)
{
	for (ViewLayer *view_layer = scene->view_layers.first; view_layer; view_layer = view_layer->next) {
		for (Base *base = view_layer->object_bases.first; base; base = base->next) {
			if (STREQ(base->object->id.name + 2, name)) {
				return base->object;
			}
		}
	}
	return NULL;
}

/**
 * Sets the active scene, mainly used when running in background mode (``--scene`` command line argument).
 * This is also called to set the scene directly, bypassing windowing code.
 * Otherwise #WM_window_change_active_scene is used when changing scenes by the user.
 */
void BKE_scene_set_background(Main *bmain, Scene *scene)
{
	Object *ob;
	
	/* check for cyclic sets, for reading old files but also for definite security (py?) */
	BKE_scene_validate_setscene(bmain, scene);
	
	/* deselect objects (for dataselect) */
	for (ob = bmain->object.first; ob; ob = ob->id.next)
		ob->flag &= ~SELECT;

	/* copy layers and flags from bases to objects */
	for (ViewLayer *view_layer = scene->view_layers.first; view_layer; view_layer = view_layer->next) {
		for (Base *base = view_layer->object_bases.first; base; base = base->next) {
			ob = base->object;
			/* collection patch... */
			BKE_scene_object_base_flag_sync_from_base(base);
		}
	}
	/* no full animation update, this to enable render code to work (render code calls own animation updates) */
}

/* called from creator_args.c */
Scene *BKE_scene_set_name(Main *bmain, const char *name)
{
	Scene *sce = (Scene *)BKE_libblock_find_name(bmain, ID_SCE, name);
	if (sce) {
		BKE_scene_set_background(bmain, sce);
		printf("Scene switch for render: '%s' in file: '%s'\n", name, BKE_main_blendfile_path(bmain));
		return sce;
	}

	printf("Can't find scene: '%s' in file: '%s'\n", name, BKE_main_blendfile_path(bmain));
	return NULL;
}

/* Used by metaballs, return *all* objects (including duplis) existing in the scene (including scene's sets) */
int BKE_scene_base_iter_next(Depsgraph *depsgraph, SceneBaseIter *iter,
        Scene **scene, int val, Base **base, Object **ob)
{
	bool run_again = true;
	
	/* init */
	if (val == 0) {
		iter->phase = F_START;
		iter->dupob = NULL;
		iter->duplilist = NULL;
		iter->dupli_refob = NULL;
	}
	else {
		/* run_again is set when a duplilist has been ended */
		while (run_again) {
			run_again = false;

			/* the first base */
			if (iter->phase == F_START) {
				ViewLayer *view_layer = (depsgraph) ?
					DEG_get_evaluated_view_layer(depsgraph) :
					BKE_view_layer_context_active_PLACEHOLDER(*scene);
				*base = view_layer->object_bases.first;
				if (*base) {
					*ob = (*base)->object;
					iter->phase = F_SCENE;
				}
				else {
					/* exception: empty scene layer */
					while ((*scene)->set) {
						(*scene) = (*scene)->set;
						ViewLayer *view_layer_set = BKE_view_layer_default_render((*scene));
						if (view_layer_set->object_bases.first) {
							*base = view_layer_set->object_bases.first;
							*ob = (*base)->object;
							iter->phase = F_SCENE;
							break;
						}
					}
				}
			}
			else {
				if (*base && iter->phase != F_DUPLI) {
					*base = (*base)->next;
					if (*base) {
						*ob = (*base)->object;
					}
					else {
						if (iter->phase == F_SCENE) {
							/* (*scene) is finished, now do the set */
							while ((*scene)->set) {
								(*scene) = (*scene)->set;
								ViewLayer *view_layer_set = BKE_view_layer_default_render((*scene));
								if (view_layer_set->object_bases.first) {
									*base = view_layer_set->object_bases.first;
									*ob = (*base)->object;
									break;
								}
							}
						}
					}
				}
			}
			
			if (*base == NULL) {
				iter->phase = F_START;
			}
			else {
				if (iter->phase != F_DUPLI) {
					if (depsgraph && (*base)->object->transflag & OB_DUPLI) {
						/* collections cannot be duplicated for mballs yet, 
						 * this enters eternal loop because of 
						 * makeDispListMBall getting called inside of collection_duplilist */
						if ((*base)->object->dup_group == NULL) {
							iter->duplilist = object_duplilist(depsgraph, (*scene), (*base)->object);
							
							iter->dupob = iter->duplilist->first;

							if (!iter->dupob) {
								free_object_duplilist(iter->duplilist);
								iter->duplilist = NULL;
							}
							iter->dupli_refob = NULL;
						}
					}
				}
				/* handle dupli's */
				if (iter->dupob) {
					(*base)->flag_legacy |= OB_FROMDUPLI;
					*ob = iter->dupob->ob;
					iter->phase = F_DUPLI;

					if (iter->dupli_refob != *ob) {
						if (iter->dupli_refob) {
							/* Restore previous object's real matrix. */
							copy_m4_m4(iter->dupli_refob->obmat, iter->omat);
						}
						/* Backup new object's real matrix. */
						iter->dupli_refob = *ob;
						copy_m4_m4(iter->omat, iter->dupli_refob->obmat);
					}
					copy_m4_m4((*ob)->obmat, iter->dupob->mat);

					iter->dupob = iter->dupob->next;
				}
				else if (iter->phase == F_DUPLI) {
					iter->phase = F_SCENE;
					(*base)->flag_legacy &= ~OB_FROMDUPLI;
					
					if (iter->dupli_refob) {
						/* Restore last object's real matrix. */
						copy_m4_m4(iter->dupli_refob->obmat, iter->omat);
						iter->dupli_refob = NULL;
					}
					
					free_object_duplilist(iter->duplilist);
					iter->duplilist = NULL;
					run_again = true;
				}
			}
		}
	}

#if 0
	if (ob && *ob) {
		printf("Scene: '%s', '%s'\n", (*scene)->id.name + 2, (*ob)->id.name + 2);
	}
#endif

	return iter->phase;
}

Scene *BKE_scene_find_from_collection(const Main *bmain, const Collection *collection)
{
	for (Scene *scene = bmain->scene.first; scene; scene = scene->id.next) {
		for (ViewLayer *layer = scene->view_layers.first; layer; layer = layer->next) {
			if (BKE_view_layer_has_collection(layer, collection)) {
				return scene;
			}
		}
	}

	return NULL;
}

#ifdef DURIAN_CAMERA_SWITCH
Object *BKE_scene_camera_switch_find(Scene *scene)
{
	if (scene->r.mode & R_NO_CAMERA_SWITCH) {
		return NULL;
	}

	TimeMarker *m;
	int cfra = scene->r.cfra;
	int frame = -(MAXFRAME + 1);
	int min_frame = MAXFRAME + 1;
	Object *camera = NULL;
	Object *first_camera = NULL;

	for (m = scene->markers.first; m; m = m->next) {
		if (m->camera && (m->camera->restrictflag & OB_RESTRICT_RENDER) == 0) {
			if ((m->frame <= cfra) && (m->frame > frame)) {
				camera = m->camera;
				frame = m->frame;

				if (frame == cfra)
					break;
			}

			if (m->frame < min_frame) {
				first_camera = m->camera;
				min_frame = m->frame;
			}
		}
	}

	if (camera == NULL) {
		/* If there's no marker to the left of current frame,
		 * use camera from left-most marker to solve all sort
		 * of Schrodinger uncertainties.
		 */
		return first_camera;
	}

	return camera;
}
#endif

int BKE_scene_camera_switch_update(Scene *scene)
{
#ifdef DURIAN_CAMERA_SWITCH
	Object *camera = BKE_scene_camera_switch_find(scene);
	if (camera) {
		scene->camera = camera;
		return 1;
	}
#else
	(void)scene;
#endif
	return 0;
}

char *BKE_scene_find_marker_name(Scene *scene, int frame)
{
	ListBase *markers = &scene->markers;
	TimeMarker *m1, *m2;

	/* search through markers for match */
	for (m1 = markers->first, m2 = markers->last; m1 && m2; m1 = m1->next, m2 = m2->prev) {
		if (m1->frame == frame)
			return m1->name;

		if (m1 == m2)
			break;

		if (m2->frame == frame)
			return m2->name;
	}

	return NULL;
}

/* return the current marker for this frame,
 * we can have more than 1 marker per frame, this just returns the first :/ */
char *BKE_scene_find_last_marker_name(Scene *scene, int frame)
{
	TimeMarker *marker, *best_marker = NULL;
	int best_frame = -MAXFRAME * 2;
	for (marker = scene->markers.first; marker; marker = marker->next) {
		if (marker->frame == frame) {
			return marker->name;
		}

		if (marker->frame > best_frame && marker->frame < frame) {
			best_marker = marker;
			best_frame = marker->frame;
		}
	}

	return best_marker ? best_marker->name : NULL;
}

void BKE_scene_remove_rigidbody_object(Scene *scene, Object *ob)
{
	/* remove rigid body constraint from world before removing object */
	if (ob->rigidbody_constraint)
		BKE_rigidbody_remove_constraint(scene, ob);
	/* remove rigid body object from world before removing object */
	if (ob->rigidbody_object)
		BKE_rigidbody_remove_object(scene, ob);
}

/* checks for cycle, returns 1 if it's all OK */
bool BKE_scene_validate_setscene(Main *bmain, Scene *sce)
{
	Scene *sce_iter;
	int a, totscene;

	if (sce->set == NULL) return true;
	totscene = BLI_listbase_count(&bmain->scene);
	
	for (a = 0, sce_iter = sce; sce_iter->set; sce_iter = sce_iter->set, a++) {
		/* more iterations than scenes means we have a cycle */
		if (a > totscene) {
			/* the tested scene gets zero'ed, that's typically current scene */
			sce->set = NULL;
			return false;
		}
	}

	return true;
}

/* This function is needed to cope with fractional frames - including two Blender rendering features
 * mblur (motion blur that renders 'subframes' and blurs them together), and fields rendering.
 */
float BKE_scene_frame_get(const Scene *scene)
{
	return BKE_scene_frame_get_from_ctime(scene, scene->r.cfra);
}

/* This function is used to obtain arbitrary fractional frames */
float BKE_scene_frame_get_from_ctime(const Scene *scene, const float frame)
{
	float ctime = frame;
	ctime += scene->r.subframe;
	ctime *= scene->r.framelen;
	
	return ctime;
}

/**
 * Sets the frame int/float components.
 */
void BKE_scene_frame_set(struct Scene *scene, double cfra)
{
	double intpart;
	scene->r.subframe = modf(cfra, &intpart);
	scene->r.cfra = (int)intpart;
}

/* That's like really a bummer, because currently animation data for armatures
 * might want to use pose, and pose might be missing on the object.
 * This happens when changing visible layers, which leads to situations when
 * pose is missing or marked for recalc, animation will change it and then
 * object update will restore the pose.
 *
 * This could be solved by the new dependency graph, but for until then we'll
 * do an extra pass on the objects to ensure it's all fine.
 */
#define POSE_ANIMATION_WORKAROUND

#ifdef POSE_ANIMATION_WORKAROUND
static void scene_armature_depsgraph_workaround(Main *bmain, Depsgraph *depsgraph)
{
	Object *ob;
	if (BLI_listbase_is_empty(&bmain->armature) || !DEG_id_type_updated(depsgraph, ID_OB)) {
		return;
	}
	for (ob = bmain->object.first; ob; ob = ob->id.next) {
		if (ob->type == OB_ARMATURE && ob->adt && ob->adt->recalc & ADT_RECALC_ANIM) {
			if (ob->pose == NULL || (ob->pose->flag & POSE_RECALC)) {
				BKE_pose_rebuild(ob, ob->data);
			}
		}
	}
}
#endif

static bool check_rendered_viewport_visible(Main *bmain)
{
	wmWindowManager *wm = bmain->wm.first;
	wmWindow *window;
	for (window = wm->windows.first; window != NULL; window = window->next) {
		const bScreen *screen = BKE_workspace_active_screen_get(window->workspace_hook);
		Scene *scene = window->scene;
		RenderEngineType *type = RE_engines_find(scene->r.engine);

		if (type->draw_engine || !type->render) {
			continue;
		}

		for (ScrArea *area = screen->areabase.first; area != NULL; area = area->next) {
			View3D *v3d = area->spacedata.first;
			if (area->spacetype != SPACE_VIEW3D) {
				continue;
			}
			if (v3d->drawtype == OB_RENDER) {
				return true;
			}
		}
	}
	return false;
}

/* TODO(campbell): shouldn't we be able to use 'DEG_get_view_layer' here?
 * Currently this is NULL on load, so don't. */
static void prepare_mesh_for_viewport_render(
        Main *bmain, const ViewLayer *view_layer)
{
	/* This is needed to prepare mesh to be used by the render
	 * engine from the viewport rendering. We do loading here
	 * so all the objects which shares the same mesh datablock
	 * are nicely tagged for update and updated.
	 *
	 * This makes it so viewport render engine doesn't need to
	 * call loading of the edit data for the mesh objects.
	 */

	Object *obedit = OBEDIT_FROM_VIEW_LAYER(view_layer);
	if (obedit) {
		Mesh *mesh = obedit->data;
		if ((obedit->type == OB_MESH) &&
		    ((obedit->id.recalc & ID_RECALC_ALL) ||
		     (mesh->id.recalc & ID_RECALC_ALL)))
		{
			if (check_rendered_viewport_visible(bmain)) {
				BMesh *bm = mesh->edit_btmesh->bm;
				BM_mesh_bm_to_me(
				        bm, mesh,
				        (&(struct BMeshToMeshParams){
				            .calc_object_remap = true,
				        }));
				DEG_id_tag_update(&mesh->id, 0);
			}
		}
	}
}

/* TODO(sergey): This actually should become view_layer_graph or so.
 * Same applies to update_for_newframe.
 */
void BKE_scene_graph_update_tagged(Depsgraph *depsgraph,
                                   Main *bmain)
{
	Scene *scene = DEG_get_input_scene(depsgraph);
	ViewLayer *view_layer = DEG_get_input_view_layer(depsgraph);

	/* TODO(sergey): Some functions here are changing global state,
	 * for example, clearing update tags from bmain.
	 */
	/* (Re-)build dependency graph if needed. */
	DEG_graph_relations_update(depsgraph, bmain, scene, view_layer);
	/* Uncomment this to check if graph was properly tagged for update. */
	// DEG_debug_graph_relations_validate(depsgraph, bmain, scene);
	/* Flush editing data if needed. */
	prepare_mesh_for_viewport_render(bmain, view_layer);
	/* Flush recalc flags to dependencies. */
	DEG_graph_flush_update(bmain, depsgraph);
	/* Update all objects: drivers, matrices, displists, etc. flags set
	 * by depgraph or manual, no layer check here, gets correct flushed.
	 */
	DEG_evaluate_on_refresh(depsgraph);
	/* Update sound system animation (TODO, move to depsgraph). */
	BKE_sound_update_scene(bmain, scene);
	/* Inform editors about possible changes. */
	DEG_ids_check_recalc(bmain, depsgraph, scene, view_layer, false);
	/* Clear recalc flags. */
	DEG_ids_clear_recalc(bmain, depsgraph);
}

/* applies changes right away, does all sets too */
void BKE_scene_graph_update_for_newframe(Depsgraph *depsgraph,
                                         Main *bmain)
{
	Scene *scene = DEG_get_input_scene(depsgraph);
	ViewLayer *view_layer = DEG_get_input_view_layer(depsgraph);

	/* TODO(sergey): Some functions here are changing global state,
	 * for example, clearing update tags from bmain.
	 */
	const float ctime = BKE_scene_frame_get(scene);
	/* Keep this first. */
	BLI_callback_exec(bmain, &scene->id, BLI_CB_EVT_FRAME_CHANGE_PRE);
	/* Update animated image textures for particles, modifiers, gpu, etc,
	 * call this at the start so modifiers with textures don't lag 1 frame.
	 */
	BKE_image_update_frame(bmain, scene->r.cfra);
	BKE_sound_set_cfra(scene->r.cfra);
	DEG_graph_relations_update(depsgraph, bmain, scene, view_layer);
	/* Update animated cache files for modifiers.
	 *
	 * TODO(sergey): Make this a depsgraph node?
	 */
	BKE_cachefile_update_frame(bmain, depsgraph, scene, ctime,
	                           (((double)scene->r.frs_sec) / (double)scene->r.frs_sec_base));
#ifdef POSE_ANIMATION_WORKAROUND
	scene_armature_depsgraph_workaround(bmain, depsgraph);
#endif
	/* Update all objects: drivers, matrices, displists, etc. flags set
	 * by depgraph or manual, no layer check here, gets correct flushed.
	 */
	DEG_evaluate_on_framechange(bmain, depsgraph, ctime);
	/* Update sound system animation (TODO, move to depsgraph). */
	BKE_sound_update_scene(bmain, scene);
	/* Notify editors and python about recalc. */
	BLI_callback_exec(bmain, &scene->id, BLI_CB_EVT_FRAME_CHANGE_POST);
	/* Inform editors about possible changes. */
	DEG_ids_check_recalc(bmain, depsgraph, scene, view_layer, true);
	/* clear recalc flags */
	DEG_ids_clear_recalc(bmain, depsgraph);
}

/* return default view */
SceneRenderView *BKE_scene_add_render_view(Scene *sce, const char *name)
{
	SceneRenderView *srv;

	if (!name)
		name = DATA_("RenderView");

	srv = MEM_callocN(sizeof(SceneRenderView), "new render view");
	BLI_strncpy(srv->name, name, sizeof(srv->name));
	BLI_uniquename(&sce->r.views, srv, DATA_("RenderView"), '.', offsetof(SceneRenderView, name), sizeof(srv->name));
	BLI_addtail(&sce->r.views, srv);

	return srv;
}

bool BKE_scene_remove_render_view(Scene *scene, SceneRenderView *srv)
{
	const int act = BLI_findindex(&scene->r.views, srv);

	if (act == -1) {
		return false;
	}
	else if (scene->r.views.first == scene->r.views.last) {
		/* ensure 1 view is kept */
		return false;
	}

	BLI_remlink(&scene->r.views, srv);
	MEM_freeN(srv);

	scene->r.actview = 0;

	return true;
}

/* render simplification */

int get_render_subsurf_level(const RenderData *r, int lvl, bool for_render)
{
	if (r->mode & R_SIMPLIFY) {
		if (for_render)
			return min_ii(r->simplify_subsurf_render, lvl);
		else
			return min_ii(r->simplify_subsurf, lvl);
	}
	else {
		return lvl;
	}
}

int get_render_child_particle_number(const RenderData *r, int num, bool for_render)
{
	if (r->mode & R_SIMPLIFY) {
		if (for_render)
			return (int)(r->simplify_particles_render * num);
		else
			return (int)(r->simplify_particles * num);
	}
	else {
		return num;
	}
}

/**
  * Helper function for the SETLOOPER and SETLOOPER_VIEW_LAYER macros
  *
  * It iterates over the bases of the active layer and then the bases
  * of the active layer of the background (set) scenes recursively.
  */
Base *_setlooper_base_step(Scene **sce_iter, ViewLayer *view_layer, Base *base)
{
	if (base && base->next) {
		/* Common case, step to the next. */
		return base->next;
	}
	else if ((base == NULL) && (view_layer != NULL)) {
		/* First time looping, return the scenes first base. */
		/* For the first loop we should get the layer from workspace when available. */
		if (view_layer->object_bases.first) {
			return (Base *)view_layer->object_bases.first;
		}
		/* No base on this scene layer. */
		goto next_set;
	}
	else {
next_set:
		/* Reached the end, get the next base in the set. */
		while ((*sce_iter = (*sce_iter)->set)) {
			ViewLayer *view_layer_set = BKE_view_layer_default_render((*sce_iter));
			base = (Base *)view_layer_set->object_bases.first;

			if (base) {
				return base;
			}
		}
	}

	return NULL;
}

bool BKE_scene_use_shading_nodes_custom(Scene *scene)
{
	RenderEngineType *type = RE_engines_find(scene->r.engine);
	return (type && type->flag & RE_USE_SHADING_NODES_CUSTOM);
}

bool BKE_scene_use_spherical_stereo(Scene *scene)
{
	RenderEngineType *type = RE_engines_find(scene->r.engine);
	return (type && type->flag & RE_USE_SPHERICAL_STEREO);
}

bool BKE_scene_uses_blender_eevee(const Scene *scene)
{
	return STREQ(scene->r.engine, RE_engine_id_BLENDER_EEVEE);
}

bool BKE_scene_uses_cycles(const Scene *scene)
{
	return STREQ(scene->r.engine, RE_engine_id_CYCLES);
}

void BKE_scene_base_flag_to_objects(ViewLayer *view_layer)
{
	Base *base = view_layer->object_bases.first;

	while (base) {
		BKE_scene_object_base_flag_sync_from_base(base);
		base = base->next;
	}
}

void BKE_scene_object_base_flag_sync_from_base(Base *base)
{
	Object *ob = base->object;

	ob->flag = base->flag;

	if ((base->flag & BASE_SELECTED) != 0) {
		ob->flag |= SELECT;
	}
	else {
		ob->flag &= ~SELECT;
	}
}

void BKE_scene_object_base_flag_sync_from_object(Base *base)
{
	Object *ob = base->object;
	base->flag = ob->flag;

	if ((ob->flag & SELECT) != 0) {
		base->flag |= BASE_SELECTED;
		BLI_assert((base->flag & BASE_SELECTABLED) != 0);
	}
	else {
		base->flag &= ~BASE_SELECTED;
	}
}

void BKE_scene_disable_color_management(Scene *scene)
{
	ColorManagedDisplaySettings *display_settings = &scene->display_settings;
	ColorManagedViewSettings *view_settings = &scene->view_settings;
	const char *view;
	const char *none_display_name;

	none_display_name = IMB_colormanagement_display_get_none_name();

	BLI_strncpy(display_settings->display_device, none_display_name, sizeof(display_settings->display_device));

	view = IMB_colormanagement_view_get_default_name(display_settings->display_device);

	if (view) {
		BLI_strncpy(view_settings->view_transform, view, sizeof(view_settings->view_transform));
	}
}

bool BKE_scene_check_color_management_enabled(const Scene *scene)
{
	return !STREQ(scene->display_settings.display_device, "None");
}

bool BKE_scene_check_rigidbody_active(const Scene *scene)
{
	return scene && scene->rigidbody_world && scene->rigidbody_world->group && !(scene->rigidbody_world->flag & RBW_FLAG_MUTED);
}

int BKE_render_num_threads(const RenderData *rd)
{
	int threads;

	/* override set from command line? */
	threads = BLI_system_num_threads_override_get();

	if (threads > 0)
		return threads;

	/* fixed number of threads specified in scene? */
	if (rd->mode & R_FIXED_THREADS)
		threads = rd->threads;
	else
		threads = BLI_system_thread_count();
	
	return max_ii(threads, 1);
}

int BKE_scene_num_threads(const Scene *scene)
{
	return BKE_render_num_threads(&scene->r);
}

int BKE_render_preview_pixel_size(const RenderData *r)
{
	if (r->preview_pixel_size == 0) {
		return (U.pixelsize > 1.5f) ? 2 : 1;
	}
	return r->preview_pixel_size;
}

/* Apply the needed correction factor to value, based on unit_type (only length-related are affected currently)
 * and unit->scale_length.
 */
double BKE_scene_unit_scale(const UnitSettings *unit, const int unit_type, double value)
{
	if (unit->system == USER_UNIT_NONE) {
		/* Never apply scale_length when not using a unit setting! */
		return value;
	}

	switch (unit_type) {
		case B_UNIT_LENGTH:
			return value * (double)unit->scale_length;
		case B_UNIT_AREA:
			return value * pow(unit->scale_length, 2);
		case B_UNIT_VOLUME:
			return value * pow(unit->scale_length, 3);
		case B_UNIT_MASS:
			return value * pow(unit->scale_length, 3);
		case B_UNIT_CAMERA:  /* *Do not* use scene's unit scale for camera focal lens! See T42026. */
		default:
			return value;
	}
}

/******************** multiview *************************/

int BKE_scene_multiview_num_views_get(const RenderData *rd)
{
	SceneRenderView *srv;
	int totviews = 0;

	if ((rd->scemode & R_MULTIVIEW) == 0)
		return 1;

	if (rd->views_format == SCE_VIEWS_FORMAT_STEREO_3D) {
		srv = BLI_findstring(&rd->views, STEREO_LEFT_NAME, offsetof(SceneRenderView, name));
		if ((srv && srv->viewflag & SCE_VIEW_DISABLE) == 0) {
			totviews++;
		}

		srv = BLI_findstring(&rd->views, STEREO_RIGHT_NAME, offsetof(SceneRenderView, name));
		if ((srv && srv->viewflag & SCE_VIEW_DISABLE) == 0) {
			totviews++;
		}
	}
	else {
		for (srv = rd->views.first; srv; srv = srv->next) {
			if ((srv->viewflag & SCE_VIEW_DISABLE) == 0) {
				totviews++;
			}
		}
	}
	return totviews;
}

bool BKE_scene_multiview_is_stereo3d(const RenderData *rd)
{
	SceneRenderView *srv[2];

	if ((rd->scemode & R_MULTIVIEW) == 0)
		return false;

	srv[0] = (SceneRenderView *)BLI_findstring(&rd->views, STEREO_LEFT_NAME, offsetof(SceneRenderView, name));
	srv[1] = (SceneRenderView *)BLI_findstring(&rd->views, STEREO_RIGHT_NAME, offsetof(SceneRenderView, name));

	return (srv[0] && ((srv[0]->viewflag & SCE_VIEW_DISABLE) == 0) &&
	        srv[1] && ((srv[1]->viewflag & SCE_VIEW_DISABLE) == 0));
}

/* return whether to render this SceneRenderView */
bool BKE_scene_multiview_is_render_view_active(const RenderData *rd, const SceneRenderView *srv)
{
	if (srv == NULL)
		return false;

	if ((rd->scemode & R_MULTIVIEW) == 0)
		return false;

	if ((srv->viewflag & SCE_VIEW_DISABLE))
		return false;

	if (rd->views_format == SCE_VIEWS_FORMAT_MULTIVIEW)
		return true;

	/* SCE_VIEWS_SETUP_BASIC */
	if (STREQ(srv->name, STEREO_LEFT_NAME) ||
	    STREQ(srv->name, STEREO_RIGHT_NAME))
	{
		return true;
	}

	return false;
}

/* return true if viewname is the first or if the name is NULL or not found */
bool BKE_scene_multiview_is_render_view_first(const RenderData *rd, const char *viewname)
{
	SceneRenderView *srv;

	if ((rd->scemode & R_MULTIVIEW) == 0)
		return true;

	if ((!viewname) || (!viewname[0]))
		return true;

	for (srv = rd->views.first; srv; srv = srv->next) {
		if (BKE_scene_multiview_is_render_view_active(rd, srv)) {
			return STREQ(viewname, srv->name);
		}
	}

	return true;
}

/* return true if viewname is the last or if the name is NULL or not found */
bool BKE_scene_multiview_is_render_view_last(const RenderData *rd, const char *viewname)
{
	SceneRenderView *srv;

	if ((rd->scemode & R_MULTIVIEW) == 0)
		return true;

	if ((!viewname) || (!viewname[0]))
		return true;

	for (srv = rd->views.last; srv; srv = srv->prev) {
		if (BKE_scene_multiview_is_render_view_active(rd, srv)) {
			return STREQ(viewname, srv->name);
		}
	}

	return true;
}

SceneRenderView *BKE_scene_multiview_render_view_findindex(const RenderData *rd, const int view_id)
{
	SceneRenderView *srv;
	size_t nr;

	if ((rd->scemode & R_MULTIVIEW) == 0)
		return NULL;

	for (srv = rd->views.first, nr = 0; srv; srv = srv->next) {
		if (BKE_scene_multiview_is_render_view_active(rd, srv)) {
			if (nr++ == view_id)
				return srv;
		}
	}
	return srv;
}

const char *BKE_scene_multiview_render_view_name_get(const RenderData *rd, const int view_id)
{
	SceneRenderView *srv = BKE_scene_multiview_render_view_findindex(rd, view_id);

	if (srv)
		return srv->name;
	else
		return "";
}

int BKE_scene_multiview_view_id_get(const RenderData *rd, const char *viewname)
{
	SceneRenderView *srv;
	size_t nr;

	if ((!rd) || ((rd->scemode & R_MULTIVIEW) == 0))
		return 0;

	if ((!viewname) || (!viewname[0]))
		return 0;

	for (srv = rd->views.first, nr = 0; srv; srv = srv->next) {
		if (BKE_scene_multiview_is_render_view_active(rd, srv)) {
			if (STREQ(viewname, srv->name)) {
				return nr;
			}
			else {
				nr += 1;
			}
		}
	}

	return 0;
}

void BKE_scene_multiview_filepath_get(
        SceneRenderView *srv, const char *filepath,
        char *r_filepath)
{
	BLI_strncpy(r_filepath, filepath, FILE_MAX);
	BLI_path_suffix(r_filepath, FILE_MAX, srv->suffix, "");
}

/**
 * When multiview is not used the filepath is as usual (e.g., ``Image.jpg``).
 * When multiview is on, even if only one view is enabled the view is incorporated
 * into the file name (e.g., ``Image_L.jpg``). That allows for the user to re-render
 * individual views.
 */
void BKE_scene_multiview_view_filepath_get(
        const RenderData *rd, const char *filepath, const char *viewname,
        char *r_filepath)
{
	SceneRenderView *srv;
	char suffix[FILE_MAX];

	srv = BLI_findstring(&rd->views, viewname, offsetof(SceneRenderView, name));
	if (srv)
		BLI_strncpy(suffix, srv->suffix, sizeof(suffix));
	else
		BLI_strncpy(suffix, viewname, sizeof(suffix));

	BLI_strncpy(r_filepath, filepath, FILE_MAX);
	BLI_path_suffix(r_filepath, FILE_MAX, suffix, "");
}

const char *BKE_scene_multiview_view_suffix_get(const RenderData *rd, const char *viewname)
{
	SceneRenderView *srv;

	if ((viewname == NULL) || (viewname[0] == '\0'))
		return viewname;

	srv = BLI_findstring(&rd->views, viewname, offsetof(SceneRenderView, name));
	if (srv)
		return srv->suffix;
	else
		return viewname;
}

const char *BKE_scene_multiview_view_id_suffix_get(const RenderData *rd, const int view_id)
{
	if ((rd->scemode & R_MULTIVIEW) == 0) {
		return "";
	}
	else {
		const char *viewname = BKE_scene_multiview_render_view_name_get(rd, view_id);
		return BKE_scene_multiview_view_suffix_get(rd, viewname);
	}
}

void BKE_scene_multiview_view_prefix_get(Scene *scene, const char *name, char *rprefix, const char **rext)
{
	SceneRenderView *srv;
	size_t index_act;
	const char *suf_act;
	const char delims[] = {'.', '\0'};

	rprefix[0] = '\0';

	/* begin of extension */
	index_act = BLI_str_rpartition(name, delims, rext, &suf_act);
	if (*rext == NULL)
		return;
	BLI_assert(index_act > 0);
	UNUSED_VARS_NDEBUG(index_act);

	for (srv = scene->r.views.first; srv; srv = srv->next) {
		if (BKE_scene_multiview_is_render_view_active(&scene->r, srv)) {
			size_t len = strlen(srv->suffix);
			if (strlen(*rext) >= len && STREQLEN(*rext - len, srv->suffix, len)) {
				BLI_strncpy(rprefix, name, strlen(name) - strlen(*rext) - len + 1);
				break;
			}
		}
	}
}

void BKE_scene_multiview_videos_dimensions_get(
        const RenderData *rd, const size_t width, const size_t height,
        size_t *r_width, size_t *r_height)
{
	if ((rd->scemode & R_MULTIVIEW) &&
	    rd->im_format.views_format == R_IMF_VIEWS_STEREO_3D)
	{
		IMB_stereo3d_write_dimensions(
		        rd->im_format.stereo3d_format.display_mode,
		        (rd->im_format.stereo3d_format.flag & S3D_SQUEEZED_FRAME) != 0,
		        width, height,
		        r_width, r_height);
	}
	else {
		*r_width = width;
		*r_height = height;
	}
}

int BKE_scene_multiview_num_videos_get(const RenderData *rd)
{
	if (BKE_imtype_is_movie(rd->im_format.imtype) == false)
		return 0;

	if ((rd->scemode & R_MULTIVIEW) == 0)
		return 1;

	if (rd->im_format.views_format == R_IMF_VIEWS_STEREO_3D) {
		return 1;
	}
	else {
		/* R_IMF_VIEWS_INDIVIDUAL */
		return BKE_scene_multiview_num_views_get(rd);
	}
}

/* Manipulation of depsgraph storage. */

/* This is a key which identifies depsgraph. */
typedef struct DepsgraphKey {
	ViewLayer *view_layer;
	/* TODO(sergey): Need to include window somehow (same layer might be in a
	 * different states in different windows).
	 */
} DepsgraphKey;

static unsigned int depsgraph_key_hash(const void *key_v)
{
	const DepsgraphKey *key = key_v;
	unsigned int hash = BLI_ghashutil_ptrhash(key->view_layer);
	/* TODO(sergey): Include hash from other fields in the key. */
	return hash;
}

static bool depsgraph_key_compare(const void *key_a_v, const void *key_b_v)
{
	const DepsgraphKey *key_a = key_a_v;
	const DepsgraphKey *key_b = key_b_v;
	/* TODO(sergey): Compare rest of  */
	return !(key_a->view_layer == key_b->view_layer);
}

static void depsgraph_key_free(void *key_v)
{
	DepsgraphKey *key = key_v;
	MEM_freeN(key);
}

static void depsgraph_key_value_free(void *value)
{
	Depsgraph *depsgraph = value;
	DEG_graph_free(depsgraph);
}

void BKE_scene_allocate_depsgraph_hash(Scene *scene)
{
	scene->depsgraph_hash = BLI_ghash_new(depsgraph_key_hash,
	                                      depsgraph_key_compare,
	                                      "Scene Depsgraph Hash");
}

void BKE_scene_ensure_depsgraph_hash(Scene *scene)
{
	if (scene->depsgraph_hash == NULL) {
		BKE_scene_allocate_depsgraph_hash(scene);
	}
}

void BKE_scene_free_depsgraph_hash(Scene *scene)
{
	if (scene->depsgraph_hash == NULL) {
		return;
	}
	BLI_ghash_free(scene->depsgraph_hash,
	               depsgraph_key_free,
	               depsgraph_key_value_free);
}

/* Query depsgraph for a specific contexts. */

Depsgraph *BKE_scene_get_depsgraph(Scene *scene,
                                   ViewLayer *view_layer,
                                   bool allocate)
{
	BLI_assert(scene != NULL);
	BLI_assert(view_layer != NULL);
	/* Make sure hash itself exists. */
	if (allocate) {
		BKE_scene_ensure_depsgraph_hash(scene);
	}
	if (scene->depsgraph_hash == NULL) {
		return NULL;
	}
	/* Either ensure item is in the hash or simply return NULL if it's not,
	 * depending on whether caller wants us to create depsgraph or not.
	 */
	DepsgraphKey key;
	key.view_layer = view_layer;
	Depsgraph *depsgraph;
	if (allocate) {
		DepsgraphKey **key_ptr;
		Depsgraph **depsgraph_ptr;
		if (!BLI_ghash_ensure_p_ex(scene->depsgraph_hash,
		                           &key,
		                           (void ***)&key_ptr,
		                           (void ***)&depsgraph_ptr))
		{
			*key_ptr = MEM_mallocN(sizeof(DepsgraphKey), __func__);
			**key_ptr = key;
			*depsgraph_ptr = DEG_graph_new(scene, view_layer, DAG_EVAL_VIEWPORT);
			/* TODO(sergey): Would be cool to avoid string format print,
			 * but is a bit tricky because we can't know in advance  whether
			 * we will ever enable debug messages for this depsgraph.
			 */
			char name[1024];
			BLI_snprintf(name, sizeof(name), "%s :: %s", scene->id.name, view_layer->name);
			DEG_debug_name_set(*depsgraph_ptr, name);
		}
		depsgraph = *depsgraph_ptr;
	}
	else {
		depsgraph = BLI_ghash_lookup(scene->depsgraph_hash, &key);
	}
	return depsgraph;
}

/* -------------------------------------------------------------------- */
/** \name Scene Orientation
 * \{ */

void BKE_scene_transform_orientation_remove(
        Scene *scene, TransformOrientation *orientation)
{
	const int orientation_index = BKE_scene_transform_orientation_get_index(scene, orientation);
	if (scene->orientation_index_custom == orientation_index) {
		/* could also use orientation_index-- */
		scene->orientation_type = V3D_MANIP_GLOBAL;
		scene->orientation_index_custom = -1;
	}
	BLI_freelinkN(&scene->transform_spaces, orientation);
}

TransformOrientation *BKE_scene_transform_orientation_find(
        const Scene *scene, const int index)
{
	return BLI_findlink(&scene->transform_spaces, index);
}

/**
 * \return the index that \a orientation has within \a scene's transform-orientation list or -1 if not found.
 */
int BKE_scene_transform_orientation_get_index(
        const Scene *scene, const TransformOrientation *orientation)
{
	return BLI_findindex(&scene->transform_spaces, orientation);
}

/** \} */<|MERGE_RESOLUTION|>--- conflicted
+++ resolved
@@ -449,16 +449,7 @@
 {
 	BKE_animdata_free((ID *)sce, false);
 
-<<<<<<< HEAD
-	/* check all sequences */
-	BKE_sequencer_clear_scene_in_allseqs(G.main, sce);
-
 	BKE_sequencer_editing_free(sce, do_id_user);
-=======
-	sce->basact = NULL;
-	BLI_freelistN(&sce->base);
-	BKE_sequencer_editing_free(sce, false);
->>>>>>> 27882024
 
 	BKE_keyingsets_free(&sce->keyingsets);
 
