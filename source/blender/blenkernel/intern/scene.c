/*
 * ***** BEGIN GPL LICENSE BLOCK *****
 *
 * This program is free software; you can redistribute it and/or
 * modify it under the terms of the GNU General Public License
 * as published by the Free Software Foundation; either version 2
 * of the License, or (at your option) any later version.
 *
 * This program is distributed in the hope that it will be useful,
 * but WITHOUT ANY WARRANTY; without even the implied warranty of
 * MERCHANTABILITY or FITNESS FOR A PARTICULAR PURPOSE.  See the
 * GNU General Public License for more details.
 *
 * You should have received a copy of the GNU General Public License
 * along with this program; if not, write to the Free Software Foundation,
 * Inc., 51 Franklin Street, Fifth Floor, Boston, MA 02110-1301, USA.
 *
 * The Original Code is Copyright (C) 2001-2002 by NaN Holding BV.
 * All rights reserved.
 *
 * The Original Code is: all of this file.
 *
 * Contributor(s): none yet.
 *
 * ***** END GPL LICENSE BLOCK *****
 */

/** \file blender/blenkernel/intern/scene.c
 *  \ingroup bke
 */


#include <stddef.h>
#include <stdio.h>
#include <string.h>

#ifndef WIN32 
#include <unistd.h>
#else
#include <io.h>
#endif

#include "MEM_guardedalloc.h"

#include "DNA_anim_types.h"
#include "DNA_group_types.h"
#include "DNA_node_types.h"
#include "DNA_object_types.h"
#include "DNA_scene_types.h"
#include "DNA_screen_types.h"
#include "DNA_sequence_types.h"

#include "BLI_math.h"
#include "BLI_blenlib.h"
#include "BLI_utildefines.h"
#include "BLI_callbacks.h"

#include "BKE_anim.h"
#include "BKE_animsys.h"
#include "BKE_depsgraph.h"
#include "BKE_global.h"
#include "BKE_group.h"
#include "BKE_idprop.h"
#include "BKE_library.h"
#include "BKE_main.h"
#include "BKE_node.h"
#include "BKE_object.h"
#include "BKE_paint.h"
#include "BKE_pointcache.h"
#include "BKE_scene.h"
#include "BKE_sequencer.h"
#include "BKE_world.h"

#include "BKE_sound.h"

#include "RE_engine.h"

//XXX #include "BIF_previewrender.h"
//XXX #include "BIF_editseq.h"

#include "FRS_freestyle_config.h"

#ifdef WIN32
#else
#include <sys/time.h>
#endif

void free_avicodecdata(AviCodecData *acd)
{
	if (acd) {
		if (acd->lpFormat) {
			MEM_freeN(acd->lpFormat);
			acd->lpFormat = NULL;
			acd->cbFormat = 0;
		}
		if (acd->lpParms) {
			MEM_freeN(acd->lpParms);
			acd->lpParms = NULL;
			acd->cbParms = 0;
		}
	}
}

void free_qtcodecdata(QuicktimeCodecData *qcd)
{
	if (qcd) {
		if (qcd->cdParms) {
			MEM_freeN(qcd->cdParms);
			qcd->cdParms = NULL;
			qcd->cdSize = 0;
		}
	}
}

Scene *BKE_scene_copy(Scene *sce, int type)
{
	Scene *scen;
	ToolSettings *ts;
	Base *base, *obase;
	
	if (type == SCE_COPY_EMPTY) {
		ListBase lb;
		scen = BKE_scene_add(sce->id.name + 2);
		
		lb = scen->r.layers;
		scen->r = sce->r;
		scen->r.layers = lb;
		scen->unit = sce->unit;
		scen->physics_settings = sce->physics_settings;
		scen->gm = sce->gm;
		scen->audio = sce->audio;

		MEM_freeN(scen->toolsettings);
	}
	else {
		scen = BKE_libblock_copy(&sce->id);
		BLI_duplicatelist(&(scen->base), &(sce->base));
		
		clear_id_newpoins();
		
		id_us_plus((ID *)scen->world);
		id_us_plus((ID *)scen->set);
		id_us_plus((ID *)scen->gm.dome.warptext);

		scen->ed = NULL;
		scen->theDag = NULL;
		scen->obedit = NULL;
		scen->stats = NULL;
		scen->fps_info = NULL;

		BLI_duplicatelist(&(scen->markers), &(sce->markers));
		BLI_duplicatelist(&(scen->transform_spaces), &(sce->transform_spaces));
		BLI_duplicatelist(&(scen->r.layers), &(sce->r.layers));
		BKE_keyingsets_copy(&(scen->keyingsets), &(sce->keyingsets));

		if (sce->nodetree) {
			scen->nodetree = ntreeCopyTree(sce->nodetree); /* copies actions */
			ntreeSwitchID(scen->nodetree, &sce->id, &scen->id);
		}

		obase = sce->base.first;
		base = scen->base.first;
		while (base) {
			id_us_plus(&base->object->id);
			if (obase == sce->basact) scen->basact = base;
	
			obase = obase->next;
			base = base->next;
		}
	}

	/* tool settings */
	scen->toolsettings = MEM_dupallocN(sce->toolsettings);

	ts = scen->toolsettings;
	if (ts) {
		if (ts->vpaint) {
			ts->vpaint = MEM_dupallocN(ts->vpaint);
			ts->vpaint->paintcursor = NULL;
			ts->vpaint->vpaint_prev = NULL;
			ts->vpaint->wpaint_prev = NULL;
			copy_paint(&ts->vpaint->paint, &ts->vpaint->paint);
		}
		if (ts->wpaint) {
			ts->wpaint = MEM_dupallocN(ts->wpaint);
			ts->wpaint->paintcursor = NULL;
			ts->wpaint->vpaint_prev = NULL;
			ts->wpaint->wpaint_prev = NULL;
			copy_paint(&ts->wpaint->paint, &ts->wpaint->paint);
		}
		if (ts->sculpt) {
			ts->sculpt = MEM_dupallocN(ts->sculpt);
			copy_paint(&ts->sculpt->paint, &ts->sculpt->paint);
		}

		copy_paint(&ts->imapaint.paint, &ts->imapaint.paint);
		ts->imapaint.paintcursor = NULL;
		ts->particle.paintcursor = NULL;
	}
	
	/* make a private copy of the avicodecdata */
	if (sce->r.avicodecdata) {
		scen->r.avicodecdata = MEM_dupallocN(sce->r.avicodecdata);
		scen->r.avicodecdata->lpFormat = MEM_dupallocN(scen->r.avicodecdata->lpFormat);
		scen->r.avicodecdata->lpParms = MEM_dupallocN(scen->r.avicodecdata->lpParms);
	}
	
	/* make a private copy of the qtcodecdata */
	if (sce->r.qtcodecdata) {
		scen->r.qtcodecdata = MEM_dupallocN(sce->r.qtcodecdata);
		scen->r.qtcodecdata->cdParms = MEM_dupallocN(scen->r.qtcodecdata->cdParms);
	}
	
	if (sce->r.ffcodecdata.properties) { /* intentionally check scen not sce. */
		scen->r.ffcodecdata.properties = IDP_CopyProperty(sce->r.ffcodecdata.properties);
	}

	/* NOTE: part of SCE_COPY_LINK_DATA and SCE_COPY_FULL operations
	 * are done outside of blenkernel with ED_objects_single_users! */

	/*  camera */
	if (type == SCE_COPY_LINK_DATA || type == SCE_COPY_FULL) {
		ID_NEW(scen->camera);
	}
	
	/* before scene copy */
	sound_create_scene(scen);

	/* world */
	if (type == SCE_COPY_FULL) {
		BKE_copy_animdata_id_action((ID *)scen);
		if (scen->world) {
			id_us_plus((ID *)scen->world);
			scen->world = BKE_world_copy(scen->world);
			BKE_copy_animdata_id_action((ID *)scen->world);
		}

		if (sce->ed) {
			scen->ed = MEM_callocN(sizeof(Editing), "addseq");
			scen->ed->seqbasep = &scen->ed->seqbase;
			seqbase_dupli_recursive(sce, scen, &scen->ed->seqbase, &sce->ed->seqbase, SEQ_DUPE_ALL);
		}
	}

	return scen;
}

/* do not free scene itself */
void BKE_scene_free(Scene *sce)
{
	Base *base;
<<<<<<< HEAD
	SceneRenderLayer *srl;
	
	base= sce->base.first;
=======

	base = sce->base.first;
>>>>>>> 1c0c2f4d
	while (base) {
		base->object->id.us--;
		base = base->next;
	}
	/* do not free objects! */
	
	if (sce->gpd) {
#if 0   // removed since this can be invalid memory when freeing everything
		// since the grease pencil data is freed before the scene.
		// since grease pencil data is not (yet?), shared between objects
		// its probably safe not to do this, some save and reload will free this.
		sce->gpd->id.us--;
#endif
		sce->gpd = NULL;
	}

	BLI_freelistN(&sce->base);
	BKE_sequencer_editing_free(sce);

	BKE_free_animdata((ID *)sce);
	BKE_keyingsets_free(&sce->keyingsets);
	
	if (sce->r.avicodecdata) {
		free_avicodecdata(sce->r.avicodecdata);
		MEM_freeN(sce->r.avicodecdata);
		sce->r.avicodecdata = NULL;
	}
	if (sce->r.qtcodecdata) {
		free_qtcodecdata(sce->r.qtcodecdata);
		MEM_freeN(sce->r.qtcodecdata);
		sce->r.qtcodecdata = NULL;
	}
	if (sce->r.ffcodecdata.properties) {
		IDP_FreeProperty(sce->r.ffcodecdata.properties);
		MEM_freeN(sce->r.ffcodecdata.properties);
		sce->r.ffcodecdata.properties = NULL;
	}
	
	for(srl= sce->r.layers.first; srl; srl= srl->next) {
		FRS_free_freestyle_config(srl);
	}
	
	BLI_freelistN(&sce->markers);
	BLI_freelistN(&sce->transform_spaces);
	BLI_freelistN(&sce->r.layers);
	
	if (sce->toolsettings) {
		if (sce->toolsettings->vpaint) {
			free_paint(&sce->toolsettings->vpaint->paint);
			MEM_freeN(sce->toolsettings->vpaint);
		}
		if (sce->toolsettings->wpaint) {
			free_paint(&sce->toolsettings->wpaint->paint);
			MEM_freeN(sce->toolsettings->wpaint);
		}
		if (sce->toolsettings->sculpt) {
			free_paint(&sce->toolsettings->sculpt->paint);
			MEM_freeN(sce->toolsettings->sculpt);
		}
		if (sce->toolsettings->uvsculpt) {
			free_paint(&sce->toolsettings->uvsculpt->paint);
			MEM_freeN(sce->toolsettings->uvsculpt);
		}
		free_paint(&sce->toolsettings->imapaint.paint);

		MEM_freeN(sce->toolsettings);
		sce->toolsettings = NULL;	
	}
	
	if (sce->theDag) {
		free_forest(sce->theDag);
		MEM_freeN(sce->theDag);
	}
	
	if (sce->nodetree) {
		ntreeFreeTree(sce->nodetree);
		MEM_freeN(sce->nodetree);
	}

	if (sce->stats)
		MEM_freeN(sce->stats);
	if (sce->fps_info)
		MEM_freeN(sce->fps_info);

	sound_destroy_scene(sce);
}

Scene *BKE_scene_add(const char *name)
{
	Main *bmain = G.main;
	Scene *sce;
	ParticleEditSettings *pset;
	int a;

	sce = BKE_libblock_alloc(&bmain->scene, ID_SCE, name);
	sce->lay = sce->layact = 1;
	
	sce->r.mode = R_GAMMA | R_OSA | R_SHADOW | R_SSS | R_ENVMAP | R_RAYTRACE;
	sce->r.cfra = 1;
	sce->r.sfra = 1;
	sce->r.efra = 250;
	sce->r.frame_step = 1;
	sce->r.xsch = 1920;
	sce->r.ysch = 1080;
	sce->r.xasp = 1;
	sce->r.yasp = 1;
	sce->r.xparts = 8;
	sce->r.yparts = 8;
	sce->r.mblur_samples = 1;
	sce->r.filtertype = R_FILTER_MITCH;
	sce->r.size = 50;

	sce->r.im_format.planes = R_IMF_PLANES_RGB;
	sce->r.im_format.imtype = R_IMF_IMTYPE_PNG;
	sce->r.im_format.quality = 90;

	sce->r.displaymode = R_OUTPUT_AREA;
	sce->r.framapto = 100;
	sce->r.images = 100;
	sce->r.framelen = 1.0;
	sce->r.blurfac = 0.5;
	sce->r.frs_sec = 24;
	sce->r.frs_sec_base = 1;
	sce->r.edgeint = 10;
	sce->r.ocres = 128;
	sce->r.color_mgt_flag |= R_COLOR_MANAGEMENT;
	sce->r.gauss = 1.0;
	
	/* deprecated but keep for upwards compat */
	sce->r.postgamma = 1.0;
	sce->r.posthue = 0.0;
	sce->r.postsat = 1.0;

	sce->r.bake_mode = 1;    /* prevent to include render stuff here */
	sce->r.bake_filter = 2;
	sce->r.bake_osa = 5;
	sce->r.bake_flag = R_BAKE_CLEAR;
	sce->r.bake_normal_space = R_BAKE_SPACE_TANGENT;
	sce->r.scemode = R_DOCOMP | R_DOSEQ | R_EXTENSION;
	sce->r.stamp = R_STAMP_TIME | R_STAMP_FRAME | R_STAMP_DATE | R_STAMP_CAMERA | R_STAMP_SCENE | R_STAMP_FILENAME | R_STAMP_RENDERTIME;
	sce->r.stamp_font_id = 12;
	sce->r.fg_stamp[0] = sce->r.fg_stamp[1] = sce->r.fg_stamp[2] = 0.8f;
	sce->r.fg_stamp[3] = 1.0f;
	sce->r.bg_stamp[0] = sce->r.bg_stamp[1] = sce->r.bg_stamp[2] = 0.0f;
	sce->r.bg_stamp[3] = 0.25f;
	sce->r.raytrace_options = R_RAYTRACE_USE_INSTANCES;

	sce->r.seq_prev_type = OB_SOLID;
	sce->r.seq_rend_type = OB_SOLID;
	sce->r.seq_flag = R_SEQ_GL_PREV;

	sce->r.threads = 1;

	sce->r.simplify_subsurf = 6;
	sce->r.simplify_particles = 1.0f;
	sce->r.simplify_shadowsamples = 16;
	sce->r.simplify_aosss = 1.0f;

	sce->r.border.xmin = 0.0f;
	sce->r.border.ymin = 0.0f;
	sce->r.border.xmax = 1.0f;
	sce->r.border.ymax = 1.0f;
	
	sce->toolsettings = MEM_callocN(sizeof(struct ToolSettings), "Tool Settings Struct");
	sce->toolsettings->cornertype = 1;
	sce->toolsettings->degr = 90; 
	sce->toolsettings->step = 9;
	sce->toolsettings->turn = 1; 				
	sce->toolsettings->extr_offs = 1; 
	sce->toolsettings->doublimit = 0.001;
	sce->toolsettings->segments = 32;
	sce->toolsettings->rings = 32;
	sce->toolsettings->vertices = 32;
	sce->toolsettings->uvcalc_radius = 1.0f;
	sce->toolsettings->uvcalc_cubesize = 1.0f;
	sce->toolsettings->uvcalc_mapdir = 1;
	sce->toolsettings->uvcalc_mapalign = 1;
	sce->toolsettings->unwrapper = 1;
	sce->toolsettings->select_thresh = 0.01f;
	sce->toolsettings->jointrilimit = 0.8f;

	sce->toolsettings->selectmode = SCE_SELECT_VERTEX;
	sce->toolsettings->uv_selectmode = UV_SELECT_VERTEX;
	sce->toolsettings->normalsize = 0.1;
	sce->toolsettings->autokey_mode = U.autokey_mode;

	sce->toolsettings->skgen_resolution = 100;
	sce->toolsettings->skgen_threshold_internal     = 0.01f;
	sce->toolsettings->skgen_threshold_external     = 0.01f;
	sce->toolsettings->skgen_angle_limit            = 45.0f;
	sce->toolsettings->skgen_length_ratio           = 1.3f;
	sce->toolsettings->skgen_length_limit           = 1.5f;
	sce->toolsettings->skgen_correlation_limit      = 0.98f;
	sce->toolsettings->skgen_symmetry_limit         = 0.1f;
	sce->toolsettings->skgen_postpro = SKGEN_SMOOTH;
	sce->toolsettings->skgen_postpro_passes = 1;
	sce->toolsettings->skgen_options = SKGEN_FILTER_INTERNAL | SKGEN_FILTER_EXTERNAL | SKGEN_FILTER_SMART | SKGEN_HARMONIC | SKGEN_SUB_CORRELATION | SKGEN_STICK_TO_EMBEDDING;
	sce->toolsettings->skgen_subdivisions[0] = SKGEN_SUB_CORRELATION;
	sce->toolsettings->skgen_subdivisions[1] = SKGEN_SUB_LENGTH;
	sce->toolsettings->skgen_subdivisions[2] = SKGEN_SUB_ANGLE;

	sce->toolsettings->proportional_size = 1.0f;

	sce->physics_settings.gravity[0] = 0.0f;
	sce->physics_settings.gravity[1] = 0.0f;
	sce->physics_settings.gravity[2] = -9.81f;
	sce->physics_settings.flag = PHYS_GLOBAL_GRAVITY;

	sce->unit.scale_length = 1.0f;

	pset = &sce->toolsettings->particle;
	pset->flag = PE_KEEP_LENGTHS | PE_LOCK_FIRST | PE_DEFLECT_EMITTER | PE_AUTO_VELOCITY;
	pset->emitterdist = 0.25f;
	pset->totrekey = 5;
	pset->totaddkey = 5;
	pset->brushtype = PE_BRUSH_NONE;
	pset->draw_step = 2;
	pset->fade_frames = 2;
	pset->selectmode = SCE_SELECT_PATH;
	for (a = 0; a < PE_TOT_BRUSH; a++) {
		pset->brush[a].strength = 0.5;
		pset->brush[a].size = 50;
		pset->brush[a].step = 10;
		pset->brush[a].count = 10;
	}
	pset->brush[PE_BRUSH_CUT].strength = 100;

	sce->r.ffcodecdata.audio_mixrate = 44100;
	sce->r.ffcodecdata.audio_volume = 1.0f;
	sce->r.ffcodecdata.audio_bitrate = 192;
	sce->r.ffcodecdata.audio_channels = 2;

	BLI_strncpy(sce->r.engine, "BLENDER_RENDER", sizeof(sce->r.engine));

	sce->audio.distance_model = 2.0f;
	sce->audio.doppler_factor = 1.0f;
	sce->audio.speed_of_sound = 343.3f;
	sce->audio.volume = 1.0f;

	BLI_strncpy(sce->r.pic, U.renderdir, sizeof(sce->r.pic));

	BLI_init_rctf(&sce->r.safety, 0.1f, 0.9f, 0.1f, 0.9f);
	sce->r.osa = 8;

	/* note; in header_info.c the scene copy happens..., if you add more to renderdata it has to be checked there */
	BKE_scene_add_render_layer(sce, NULL);
	
	/* game data */
	sce->gm.stereoflag = STEREO_NOSTEREO;
	sce->gm.stereomode = STEREO_ANAGLYPH;
	sce->gm.eyeseparation = 0.10;

	sce->gm.dome.angle = 180;
	sce->gm.dome.mode = DOME_FISHEYE;
	sce->gm.dome.res = 4;
	sce->gm.dome.resbuf = 1.0f;
	sce->gm.dome.tilt = 0;

	sce->gm.xplay = 640;
	sce->gm.yplay = 480;
	sce->gm.freqplay = 60;
	sce->gm.depth = 32;

	sce->gm.gravity = 9.8f;
	sce->gm.physicsEngine = WOPHY_BULLET;
	sce->gm.mode = 32; //XXX ugly harcoding, still not sure we should drop mode. 32 == 1 << 5 == use_occlusion_culling 
	sce->gm.occlusionRes = 128;
	sce->gm.ticrate = 60;
	sce->gm.maxlogicstep = 5;
	sce->gm.physubstep = 1;
	sce->gm.maxphystep = 5;

	sce->gm.flag = GAME_DISPLAY_LISTS;
	sce->gm.matmode = GAME_MAT_MULTITEX;

	sce->gm.obstacleSimulation = OBSTSIMULATION_NONE;
	sce->gm.levelHeight = 2.f;

	sce->gm.recastData.cellsize = 0.3f;
	sce->gm.recastData.cellheight = 0.2f;
	sce->gm.recastData.agentmaxslope = M_PI / 2;
	sce->gm.recastData.agentmaxclimb = 0.9f;
	sce->gm.recastData.agentheight = 2.0f;
	sce->gm.recastData.agentradius = 0.6f;
	sce->gm.recastData.edgemaxlen = 12.0f;
	sce->gm.recastData.edgemaxerror = 1.3f;
	sce->gm.recastData.regionminsize = 8.f;
	sce->gm.recastData.regionmergesize = 20.f;
	sce->gm.recastData.vertsperpoly = 6;
	sce->gm.recastData.detailsampledist = 6.0f;
	sce->gm.recastData.detailsamplemaxerror = 1.0f;

	sce->gm.exitkey = 218; // Blender key code for ESC

	sound_create_scene(sce);

	return sce;
}

Base *BKE_scene_base_find(Scene *scene, Object *ob)
{
	Base *base;
	
	base = scene->base.first;
	while (base) {
		if (base->object == ob) return base;
		base = base->next;
	}
	return NULL;
}

void BKE_scene_set_background(Main *bmain, Scene *scene)
{
	Scene *sce;
	Base *base;
	Object *ob;
	Group *group;
	GroupObject *go;
	int flag;
	
	/* check for cyclic sets, for reading old files but also for definite security (py?) */
	BKE_scene_validate_setscene(bmain, scene);
	
	/* can happen when switching modes in other scenes */
	if (scene->obedit && !(scene->obedit->mode & OB_MODE_EDIT))
		scene->obedit = NULL;

	/* deselect objects (for dataselect) */
	for (ob = bmain->object.first; ob; ob = ob->id.next)
		ob->flag &= ~(SELECT | OB_FROMGROUP);

	/* group flags again */
	for (group = bmain->group.first; group; group = group->id.next) {
		go = group->gobject.first;
		while (go) {
			if (go->ob) go->ob->flag |= OB_FROMGROUP;
			go = go->next;
		}
	}

	/* sort baselist */
	DAG_scene_sort(bmain, scene);
	
	/* ensure dags are built for sets */
	for (sce = scene->set; sce; sce = sce->set)
		if (sce->theDag == NULL)
			DAG_scene_sort(bmain, sce);

	/* copy layers and flags from bases to objects */
	for (base = scene->base.first; base; base = base->next) {
		ob = base->object;
		ob->lay = base->lay;
		
		/* group patch... */
		base->flag &= ~(OB_FROMGROUP);
		flag = ob->flag & (OB_FROMGROUP);
		base->flag |= flag;
		
		/* not too nice... for recovering objects with lost data */
		//if (ob->pose==NULL) base->flag &= ~OB_POSEMODE;
		ob->flag = base->flag;
		
		ob->ctime = -1234567.0;  /* force ipo to be calculated later */
	}
	/* no full animation update, this to enable render code to work (render code calls own animation updates) */
}

/* called from creator.c */
Scene *BKE_scene_set_name(Main *bmain, const char *name)
{
	Scene *sce = (Scene *)BKE_libblock_find_name(ID_SCE, name);
	if (sce) {
		BKE_scene_set_background(bmain, sce);
		printf("Scene switch: '%s' in file: '%s'\n", name, G.main->name);
		return sce;
	}

	printf("Can't find scene: '%s' in file: '%s'\n", name, G.main->name);
	return NULL;
}

void BKE_scene_unlink(Main *bmain, Scene *sce, Scene *newsce)
{
	Scene *sce1;
	bScreen *sc;

	/* check all sets */
	for (sce1 = bmain->scene.first; sce1; sce1 = sce1->id.next)
		if (sce1->set == sce)
			sce1->set = NULL;
	
	/* check all sequences */
	clear_scene_in_allseqs(bmain, sce);

	/* check render layer nodes in other scenes */
	clear_scene_in_nodes(bmain, sce);
	
	/* al screens */
	for (sc = bmain->screen.first; sc; sc = sc->id.next)
		if (sc->scene == sce)
			sc->scene = newsce;

	BKE_libblock_free(&bmain->scene, sce);
}

/* used by metaballs
 * doesnt return the original duplicated object, only dupli's
 */
int BKE_scene_base_iter_next(Scene **scene, int val, Base **base, Object **ob)
{
	static ListBase *duplilist = NULL;
	static DupliObject *dupob;
	static int fase = F_START, in_next_object = 0;
	int run_again = 1;
	
	/* init */
	if (val == 0) {
		fase = F_START;
		dupob = NULL;
		
		/* XXX particle systems with metas+dupligroups call this recursively */
		/* see bug #18725 */
		if (in_next_object) {
			printf("ERROR: Metaball generation called recursively, not supported\n");
			
			return F_ERROR;
		}
	}
	else {
		in_next_object = 1;
		
		/* run_again is set when a duplilist has been ended */
		while (run_again) {
			run_again = 0;

			/* the first base */
			if (fase == F_START) {
				*base = (*scene)->base.first;
				if (*base) {
					*ob = (*base)->object;
					fase = F_SCENE;
				}
				else {
					/* exception: empty scene */
					while ((*scene)->set) {
						(*scene) = (*scene)->set;
						if ((*scene)->base.first) {
							*base = (*scene)->base.first;
							*ob = (*base)->object;
							fase = F_SCENE;
							break;
						}
					}
				}
			}
			else {
				if (*base && fase != F_DUPLI) {
					*base = (*base)->next;
					if (*base) *ob = (*base)->object;
					else {
						if (fase == F_SCENE) {
							/* (*scene) is finished, now do the set */
							while ((*scene)->set) {
								(*scene) = (*scene)->set;
								if ((*scene)->base.first) {
									*base = (*scene)->base.first;
									*ob = (*base)->object;
									break;
								}
							}
						}
					}
				}
			}
			
			if (*base == NULL) fase = F_START;
			else {
				if (fase != F_DUPLI) {
					if ( (*base)->object->transflag & OB_DUPLI) {
						/* groups cannot be duplicated for mballs yet, 
						 * this enters eternal loop because of 
						 * makeDispListMBall getting called inside of group_duplilist */
						if ((*base)->object->dup_group == NULL) {
							duplilist = object_duplilist((*scene), (*base)->object);
							
							dupob = duplilist->first;

							if (!dupob)
								free_object_duplilist(duplilist);
						}
					}
				}
				/* handle dupli's */
				if (dupob) {
					
					copy_m4_m4(dupob->ob->obmat, dupob->mat);
					
					(*base)->flag |= OB_FROMDUPLI;
					*ob = dupob->ob;
					fase = F_DUPLI;
					
					dupob = dupob->next;
				}
				else if (fase == F_DUPLI) {
					fase = F_SCENE;
					(*base)->flag &= ~OB_FROMDUPLI;
					
					for (dupob = duplilist->first; dupob; dupob = dupob->next) {
						copy_m4_m4(dupob->ob->obmat, dupob->omat);
					}
					
					free_object_duplilist(duplilist);
					duplilist = NULL;
					run_again = 1;
				}
			}
		}
	}

#if 0
	if (ob && *ob) {
		printf("Scene: '%s', '%s'\n", (*scene)->id.name + 2, (*ob)->id.name + 2);
	}
#endif

	/* reset recursion test */
	in_next_object = 0;
	
	return fase;
}

Object *BKE_scene_camera_find(Scene *sc)
{
	Base *base;
	
	for (base = sc->base.first; base; base = base->next)
		if (base->object->type == OB_CAMERA)
			return base->object;

	return NULL;
}

#ifdef DURIAN_CAMERA_SWITCH
Object *BKE_scene_camera_switch_find(Scene *scene)
{
	TimeMarker *m;
	int cfra = scene->r.cfra;
	int frame = -(MAXFRAME + 1);
	Object *camera = NULL;

	for (m = scene->markers.first; m; m = m->next) {
		if (m->camera && (m->camera->restrictflag & OB_RESTRICT_RENDER) == 0 && (m->frame <= cfra) && (m->frame > frame)) {
			camera = m->camera;
			frame = m->frame;

			if (frame == cfra)
				break;

		}
	}
	return camera;
}
#endif

int BKE_scene_camera_switch_update(Scene *scene)
{
#ifdef DURIAN_CAMERA_SWITCH
	Object *camera = BKE_scene_camera_switch_find(scene);
	if (camera) {
		scene->camera = camera;
		return 1;
	}
#else
	(void)scene;
#endif
	return 0;
}

char *BKE_scene_find_marker_name(Scene *scene, int frame)
{
	ListBase *markers = &scene->markers;
	TimeMarker *m1, *m2;

	/* search through markers for match */
	for (m1 = markers->first, m2 = markers->last; m1 && m2; m1 = m1->next, m2 = m2->prev) {
		if (m1->frame == frame)
			return m1->name;

		if (m1 == m2)
			break;

		if (m2->frame == frame)
			return m2->name;
	}

	return NULL;
}

/* return the current marker for this frame,
 * we can have more then 1 marker per frame, this just returns the first :/ */
char *BKE_scene_find_last_marker_name(Scene *scene, int frame)
{
	TimeMarker *marker, *best_marker = NULL;
	int best_frame = -MAXFRAME * 2;
	for (marker = scene->markers.first; marker; marker = marker->next) {
		if (marker->frame == frame) {
			return marker->name;
		}

		if (marker->frame > best_frame && marker->frame < frame) {
			best_marker = marker;
			best_frame = marker->frame;
		}
	}

	return best_marker ? best_marker->name : NULL;
}


Base *BKE_scene_base_add(Scene *sce, Object *ob)
{
	Base *b = MEM_callocN(sizeof(*b), "BKE_scene_base_add");
	BLI_addhead(&sce->base, b);

	b->object = ob;
	b->flag = ob->flag;
	b->lay = ob->lay;

	return b;
}

void BKE_scene_base_deselect_all(Scene *sce)
{
	Base *b;

	for (b = sce->base.first; b; b = b->next) {
		b->flag &= ~SELECT;
		b->object->flag = b->flag;
	}
}

void BKE_scene_base_select(Scene *sce, Base *selbase)
{
	selbase->flag |= SELECT;
	selbase->object->flag = selbase->flag;

	sce->basact = selbase;
}

/* checks for cycle, returns 1 if it's all OK */
int BKE_scene_validate_setscene(Main *bmain, Scene *sce)
{
	Scene *scene;
	int a, totscene;
	
	if (sce->set == NULL) return 1;
	
	totscene = 0;
	for (scene = bmain->scene.first; scene; scene = scene->id.next)
		totscene++;
	
	for (a = 0, scene = sce; scene->set; scene = scene->set, a++) {
		/* more iterations than scenes means we have a cycle */
		if (a > totscene) {
			/* the tested scene gets zero'ed, that's typically current scene */
			sce->set = NULL;
			return 0;
		}
	}

	return 1;
}

/* This function is needed to cope with fractional frames - including two Blender rendering features
 * mblur (motion blur that renders 'subframes' and blurs them together), and fields rendering. 
 */
float BKE_scene_frame_get(Scene *scene)
{
	return BKE_scene_frame_get_from_ctime(scene, scene->r.cfra);
}

/* This function is used to obtain arbitrary fractional frames */
float BKE_scene_frame_get_from_ctime(Scene *scene, const float frame)
{
	float ctime = frame;
	ctime += scene->r.subframe;
	ctime *= scene->r.framelen;	
	
	return ctime;
}

/* drivers support/hacks 
 *  - this method is called from scene_update_tagged_recursive(), so gets included in viewport + render
 *	- these are always run since the depsgraph can't handle non-object data
 *	- these happen after objects are all done so that we can read in their final transform values,
 *	  though this means that objects can't refer to scene info for guidance...
 */
static void scene_update_drivers(Main *UNUSED(bmain), Scene *scene)
{
	float ctime = BKE_scene_frame_get(scene);
	
	/* scene itself */
	if (scene->adt && scene->adt->drivers.first) {
		BKE_animsys_evaluate_animdata(scene, &scene->id, scene->adt, ctime, ADT_RECALC_DRIVERS);
	}
	
	/* world */
	// TODO: what about world textures? but then those have nodes too...
	if (scene->world) {
		ID *wid = (ID *)scene->world;
		AnimData *adt = BKE_animdata_from_id(wid);
		
		if (adt && adt->drivers.first)
			BKE_animsys_evaluate_animdata(scene, wid, adt, ctime, ADT_RECALC_DRIVERS);
	}
	
	/* nodes */
	if (scene->nodetree) {
		ID *nid = (ID *)scene->nodetree;
		AnimData *adt = BKE_animdata_from_id(nid);
		
		if (adt && adt->drivers.first)
			BKE_animsys_evaluate_animdata(scene, nid, adt, ctime, ADT_RECALC_DRIVERS);
	}
}

static void scene_update_tagged_recursive(Main *bmain, Scene *scene, Scene *scene_parent)
{
	Base *base;
	
	
	scene->customdata_mask = scene_parent->customdata_mask;

	/* sets first, we allow per definition current scene to have
	 * dependencies on sets, but not the other way around. */
	if (scene->set)
		scene_update_tagged_recursive(bmain, scene->set, scene_parent);
	
	/* scene objects */
	for (base = scene->base.first; base; base = base->next) {
		Object *ob = base->object;
		
		BKE_object_handle_update(scene_parent, ob);
		
		if (ob->dup_group && (ob->transflag & OB_DUPLIGROUP))
			group_handle_recalc_and_update(scene_parent, ob, ob->dup_group);
			
		/* always update layer, so that animating layers works */
		base->lay = ob->lay;
	}
	
	/* scene drivers... */
	scene_update_drivers(bmain, scene);

	/* update sound system animation */
	sound_update_scene(scene);
}

/* this is called in main loop, doing tagged updates before redraw */
void BKE_scene_update_tagged(Main *bmain, Scene *scene)
{
	/* keep this first */
	BLI_callback_exec(bmain, &scene->id, BLI_CB_EVT_SCENE_UPDATE_PRE);

	/* flush recalc flags to dependencies */
	DAG_ids_flush_tagged(bmain);

	scene->physics_settings.quick_cache_step = 0;

	/* update all objects: drivers, matrices, displists, etc. flags set
	 * by depgraph or manual, no layer check here, gets correct flushed
	 *
	 * in the future this should handle updates for all datablocks, not
	 * only objects and scenes. - brecht */
	scene_update_tagged_recursive(bmain, scene, scene);

	/* extra call here to recalc scene animation (for sequencer) */
	{
		AnimData *adt = BKE_animdata_from_id(&scene->id);
		float ctime = BKE_scene_frame_get(scene);
		
		if (adt && (adt->recalc & ADT_RECALC_ANIM))
			BKE_animsys_evaluate_animdata(scene, &scene->id, adt, ctime, 0);
	}
	
	/* quick point cache updates */
	if (scene->physics_settings.quick_cache_step)
		BKE_ptcache_quick_cache_all(bmain, scene);

	/* notify editors and python about recalc */
	BLI_callback_exec(bmain, &scene->id, BLI_CB_EVT_SCENE_UPDATE_POST);
	DAG_ids_check_recalc(bmain, scene, FALSE);

	/* clear recalc flags */
	DAG_ids_clear_recalc(bmain);
}

/* applies changes right away, does all sets too */
void BKE_scene_update_for_newframe(Main *bmain, Scene *sce, unsigned int lay)
{
	float ctime = BKE_scene_frame_get(sce);
	Scene *sce_iter;

	/* keep this first */
	BLI_callback_exec(bmain, &sce->id, BLI_CB_EVT_FRAME_CHANGE_PRE);
	BLI_callback_exec(bmain, &sce->id, BLI_CB_EVT_SCENE_UPDATE_PRE);

	sound_set_cfra(sce->r.cfra);
	
	/* clear animation overrides */
	// XXX TODO...

	for (sce_iter = sce; sce_iter; sce_iter = sce_iter->set) {
		if (sce_iter->theDag == NULL)
			DAG_scene_sort(bmain, sce_iter);
	}

	/* flush recalc flags to dependencies, if we were only changing a frame
	 * this would not be necessary, but if a user or a script has modified
	 * some datablock before BKE_scene_update_tagged was called, we need the flush */
	DAG_ids_flush_tagged(bmain);

	/* Following 2 functions are recursive
	 * so don't call within 'scene_update_tagged_recursive' */
	DAG_scene_update_flags(bmain, sce, lay, TRUE);   // only stuff that moves or needs display still

	/* All 'standard' (i.e. without any dependencies) animation is handled here,
	 * with an 'local' to 'macro' order of evaluation. This should ensure that
	 * settings stored nestled within a hierarchy (i.e. settings in a Texture block
	 * can be overridden by settings from Scene, which owns the Texture through a hierarchy
	 * such as Scene->World->MTex/Texture) can still get correctly overridden.
	 */
	BKE_animsys_evaluate_all_animation(bmain, sce, ctime);
	/*...done with recusrive funcs */

	/* BKE_object_handle_update() on all objects, groups and sets */
	scene_update_tagged_recursive(bmain, sce, sce);

	/* notify editors and python about recalc */
	BLI_callback_exec(bmain, &sce->id, BLI_CB_EVT_SCENE_UPDATE_POST);
	BLI_callback_exec(bmain, &sce->id, BLI_CB_EVT_FRAME_CHANGE_POST);

	DAG_ids_check_recalc(bmain, sce, TRUE);

	/* clear recalc flags */
	DAG_ids_clear_recalc(bmain);
}

/* return default layer, also used to patch old files */
SceneRenderLayer *BKE_scene_add_render_layer(Scene *sce, const char *name)
{
	SceneRenderLayer *srl;

	if (!name)
		name = "RenderLayer";

	srl = MEM_callocN(sizeof(SceneRenderLayer), "new render layer");
	BLI_strncpy(srl->name, name, sizeof(srl->name));
	BLI_uniquename(&sce->r.layers, srl, "RenderLayer", '.', offsetof(SceneRenderLayer, name), sizeof(srl->name));
	BLI_addtail(&sce->r.layers, srl);

	/* note, this is also in render, pipeline.c, to make layer when scenedata doesnt have it */
<<<<<<< HEAD
	srl->lay= (1<<20) -1;
	srl->layflag= 0x7FFF;	/* solid ztra halo edge strand */
	srl->passflag= SCE_PASS_COMBINED|SCE_PASS_Z;
	FRS_add_freestyle_config( srl );
=======
	srl->lay = (1 << 20) - 1;
	srl->layflag = 0x7FFF;   /* solid ztra halo edge strand */
	srl->passflag = SCE_PASS_COMBINED | SCE_PASS_Z;
>>>>>>> 1c0c2f4d

	return srl;
}

int BKE_scene_remove_render_layer(Main *bmain, Scene *scene, SceneRenderLayer *srl)
{
	const int act = BLI_findindex(&scene->r.layers, srl);
	Scene *sce;

	if (act == -1) {
		return 0;
	}
	else if ( (scene->r.layers.first == scene->r.layers.last) &&
	          (scene->r.layers.first == srl))
	{
		/* ensure 1 layer is kept */
		return 0;
	}

	BLI_remlink(&scene->r.layers, srl);
	MEM_freeN(srl);

	scene->r.actlay = 0;

	for (sce = bmain->scene.first; sce; sce = sce->id.next) {
		if (sce->nodetree) {
			bNode *node;
			for (node = sce->nodetree->nodes.first; node; node = node->next) {
				if (node->type == CMP_NODE_R_LAYERS && (Scene *)node->id == scene) {
					if (node->custom1 == act)
						node->custom1 = 0;
					else if (node->custom1 > act)
						node->custom1--;
				}
			}
		}
	}

	return 1;
}

/* render simplification */

int get_render_subsurf_level(RenderData *r, int lvl)
{
	if (r->mode & R_SIMPLIFY)
		return MIN2(r->simplify_subsurf, lvl);
	else
		return lvl;
}

int get_render_child_particle_number(RenderData *r, int num)
{
	if (r->mode & R_SIMPLIFY)
		return (int)(r->simplify_particles * num);
	else
		return num;
}

int get_render_shadow_samples(RenderData *r, int samples)
{
	if ((r->mode & R_SIMPLIFY) && samples > 0)
		return MIN2(r->simplify_shadowsamples, samples);
	else
		return samples;
}

float get_render_aosss_error(RenderData *r, float error)
{
	if (r->mode & R_SIMPLIFY)
		return ((1.0f - r->simplify_aosss) * 10.0f + 1.0f) * error;
	else
		return error;
}

/* helper function for the SETLOOPER macro */
Base *_setlooper_base_step(Scene **sce_iter, Base *base)
{
	if (base && base->next) {
		/* common case, step to the next */
		return base->next;
	}
	else if (base == NULL && (*sce_iter)->base.first) {
		/* first time looping, return the scenes first base */
		return (Base *)(*sce_iter)->base.first;
	}
	else {
		/* reached the end, get the next base in the set */
		while ((*sce_iter = (*sce_iter)->set)) {
			base = (Base *)(*sce_iter)->base.first;
			if (base) {
				return base;
			}
		}
	}

	return NULL;
}

int BKE_scene_use_new_shading_nodes(Scene *scene)
{
	RenderEngineType *type = RE_engines_find(scene->r.engine);
	return (type && type->flag & RE_USE_SHADING_NODES);
}

void BKE_scene_base_flag_to_objects(struct Scene *scene)
{
	Base *base = scene->base.first;

	while (base) {
		base->object->flag = base->flag;
		base = base->next;
	}
}

void BKE_scene_base_flag_from_objects(struct Scene *scene)
{
	Base *base = scene->base.first;

	while (base) {
		base->flag = base->object->flag;
		base = base->next;
	}
}<|MERGE_RESOLUTION|>--- conflicted
+++ resolved
@@ -249,14 +249,9 @@
 void BKE_scene_free(Scene *sce)
 {
 	Base *base;
-<<<<<<< HEAD
 	SceneRenderLayer *srl;
 	
-	base= sce->base.first;
-=======
-
 	base = sce->base.first;
->>>>>>> 1c0c2f4d
 	while (base) {
 		base->object->id.us--;
 		base = base->next;
@@ -1119,16 +1114,10 @@
 	BLI_addtail(&sce->r.layers, srl);
 
 	/* note, this is also in render, pipeline.c, to make layer when scenedata doesnt have it */
-<<<<<<< HEAD
-	srl->lay= (1<<20) -1;
-	srl->layflag= 0x7FFF;	/* solid ztra halo edge strand */
-	srl->passflag= SCE_PASS_COMBINED|SCE_PASS_Z;
-	FRS_add_freestyle_config( srl );
-=======
 	srl->lay = (1 << 20) - 1;
 	srl->layflag = 0x7FFF;   /* solid ztra halo edge strand */
 	srl->passflag = SCE_PASS_COMBINED | SCE_PASS_Z;
->>>>>>> 1c0c2f4d
+	FRS_add_freestyle_config( srl );
 
 	return srl;
 }
