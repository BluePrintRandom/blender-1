--- conflicted
+++ resolved
@@ -55,23 +55,6 @@
 void BKE_object_defgroup_remove(struct Object *ob, struct bDeformGroup *defgroup);
 void BKE_object_defgroup_remove_all(struct Object *ob);
 
-<<<<<<< HEAD
-/* Face map operations */
-struct bFaceMap *BKE_object_facemap_add(struct Object *ob);
-struct bFaceMap *BKE_object_facemap_add_name(struct Object *ob, const char *name);
-void BKE_object_facemap_remove(struct Object *ob, struct bFaceMap *fmap);
-void BKE_object_fmap_remove_all(struct Object *ob);
-
-void ED_fmap_face_add(struct Object *ob, struct bFaceMap *fmap, int facenum);
-void ED_fmap_face_remove(struct Object *ob, struct bFaceMap *fmap, int facenum);
-
-int fmap_name_index(struct Object *ob, const char *name);
-void fmap_unique_name(struct bFaceMap *fmap, struct Object *ob);
-struct bFaceMap *fmap_find_name(struct Object *ob, const char *name);
-void fmap_copy_list(struct ListBase *outbase, struct ListBase *inbase);
-
-=======
->>>>>>> f902bbad
 /* Select helpers */
 enum eVGroupSelect;
 bool *BKE_object_defgroup_subset_from_select_type(
