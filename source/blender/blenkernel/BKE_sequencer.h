/*
 * ***** BEGIN GPL LICENSE BLOCK *****
 *
 * This program is free software; you can redistribute it and/or
 * modify it under the terms of the GNU General Public License
 * as published by the Free Software Foundation; either version 2
 * of the License, or (at your option) any later version.
 *
 * This program is distributed in the hope that it will be useful,
 * but WITHOUT ANY WARRANTY; without even the implied warranty of
 * MERCHANTABILITY or FITNESS FOR A PARTICULAR PURPOSE.  See the
 * GNU General Public License for more details.
 *
 * You should have received a copy of the GNU General Public License
 * along with this program; if not, write to the Free Software Foundation,
 * Inc., 51 Franklin Street, Fifth Floor, Boston, MA 02110-1301, USA.
 *
 * The Original Code is Copyright (C) 2004 Blender Foundation.
 * All rights reserved.
 *
 * Contributor(s): Blender Foundation (2008).
 *
 * ***** END GPL LICENSE BLOCK *****
 */

#ifndef __BKE_SEQUENCER_H__
#define __BKE_SEQUENCER_H__

/** \file BKE_sequencer.h
 *  \ingroup bke
 */

struct bContext;
struct EvaluationContext;
struct StripColorBalance;
struct Editing;
struct ImBuf;
struct Main;
struct Mask;
struct MovieClip;
struct Scene;
struct Sequence;
struct SequenceModifierData;
struct Strip;
struct StripElem;
struct bSound;

struct SeqIndexBuildContext;

#define EARLY_NO_INPUT      -1
#define EARLY_DO_EFFECT     0
#define EARLY_USE_INPUT_1   1
#define EARLY_USE_INPUT_2   2

/* sequence iterator */

typedef struct SeqIterator {
	struct Sequence **array;
	int tot, cur;

	struct Sequence *seq;
	int valid;
} SeqIterator;

void BKE_sequence_iterator_begin(struct Editing *ed, SeqIterator *iter, bool use_pointer);
void BKE_sequence_iterator_next(SeqIterator *iter);
void BKE_sequence_iterator_end(SeqIterator *iter);

#define SEQP_BEGIN(_ed, _seq)                                                 \
	{                                                                         \
		SeqIterator iter_macro;                                               \
		for (BKE_sequence_iterator_begin(_ed, &iter_macro, true);             \
		     iter_macro.valid;                                                \
		     BKE_sequence_iterator_next(&iter_macro))                         \
		{                                                                     \
			_seq = iter_macro.seq;

#define SEQ_BEGIN(ed, _seq)                                                   \
	{                                                                         \
		SeqIterator iter_macro;                                               \
		for (BKE_sequence_iterator_begin(ed, &iter_macro, false);             \
		     iter_macro.valid;                                                \
		     BKE_sequence_iterator_next(&iter_macro))                         \
		{                                                                     \
			_seq = iter_macro.seq;

#define SEQ_END                                                               \
		}                                                                     \
		BKE_sequence_iterator_end(&iter_macro);                               \
	}

typedef struct SeqRenderData {
	struct EvaluationContext *eval_ctx;
	struct Main *bmain;
	struct Scene *scene;
	int rectx;
	int recty;
	int preview_render_size;
	int motion_blur_samples;
	float motion_blur_shutter;
	bool skip_cache;
	bool is_proxy_render;
} SeqRenderData;

SeqRenderData BKE_sequencer_new_render_data(struct EvaluationContext *eval_ctx, struct Main *bmain,
                                            struct Scene *scene, int rectx, int recty, int preview_render_size);

/* Wipe effect */
enum {
	DO_SINGLE_WIPE,
	DO_DOUBLE_WIPE,
	DO_BOX_WIPE,
	DO_CROSS_WIPE,
	DO_IRIS_WIPE,
	DO_CLOCK_WIPE
};

struct SeqEffectHandle {
	bool multithreaded;
	bool supports_mask;

	/* constructors & destructor */
	/* init is _only_ called on first creation */
	void (*init)(struct Sequence *seq);
	
	/* number of input strips needed 
	 * (called directly after construction) */
	int (*num_inputs)(void);
	
	/* load is called first time after readblenfile in
	 * get_sequence_effect automatically */
	void (*load)(struct Sequence *seq);
	
	/* duplicate */
	void (*copy)(struct Sequence *dst, struct Sequence *src);
	
	/* destruct */
	void (*free)(struct Sequence *seq);
	
	/* returns: -1: no input needed,
	 * 0: no early out,
	 * 1: out = ibuf1,
	 * 2: out = ibuf2 */
	int (*early_out)(struct Sequence *seq, float facf0, float facf1); 
	
	/* stores the y-range of the effect IPO */
	void (*store_icu_yrange)(struct Sequence *seq, short adrcode, float *ymin, float *ymax);
	
	/* stores the default facf0 and facf1 if no IPO is present */
	void (*get_default_fac)(struct Sequence *seq, float cfra, float *facf0, float *facf1);
	
	/* execute the effect
	 * sequence effects are only required to either support
	 * float-rects or byte-rects
	 * (mixed cases are handled one layer up...) */
	
	struct ImBuf * (*execute)(const SeqRenderData *context, struct Sequence *seq, float cfra, float facf0, float facf1,
	                          struct ImBuf *ibuf1, struct ImBuf *ibuf2, struct ImBuf *ibuf3);

	struct ImBuf * (*init_execution)(const SeqRenderData *context, struct ImBuf *ibuf1, struct ImBuf *ibuf2,
	                                 struct ImBuf *ibuf3);

	void (*execute_slice)(const SeqRenderData *context, struct Sequence *seq, float cfra, float facf0, float facf1,
	                      struct ImBuf *ibuf1, struct ImBuf *ibuf2, struct ImBuf *ibuf3,
	                      int start_line, int total_lines, struct ImBuf *out);
};

/* ********************* prototypes *************** */

/* **********************************************************************
 * sequencer.c
 *
 * sequencer render functions
 * ********************************************************************** */

struct ImBuf *BKE_sequencer_give_ibuf(const SeqRenderData *context, float cfra, int chanshown);
struct ImBuf *BKE_sequencer_give_ibuf_threaded(const SeqRenderData *context, float cfra, int chanshown);
struct ImBuf *BKE_sequencer_give_ibuf_direct(const SeqRenderData *context, float cfra, struct Sequence *seq);
struct ImBuf *BKE_sequencer_give_ibuf_seqbase(const SeqRenderData *context, float cfra, int chan_shown, struct ListBase *seqbasep);
void BKE_sequencer_give_ibuf_prefetch_request(const SeqRenderData *context, float cfra, int chan_shown);

/* **********************************************************************
 * sequencer.c
 *
 * sequencer color space functions
 * ********************************************************************** */

void BKE_sequencer_imbuf_to_sequencer_space(struct Scene *scene, struct ImBuf *ibuf, bool make_float);
void BKE_sequencer_imbuf_from_sequencer_space(struct Scene *scene, struct ImBuf *ibuf);
void BKE_sequencer_pixel_from_sequencer_space_v4(struct Scene *scene, float pixel[4]);

/* **********************************************************************
 * sequencer scene functions
 * ********************************************************************** */
struct Editing  *BKE_sequencer_editing_get(struct Scene *scene, bool alloc);
struct Editing  *BKE_sequencer_editing_ensure(struct Scene *scene);
void             BKE_sequencer_editing_free(struct Scene *scene);

void             BKE_sequencer_sort(struct Scene *scene);

struct Sequence *BKE_sequencer_from_elem(ListBase *seqbase, struct StripElem *se);
struct Sequence *BKE_sequencer_active_get(struct Scene *scene);
int              BKE_sequencer_active_get_pair(struct Scene *scene, struct Sequence **seq_act, struct Sequence **seq_other);
void             BKE_sequencer_active_set(struct Scene *scene, struct Sequence *seq);
struct Mask     *BKE_sequencer_mask_get(struct Scene *scene);

/* apply functions recursively */
int BKE_sequencer_base_recursive_apply(struct ListBase *seqbase, int (*apply_func)(struct Sequence *seq, void *), void *arg);
int BKE_sequencer_recursive_apply(struct Sequence *seq, int (*apply_func)(struct Sequence *, void *), void *arg);

/* maintenance functions, mostly for RNA */
/* extern  */

void BKE_sequencer_free_clipboard(void);

void BKE_sequence_clipboard_pointers_free(struct Sequence *seq);
void BKE_sequence_clipboard_pointers_store(struct Sequence *seq);
void BKE_sequence_clipboard_pointers_restore(struct Sequence *seq, struct Main *bmain);

void BKE_sequencer_base_clipboard_pointers_free(struct ListBase *seqbase);
void BKE_sequencer_base_clipboard_pointers_store(struct ListBase *seqbase);
void BKE_sequencer_base_clipboard_pointers_restore(struct ListBase *seqbase, struct Main *bmain);

void BKE_sequence_free(struct Scene *scene, struct Sequence *seq);
const char *BKE_sequence_give_name(struct Sequence *seq);
void BKE_sequence_calc(struct Scene *scene, struct Sequence *seq);
void BKE_sequence_calc_disp(struct Scene *scene, struct Sequence *seq);
void BKE_sequence_reload_new_file(struct Scene *scene, struct Sequence *seq, const bool lock_range);
int BKE_sequencer_evaluate_frame(struct Scene *scene, int cfra);

struct StripElem *BKE_sequencer_give_stripelem(struct Sequence *seq, int cfra);

/* intern */
void BKE_sequencer_update_changed_seq_and_deps(struct Scene *scene, struct Sequence *changed_seq, int len_change, int ibuf_change);
bool BKE_sequencer_input_have_to_preprocess(const SeqRenderData *context, struct Sequence *seq, float cfra);

struct SeqIndexBuildContext *BKE_sequencer_proxy_rebuild_context(struct Main *bmain, struct Scene *scene, struct Sequence *seq);
void BKE_sequencer_proxy_rebuild(struct SeqIndexBuildContext *context, short *stop, short *do_update, float *progress);
void BKE_sequencer_proxy_rebuild_finish(struct SeqIndexBuildContext *context, bool stop);

/* **********************************************************************
 * seqcache.c
 *
 * Sequencer memory cache management functions
 * ********************************************************************** */

typedef enum {
	SEQ_STRIPELEM_IBUF,
	SEQ_STRIPELEM_IBUF_COMP,
	SEQ_STRIPELEM_IBUF_STARTSTILL,
	SEQ_STRIPELEM_IBUF_ENDSTILL
} seq_stripelem_ibuf_t;

void BKE_sequencer_cache_destruct(void);
void BKE_sequencer_cache_cleanup(void);

/* returned ImBuf is properly refed and has to be freed */
struct ImBuf *BKE_sequencer_cache_get(const SeqRenderData *context, struct Sequence *seq, float cfra, seq_stripelem_ibuf_t type);

/* passed ImBuf is properly refed, so ownership is *not* 
 * transferred to the cache.
 * you can pass the same ImBuf multiple times to the cache without problems.
 */

void BKE_sequencer_cache_put(const SeqRenderData *context, struct Sequence *seq, float cfra, seq_stripelem_ibuf_t type, struct ImBuf *nval);

void BKE_sequencer_cache_cleanup_sequence(struct Sequence *seq);

struct ImBuf *BKE_sequencer_preprocessed_cache_get(const SeqRenderData *context, struct Sequence *seq, float cfra, seq_stripelem_ibuf_t type);
void BKE_sequencer_preprocessed_cache_put(const SeqRenderData *context, struct Sequence *seq, float cfra, seq_stripelem_ibuf_t type, struct ImBuf *ibuf);
void BKE_sequencer_preprocessed_cache_cleanup(void);
void BKE_sequencer_preprocessed_cache_cleanup_sequence(struct Sequence *seq);

/* **********************************************************************
 * seqeffects.c
 *
 * Sequencer effect strip management functions
 *  **********************************************************************
 */

/* intern */
struct SeqEffectHandle BKE_sequence_get_blend(struct Sequence *seq);
void BKE_sequence_effect_speed_rebuild_map(struct Scene *scene, struct Sequence *seq, bool force);

/* extern */
struct SeqEffectHandle BKE_sequence_get_effect(struct Sequence *seq);
int BKE_sequence_effect_get_num_inputs(int seq_type);
int BKE_sequence_effect_get_supports_mask(int seq_type);

/* **********************************************************************
 * Sequencer editing functions
 * **********************************************************************
 */
   
/* for transform but also could use elsewhere */
int BKE_sequence_tx_get_final_left(struct Sequence *seq, bool metaclip);
int BKE_sequence_tx_get_final_right(struct Sequence *seq, bool metaclip);
void BKE_sequence_tx_set_final_left(struct Sequence *seq, int val);
void BKE_sequence_tx_set_final_right(struct Sequence *seq, int val);
void BKE_sequence_tx_handle_xlimits(struct Sequence *seq, int leftflag, int rightflag);
bool BKE_sequence_tx_test(struct Sequence *seq);
bool BKE_sequence_single_check(struct Sequence *seq);
void BKE_sequence_single_fix(struct Sequence *seq);
bool BKE_sequence_test_overlap(struct ListBase *seqbasep, struct Sequence *test);
void BKE_sequence_translate(struct Scene *scene, struct Sequence *seq, int delta);
void BKE_sequence_sound_init(struct Scene *scene, struct Sequence *seq);
struct Sequence *BKE_sequencer_foreground_frame_get(struct Scene *scene, int frame);
struct ListBase *BKE_sequence_seqbase(struct ListBase *seqbase, struct Sequence *seq);
struct Sequence *BKE_sequence_metastrip(ListBase *seqbase /* = ed->seqbase */, struct Sequence *meta /* = NULL */, struct Sequence *seq);

void BKE_sequencer_offset_animdata(struct Scene *scene, struct Sequence *seq, int ofs);
void BKE_sequencer_dupe_animdata(struct Scene *scene, const char *name_src, const char *name_dst);
bool BKE_sequence_base_shuffle(struct ListBase *seqbasep, struct Sequence *test, struct Scene *evil_scene);
bool BKE_sequence_base_shuffle_time(ListBase *seqbasep, struct Scene *evil_scene);
bool BKE_sequence_base_isolated_sel_check(struct ListBase *seqbase);
void BKE_sequencer_free_imbuf(struct Scene *scene, struct ListBase *seqbasep, bool for_render);
struct Sequence *BKE_sequence_dupli_recursive(struct Scene *scene, struct Scene *scene_to, struct Sequence *seq, int dupe_flag);
int BKE_sequence_swap(struct Sequence *seq_a, struct Sequence *seq_b, const char **error_str);

bool BKE_sequence_check_depend(struct Sequence *seq, struct Sequence *cur);
void BKE_sequence_invalidate_cache(struct Scene *scene, struct Sequence *seq);
void BKE_sequence_invalidate_dependent(struct Scene *scene, struct Sequence *seq);
void BKE_sequence_invalidate_cache_for_modifier(struct Scene *scene, struct Sequence *seq);

void BKE_sequencer_update_sound_bounds_all(struct Scene *scene);
void BKE_sequencer_update_sound_bounds(struct Scene *scene, struct Sequence *seq);
void BKE_sequencer_update_muting(struct Editing *ed);
void BKE_sequencer_update_sound(struct Scene *scene, struct bSound *sound);

void BKE_sequencer_refresh_sound_length(struct Scene *scene);

void BKE_sequence_base_unique_name_recursive(ListBase *seqbasep, struct Sequence *seq);
void BKE_sequence_base_dupli_recursive(
        struct Scene *scene, struct Scene *scene_to, ListBase *nseqbase, ListBase *seqbase,
        int dupe_flag);
bool BKE_sequence_is_valid_check(struct Sequence *seq);

void BKE_sequencer_clear_scene_in_allseqs(struct Main *bmain, struct Scene *sce);

struct Sequence *BKE_sequence_get_by_name(struct ListBase *seqbase, const char *name, bool recursive);

/* api for adding new sequence strips */
typedef struct SeqLoadInfo {
	int start_frame;
	int end_frame;
	int channel;
	int flag;   /* use sound, replace sel */
	int type;
	int len;        /* only for image strips */
	char path[1024]; /* 1024 = FILE_MAX */

	/* return values */
	char name[64];
	struct Sequence *seq_sound;  /* for movie's */
	int tot_success;
	int tot_error;
} SeqLoadInfo;

/* SeqLoadInfo.flag */
#define SEQ_LOAD_REPLACE_SEL    (1 << 0)
#define SEQ_LOAD_FRAME_ADVANCE  (1 << 1)
#define SEQ_LOAD_MOVIE_SOUND    (1 << 2)
#define SEQ_LOAD_SOUND_CACHE    (1 << 3)


/* seq_dupli' flags */
#define SEQ_DUPE_UNIQUE_NAME    (1 << 0)
#define SEQ_DUPE_CONTEXT        (1 << 1)
#define SEQ_DUPE_ANIM           (1 << 2)
#define SEQ_DUPE_ALL            (1 << 3) /* otherwise only selected are copied */

/* use as an api function */
typedef struct Sequence *(*SeqLoadFunc)(struct bContext *, ListBase *, struct SeqLoadInfo *);

struct Sequence *BKE_sequence_alloc(ListBase *lb, int cfra, int machine);

void BKE_sequence_alpha_mode_from_extension(struct Sequence *seq);
void BKE_sequence_init_colorspace(struct Sequence *seq);

/* RNA enums, just to be more readable */
enum {
	SEQ_SIDE_NONE = 0,
	SEQ_SIDE_LEFT,
	SEQ_SIDE_RIGHT,
	SEQ_SIDE_BOTH
};
<<<<<<< HEAD
int BKE_seq_find_next_prev_edit(struct Scene *scene, int cfra, const short side, const bool do_skip_mute, const bool do_center, const bool do_unselected);
=======
int BKE_sequencer_find_next_prev_edit(
        struct Scene *scene, int cfra, const short side,
        const bool do_skip_mute, const bool do_center, const bool do_unselected);
>>>>>>> 435eaa79

struct Sequence *BKE_sequencer_add_image_strip(struct bContext *C, ListBase *seqbasep, struct SeqLoadInfo *seq_load);
struct Sequence *BKE_sequencer_add_sound_strip(struct bContext *C, ListBase *seqbasep, struct SeqLoadInfo *seq_load);
struct Sequence *BKE_sequencer_add_movie_strip(struct bContext *C, ListBase *seqbasep, struct SeqLoadInfo *seq_load);

/* view3d draw callback, run when not in background view */
typedef struct ImBuf *(*SequencerDrawView)(struct Scene *, struct Object *, int, int, unsigned int, int, bool, bool, int, char[256]);
extern SequencerDrawView sequencer_view3d_cb;

/* copy/paste */
extern ListBase seqbase_clipboard;
extern int seqbase_clipboard_frame;

/* modifiers */
typedef struct SequenceModifierTypeInfo {
	/* default name for the modifier */
	char name[64];  /* MAX_NAME */

	/* DNA structure name used on load/save filed */
	char struct_name[64];  /* MAX_NAME */

	/* size of modifier data structure, used by allocation */
	int struct_size;

	/* data initialization */
	void (*init_data) (struct SequenceModifierData *smd);

	/* free data used by modifier,
	 * only modifier-specific data should be freed, modifier descriptor would
	 * be freed outside of this callback
	 */
	void (*free_data) (struct SequenceModifierData *smd);

	/* copy data from one modifier to another */
	void (*copy_data) (struct SequenceModifierData *smd, struct SequenceModifierData *target);

	/* apply modifier on a given image buffer */
	void (*apply) (struct SequenceModifierData *smd, struct ImBuf *ibuf, struct ImBuf *mask);
} SequenceModifierTypeInfo;

struct SequenceModifierTypeInfo *BKE_sequence_modifier_type_info_get(int type);

struct SequenceModifierData *BKE_sequence_modifier_new(struct Sequence *seq, const char *name, int type);
bool BKE_sequence_modifier_remove(struct Sequence *seq, struct SequenceModifierData *smd);
void BKE_sequence_modifier_clear(struct Sequence *seq);
void BKE_sequence_modifier_free(struct SequenceModifierData *smd);
void BKE_sequence_modifier_unique_name(struct Sequence *seq, struct SequenceModifierData *smd);
struct SequenceModifierData *BKE_sequence_modifier_find_by_name(struct Sequence *seq, const char *name);
struct ImBuf *BKE_sequence_modifier_apply_stack(const SeqRenderData *context, struct Sequence *seq, struct ImBuf *ibuf, int cfra);
void BKE_sequence_modifier_list_copy(struct Sequence *seqn, struct Sequence *seq);

int BKE_sequence_supports_modifiers(struct Sequence *seq);

/* internal filters */
struct ImBuf *BKE_sequencer_render_mask_input(const SeqRenderData *context, int mask_input_type, struct Sequence *mask_sequence, struct Mask *mask_id, int cfra, bool make_float);
void BKE_sequencer_color_balance_apply(struct StripColorBalance *cb, struct ImBuf *ibuf, float mul, bool make_float, struct ImBuf *mask_input);

#endif  /* __BKE_SEQUENCER_H__ */<|MERGE_RESOLUTION|>--- conflicted
+++ resolved
@@ -384,13 +384,9 @@
 	SEQ_SIDE_RIGHT,
 	SEQ_SIDE_BOTH
 };
-<<<<<<< HEAD
-int BKE_seq_find_next_prev_edit(struct Scene *scene, int cfra, const short side, const bool do_skip_mute, const bool do_center, const bool do_unselected);
-=======
 int BKE_sequencer_find_next_prev_edit(
         struct Scene *scene, int cfra, const short side,
         const bool do_skip_mute, const bool do_center, const bool do_unselected);
->>>>>>> 435eaa79
 
 struct Sequence *BKE_sequencer_add_image_strip(struct bContext *C, ListBase *seqbasep, struct SeqLoadInfo *seq_load);
 struct Sequence *BKE_sequencer_add_sound_strip(struct bContext *C, ListBase *seqbasep, struct SeqLoadInfo *seq_load);
