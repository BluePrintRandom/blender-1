/*
 * ***** BEGIN GPL LICENSE BLOCK *****
 *
 * This program is free software; you can redistribute it and/or
 * modify it under the terms of the GNU General Public License
 * as published by the Free Software Foundation; either version 2
 * of the License, or (at your option) any later version.
 *
 * This program is distributed in the hope that it will be useful,
 * but WITHOUT ANY WARRANTY; without even the implied warranty of
 * MERCHANTABILITY or FITNESS FOR A PARTICULAR PURPOSE.  See the
 * GNU General Public License for more details.
 *
 * You should have received a copy of the GNU General Public License
 * along with this program; if not, write to the Free Software Foundation,
 * Inc., 51 Franklin Street, Fifth Floor, Boston, MA 02110-1301, USA.
 *
 * The Original Code is Copyright (C) 2001-2002 by NaN Holding BV.
 * All rights reserved.
 *
 * The Original Code is: all of this file.
 *
 * Contributor(s): none yet.
 *
 * ***** END GPL LICENSE BLOCK *****
 */
#ifndef __BKE_LIBRARY_H__
#define __BKE_LIBRARY_H__

/** \file BKE_library.h
 *  \ingroup bke
 *  \since March 2001
 *  \author nzc
 */
#ifdef __cplusplus
extern "C" {
#endif

#include "BLI_compiler_attrs.h"

<<<<<<< HEAD
struct AssetEngineType;
struct AssetUUID;
=======
/**
 * Naming: BKE_id_ vs BKE_libblock_
 *
 * WARNING: description below is ideal goal, current status of naming does not yet
 * fully follow it (this is WIP).
 *
 * BKE_id_ should be used for rather high-level operations, that involve Main database and
 * relations with other IDs, and can be considered as 'safe' (as in, in themselves, they leave
 * affected IDs/Main in a consistent status).
 *
 * BKE_libblock_ should be used for lower level operations, that perform some parts of BKE_id_ ones,
 * but will generally not ensure caller that affected data is in a consistent state
 * by their own execution alone.
 *
 * Consequently, external code should not typically use BKE_libblock_ functions,
 * except in some specific cases requiring advanced (and potentially dangerous) handling.
 */

>>>>>>> b21bd431
struct BlendThumbnail;
struct GHash;
struct ID;
struct ImBuf;
struct Library;
struct ListBase;
struct Main;
struct PointerRNA;
struct PropertyRNA;
struct bContext;
struct wmWindowManager;

size_t BKE_libblock_get_alloc_info(short type, const char **name);
void *BKE_libblock_alloc_notest(short type) ATTR_WARN_UNUSED_RESULT;
void *BKE_libblock_alloc(struct Main *bmain, short type, const char *name, const int flag) ATTR_WARN_UNUSED_RESULT;
void  BKE_libblock_init_empty(struct ID *id) ATTR_NONNULL(1);

void *BKE_id_new(struct Main *bmain, const short type, const char *name);
void *BKE_id_new_nomain(const short type, const char *name);


/**
 * New ID creation/copying options.
 */
enum {
	/* *** Generic options (should be handled by all ID types copying, ID creation, etc.). *** */
	/* Create datablock outside of any main database - similar to 'localize' functions of materials etc. */
	LIB_ID_CREATE_NO_MAIN            = 1 << 0,
	/* Do not affect user refcount of datablocks used by new one (which also gets zero usercount then).
	 * Implies LIB_ID_CREATE_NO_MAIN. */
	LIB_ID_CREATE_NO_USER_REFCOUNT   = 1 << 1,
	/* Assume given 'newid' already points to allocated memory for whole datablock (ID + data) - USE WITH CAUTION!
	 * Implies LIB_ID_CREATE_NO_MAIN. */
	LIB_ID_CREATE_NO_ALLOCATE        = 1 << 2,

	LIB_ID_CREATE_NO_DEG_TAG         = 1 << 8,  /* Do not tag new ID for update in depsgraph. */

	/*** Specific options to some ID types or usages. ***/
	/* May be ignored by unrelated ID copying functions. */
	LIB_ID_COPY_NO_PROXY_CLEAR     = 1 << 16,  /* Object only, needed by make_local code. */
	LIB_ID_COPY_NO_PREVIEW         = 1 << 17,  /* Do not copy preview data, when supported. */
	LIB_ID_COPY_CACHES             = 1 << 18,  /* Copy runtime data caches. */
	LIB_ID_COPY_NO_ANIMDATA        = 1 << 19,  /* Don't copy id->adt, used by ID datablock localization routines. */
	LIB_ID_COPY_CD_REFERENCE       = 1 << 20,  /* Mesh: Reference CD data layers instead of doing real copy. */

	/*** XXX Hackish/not-so-nice specific behaviors needed for some corner cases. ***/
	/* Ideally we should not have those, but we need them for now... */
	LIB_ID_COPY_ACTIONS            = 1 << 24,  /* EXCEPTION! Deep-copy actions used by animdata of copied ID. */
	LIB_ID_COPY_KEEP_LIB           = 1 << 25,  /* Keep the library pointer when copying datablock outside of bmain. */
	LIB_ID_COPY_SHAPEKEY           = 1 << 26,  /* EXCEPTION! Deep-copy shapekeys used by copied obdata ID. */
};

void BKE_libblock_copy_ex(struct Main *bmain, const struct ID *id, struct ID **r_newid, const int flag);
void *BKE_libblock_copy(struct Main *bmain, const struct ID *id) ATTR_WARN_UNUSED_RESULT ATTR_NONNULL();
/* "Deprecated" old API. */
void *BKE_libblock_copy_nolib(const struct ID *id, const bool do_action) ATTR_NONNULL();
/* Special version. sued by datablock localization. */
void *BKE_libblock_copy_for_localize(const struct ID *id);

void  BKE_libblock_rename(struct Main *bmain, struct ID *id, const char *name) ATTR_NONNULL();
void  BLI_libblock_ensure_unique_name(struct Main *bmain, const char *name) ATTR_NONNULL();

struct ID *BKE_libblock_find_name(struct Main *bmain, const short type, const char *name) ATTR_WARN_UNUSED_RESULT ATTR_NONNULL();

/* library_remap.c (keep here since they're general functions) */
/**
 * New freeing logic options.
 */
enum {
	/* *** Generic options (should be handled by all ID types freeing). *** */
	/* Do not try to remove freed ID from given Main (passed Main may be NULL). */
	LIB_ID_FREE_NO_MAIN            = 1 << 0,
	/* Do not affect user refcount of datablocks used by freed one.
	 * Implies LIB_ID_FREE_NO_MAIN. */
	LIB_ID_FREE_NO_USER_REFCOUNT   = 1 << 1,
	/* Assume freed ID datablock memory is managed elsewhere, do not free it
	 * (still calls relevant ID type's freeing function though) - USE WITH CAUTION!
	 * Implies LIB_ID_FREE_NO_MAIN. */
	LIB_ID_FREE_NOT_ALLOCATED      = 1 << 2,

	LIB_ID_FREE_NO_DEG_TAG         = 1 << 8,  /* Do not tag freed ID for update in depsgraph. */
	LIB_ID_FREE_NO_UI_USER         = 1 << 9,  /* Do not attempt to remove freed ID from UI data/notifiers/... */
};

void BKE_libblock_free_datablock(struct ID *id, const int flag) ATTR_NONNULL();
void BKE_libblock_free_data(struct ID *id, const bool do_id_user) ATTR_NONNULL();

void BKE_id_free_ex(struct Main *bmain, void *idv, int flag, const bool use_flag_from_idtag);
void BKE_id_free(struct Main *bmain, void *idv);

void BKE_id_free_us(struct Main *bmain, void *idv) ATTR_NONNULL();

void BKE_id_delete(struct Main *bmain, void *idv) ATTR_NONNULL();
void BKE_id_multi_tagged_delete(struct Main *bmain) ATTR_NONNULL();

void BKE_libblock_management_main_add(struct Main *bmain, void *idv);
void BKE_libblock_management_main_remove(struct Main *bmain, void *idv);

void BKE_libblock_management_usercounts_set(struct Main *bmain, void *idv);
void BKE_libblock_management_usercounts_clear(struct Main *bmain, void *idv);

void BKE_id_lib_local_paths(struct Main *bmain, struct Library *lib, struct ID *id);
void id_lib_extern(struct ID *id);
void BKE_library_filepath_set(struct Main *bmain, struct Library *lib, const char *filepath);
void id_us_ensure_real(struct ID *id);
void id_us_clear_real(struct ID *id);
void id_us_plus_no_lib(struct ID *id);
void id_us_plus(struct ID *id);
void id_us_min(struct ID *id);
void id_fake_user_set(struct ID *id);
void id_fake_user_clear(struct ID *id);
void BKE_id_clear_newpoin(struct ID *id);

void BKE_id_make_local_generic(struct Main *bmain, struct ID *id, const bool id_in_mainlist, const bool lib_local);
bool id_make_local(struct Main *bmain, struct ID *id, const bool test, const bool force_local);
bool id_single_user(struct bContext *C, struct ID *id, struct PointerRNA *ptr, struct PropertyRNA *prop);
bool id_copy(struct Main *bmain, const struct ID *id, struct ID **newid, bool test);
bool BKE_id_copy_ex(struct Main *bmain, const struct ID *id, struct ID **r_newid, const int flag, const bool test);
void BKE_id_swap(struct Main *bmain, struct ID *id_a, struct ID *id_b);
void id_sort_by_name(struct ListBase *lb, struct ID *id);
void BKE_id_expand_local(struct Main *bmain, struct ID *id);
void BKE_id_copy_ensure_local(struct Main *bmain, const struct ID *old_id, struct ID *new_id);

bool new_id(struct ListBase *lb, struct ID *id, const char *name) ATTR_NONNULL(1, 2);
void id_clear_lib_data(struct Main *bmain, struct ID *id);
void id_clear_lib_data_ex(struct Main *bmain, struct ID *id, const bool id_in_mainlist);

/* Affect whole Main database. */
void BKE_main_id_tag_idcode(struct Main *mainvar, const short type, const int tag, const bool value);
void BKE_main_id_tag_listbase(struct ListBase *lb, const int tag, const bool value);
void BKE_main_id_tag_all(struct Main *mainvar, const int tag, const bool value);

void BKE_main_id_flag_listbase(struct ListBase *lb, const int flag, const bool value);
void BKE_main_id_flag_all(struct Main *bmain, const int flag, const bool value);

void BKE_main_id_clear_newpoins(struct Main *bmain);

void BKE_main_lib_objects_recalc_all(struct Main *bmain);

/* Only for repairing files via versioning, avoid for general use. */
void BKE_main_id_repair_duplicate_names_listbase(struct ListBase *lb);

#define MAX_ID_FULL_NAME (64 + 64 + 3 + 1)  /* 64 is MAX_ID_NAME - 2 */
#define MAX_ID_FULL_NAME_UI (MAX_ID_FULL_NAME + 3)  /* Adds 'keycode' two letters at begining. */
void BKE_id_full_name_get(char name[MAX_ID_FULL_NAME], const struct ID *id);
void BKE_id_full_name_ui_prefix_get(char name[MAX_ID_FULL_NAME_UI], const struct ID *id);

char *BKE_id_to_unique_string_key(const struct ID *id);

void BKE_library_free(struct Library *lib);

void BKE_library_make_local(
        struct Main *bmain, const struct Library *lib, struct GHash *old_to_new_ids,
        const bool untagged_only, const bool set_fake);

void BKE_id_tag_set_atomic(struct ID *id, int tag);
void BKE_id_tag_clear_atomic(struct ID *id, int tag);

bool BKE_id_is_in_global_main(struct ID *id);

void BKE_id_ordered_list(struct ListBase *ordered_lb, const struct ListBase *lb);
void BKE_id_reorder(const struct ListBase *lb, struct ID *id, struct ID *relative, bool after);

void BKE_library_asset_repository_init(struct Library *lib, const struct AssetEngineType *aet, const char *repo_root);
void BKE_library_asset_repository_clear(struct Library *lib);
void BKE_library_asset_repository_free(struct Library *lib);
struct AssetRef *BKE_library_asset_repository_asset_add(struct Library *lib, const void *idv);
void BKE_library_asset_repository_asset_remove(struct Library *lib, const void *idv);
struct AssetRef *BKE_library_asset_repository_asset_find(struct Library *lib, const void *idv);
void BKE_library_asset_repository_subdata_add(struct AssetRef *aref, const void *idv);
void BKE_library_asset_repository_subdata_remove(struct AssetRef *aref, const void *idv);

void BKE_libraries_asset_subdata_remove(struct Main *bmain, const void *idv);
void BKE_libraries_asset_repositories_clear(struct Main *bmain);
void BKE_libraries_asset_repositories_rebuild(struct Main *bmain);
struct AssetRef *BKE_libraries_asset_repository_uuid_find(struct Main *bmain, const struct AssetUUID *uuid);
struct Library *BKE_library_asset_virtual_ensure(struct Main *bmain, const struct AssetEngineType *aet);

/* use when "" is given to new_id() */
#define ID_FALLBACK_NAME N_("Untitled")

#define IS_TAGGED(_id) ((_id) && (((ID *)_id)->tag & LIB_TAG_DOIT))

#ifdef __cplusplus
}
#endif

#endif  /* __BKE_LIBRARY_H__ */<|MERGE_RESOLUTION|>--- conflicted
+++ resolved
@@ -38,10 +38,6 @@
 
 #include "BLI_compiler_attrs.h"
 
-<<<<<<< HEAD
-struct AssetEngineType;
-struct AssetUUID;
-=======
 /**
  * Naming: BKE_id_ vs BKE_libblock_
  *
@@ -60,7 +56,8 @@
  * except in some specific cases requiring advanced (and potentially dangerous) handling.
  */
 
->>>>>>> b21bd431
+struct AssetEngineType;
+struct AssetUUID;
 struct BlendThumbnail;
 struct GHash;
 struct ID;
