/*
 * ***** BEGIN GPL LICENSE BLOCK *****
 *
 * This program is free software; you can redistribute it and/or
 * modify it under the terms of the GNU General Public License
 * as published by the Free Software Foundation; either version 2
 * of the License, or (at your option) any later version. 
 *
 * This program is distributed in the hope that it will be useful,
 * but WITHOUT ANY WARRANTY; without even the implied warranty of
 * MERCHANTABILITY or FITNESS FOR A PARTICULAR PURPOSE.  See the
 * GNU General Public License for more details.
 *
 * You should have received a copy of the GNU General Public License
 * along with this program; if not, write to the Free Software Foundation,
 * Inc., 51 Franklin Street, Fifth Floor, Boston, MA 02110-1301, USA.
 *
 * The Original Code is Copyright (C) 2007 Blender Foundation
 * All rights reserved.
 *
 * The Original Code is: all of this file.
 *
 * Contributor(s): Andrea Weikert.
 *
 * ***** END GPL LICENSE BLOCK *****
 */

/** \file blender/imbuf/intern/thumbs.c
 *  \ingroup imbuf
 */

#include <stdio.h>
#include <stdlib.h>

#include "BLI_utildefines.h"
#include "BLI_string.h"
#include "BLI_path_util.h"
#include "BLI_fileops.h"
#include "BLI_hash_md5.h"
#include "BLI_system.h"
#include BLI_SYSTEM_PID_H

#include "BLO_readfile.h"  /* XXX Hope this is not badlevel! */

#include "IMB_imbuf_types.h"
#include "IMB_imbuf.h"
#include "IMB_thumbs.h"
#include "IMB_metadata.h"

#include <ctype.h>
#include <string.h>
#include <time.h>
#include <sys/types.h>
#include <sys/stat.h>
#include <stdio.h>

#ifdef WIN32
#  include <windows.h> /* need to include windows.h so _WIN32_IE is defined  */
#  ifndef _WIN32_IE
#    define _WIN32_IE 0x0400 /* minimal requirements for SHGetSpecialFolderPath on MINGW MSVC has this defined already */
#  endif
#  include <shlobj.h>  /* for SHGetSpecialFolderPath, has to be done before BLI_winstuff
                        * because 'near' is disabled through BLI_windstuff */
#  include <direct.h> /* chdir */
#  include "BLI_winstuff.h"
#  include "utfconv.h"
#endif

#if defined(WIN32) || defined(__APPLE__)
   /* pass */
#else
#  define USE_FREEDESKTOP
#endif

/* '$HOME/.cache/thumbnails' or '$HOME/.thumbnails' */
#ifdef USE_FREEDESKTOP
#  define THUMBNAILS "thumbnails"
#else
#  define THUMBNAILS ".thumbnails"
#endif

#define URI_MAX (FILE_MAX * 3 + 8)

static bool get_thumb_dir(char *dir, ThumbSize size)
{
	char *s = dir;
	const char *subdir;
#ifdef WIN32
	wchar_t dir_16[MAX_PATH];
	/* yes, applications shouldn't store data there, but so does GIMP :)*/
	SHGetSpecialFolderPathW(0, dir_16, CSIDL_PROFILE, 0);
	conv_utf_16_to_8(dir_16, dir, FILE_MAX);
	s += strlen(dir);
#else
#if defined(USE_FREEDESKTOP)
	const char *home_cache = getenv("XDG_CACHE_HOME");
	const char *home = home_cache ? home_cache : getenv("HOME");
#else
	const char *home = getenv("HOME");
#endif
	if (!home) return 0;
	s += BLI_strncpy_rlen(s, home, FILE_MAX);

#ifdef USE_FREEDESKTOP
	if (!home_cache) {
		s += BLI_strncpy_rlen(s, "/.cache", FILE_MAX - (s - dir));
	}
#endif
#endif
	switch (size) {
		case THB_NORMAL:
			subdir = "/" THUMBNAILS "/normal/";
			break;
		case THB_LARGE:
			subdir = "/" THUMBNAILS "/large/";
			break;
		case THB_FAIL:
			subdir = "/" THUMBNAILS "/fail/blender/";
			break;
		default:
			return 0; /* unknown size */
	}

	s += BLI_strncpy_rlen(s, subdir, FILE_MAX - (s - dir));
	(void)s;

	return 1;
}

#undef THUMBNAILS


/** ----- begin of adapted code from glib ---
 * The following code is adapted from function g_escape_uri_string from the gnome glib
 * Source: http://svn.gnome.org/viewcvs/glib/trunk/glib/gconvert.c?view=markup
 * released under the Gnu General Public License.
 */
typedef enum {
	UNSAFE_ALL        = 0x1, /* Escape all unsafe characters   */
	UNSAFE_ALLOW_PLUS = 0x2, /* Allows '+'  */
	UNSAFE_PATH       = 0x8, /* Allows '/', '&', '=', ':', '@', '+', '$' and ',' */
	UNSAFE_HOST       = 0x10, /* Allows '/' and ':' and '@' */
	UNSAFE_SLASHES    = 0x20 /* Allows all characters except for '/' and '%' */
} UnsafeCharacterSet;

static const unsigned char acceptable[96] = {
	/* A table of the ASCII chars from space (32) to DEL (127) */
	/*      !    "    #    $    %    &    '    (    )    *    +    ,    -    .    / */
	0x00,0x3F,0x20,0x20,0x28,0x00,0x2C,0x3F,0x3F,0x3F,0x3F,0x2A,0x28,0x3F,0x3F,0x1C,
	/* 0    1    2    3    4    5    6    7    8    9    :    ;    <    =    >    ? */
	0x3F,0x3F,0x3F,0x3F,0x3F,0x3F,0x3F,0x3F,0x3F,0x3F,0x38,0x20,0x20,0x2C,0x20,0x20,
	/* @    A    B    C    D    E    F    G    H    I    J    K    L    M    N    O */
	0x38,0x3F,0x3F,0x3F,0x3F,0x3F,0x3F,0x3F,0x3F,0x3F,0x3F,0x3F,0x3F,0x3F,0x3F,0x3F,
	/* P    Q    R    S    T    U    V    W    X    Y    Z    [    \    ]    ^    _ */
	0x3F,0x3F,0x3F,0x3F,0x3F,0x3F,0x3F,0x3F,0x3F,0x3F,0x3F,0x20,0x20,0x20,0x20,0x3F,
	/* `    a    b    c    d    e    f    g    h    i    j    k    l    m    n    o */
	0x20,0x3F,0x3F,0x3F,0x3F,0x3F,0x3F,0x3F,0x3F,0x3F,0x3F,0x3F,0x3F,0x3F,0x3F,0x3F,
	/* p    q    r    s    t    u    v    w    x    y    z    {    |    }    ~  DEL */
	0x3F,0x3F,0x3F,0x3F,0x3F,0x3F,0x3F,0x3F,0x3F,0x3F,0x3F,0x20,0x20,0x20,0x3F,0x20
};

static const char hex[17] = "0123456789abcdef";

/* Note: This escape function works on file: URIs, but if you want to
 * escape something else, please read RFC-2396 */
static void escape_uri_string(const char *string, char *escaped_string, int escaped_string_size, UnsafeCharacterSet mask)
{
#define ACCEPTABLE(a) ((a) >= 32 && (a) < 128 && (acceptable[(a) - 32] & use_mask))

	const char *p;
	char *q;
	int c;
	UnsafeCharacterSet use_mask;
	use_mask = mask;

	BLI_assert(escaped_string_size > 0);

	/* space for \0 */
	escaped_string_size -= 1;

	for (q = escaped_string, p = string; (*p != '\0') && escaped_string_size; p++) {
		c = (unsigned char) *p;

		if (!ACCEPTABLE(c)) {
			if (escaped_string_size < 3) {
				break;
			}

			*q++ = '%'; /* means hex coming */
			*q++ = hex[c >> 4];
			*q++ = hex[c & 15];
			escaped_string_size -= 3;
		}
		else {
			*q++ = *p;
			escaped_string_size -= 1;
		}
	}

	*q = '\0';
}

/** ----- end of adapted code from glib --- */

static bool thumbhash_from_path(const char *UNUSED(path), ThumbSource source, char *r_hash)
{
	switch (source) {
		case THB_SOURCE_FONT:
			return IMB_thumb_load_font_get_hash(r_hash);
		default:
			r_hash[0] = '\0';
			return false;
	}
}

static int uri_from_filename(const char *path, char *uri)
{
	char orig_uri[URI_MAX];
	const char *dirstart = path;
	
#ifdef WIN32
	{
		char vol[3];

		BLI_strncpy(orig_uri, "file:///", FILE_MAX);
		if (strlen(path) < 2 && path[1] != ':') {
			/* not a correct absolute path */
			return 0;
		}
		/* on windows, using always uppercase drive/volume letter in uri */
		vol[0] = (unsigned char)toupper(path[0]);
		vol[1] = ':';
		vol[2] = '\0';
		strcat(orig_uri, vol);
		dirstart += 2;
	}
	strcat(orig_uri, dirstart);
	BLI_char_switch(orig_uri, '\\', '/');
#else
	BLI_snprintf(orig_uri, URI_MAX, "file://%s", dirstart);
#endif
	
#ifdef WITH_ICONV
	{
		char uri_utf8[URI_MAX];
		escape_uri_string(orig_uri, uri_utf8, URI_MAX, UNSAFE_PATH);
		BLI_string_to_utf8(uri_utf8, uri, NULL);
	}
#else 
	escape_uri_string(orig_uri, uri, URI_MAX, UNSAFE_PATH);
#endif
	return 1;
}

static bool thumbpathname_from_uri(
        const char *uri, char *r_path, const int path_len, char *r_name, int name_len, ThumbSize size)
{
	char name_buff[40];

	if (r_path && !r_name) {
		r_name = name_buff;
		name_len = sizeof(name_buff);
	}

	if (r_name) {
		char hexdigest[33];
		unsigned char digest[16];
		BLI_hash_md5_buffer(uri, strlen(uri), digest);
		hexdigest[0] = '\0';
		BLI_snprintf(r_name, name_len, "%s.png", BLI_hash_md5_to_hexdigest(digest, hexdigest));
//		printf("%s: '%s' --> '%s'\n", __func__, uri, r_name);
	}

	if (r_path) {
		char tmppath[FILE_MAX];

		if (get_thumb_dir(tmppath, size)) {
			BLI_snprintf(r_path, path_len, "%s%s", tmppath, r_name);
//			printf("%s: '%s' --> '%s'\n", __func__, uri, r_path);
			return true;
		}
	}
	return false;
}

static void thumbname_from_uri(const char *uri, char *thumb, const int thumb_len)
{
	thumbpathname_from_uri(uri, NULL, 0, thumb, thumb_len, THB_FAIL);
}

static bool thumbpath_from_uri(const char *uri, char *path, const int path_len, ThumbSize size)
{
	return thumbpathname_from_uri(uri, path, path_len, NULL, 0, size);
}

void IMB_thumb_makedirs(void)
{
	char tpath[FILE_MAX];
#if 0  /* UNUSED */
	if (get_thumb_dir(tpath, THB_NORMAL)) {
		BLI_dir_create_recursive(tpath);
	}
#endif
	if (get_thumb_dir(tpath, THB_LARGE)) {
		BLI_dir_create_recursive(tpath);
	}
	if (get_thumb_dir(tpath, THB_FAIL)) {
		BLI_dir_create_recursive(tpath);
	}
}

/* create thumbnail for file and returns new imbuf for thumbnail */
static ImBuf *thumb_create_ex(
<<<<<<< HEAD
        const char *file_path, const char *uri, const char *thumb,
        const char *blen_group, const char *blen_id,
=======
        const char *file_path, const char *uri, const char *thumb, const bool use_hash, const char *hash,
>>>>>>> 89025958
        ThumbSize size, ThumbSource source, ImBuf *img)
{
	char desc[URI_MAX + 22];
	char tpath[FILE_MAX];
	char tdir[FILE_MAX];
	char temp[FILE_MAX];
	char mtime[40] = "0"; /* in case we can't stat the file */
	char cwidth[40] = "0"; /* in case images have no data */
	char cheight[40] = "0";
	short tsize = 128;
	short ex, ey;
	float scaledx, scaledy;
	BLI_stat_t info;

	switch (size) {
		case THB_NORMAL:
			tsize = PREVIEW_RENDER_DEFAULT_HEIGHT;
			break;
		case THB_LARGE:
			tsize = PREVIEW_RENDER_DEFAULT_HEIGHT * 2;
			break;
		case THB_FAIL:
			tsize = 1;
			break;
		default:
			return NULL; /* unknown size */
	}

	/* exception, skip images over 100mb */
	if (source == THB_SOURCE_IMAGE) {
		const size_t file_size = BLI_file_size(file_path);
		if (file_size != -1 && file_size > THUMB_SIZE_MAX) {
			// printf("file too big: %d, skipping %s\n", (int)size, file_path);
			return NULL;
		}
	}

	if (get_thumb_dir(tdir, size)) {
		BLI_snprintf(tpath, FILE_MAX, "%s%s", tdir, thumb);
//		thumb[8] = '\0'; /* shorten for tempname, not needed anymore */
		BLI_snprintf(temp, FILE_MAX, "%sblender_%d_%s.png", tdir, abs(getpid()), thumb);
		if (BLI_path_ncmp(file_path, tdir, sizeof(tdir)) == 0) {
			return NULL;
		}
		if (size == THB_FAIL) {
			img = IMB_allocImBuf(1, 1, 32, IB_rect | IB_metadata);
			if (!img) return NULL;
		}
		else {
			if (ELEM(source, THB_SOURCE_IMAGE, THB_SOURCE_BLEND, THB_SOURCE_FONT)) {
				/* only load if we didnt give an image */
				if (img == NULL) {
					switch (source) {
						case THB_SOURCE_IMAGE:
							img = IMB_loadiffname(file_path, IB_rect | IB_metadata, NULL);
							break;
						case THB_SOURCE_BLEND:
							img = IMB_thumb_load_blend(file_path, blen_group, blen_id);
							break;
						case THB_SOURCE_FONT:
							img = IMB_thumb_load_font(file_path, tsize, tsize);
							break;
						default:
							BLI_assert(0); /* This should never happen */
					}
				}

				if (img != NULL) {
					if (BLI_stat(file_path, &info) != -1) {
						BLI_snprintf(mtime, sizeof(mtime), "%ld", (long int)info.st_mtime);
					}
					BLI_snprintf(cwidth, sizeof(cwidth), "%d", img->x);
					BLI_snprintf(cheight, sizeof(cheight), "%d", img->y);
				}
			}
			else if (THB_SOURCE_MOVIE == source) {
				struct anim *anim = NULL;
				anim = IMB_open_anim(file_path, IB_rect | IB_metadata, 0, NULL);
				if (anim != NULL) {
					img = IMB_anim_absolute(anim, 0, IMB_TC_NONE, IMB_PROXY_NONE);
					if (img == NULL) {
						printf("not an anim; %s\n", file_path);
					}
					else {
						IMB_freeImBuf(img);
						img = IMB_anim_previewframe(anim);
					}
					IMB_free_anim(anim);
				}
				if (BLI_stat(file_path, &info) != -1) {
					BLI_snprintf(mtime, sizeof(mtime), "%ld", (long int)info.st_mtime);
				}
			}
			if (!img) return NULL;

			if (img->x > img->y) {
				scaledx = (float)tsize;
				scaledy =  ( (float)img->y / (float)img->x) * tsize;
			}
			else {
				scaledy = (float)tsize;
				scaledx =  ( (float)img->x / (float)img->y) * tsize;
			}
			ex = (short)scaledx;
			ey = (short)scaledy;

			/* save some time by only scaling byte buf */
			if (img->rect_float) {
				if (img->rect == NULL) {
					IMB_rect_from_float(img);
				}

				imb_freerectfloatImBuf(img);
			}

			IMB_scaleImBuf(img, ex, ey);
		}
		BLI_snprintf(desc, sizeof(desc), "Thumbnail for %s", uri);
		IMB_metadata_change_field(img, "Description", desc);
		IMB_metadata_change_field(img, "Software", "Blender");
		IMB_metadata_change_field(img, "Thumb::URI", uri);
		IMB_metadata_change_field(img, "Thumb::MTime", mtime);
		if (use_hash) {
			IMB_metadata_change_field(img, "X-Blender::Hash", hash);
		}
		if (ELEM(source, THB_SOURCE_IMAGE, THB_SOURCE_BLEND, THB_SOURCE_FONT)) {
			IMB_metadata_change_field(img, "Thumb::Image::Width", cwidth);
			IMB_metadata_change_field(img, "Thumb::Image::Height", cheight);
		}
		img->ftype = PNG;
		img->planes = 32;

		if (IMB_saveiff(img, temp, IB_rect | IB_metadata)) {
#ifndef WIN32
			chmod(temp, S_IRUSR | S_IWUSR);
#endif
			// printf("%s saving thumb: '%s'\n", __func__, tpath);

			BLI_rename(temp, tpath);
		}
	}
	return img;
}

static ImBuf *thumb_create_or_fail(
        const char *file_path, const char *uri, const char *thumb, const bool use_hash, const char *hash,
        ThumbSize size, ThumbSource source)
{
	ImBuf *img = thumb_create_ex(file_path, uri, thumb, use_hash, hash, size, source, NULL);

	if (!img) {
		/* thumb creation failed, write fail thumb */
		img = thumb_create_ex(file_path, uri, thumb, use_hash, hash, THB_FAIL, source, NULL);
		if (img) {
			/* we don't need failed thumb anymore */
			IMB_freeImBuf(img);
			img = NULL;
		}
	}

	return img;
}

ImBuf *IMB_thumb_create(const char *path, ThumbSize size, ThumbSource source, ImBuf *img)
{
	char uri[URI_MAX] = "";
	char thumb_name[40];

	uri_from_filename(path, uri);
	thumbname_from_uri(uri, thumb_name, sizeof(thumb_name));

<<<<<<< HEAD
	return thumb_create_ex(path, uri, thumb_name, NULL, NULL, size, source, img);
=======
	return thumb_create_ex(path, uri, thumb_name, false, THUMB_DEFAULT_HASH, size, source, img);
>>>>>>> 89025958
}

/* read thumbnail for file and returns new imbuf for thumbnail */
ImBuf *IMB_thumb_read(const char *path, ThumbSize size)
{
	char thumb[FILE_MAX];
	char uri[URI_MAX];
	ImBuf *img = NULL;

	if (!uri_from_filename(path, uri)) {
		return NULL;
	}
	if (thumbpath_from_uri(uri, thumb, sizeof(thumb), size)) {
		img = IMB_loadiffname(thumb, IB_rect | IB_metadata, NULL);
	}

	return img;
}

/* delete all thumbs for the file */
void IMB_thumb_delete(const char *path, ThumbSize size)
{
	char thumb[FILE_MAX];
	char uri[URI_MAX];

	if (!uri_from_filename(path, uri)) {
		return;
	}
	if (thumbpath_from_uri(uri, thumb, sizeof(thumb), size)) {
		if (BLI_path_ncmp(path, thumb, sizeof(thumb)) == 0) {
			return;
		}
		if (BLI_exists(thumb)) {
			BLI_delete(thumb, false, false);
		}
	}
}


/* create the thumb if necessary and manage failed and old thumbs */
ImBuf *IMB_thumb_manage(const char *org_path, ThumbSize size, ThumbSource source)
{
	char thumb_path[FILE_MAX];
	char thumb_name[40];
	char uri[URI_MAX];
	const char *file_path;
	const char *path;
	BLI_stat_t st;
	ImBuf *img = NULL;
	char *blen_group = NULL, *blen_id = NULL;

	path = file_path = org_path;
<<<<<<< HEAD
	if (source == THB_SOURCE_BLEND) {
		if (BLO_library_path_explode(path, path_buff, &blen_group, &blen_id)) {
			if (blen_group) {
				if (!blen_id) {
					/* No preview for blen groups */
					return NULL;
				}
				file_path = path_buff;  /* path needs to be a valid file! */
			}
		}
	}
	else if (source == THB_SOURCE_FONT) {
		BLI_snprintf(path_buff, sizeof(path_buff), "%s.%s", org_path, IMB_thumb_load_font_get_language());
		path = path_buff;
	}
=======
>>>>>>> 89025958

	if (BLI_stat(file_path, &st) == -1) {
		return NULL;
	}
	if (!uri_from_filename(path, uri)) {
		return NULL;
	}
	if (thumbpath_from_uri(uri, thumb_path, sizeof(thumb_path), THB_FAIL)) {
		/* failure thumb exists, don't try recreating */
		if (BLI_exists(thumb_path)) {
			/* clear out of date fail case (note for blen IDs we use blender file itself here) */
			if (BLI_file_older(thumb_path, file_path)) {
				BLI_delete(thumb_path, false, false);
			}
			else {
				return NULL;
			}
		}
	}

	if (thumbpathname_from_uri(uri, thumb_path, sizeof(thumb_path), thumb_name, sizeof(thumb_name), size)) {
		if (BLI_path_ncmp(path, thumb_path, sizeof(thumb_path)) == 0) {
			img = IMB_loadiffname(path, IB_rect, NULL);
		}
		else {
			img = IMB_loadiffname(thumb_path, IB_rect | IB_metadata, NULL);
			if (img) {
				bool regenerate = false;

				char mtime[40];
				char thumb_hash[33];
				char thumb_hash_curr[33];

				const bool use_hash = thumbhash_from_path(file_path, source, thumb_hash);

				if (IMB_metadata_get_field(img, "Thumb::MTime", mtime, sizeof(mtime))) {
					regenerate = (st.st_mtime != atol(mtime));
				}
				else {
<<<<<<< HEAD
					time_t t = atol(mtime);
					if (st.st_mtime != t) {
						/* recreate all thumbs */
						IMB_freeImBuf(img);
						img = NULL;
						IMB_thumb_delete(path, THB_NORMAL);
						IMB_thumb_delete(path, THB_LARGE);
						IMB_thumb_delete(path, THB_FAIL);
						img = thumb_create_ex(file_path, uri, thumb_name, blen_group, blen_id, size, source, NULL);
						if (!img) {
							/* thumb creation failed, write fail thumb */
							img = thumb_create_ex(file_path, uri, thumb_name, blen_group, blen_id, THB_FAIL, source, NULL);
							if (img) {
								/* we don't need failed thumb anymore */
								IMB_freeImBuf(img);
								img = NULL;
							}
						}
=======
					/* illegal thumb, regenerate it! */
					regenerate = true;
				}

				if (use_hash && !regenerate) {
					if (IMB_metadata_get_field(img, "X-Blender::Hash", thumb_hash_curr, sizeof(thumb_hash_curr))) {
						regenerate = !STREQ(thumb_hash, thumb_hash_curr);
					}
					else {
						regenerate = true;
>>>>>>> 89025958
					}
				}

				if (regenerate) {
					/* recreate all thumbs */
					IMB_freeImBuf(img);
					img = NULL;
					IMB_thumb_delete(path, THB_NORMAL);
					IMB_thumb_delete(path, THB_LARGE);
					IMB_thumb_delete(path, THB_FAIL);
					img = thumb_create_or_fail(file_path, uri, thumb_name, use_hash, thumb_hash, size, source);
				}
			}
			else {
<<<<<<< HEAD
				img = thumb_create_ex(file_path, uri, thumb_name, blen_group, blen_id, size, source, NULL);
				if (!img) {
					/* thumb creation failed, write fail thumb */
					img = thumb_create_ex(file_path, uri, thumb_name, blen_group, blen_id, THB_FAIL, source, NULL);
					if (img) {
						/* we don't need failed thumb anymore */
						IMB_freeImBuf(img);
						img = NULL;
					}
				}
=======
				char thumb_hash[33];
				const bool use_hash = thumbhash_from_path(file_path, source, thumb_hash);

				img = thumb_create_or_fail(file_path, uri, thumb_name, use_hash, thumb_hash, size, source);
>>>>>>> 89025958
			}
		}
	}

	return img;
}<|MERGE_RESOLUTION|>--- conflicted
+++ resolved
@@ -311,12 +311,8 @@
 
 /* create thumbnail for file and returns new imbuf for thumbnail */
 static ImBuf *thumb_create_ex(
-<<<<<<< HEAD
-        const char *file_path, const char *uri, const char *thumb,
+        const char *file_path, const char *uri, const char *thumb, const bool use_hash, const char *hash,
         const char *blen_group, const char *blen_id,
-=======
-        const char *file_path, const char *uri, const char *thumb, const bool use_hash, const char *hash,
->>>>>>> 89025958
         ThumbSize size, ThumbSource source, ImBuf *img)
 {
 	char desc[URI_MAX + 22];
@@ -463,13 +459,13 @@
 
 static ImBuf *thumb_create_or_fail(
         const char *file_path, const char *uri, const char *thumb, const bool use_hash, const char *hash,
-        ThumbSize size, ThumbSource source)
-{
-	ImBuf *img = thumb_create_ex(file_path, uri, thumb, use_hash, hash, size, source, NULL);
+        const char *blen_group, const char *blen_id, ThumbSize size, ThumbSource source)
+{
+	ImBuf *img = thumb_create_ex(file_path, uri, thumb, use_hash, hash, blen_group, blen_id, size, source, NULL);
 
 	if (!img) {
 		/* thumb creation failed, write fail thumb */
-		img = thumb_create_ex(file_path, uri, thumb, use_hash, hash, THB_FAIL, source, NULL);
+		img = thumb_create_ex(file_path, uri, thumb, use_hash, hash, blen_group, blen_id, THB_FAIL, source, NULL);
 		if (img) {
 			/* we don't need failed thumb anymore */
 			IMB_freeImBuf(img);
@@ -488,11 +484,7 @@
 	uri_from_filename(path, uri);
 	thumbname_from_uri(uri, thumb_name, sizeof(thumb_name));
 
-<<<<<<< HEAD
-	return thumb_create_ex(path, uri, thumb_name, NULL, NULL, size, source, img);
-=======
-	return thumb_create_ex(path, uri, thumb_name, false, THUMB_DEFAULT_HASH, size, source, img);
->>>>>>> 89025958
+	return thumb_create_ex(path, uri, thumb_name, false, THUMB_DEFAULT_HASH, NULL, NULL, size, source, img);
 }
 
 /* read thumbnail for file and returns new imbuf for thumbnail */
@@ -538,6 +530,7 @@
 	char thumb_path[FILE_MAX];
 	char thumb_name[40];
 	char uri[URI_MAX];
+	char path_buff[FILE_MAX];
 	const char *file_path;
 	const char *path;
 	BLI_stat_t st;
@@ -545,7 +538,6 @@
 	char *blen_group = NULL, *blen_id = NULL;
 
 	path = file_path = org_path;
-<<<<<<< HEAD
 	if (source == THB_SOURCE_BLEND) {
 		if (BLO_library_path_explode(path, path_buff, &blen_group, &blen_id)) {
 			if (blen_group) {
@@ -557,12 +549,6 @@
 			}
 		}
 	}
-	else if (source == THB_SOURCE_FONT) {
-		BLI_snprintf(path_buff, sizeof(path_buff), "%s.%s", org_path, IMB_thumb_load_font_get_language());
-		path = path_buff;
-	}
-=======
->>>>>>> 89025958
 
 	if (BLI_stat(file_path, &st) == -1) {
 		return NULL;
@@ -602,26 +588,6 @@
 					regenerate = (st.st_mtime != atol(mtime));
 				}
 				else {
-<<<<<<< HEAD
-					time_t t = atol(mtime);
-					if (st.st_mtime != t) {
-						/* recreate all thumbs */
-						IMB_freeImBuf(img);
-						img = NULL;
-						IMB_thumb_delete(path, THB_NORMAL);
-						IMB_thumb_delete(path, THB_LARGE);
-						IMB_thumb_delete(path, THB_FAIL);
-						img = thumb_create_ex(file_path, uri, thumb_name, blen_group, blen_id, size, source, NULL);
-						if (!img) {
-							/* thumb creation failed, write fail thumb */
-							img = thumb_create_ex(file_path, uri, thumb_name, blen_group, blen_id, THB_FAIL, source, NULL);
-							if (img) {
-								/* we don't need failed thumb anymore */
-								IMB_freeImBuf(img);
-								img = NULL;
-							}
-						}
-=======
 					/* illegal thumb, regenerate it! */
 					regenerate = true;
 				}
@@ -632,7 +598,6 @@
 					}
 					else {
 						regenerate = true;
->>>>>>> 89025958
 					}
 				}
 
@@ -643,27 +608,16 @@
 					IMB_thumb_delete(path, THB_NORMAL);
 					IMB_thumb_delete(path, THB_LARGE);
 					IMB_thumb_delete(path, THB_FAIL);
-					img = thumb_create_or_fail(file_path, uri, thumb_name, use_hash, thumb_hash, size, source);
+					img = thumb_create_or_fail(
+					          file_path, uri, thumb_name, use_hash, thumb_hash, blen_group, blen_id, size, source);
 				}
 			}
 			else {
-<<<<<<< HEAD
-				img = thumb_create_ex(file_path, uri, thumb_name, blen_group, blen_id, size, source, NULL);
-				if (!img) {
-					/* thumb creation failed, write fail thumb */
-					img = thumb_create_ex(file_path, uri, thumb_name, blen_group, blen_id, THB_FAIL, source, NULL);
-					if (img) {
-						/* we don't need failed thumb anymore */
-						IMB_freeImBuf(img);
-						img = NULL;
-					}
-				}
-=======
 				char thumb_hash[33];
 				const bool use_hash = thumbhash_from_path(file_path, source, thumb_hash);
 
-				img = thumb_create_or_fail(file_path, uri, thumb_name, use_hash, thumb_hash, size, source);
->>>>>>> 89025958
+				img = thumb_create_or_fail(
+				          file_path, uri, thumb_name, use_hash, thumb_hash, blen_group, blen_id, size, source);
 			}
 		}
 	}
