/*
 * ***** BEGIN GPL LICENSE BLOCK *****
 *
 * This program is free software; you can redistribute it and/or
 * modify it under the terms of the GNU General Public License
 * as published by the Free Software Foundation; either version 2
 * of the License, or (at your option) any later version.
 *
 * This program is distributed in the hope that it will be useful,
 * but WITHOUT ANY WARRANTY; without even the implied warranty of
 * MERCHANTABILITY or FITNESS FOR A PARTICULAR PURPOSE.  See the
 * GNU General Public License for more details.
 *
 * You should have received a copy of the GNU General Public License
 * along with this program; if not, write to the Free Software Foundation,
 * Inc., 51 Franklin Street, Fifth Floor, Boston, MA 02110-1301, USA.
 *
 * Contributor(s): Blender Foundation (2008).
 *
 * ***** END GPL LICENSE BLOCK *****
 */

/** \file blender/makesrna/intern/rna_scene.c
 *  \ingroup RNA
 */

#include <stdlib.h>

#include "DNA_brush_types.h"
#include "DNA_group_types.h"
#include "DNA_modifier_types.h"
#include "DNA_particle_types.h"
#include "DNA_rigidbody_types.h"
#include "DNA_scene_types.h"
#include "DNA_layer_types.h"
#include "DNA_linestyle_types.h"
#include "DNA_userdef_types.h"
#include "DNA_world_types.h"
#include "DNA_gpencil_types.h"

#include "IMB_imbuf_types.h"

#include "BLI_math.h"
#include "BLI_string_utils.h"

#include "BLT_translation.h"

#include "BKE_editmesh.h"
#include "BKE_paint.h"

#include "ED_object.h"

#include "GPU_extensions.h"

#include "DRW_engine.h"

#include "RNA_define.h"
#include "RNA_enum_types.h"

#include "rna_internal.h"

/* Include for Bake Options */
#include "RE_engine.h"
#include "RE_pipeline.h"

#ifdef WITH_FFMPEG
#  include "BKE_writeffmpeg.h"
#  include <libavcodec/avcodec.h>
#  include <libavformat/avformat.h>
#  include "ffmpeg_compat.h"
#endif

#include "ED_render.h"

#include "WM_api.h"
#include "WM_types.h"

#include "BLI_threads.h"

#ifdef WITH_OPENEXR
const EnumPropertyItem rna_enum_exr_codec_items[] = {
	{R_IMF_EXR_CODEC_NONE, "NONE", 0, "None", ""},
	{R_IMF_EXR_CODEC_PXR24, "PXR24", 0, "Pxr24 (lossy)", ""},
	{R_IMF_EXR_CODEC_ZIP, "ZIP", 0, "ZIP (lossless)", ""},
	{R_IMF_EXR_CODEC_PIZ, "PIZ", 0, "PIZ (lossless)", ""},
	{R_IMF_EXR_CODEC_RLE, "RLE", 0, "RLE (lossless)", ""},
	{R_IMF_EXR_CODEC_ZIPS, "ZIPS", 0, "ZIPS (lossless)", ""},
	{R_IMF_EXR_CODEC_B44, "B44", 0, "B44 (lossy)", ""},
	{R_IMF_EXR_CODEC_B44A, "B44A", 0, "B44A (lossy)", ""},
	{R_IMF_EXR_CODEC_DWAA, "DWAA", 0, "DWAA (lossy)", ""},
	/* NOTE: Commented out for until new OpenEXR is released, see T50673. */
	/* {R_IMF_EXR_CODEC_DWAB, "DWAB", 0, "DWAB (lossy)", ""}, */
	{0, NULL, 0, NULL, NULL}
};
#endif

#ifndef RNA_RUNTIME
static const EnumPropertyItem uv_sculpt_relaxation_items[] = {
	{UV_SCULPT_TOOL_RELAX_LAPLACIAN, "LAPLACIAN", 0, "Laplacian", "Use Laplacian method for relaxation"},
	{UV_SCULPT_TOOL_RELAX_HC, "HC", 0, "HC", "Use HC method for relaxation"},
	{0, NULL, 0, NULL, NULL}
};
#endif

const EnumPropertyItem rna_enum_uv_sculpt_tool_items[] = {
	{UV_SCULPT_TOOL_PINCH, "PINCH", 0, "Pinch", "Pinch UVs"},
	{UV_SCULPT_TOOL_RELAX, "RELAX", 0, "Relax", "Relax UVs"},
	{UV_SCULPT_TOOL_GRAB, "GRAB", 0, "Grab", "Grab UVs"},
	{0, NULL, 0, NULL, NULL}
};


const EnumPropertyItem rna_enum_snap_target_items[] = {
	{SCE_SNAP_TARGET_CLOSEST, "CLOSEST", 0, "Closest", "Snap closest point onto target"},
	{SCE_SNAP_TARGET_CENTER, "CENTER", 0, "Center", "Snap center onto target"},
	{SCE_SNAP_TARGET_MEDIAN, "MEDIAN", 0, "Median", "Snap median onto target"},
	{SCE_SNAP_TARGET_ACTIVE, "ACTIVE", 0, "Active", "Snap active onto target"},
	{0, NULL, 0, NULL, NULL}
};
	
const EnumPropertyItem rna_enum_proportional_falloff_items[] = {
	{PROP_SMOOTH, "SMOOTH", ICON_SMOOTHCURVE, "Smooth", "Smooth falloff"},
	{PROP_SPHERE, "SPHERE", ICON_SPHERECURVE, "Sphere", "Spherical falloff"},
	{PROP_ROOT, "ROOT", ICON_ROOTCURVE, "Root", "Root falloff"},
	{PROP_INVSQUARE, "INVERSE_SQUARE", ICON_ROOTCURVE, "Inverse Square", "Inverse Square falloff"},
	{PROP_SHARP, "SHARP", ICON_SHARPCURVE, "Sharp", "Sharp falloff"},
	{PROP_LIN, "LINEAR", ICON_LINCURVE, "Linear", "Linear falloff"},
	{PROP_CONST, "CONSTANT", ICON_NOCURVE, "Constant", "Constant falloff"},
	{PROP_RANDOM, "RANDOM", ICON_RNDCURVE, "Random", "Random falloff"},
	{0, NULL, 0, NULL, NULL}
};

/* subset of the enum - only curves, missing random and const */
const EnumPropertyItem rna_enum_proportional_falloff_curve_only_items[] = {
	{PROP_SMOOTH, "SMOOTH", ICON_SMOOTHCURVE, "Smooth", "Smooth falloff"},
	{PROP_SPHERE, "SPHERE", ICON_SPHERECURVE, "Sphere", "Spherical falloff"},
	{PROP_ROOT, "ROOT", ICON_ROOTCURVE, "Root", "Root falloff"},
	{PROP_INVSQUARE, "INVERSE_SQUARE", ICON_ROOTCURVE, "Inverse Square", "Inverse Square falloff"},
	{PROP_SHARP, "SHARP", ICON_SHARPCURVE, "Sharp", "Sharp falloff"},
	{PROP_LIN, "LINEAR", ICON_LINCURVE, "Linear", "Linear falloff"},
	{0, NULL, 0, NULL, NULL}
};


const EnumPropertyItem rna_enum_proportional_editing_items[] = {
	{PROP_EDIT_OFF, "DISABLED", ICON_PROP_OFF, "Disable", "Proportional Editing disabled"},
	{PROP_EDIT_ON, "ENABLED", ICON_PROP_ON, "Enable", "Proportional Editing enabled"},
	{PROP_EDIT_PROJECTED, "PROJECTED", ICON_PROP_ON, "Projected (2D)",
	                      "Proportional Editing using screen space locations"},
	{PROP_EDIT_CONNECTED, "CONNECTED", ICON_PROP_CON, "Connected",
	                      "Proportional Editing using connected geometry only"},
	{0, NULL, 0, NULL, NULL}
};

/* keep for operators, not used here */
const EnumPropertyItem rna_enum_mesh_select_mode_items[] = {
	{SCE_SELECT_VERTEX, "VERTEX", ICON_VERTEXSEL, "Vertex", "Vertex selection mode"},
	{SCE_SELECT_EDGE, "EDGE", ICON_EDGESEL, "Edge", "Edge selection mode"},
	{SCE_SELECT_FACE, "FACE", ICON_FACESEL, "Face", "Face selection mode"},
	{0, NULL, 0, NULL, NULL}
};

const EnumPropertyItem rna_enum_snap_element_items[] = {
	{SCE_SNAP_MODE_INCREMENT, "INCREMENT", ICON_SNAP_INCREMENT, "Increment", "Snap to increments of grid"},
	{SCE_SNAP_MODE_VERTEX, "VERTEX", ICON_SNAP_VERTEX, "Vertex", "Snap to vertices"},
	{SCE_SNAP_MODE_EDGE, "EDGE", ICON_SNAP_EDGE, "Edge", "Snap to edges"},
	{SCE_SNAP_MODE_FACE, "FACE", ICON_SNAP_FACE, "Face", "Snap to faces"},
	{SCE_SNAP_MODE_VOLUME, "VOLUME", ICON_SNAP_VOLUME, "Volume", "Snap to volume"},
	{0, NULL, 0, NULL, NULL}
};

const EnumPropertyItem rna_enum_snap_node_element_items[] = {
	{SCE_SNAP_MODE_GRID, "GRID", ICON_SNAP_GRID, "Grid", "Snap to grid"},
	{SCE_SNAP_MODE_NODE_X, "NODE_X", ICON_SNAP_EDGE, "Node X", "Snap to left/right node border"},
	{SCE_SNAP_MODE_NODE_Y, "NODE_Y", ICON_SNAP_EDGE, "Node Y", "Snap to top/bottom node border"},
	{SCE_SNAP_MODE_NODE_XY, "NODE_XY", ICON_SNAP_EDGE, "Node X / Y", "Snap to any node border"},
	{0, NULL, 0, NULL, NULL}
};

#ifndef RNA_RUNTIME
static const EnumPropertyItem snap_uv_element_items[] = {
	{SCE_SNAP_MODE_INCREMENT, "INCREMENT", ICON_SNAP_INCREMENT, "Increment", "Snap to increments of grid"},
	{SCE_SNAP_MODE_VERTEX, "VERTEX", ICON_SNAP_VERTEX, "Vertex", "Snap to vertices"},
	{0, NULL, 0, NULL, NULL}
};
#endif

const EnumPropertyItem rna_enum_curve_fit_method_items[] = {
	{CURVE_PAINT_FIT_METHOD_REFIT, "REFIT", 0, "Refit", "Incrementally re-fit the curve (high quality)"},
	{CURVE_PAINT_FIT_METHOD_SPLIT, "SPLIT", 0, "Split", "Split the curve until the tolerance is met (fast)"},
	{0, NULL, 0, NULL, NULL}};

/* workaround for duplicate enums,
 * have each enum line as a define then conditionally set it or not
 */

#define R_IMF_ENUM_BMP      {R_IMF_IMTYPE_BMP, "BMP", ICON_FILE_IMAGE, "BMP", "Output image in bitmap format"},
#define R_IMF_ENUM_IRIS     {R_IMF_IMTYPE_IRIS, "IRIS", ICON_FILE_IMAGE, "Iris", \
                                                "Output image in (old!) SGI IRIS format"},
#define R_IMF_ENUM_PNG      {R_IMF_IMTYPE_PNG, "PNG", ICON_FILE_IMAGE, "PNG", "Output image in PNG format"},
#define R_IMF_ENUM_JPEG     {R_IMF_IMTYPE_JPEG90, "JPEG", ICON_FILE_IMAGE, "JPEG", "Output image in JPEG format"},
#define R_IMF_ENUM_TAGA     {R_IMF_IMTYPE_TARGA, "TARGA", ICON_FILE_IMAGE, "Targa", "Output image in Targa format"},
#define R_IMF_ENUM_TAGA_RAW {R_IMF_IMTYPE_RAWTGA, "TARGA_RAW", ICON_FILE_IMAGE, "Targa Raw", \
                                                  "Output image in uncompressed Targa format"},

#if 0 /* UNUSED (so far) */
#ifdef WITH_DDS
#  define R_IMF_ENUM_DDS {R_IMF_IMTYPE_DDS, "DDS", ICON_FILE_IMAGE, "DDS", "Output image in DDS format"},
#else
#  define R_IMF_ENUM_DDS
#endif
#endif

#ifdef WITH_OPENJPEG
#  define R_IMF_ENUM_JPEG2K {R_IMF_IMTYPE_JP2, "JPEG2000", ICON_FILE_IMAGE, "JPEG 2000", \
                                               "Output image in JPEG 2000 format"},
#else
#  define R_IMF_ENUM_JPEG2K
#endif

#ifdef WITH_CINEON
#  define R_IMF_ENUM_CINEON {R_IMF_IMTYPE_CINEON, "CINEON", ICON_FILE_IMAGE, "Cineon", \
                                                  "Output image in Cineon format"},
#  define R_IMF_ENUM_DPX    {R_IMF_IMTYPE_DPX, "DPX", ICON_FILE_IMAGE, "DPX", "Output image in DPX format"},
#else
#  define R_IMF_ENUM_CINEON
#  define R_IMF_ENUM_DPX
#endif

#ifdef WITH_OPENEXR
#  define R_IMF_ENUM_EXR_MULTILAYER  {R_IMF_IMTYPE_MULTILAYER, "OPEN_EXR_MULTILAYER", ICON_FILE_IMAGE, \
                                                          "OpenEXR MultiLayer", \
                                                          "Output image in multilayer OpenEXR format"},
#  define R_IMF_ENUM_EXR        {R_IMF_IMTYPE_OPENEXR, "OPEN_EXR", ICON_FILE_IMAGE, "OpenEXR", \
                                                       "Output image in OpenEXR format"},
#else
#  define R_IMF_ENUM_EXR_MULTILAYER
#  define R_IMF_ENUM_EXR
#endif

#ifdef WITH_HDR
#  define R_IMF_ENUM_HDR  {R_IMF_IMTYPE_RADHDR, "HDR", ICON_FILE_IMAGE, "Radiance HDR", \
                                                "Output image in Radiance HDR format"},
#else
#  define R_IMF_ENUM_HDR
#endif

#ifdef WITH_TIFF
#  define R_IMF_ENUM_TIFF {R_IMF_IMTYPE_TIFF, "TIFF", ICON_FILE_IMAGE, "TIFF", "Output image in TIFF format"},
#else
#  define R_IMF_ENUM_TIFF
#endif

#define IMAGE_TYPE_ITEMS_IMAGE_ONLY                                           \
	R_IMF_ENUM_BMP                                                            \
	/* DDS save not supported yet R_IMF_ENUM_DDS */                           \
	R_IMF_ENUM_IRIS                                                           \
	R_IMF_ENUM_PNG                                                            \
	R_IMF_ENUM_JPEG                                                           \
	R_IMF_ENUM_JPEG2K                                                         \
	R_IMF_ENUM_TAGA                                                           \
	R_IMF_ENUM_TAGA_RAW                                                       \
	{0, "", 0, " ", NULL},                                                    \
	R_IMF_ENUM_CINEON                                                         \
	R_IMF_ENUM_DPX                                                            \
	R_IMF_ENUM_EXR_MULTILAYER                                                 \
	R_IMF_ENUM_EXR                                                            \
	R_IMF_ENUM_HDR                                                            \
	R_IMF_ENUM_TIFF                                                           \


#ifdef RNA_RUNTIME
static const EnumPropertyItem image_only_type_items[] = {

	IMAGE_TYPE_ITEMS_IMAGE_ONLY

	{0, NULL, 0, NULL, NULL}
};
#endif

const EnumPropertyItem rna_enum_image_type_items[] = {
	{0, "", 0, N_("Image"), NULL},

	IMAGE_TYPE_ITEMS_IMAGE_ONLY

	{0, "", 0, N_("Movie"), NULL},
	{R_IMF_IMTYPE_AVIJPEG, "AVI_JPEG", ICON_FILE_MOVIE, "AVI JPEG", "Output video in AVI JPEG format"},
	{R_IMF_IMTYPE_AVIRAW, "AVI_RAW", ICON_FILE_MOVIE, "AVI Raw", "Output video in AVI Raw format"},
#ifdef WITH_FRAMESERVER
	{R_IMF_IMTYPE_FRAMESERVER, "FRAMESERVER", ICON_FILE_SCRIPT, "Frame Server", "Output image to a frameserver"},
#endif
#ifdef WITH_FFMPEG
	{R_IMF_IMTYPE_FFMPEG, "FFMPEG", ICON_FILE_MOVIE, "FFmpeg video", "The most versatile way to output video files"},
#endif
	{0, NULL, 0, NULL, NULL}
};

const EnumPropertyItem rna_enum_image_color_mode_items[] = {
	{R_IMF_PLANES_BW, "BW", 0, "BW", "Images get saved in 8 bits grayscale (only PNG, JPEG, TGA, TIF)"},
	{R_IMF_PLANES_RGB, "RGB", 0, "RGB", "Images are saved with RGB (color) data"},
	{R_IMF_PLANES_RGBA, "RGBA", 0, "RGBA", "Images are saved with RGB and Alpha data (if supported)"},
	{0, NULL, 0, NULL, NULL}
};

#ifdef RNA_RUNTIME
#define IMAGE_COLOR_MODE_BW   rna_enum_image_color_mode_items[0]
#define IMAGE_COLOR_MODE_RGB  rna_enum_image_color_mode_items[1]
#define IMAGE_COLOR_MODE_RGBA rna_enum_image_color_mode_items[2]
#endif

const EnumPropertyItem rna_enum_image_color_depth_items[] = {
	/* 1 (monochrome) not used */
	{R_IMF_CHAN_DEPTH_8,   "8", 0, "8",  "8 bit color channels"},
	{R_IMF_CHAN_DEPTH_10, "10", 0, "10", "10 bit color channels"},
	{R_IMF_CHAN_DEPTH_12, "12", 0, "12", "12 bit color channels"},
	{R_IMF_CHAN_DEPTH_16, "16", 0, "16", "16 bit color channels"},
	/* 24 not used */
	{R_IMF_CHAN_DEPTH_32, "32", 0, "32", "32 bit color channels"},
	{0, NULL, 0, NULL, NULL}
};

const EnumPropertyItem rna_enum_normal_space_items[] = {
	{R_BAKE_SPACE_OBJECT, "OBJECT", 0, "Object", "Bake the normals in object space"},
	{R_BAKE_SPACE_TANGENT, "TANGENT", 0, "Tangent", "Bake the normals in tangent space"},
	{0, NULL, 0, NULL, NULL}
};

const EnumPropertyItem rna_enum_normal_swizzle_items[] = {
	{R_BAKE_POSX, "POS_X", 0, "+X", ""},
	{R_BAKE_POSY, "POS_Y", 0, "+Y", ""},
	{R_BAKE_POSZ, "POS_Z", 0, "+Z", ""},
	{R_BAKE_NEGX, "NEG_X", 0, "-X", ""},
	{R_BAKE_NEGY, "NEG_Y", 0, "-Y", ""},
	{R_BAKE_NEGZ, "NEG_Z", 0, "-Z", ""},
	{0, NULL, 0, NULL, NULL}
};

const EnumPropertyItem rna_enum_bake_save_mode_items[] = {
	{R_BAKE_SAVE_INTERNAL, "INTERNAL", 0, "Internal", "Save the baking map in an internal image data-block"},
	{R_BAKE_SAVE_EXTERNAL, "EXTERNAL", 0, "External", "Save the baking map in an external file"},
	{0, NULL, 0, NULL, NULL}
};

#define R_IMF_VIEWS_ENUM_IND      {R_IMF_VIEWS_INDIVIDUAL, "INDIVIDUAL", 0, "Individual", \
                                   "Individual files for each view with the prefix as defined by the scene views"},
#define R_IMF_VIEWS_ENUM_S3D      {R_IMF_VIEWS_STEREO_3D, "STEREO_3D", 0, "Stereo 3D", \
                                   "Single file with an encoded stereo pair"},
#define R_IMF_VIEWS_ENUM_MV       {R_IMF_VIEWS_MULTIVIEW, "MULTIVIEW", 0, "Multi-View", "Single file with all the views"},

const EnumPropertyItem rna_enum_views_format_items[] = {
	R_IMF_VIEWS_ENUM_IND
	R_IMF_VIEWS_ENUM_S3D
	{0, NULL, 0, NULL, NULL}
};

const EnumPropertyItem rna_enum_views_format_multilayer_items[] = {
	R_IMF_VIEWS_ENUM_IND
	R_IMF_VIEWS_ENUM_MV
	{0, NULL, 0, NULL, NULL}
};

const EnumPropertyItem rna_enum_views_format_multiview_items[] = {
	R_IMF_VIEWS_ENUM_IND
	R_IMF_VIEWS_ENUM_S3D
	R_IMF_VIEWS_ENUM_MV
	{0, NULL, 0, NULL, NULL}
};

#undef R_IMF_VIEWS_ENUM_IND
#undef R_IMF_VIEWS_ENUM_S3D
#undef R_IMF_VIEWS_ENUM_MV

const EnumPropertyItem rna_enum_stereo3d_display_items[] = {
	{S3D_DISPLAY_ANAGLYPH, "ANAGLYPH", 0, "Anaglyph",
	 "Render views for left and right eyes as two differently filtered colors in a single image "
	 "(anaglyph glasses are required)"},
	{S3D_DISPLAY_INTERLACE, "INTERLACE", 0, "Interlace",
	 "Render views for left and right eyes interlaced in a single image (3D-ready monitor is required)"},
	{S3D_DISPLAY_PAGEFLIP, "TIMESEQUENTIAL", 0, "Time Sequential",
	 "Render alternate eyes (also known as page flip, quad buffer support in the graphic card is required)"},
	{S3D_DISPLAY_SIDEBYSIDE, "SIDEBYSIDE", 0, "Side-by-Side", "Render views for left and right eyes side-by-side"},
	{S3D_DISPLAY_TOPBOTTOM, "TOPBOTTOM", 0, "Top-Bottom", "Render views for left and right eyes one above another"},
	{0, NULL, 0, NULL, NULL}
};

const EnumPropertyItem rna_enum_stereo3d_anaglyph_type_items[] = {
	{S3D_ANAGLYPH_REDCYAN, "RED_CYAN", 0, "Red-Cyan", ""},
	{S3D_ANAGLYPH_GREENMAGENTA, "GREEN_MAGENTA", 0, "Green-Magenta", ""},
	{S3D_ANAGLYPH_YELLOWBLUE, "YELLOW_BLUE", 0, "Yellow-Blue", ""},
	{0, NULL, 0, NULL, NULL}
};

const EnumPropertyItem rna_enum_stereo3d_interlace_type_items[] = {
	{S3D_INTERLACE_ROW, "ROW_INTERLEAVED", 0, "Row Interleaved", ""},
	{S3D_INTERLACE_COLUMN, "COLUMN_INTERLEAVED", 0, "Column Interleaved", ""},
	{S3D_INTERLACE_CHECKERBOARD, "CHECKERBOARD_INTERLEAVED", 0, "Checkerboard Interleaved", ""},
	{0, NULL, 0, NULL, NULL}
};

const EnumPropertyItem rna_enum_bake_pass_filter_type_items[] = {
	{R_BAKE_PASS_FILTER_NONE, "NONE", 0, "None", ""},
	{R_BAKE_PASS_FILTER_AO, "AO", 0, "AO", ""},
	{R_BAKE_PASS_FILTER_EMIT, "EMIT", 0, "Emit", ""},
	{R_BAKE_PASS_FILTER_DIRECT, "DIRECT", 0, "Direct", ""},
	{R_BAKE_PASS_FILTER_INDIRECT, "INDIRECT", 0, "Indirect", ""},
	{R_BAKE_PASS_FILTER_COLOR, "COLOR", 0, "Color", ""},
	{R_BAKE_PASS_FILTER_DIFFUSE, "DIFFUSE", 0, "Diffuse", ""},
	{R_BAKE_PASS_FILTER_GLOSSY, "GLOSSY", 0, "Glossy", ""},
	{R_BAKE_PASS_FILTER_TRANSM, "TRANSMISSION", 0, "Transmission", ""},
	{R_BAKE_PASS_FILTER_SUBSURFACE, "SUBSURFACE", 0, "Subsurface", ""},
	{0, NULL, 0, NULL, NULL}
};

#ifndef RNA_RUNTIME
static const EnumPropertyItem rna_enum_gpencil_interpolation_mode_items[] = {
	/* interpolation */
	{0, "", 0, N_("Interpolation"), "Standard transitions between keyframes"},
	{GP_IPO_LINEAR,   "LINEAR", ICON_IPO_LINEAR, "Linear", "Straight-line interpolation between A and B (i.e. no ease in/out)"},
	{GP_IPO_CURVEMAP, "CUSTOM", ICON_IPO_BEZIER, "Custom", "Custom interpolation defined using a curve map"},
	
	/* easing */
	{0, "", 0, N_("Easing (by strength)"), "Predefined inertial transitions, useful for motion graphics (from least to most ''dramatic'')"},
	{GP_IPO_SINE, "SINE", ICON_IPO_SINE, "Sinusoidal", "Sinusoidal easing (weakest, almost linear but with a slight curvature)"},
	{GP_IPO_QUAD, "QUAD", ICON_IPO_QUAD, "Quadratic", "Quadratic easing"},
	{GP_IPO_CUBIC, "CUBIC", ICON_IPO_CUBIC, "Cubic", "Cubic easing"},
	{GP_IPO_QUART, "QUART", ICON_IPO_QUART, "Quartic", "Quartic easing"},
	{GP_IPO_QUINT, "QUINT", ICON_IPO_QUINT, "Quintic", "Quintic easing"},
	{GP_IPO_EXPO, "EXPO", ICON_IPO_EXPO, "Exponential", "Exponential easing (dramatic)"},
	{GP_IPO_CIRC, "CIRC", ICON_IPO_CIRC, "Circular", "Circular easing (strongest and most dynamic)"},
	
	{0, "", 0, N_("Dynamic Effects"), "Simple physics-inspired easing effects"},
	{GP_IPO_BACK, "BACK", ICON_IPO_BACK, "Back", "Cubic easing with overshoot and settle"},
	{GP_IPO_BOUNCE, "BOUNCE", ICON_IPO_BOUNCE, "Bounce", "Exponentially decaying parabolic bounce, like when objects collide"},
	{GP_IPO_ELASTIC, "ELASTIC", ICON_IPO_ELASTIC, "Elastic", "Exponentially decaying sine wave, like an elastic band"},
	
	{0, NULL, 0, NULL, NULL}
};

#endif

<<<<<<< HEAD
/* loaded dynamic only defined as dummy */
EnumPropertyItem rna_enum_gpencil_drawing_brushes_items[] = {
	{ 0, "BASIC", ICON_BRUSH_SCULPT_DRAW, "Basic", "Basic drawing brush" },
	{ 0, NULL, 0, NULL, NULL }
};


EnumPropertyItem rna_enum_layer_collection_mode_settings_type_items[] = {
=======
const EnumPropertyItem rna_enum_layer_collection_mode_settings_type_items[] = {
>>>>>>> ec2bbc90
	{COLLECTION_MODE_OBJECT, "OBJECT", 0, "Object", ""},
	{COLLECTION_MODE_EDIT, "EDIT", 0, "Edit", ""},
	{COLLECTION_MODE_PAINT_WEIGHT, "PAINT_WEIGHT", 0, "Weight Paint", ""},
	{COLLECTION_MODE_PAINT_WEIGHT, "PAINT_VERTEX", 0, "Vertex Paint", ""},
	{0, NULL, 0, NULL, NULL}
};

#ifdef RNA_RUNTIME

#include "DNA_anim_types.h"
#include "DNA_color_types.h"
#include "DNA_node_types.h"
#include "DNA_object_types.h"
#include "DNA_mesh_types.h"
#include "DNA_text_types.h"
#include "DNA_workspace_types.h"

#include "RNA_access.h"

#include "MEM_guardedalloc.h"

#include "BKE_brush.h"
#include "BKE_collection.h"
#include "BKE_colortools.h"
#include "BKE_context.h"
#include "BKE_global.h"
#include "BKE_idprop.h"
#include "BKE_image.h"
#include "BKE_layer.h"
#include "BKE_main.h"
#include "BKE_node.h"
#include "BKE_pointcache.h"
#include "BKE_scene.h"
#include "BKE_mesh.h"
#include "BKE_sound.h"
#include "BKE_screen.h"
#include "BKE_sequencer.h"
#include "BKE_animsys.h"
#include "BKE_freestyle.h"
#include "BKE_gpencil.h"

#include "ED_info.h"
#include "ED_node.h"
#include "ED_view3d.h"
#include "ED_mesh.h"
#include "ED_keyframing.h"
#include "ED_image.h"
#include "ED_scene.h"

#include "DEG_depsgraph.h"
#include "DEG_depsgraph_build.h"
#include "DEG_depsgraph_query.h"

#ifdef WITH_FREESTYLE
#include "FRS_freestyle.h"
#endif

/* Grease Pencil update cache */
static void rna_GPencil_update(Main *UNUSED(bmain), Scene *UNUSED(scene), PointerRNA *UNUSED(ptr))
{
	BKE_gpencil_batch_cache_alldirty();
	WM_main_add_notifier(NC_GPENCIL | NA_EDITED, NULL);
}

/* Grease Pencil Interpolation settings */
static char *rna_GPencilInterpolateSettings_path(PointerRNA *UNUSED(ptr))
{
	return BLI_strdup("tool_settings.gpencil_interpolate");
}

static void rna_GPencilInterpolateSettings_type_set(PointerRNA *ptr, int value)
{
	GP_Interpolate_Settings *settings = (GP_Interpolate_Settings *)ptr->data;
	
	/* NOTE: This cast should be fine, as we have a small + finite set of values (eGP_Interpolate_Type)
	 * that should fit well within a char
	 */
	settings->type = (char)value;
	
	/* init custom interpolation curve here now the first time it's used */
	if ((settings->type == GP_IPO_CURVEMAP) &&
	    (settings->custom_ipo == NULL))
	{
		settings->custom_ipo = curvemapping_add(1, 0.0f, 0.0f, 1.0f, 1.0f);
	}
}

/* Grease pencil Drawing Brushes */
static bGPDbrush *rna_GPencil_brush_new(ToolSettings *ts, const char *name, int setactive)
{
	bGPDbrush *brush = BKE_gpencil_brush_addnew(ts, name, setactive != 0);

	WM_main_add_notifier(NC_GPENCIL | ND_DATA | NA_EDITED, NULL);

	return brush;
}

static void rna_GPencil_brush_remove(ToolSettings *ts, ReportList *reports, PointerRNA *brush_ptr)
{
	bGPDbrush *brush = brush_ptr->data;
	if (BLI_findindex(&ts->gp_brushes, brush) == -1) {
		BKE_report(reports, RPT_ERROR, "Brush not found in grease pencil data");
		return;
	}

	BKE_gpencil_brush_delete(ts, brush);
	RNA_POINTER_INVALIDATE(brush_ptr);

	WM_main_add_notifier(NC_GPENCIL | ND_DATA | NA_EDITED, NULL);
}

static PointerRNA rna_GPencilBrushes_active_get(PointerRNA *ptr)
{
	ToolSettings *ts = (ToolSettings *) ptr->data;

	bGPDbrush *brush;

	for (brush = ts->gp_brushes.first; brush; brush = brush->next) {
		if (brush->flag & GP_BRUSH_ACTIVE) {
			break;
		}
	}

	if (brush) {
		return rna_pointer_inherit_refine(ptr, &RNA_GPencilBrush, brush);
	}

	return rna_pointer_inherit_refine(ptr, NULL, NULL);
}

static void rna_GPencilBrushes_active_set(PointerRNA *ptr, PointerRNA value)
{
	ToolSettings *ts = (ToolSettings *) ptr->data;

	bGPDbrush *brush;

	for (brush = ts->gp_brushes.first; brush; brush = brush->next) {
		if (brush == value.data) {
			brush->flag |= GP_BRUSH_ACTIVE;
		}
		else {
			brush->flag &= ~GP_BRUSH_ACTIVE;
		}
	}
	WM_main_add_notifier(NC_GPENCIL | NA_EDITED, NULL);
}

static int rna_GPencilBrushes_index_get(PointerRNA *ptr)
{
	ToolSettings *ts = (ToolSettings *) ptr->data;
	bGPDbrush *brush = BKE_gpencil_brush_getactive(ts);

	return BLI_findindex(&ts->gp_brushes, brush);
}

static void rna_GPencilBrushes_index_set(PointerRNA *ptr, int value)
{
	ToolSettings *ts = (ToolSettings *) ptr->data;

	bGPDbrush *brush = BLI_findlink(&ts->gp_brushes, value);

	BKE_gpencil_brush_setactive(ts, brush);
	WM_main_add_notifier(NC_GPENCIL | ND_DATA | NA_EDITED, NULL);
}

static void rna_GPencilBrushes_index_range(PointerRNA *ptr, int *min, int *max, int *softmin, int *softmax)
{
	ToolSettings *ts = (ToolSettings *) ptr->data;

	*min = 0;
	*max = max_ii(0, BLI_listbase_count(&ts->gp_brushes) - 1);

	*softmin = *min;
	*softmax = *max;
}

static void rna_GPencilBrush_name_set(PointerRNA *ptr, const char *value)
{
	ToolSettings *ts = ((Scene *) ptr->id.data)->toolsettings;
	bGPDbrush *brush = ptr->data;

	/* copy the new name into the name slot */
	BLI_strncpy_utf8(brush->info, value, sizeof(brush->info));

	BLI_uniquename(&ts->gp_brushes, brush, DATA_("GP_Brush"), '.', offsetof(bGPDbrush, info), sizeof(brush->info));
}

/* Dynamic Enums of GP Brushes */
static EnumPropertyItem *rna_GPencilBrush_enum_itemf(bContext *UNUSED(C), PointerRNA *ptr, PropertyRNA *UNUSED(prop),
	bool *r_free)
{
	ToolSettings *ts = ((Scene *)ptr->id.data)->toolsettings;
	bGPDbrush *brush;
	EnumPropertyItem *item = NULL, item_tmp = { 0 };
	int totitem = 0;
	int i = 0;

	if (ELEM(NULL, ts)) {
		return rna_enum_gpencil_drawing_brushes_items;
	}

	/* Existing brushes */
	for (brush = ts->gp_brushes.first; brush; brush = brush->next, i++) {
		item_tmp.identifier = brush->info;
		item_tmp.name = brush->info;
		item_tmp.value = i;
		item_tmp.icon = ICON_BRUSH_DATA;

		RNA_enum_item_add(&item, &totitem, &item_tmp);
	}

	RNA_enum_item_end(&item, &totitem);
	*r_free = true;

	return item;
}

/* ----------------- end of Grease pencil drawing brushes ------------*/

static void rna_SpaceImageEditor_uv_sculpt_update(Main *bmain, Scene *scene, PointerRNA *UNUSED(ptr))
{
	ED_space_image_uv_sculpt_update(bmain->wm.first, scene);
}

static int rna_Scene_object_bases_lookup_string(PointerRNA *ptr, const char *key, PointerRNA *r_ptr)
{
	Scene *scene = (Scene *)ptr->data;
	BaseLegacy *base;

	for (base = scene->base.first; base; base = base->next) {
		if (STREQLEN(base->object->id.name + 2, key, sizeof(base->object->id.name) - 2)) {
			*r_ptr = rna_pointer_inherit_refine(ptr, &RNA_ObjectBaseLegacy, base);
			return true;
		}
	}

	return false;
}

static PointerRNA rna_Scene_objects_get(CollectionPropertyIterator *iter)
{
	ListBaseIterator *internal = &iter->internal.listbase;

	/* we are actually iterating a Base list, so override get */
	return rna_pointer_inherit_refine(&iter->parent, &RNA_Object, ((BaseLegacy *)internal->link)->object);
}

static BaseLegacy *rna_Scene_object_link(Scene *scene, bContext *C, ReportList *reports, Object *ob)
{
	Scene *scene_act = CTX_data_scene(C);
	BaseLegacy *base;

	if (BKE_scene_base_find(scene, ob)) {
		BKE_reportf(reports, RPT_ERROR, "Object '%s' is already in scene '%s'", ob->id.name + 2, scene->id.name + 2);
		return NULL;
	}

	base = BKE_scene_base_add(scene, ob);
	id_us_plus(&ob->id);

	/* this is similar to what object_add_type and BKE_object_add do */
	base->lay = scene->lay;

	/* when linking to an inactive scene don't touch the layer */
	if (scene == scene_act)
		ob->lay = base->lay;

	/* TODO(sergey): Only update relations for the current scene. */
	DEG_relations_tag_update(CTX_data_main(C));
	DEG_id_tag_update(&ob->id, OB_RECALC_OB | OB_RECALC_DATA | OB_RECALC_TIME);

	/* slows down importers too much, run scene.update() */
	/* DEG_srelations_tag_update(G.main); */

	WM_main_add_notifier(NC_SCENE | ND_OB_ACTIVE, scene);

	return base;
}

static void rna_Scene_object_unlink(Scene *scene, ReportList *reports, Object *ob)
{
	BaseLegacy *base = BKE_scene_base_find(scene, ob);
	if (!base) {
		BKE_reportf(reports, RPT_ERROR, "Object '%s' is not in this scene '%s'", ob->id.name + 2, scene->id.name + 2);
		return;
	}
	if (base == scene->basact && ob->mode != OB_MODE_OBJECT) {
		BKE_reportf(reports, RPT_ERROR, "Object '%s' must be in object mode to unlink", ob->id.name + 2);
		return;
	}
	if (scene->basact == base) {
		scene->basact = NULL;
	}

	BKE_scene_base_unlink(scene, base);
	MEM_freeN(base);

	id_us_min(&ob->id);

	/* needed otherwise the depgraph will contain freed objects which can crash, see [#20958] */
	DEG_relations_tag_update(G.main);

	WM_main_add_notifier(NC_SCENE | ND_OB_ACTIVE, scene);
}

static void rna_Scene_skgen_etch_template_set(PointerRNA *ptr, PointerRNA value)
{
	ToolSettings *ts = (ToolSettings *)ptr->data;
	if (value.data && ((Object *)value.data)->type == OB_ARMATURE)
		ts->skgen_template = value.data;
	else
		ts->skgen_template = NULL;
}

static PointerRNA rna_Scene_active_object_get(PointerRNA *ptr)
{
	Scene *scene = (Scene *)ptr->data;
	return rna_pointer_inherit_refine(ptr, &RNA_Object, scene->basact ? scene->basact->object : NULL);
}

static void rna_Scene_active_object_set(PointerRNA *ptr, PointerRNA value)
{
	Scene *scene = (Scene *)ptr->data;
	if (value.data)
		scene->basact = BKE_scene_base_find(scene, (Object *)value.data);
	else
		scene->basact = NULL;
}

static void rna_Scene_set_set(PointerRNA *ptr, PointerRNA value)
{
	Scene *scene = (Scene *)ptr->data;
	Scene *set = (Scene *)value.data;
	Scene *nested_set;

	for (nested_set = set; nested_set; nested_set = nested_set->set) {
		if (nested_set == scene)
			return;
		/* prevent eternal loops, set can point to next, and next to set, without problems usually */
		if (nested_set->set == set)
			return;
	}

	id_lib_extern((ID *)set);
	scene->set = set;
}

static void rna_Scene_layer_set(PointerRNA *ptr, const int *values)
{
	Scene *scene = (Scene *)ptr->data;

	scene->lay = ED_view3d_scene_layer_set(scene->lay, values, &scene->layact);
}

static int rna_Scene_active_layer_get(PointerRNA *ptr)
{
	Scene *scene = (Scene *)ptr->data;

	return (int)(log(scene->layact) / M_LN2);
}

static void rna_Scene_view3d_update(Main *bmain, Scene *UNUSED(scene_unused), PointerRNA *ptr)
{
	wmWindowManager *wm = bmain->wm.first;
	Scene *scene = (Scene *)ptr->data;

	WM_windows_scene_data_sync(&wm->windows, scene);
}

static void rna_Scene_layer_update(Main *bmain, Scene *UNUSED(scene), PointerRNA *UNUSED(ptr))
{
	/* XXX We would need do_time=true here, else we can have update issues like [#36289]...
	 *     However, this has too much drawbacks (like slower layer switch, undesired updates...).
	 *     That's TODO for future DAG updates.
	 */
	DEG_on_visible_update(bmain, false);

	/* No need to sync scene data here (WM_windows_scene_data_sync), handled through notifier. */
}

static void rna_Scene_fps_update(Main *UNUSED(bmain), Scene *scene, PointerRNA *UNUSED(ptr))
{
	BKE_sound_update_fps(scene);
	BKE_sequencer_update_sound_bounds_all(scene);
}

static void rna_Scene_listener_update(Main *UNUSED(bmain), Scene *scene, PointerRNA *UNUSED(ptr))
{
	BKE_sound_update_scene_listener(scene);
}

static void rna_Scene_volume_set(PointerRNA *ptr, float value)
{
	Scene *scene = (Scene *)(ptr->data);

	scene->audio.volume = value;
	if (scene->sound_scene)
		BKE_sound_set_scene_volume(scene, value);
}

static void rna_Scene_framelen_update(Main *UNUSED(bmain), Scene *scene, PointerRNA *UNUSED(ptr))
{
	scene->r.framelen = (float)scene->r.framapto / (float)scene->r.images;
}


static void rna_Scene_frame_current_set(PointerRNA *ptr, int value)
{
	Scene *data = (Scene *)ptr->data;
	
	/* if negative frames aren't allowed, then we can't use them */
	FRAMENUMBER_MIN_CLAMP(value);
	data->r.cfra = value;
}

static float rna_Scene_frame_float_get(PointerRNA *ptr)
{
	Scene *data = (Scene *)ptr->data;
	return (float)data->r.cfra + data->r.subframe;
}

static void rna_Scene_frame_float_set(PointerRNA *ptr, float value)
{
	Scene *data = (Scene *)ptr->data;
	/* if negative frames aren't allowed, then we can't use them */
	FRAMENUMBER_MIN_CLAMP(value);
	data->r.cfra = (int)value;
	data->r.subframe = value - data->r.cfra;
}

static float rna_Scene_frame_current_final_get(PointerRNA *ptr)
{
	Scene *scene = (Scene *)ptr->data;

	return BKE_scene_frame_get_from_ctime(scene, (float)scene->r.cfra);
}

static void rna_Scene_start_frame_set(PointerRNA *ptr, int value)
{
	Scene *data = (Scene *)ptr->data;
	/* MINFRAME not MINAFRAME, since some output formats can't taken negative frames */
	CLAMP(value, MINFRAME, MAXFRAME);
	data->r.sfra = value;

	if (data->r.sfra >= data->r.efra) {
		data->r.efra = MIN2(data->r.sfra, MAXFRAME);
	}
}

static void rna_Scene_end_frame_set(PointerRNA *ptr, int value)
{
	Scene *data = (Scene *)ptr->data;
	CLAMP(value, MINFRAME, MAXFRAME);
	data->r.efra = value;

	if (data->r.sfra >= data->r.efra) {
		data->r.sfra = MAX2(data->r.efra, MINFRAME);
	}
}

static void rna_Scene_use_preview_range_set(PointerRNA *ptr, int value)
{
	Scene *data = (Scene *)ptr->data;
	
	if (value) {
		/* copy range from scene if not set before */
		if ((data->r.psfra == data->r.pefra) && (data->r.psfra == 0)) {
			data->r.psfra = data->r.sfra;
			data->r.pefra = data->r.efra;
		}
		
		data->r.flag |= SCER_PRV_RANGE;
	}
	else
		data->r.flag &= ~SCER_PRV_RANGE;
}


static void rna_Scene_preview_range_start_frame_set(PointerRNA *ptr, int value)
{
	Scene *data = (Scene *)ptr->data;
	
	/* check if enabled already */
	if ((data->r.flag & SCER_PRV_RANGE) == 0) {
		/* set end of preview range to end frame, then clamp as per normal */
		/* TODO: or just refuse to set instead? */
		data->r.pefra = data->r.efra;
	}
	
	/* now set normally */
	CLAMP(value, MINAFRAME, data->r.pefra);
	data->r.psfra = value;
}

static void rna_Scene_preview_range_end_frame_set(PointerRNA *ptr, int value)
{
	Scene *data = (Scene *)ptr->data;
	
	/* check if enabled already */
	if ((data->r.flag & SCER_PRV_RANGE) == 0) {
		/* set start of preview range to start frame, then clamp as per normal */
		/* TODO: or just refuse to set instead? */
		data->r.psfra = data->r.sfra;
	}
	
	/* now set normally */
	CLAMP(value, data->r.psfra, MAXFRAME);
	data->r.pefra = value;
}

static void rna_Scene_show_subframe_update(Main *UNUSED(bmain), Scene *UNUSED(current_scene), PointerRNA *ptr)
{
	Scene *scene = (Scene *)ptr->id.data;
	scene->r.subframe = 0.0f;
}

static void rna_Scene_frame_update(Main *bmain, Scene *UNUSED(current_scene), PointerRNA *ptr)
{
	Scene *scene = (Scene *)ptr->id.data;
	BKE_sound_seek_scene(bmain, scene);
}

static PointerRNA rna_Scene_active_keying_set_get(PointerRNA *ptr)
{
	Scene *scene = (Scene *)ptr->data;
	return rna_pointer_inherit_refine(ptr, &RNA_KeyingSet, ANIM_scene_get_active_keyingset(scene));
}

static void rna_Scene_active_keying_set_set(PointerRNA *ptr, PointerRNA value)
{
	Scene *scene = (Scene *)ptr->data;
	KeyingSet *ks = (KeyingSet *)value.data;
	
	scene->active_keyingset = ANIM_scene_get_keyingset_index(scene, ks);
}

/* get KeyingSet index stuff for list of Keying Sets editing UI
 *	- active_keyingset-1 since 0 is reserved for 'none'
 *	- don't clamp, otherwise can never set builtins types as active...
 */
static int rna_Scene_active_keying_set_index_get(PointerRNA *ptr)
{
	Scene *scene = (Scene *)ptr->data;
	return scene->active_keyingset - 1;
}

/* get KeyingSet index stuff for list of Keying Sets editing UI
 *	- value+1 since 0 is reserved for 'none'
 */
static void rna_Scene_active_keying_set_index_set(PointerRNA *ptr, int value)
{
	Scene *scene = (Scene *)ptr->data;
	scene->active_keyingset = value + 1;
}

/* XXX: evil... builtin_keyingsets is defined in keyingsets.c! */
/* TODO: make API function to retrieve this... */
extern ListBase builtin_keyingsets;

static void rna_Scene_all_keyingsets_begin(CollectionPropertyIterator *iter, PointerRNA *ptr)
{
	Scene *scene = (Scene *)ptr->data;
	
	/* start going over the scene KeyingSets first, while we still have pointer to it
	 * but only if we have any Keying Sets to use...
	 */
	if (scene->keyingsets.first)
		rna_iterator_listbase_begin(iter, &scene->keyingsets, NULL);
	else
		rna_iterator_listbase_begin(iter, &builtin_keyingsets, NULL);
}

static void rna_Scene_all_keyingsets_next(CollectionPropertyIterator *iter)
{
	ListBaseIterator *internal = &iter->internal.listbase;
	KeyingSet *ks = (KeyingSet *)internal->link;
	
	/* if we've run out of links in Scene list, jump over to the builtins list unless we're there already */
	if ((ks->next == NULL) && (ks != builtin_keyingsets.last))
		internal->link = (Link *)builtin_keyingsets.first;
	else
		internal->link = (Link *)ks->next;
		
	iter->valid = (internal->link != NULL);
}

static int rna_RenderSettings_stereoViews_skip(CollectionPropertyIterator *iter, void *UNUSED(data))
{
	ListBaseIterator *internal = &iter->internal.listbase;
	SceneRenderView *srv = (SceneRenderView *)internal->link;

	if ((STREQ(srv->name, STEREO_LEFT_NAME)) ||
	    (STREQ(srv->name, STEREO_RIGHT_NAME)))
	{
		return 0;
	}

	return 1;
};

static void rna_RenderSettings_stereoViews_begin(CollectionPropertyIterator *iter, PointerRNA *ptr)
{
	RenderData *rd = (RenderData *)ptr->data;
	rna_iterator_listbase_begin(iter, &rd->views, rna_RenderSettings_stereoViews_skip);
}

static char *rna_ViewRenderSettings_path(PointerRNA *UNUSED(ptr))
{
	return BLI_sprintfN("viewport_render");
}

static char *rna_RenderSettings_path(PointerRNA *UNUSED(ptr))
{
	return BLI_sprintfN("render");
}

static char *rna_ImageFormatSettings_path(PointerRNA *ptr)
{
	ImageFormatData *imf = (ImageFormatData *)ptr->data;
	ID *id = ptr->id.data;

	switch (GS(id->name)) {
		case ID_SCE:
		{
			Scene *scene = (Scene *)id;

			if (&scene->r.im_format == imf) {
				return BLI_sprintfN("render.image_settings");
			}
			else if (&scene->r.bake.im_format == imf) {
				return BLI_sprintfN("render.bake.image_settings");
			}
			return BLI_sprintfN("..");
		}
		case ID_NT:
		{
			bNodeTree *ntree = (bNodeTree *)id;
			bNode *node;

			for (node = ntree->nodes.first; node; node = node->next) {
				if (node->type == CMP_NODE_OUTPUT_FILE) {
					if (&((NodeImageMultiFile *)node->storage)->format == imf) {
						return BLI_sprintfN("nodes['%s'].format", node->name);
					}
					else {
						bNodeSocket *sock;

						for (sock = node->inputs.first; sock; sock = sock->next) {
							NodeImageMultiFileSocket *sockdata = sock->storage;
							if (&sockdata->format == imf) {
								return BLI_sprintfN("nodes['%s'].file_slots['%s'].format", node->name, sockdata->path);
							}
						}
					}
				}
			}
			return BLI_sprintfN("..");
		}
		default:
			return BLI_sprintfN("..");
	}
}

static int rna_RenderSettings_threads_get(PointerRNA *ptr)
{
	RenderData *rd = (RenderData *)ptr->data;
	return BKE_render_num_threads(rd);
}

static int rna_RenderSettings_threads_mode_get(PointerRNA *ptr)
{
	RenderData *rd = (RenderData *)ptr->data;
	int override = BLI_system_num_threads_override_get();

	if (override > 0)
		return R_FIXED_THREADS;
	else
		return (rd->mode & R_FIXED_THREADS);
}

static int rna_RenderSettings_is_movie_format_get(PointerRNA *ptr)
{
	RenderData *rd = (RenderData *)ptr->data;
	return BKE_imtype_is_movie(rd->im_format.imtype);
}

static int rna_RenderSettings_save_buffers_get(PointerRNA *ptr)
{
	RenderData *rd = (RenderData *)ptr->data;
	Scene *scene = (Scene *)ptr->id.data;
	
	if (!BKE_scene_use_new_shading_nodes(scene))
		return (rd->scemode & (R_EXR_TILE_FILE | R_FULL_SAMPLE)) != 0;
	else 
		return (rd->scemode & R_EXR_TILE_FILE) != 0;
}

static void rna_ImageFormatSettings_file_format_set(PointerRNA *ptr, int value)
{
	ImageFormatData *imf = (ImageFormatData *)ptr->data;
	ID *id = ptr->id.data;
	const bool is_render = (id && GS(id->name) == ID_SCE);
	/* see note below on why this is */
	const char chan_flag = BKE_imtype_valid_channels(imf->imtype, true) | (is_render ? IMA_CHAN_FLAG_BW : 0);

	imf->imtype = value;

	/* ensure depth and color settings match */
	if ( ((imf->planes == R_IMF_PLANES_BW) &&   !(chan_flag & IMA_CHAN_FLAG_BW)) ||
	     ((imf->planes == R_IMF_PLANES_RGBA) && !(chan_flag & IMA_CHAN_FLAG_ALPHA)))
	{
		imf->planes = R_IMF_PLANES_RGB;
	}

	/* ensure usable depth */
	{
		const int depth_ok = BKE_imtype_valid_depths(imf->imtype);
		if ((imf->depth & depth_ok) == 0) {
			/* set first available depth */
			char depth_ls[] = {R_IMF_CHAN_DEPTH_32,
			                   R_IMF_CHAN_DEPTH_24,
			                   R_IMF_CHAN_DEPTH_16,
			                   R_IMF_CHAN_DEPTH_12,
			                   R_IMF_CHAN_DEPTH_10,
			                   R_IMF_CHAN_DEPTH_8,
			                   R_IMF_CHAN_DEPTH_1,
			                   0};
			int i;

			for (i = 0; depth_ls[i]; i++) {
				if (depth_ok & depth_ls[i]) {
					imf->depth = depth_ls[i];
					break;
				}
			}
		}
	}

	if (id && GS(id->name) == ID_SCE) {
		Scene *scene = ptr->id.data;
		RenderData *rd = &scene->r;
#ifdef WITH_FFMPEG
		BKE_ffmpeg_image_type_verify(rd, imf);
#endif
		(void)rd;
	}
}

static const EnumPropertyItem *rna_ImageFormatSettings_file_format_itemf(
        bContext *UNUSED(C), PointerRNA *ptr, PropertyRNA *UNUSED(prop), bool *UNUSED(r_free))
{
	ID *id = ptr->id.data;
	if (id && GS(id->name) == ID_SCE) {
		return rna_enum_image_type_items;
	}
	else {
		return image_only_type_items;
	}
}

static const EnumPropertyItem *rna_ImageFormatSettings_color_mode_itemf(
        bContext *UNUSED(C), PointerRNA *ptr, PropertyRNA *UNUSED(prop), bool *r_free)
{
	ImageFormatData *imf = (ImageFormatData *)ptr->data;
	ID *id = ptr->id.data;
	const bool is_render = (id && GS(id->name) == ID_SCE);

	/* note, we need to act differently for render
	 * where 'BW' will force grayscale even if the output format writes
	 * as RGBA, this is age old blender convention and not sure how useful
	 * it really is but keep it for now - campbell */
	char chan_flag = BKE_imtype_valid_channels(imf->imtype, true) | (is_render ? IMA_CHAN_FLAG_BW : 0);

#ifdef WITH_FFMPEG
	/* a WAY more crappy case than B&W flag: depending on codec, file format MIGHT support
	 * alpha channel. for example MPEG format with h264 codec can't do alpha channel, but
	 * the same MPEG format with QTRLE codec can easily handle alpha channel.
	 * not sure how to deal with such cases in a nicer way (sergey) */
	if (is_render) {
		Scene *scene = ptr->id.data;
		RenderData *rd = &scene->r;

		if (BKE_ffmpeg_alpha_channel_is_supported(rd))
			chan_flag |= IMA_CHAN_FLAG_ALPHA;
	}
#endif

	if (chan_flag == (IMA_CHAN_FLAG_BW | IMA_CHAN_FLAG_RGB | IMA_CHAN_FLAG_ALPHA)) {
		return rna_enum_image_color_mode_items;
	}
	else {
		int totitem = 0;
		EnumPropertyItem *item = NULL;

		if (chan_flag & IMA_CHAN_FLAG_BW)    RNA_enum_item_add(&item, &totitem, &IMAGE_COLOR_MODE_BW);
		if (chan_flag & IMA_CHAN_FLAG_RGB)   RNA_enum_item_add(&item, &totitem, &IMAGE_COLOR_MODE_RGB);
		if (chan_flag & IMA_CHAN_FLAG_ALPHA) RNA_enum_item_add(&item, &totitem, &IMAGE_COLOR_MODE_RGBA);

		RNA_enum_item_end(&item, &totitem);
		*r_free = true;

		return item;
	}
}

static const EnumPropertyItem *rna_ImageFormatSettings_color_depth_itemf(
        bContext *UNUSED(C), PointerRNA *ptr, PropertyRNA *UNUSED(prop), bool *r_free)
{
	ImageFormatData *imf = (ImageFormatData *)ptr->data;

	if (imf == NULL) {
		return rna_enum_image_color_depth_items;
	}
	else {
		const int depth_ok = BKE_imtype_valid_depths(imf->imtype);
		const int is_float = ELEM(imf->imtype, R_IMF_IMTYPE_RADHDR, R_IMF_IMTYPE_OPENEXR, R_IMF_IMTYPE_MULTILAYER);

		const EnumPropertyItem *item_8bit =  &rna_enum_image_color_depth_items[0];
		const EnumPropertyItem *item_10bit = &rna_enum_image_color_depth_items[1];
		const EnumPropertyItem *item_12bit = &rna_enum_image_color_depth_items[2];
		const EnumPropertyItem *item_16bit = &rna_enum_image_color_depth_items[3];
		const EnumPropertyItem *item_32bit = &rna_enum_image_color_depth_items[4];

		int totitem = 0;
		EnumPropertyItem *item = NULL;
		EnumPropertyItem tmp = {0, "", 0, "", ""};

		if (depth_ok & R_IMF_CHAN_DEPTH_8) {
			RNA_enum_item_add(&item, &totitem, item_8bit);
		}

		if (depth_ok & R_IMF_CHAN_DEPTH_10) {
			RNA_enum_item_add(&item, &totitem, item_10bit);
		}

		if (depth_ok & R_IMF_CHAN_DEPTH_12) {
			RNA_enum_item_add(&item, &totitem, item_12bit);
		}

		if (depth_ok & R_IMF_CHAN_DEPTH_16) {
			if (is_float) {
				tmp = *item_16bit;
				tmp.name = "Float (Half)";
				RNA_enum_item_add(&item, &totitem, &tmp);
			}
			else {
				RNA_enum_item_add(&item, &totitem, item_16bit);
			}
		}

		if (depth_ok & R_IMF_CHAN_DEPTH_32) {
			if (is_float) {
				tmp = *item_32bit;
				tmp.name = "Float (Full)";
				RNA_enum_item_add(&item, &totitem, &tmp);
			}
			else {
				RNA_enum_item_add(&item, &totitem, item_32bit);
			}
		}

		RNA_enum_item_end(&item, &totitem);
		*r_free = true;

		return item;
	}
}

static const EnumPropertyItem *rna_ImageFormatSettings_views_format_itemf(
        bContext *UNUSED(C), PointerRNA *ptr, PropertyRNA *UNUSED(prop), bool *UNUSED(r_free))
{
	ImageFormatData *imf = (ImageFormatData *)ptr->data;

	if (imf == NULL) {
		return rna_enum_views_format_items;
	}
	else if (imf->imtype == R_IMF_IMTYPE_OPENEXR) {
		return rna_enum_views_format_multiview_items;
	}
	else if (imf->imtype == R_IMF_IMTYPE_MULTILAYER) {
		return rna_enum_views_format_multilayer_items;
	}
	else {
		return rna_enum_views_format_items;
	}
}

#ifdef WITH_OPENEXR
	/* OpenEXR */

static const EnumPropertyItem *rna_ImageFormatSettings_exr_codec_itemf(
        bContext *UNUSED(C), PointerRNA *ptr, PropertyRNA *UNUSED(prop), bool *r_free)
{
	ImageFormatData *imf = (ImageFormatData *)ptr->data;

	EnumPropertyItem *item = NULL;
	int i = 1, totitem = 0;

	if (imf->depth == 16)
		return rna_enum_exr_codec_items; /* All compression types are defined for halfs */

	for (i = 0; i < R_IMF_EXR_CODEC_MAX; i++) {
		if ((i == R_IMF_EXR_CODEC_B44 || i == R_IMF_EXR_CODEC_B44A)) {
			continue; /* B44 and B44A are not defined for 32 bit floats */
		}

		RNA_enum_item_add(&item, &totitem, &rna_enum_exr_codec_items[i]);
	}

	RNA_enum_item_end(&item, &totitem);
	*r_free = true;

	return item;
}

#endif
static int rna_SceneRender_file_ext_length(PointerRNA *ptr)
{
	RenderData *rd = (RenderData *)ptr->data;
	char ext[8];
	ext[0] = '\0';
	BKE_image_path_ensure_ext_from_imformat(ext, &rd->im_format);
	return strlen(ext);
}

static void rna_SceneRender_file_ext_get(PointerRNA *ptr, char *str)
{
	RenderData *rd = (RenderData *)ptr->data;
	str[0] = '\0';
	BKE_image_path_ensure_ext_from_imformat(str, &rd->im_format);
}

#ifdef WITH_FFMPEG
static void rna_FFmpegSettings_lossless_output_set(PointerRNA *ptr, int value)
{
	Scene *scene = (Scene *) ptr->id.data;
	RenderData *rd = &scene->r;

	if (value)
		rd->ffcodecdata.flags |= FFMPEG_LOSSLESS_OUTPUT;
	else
		rd->ffcodecdata.flags &= ~FFMPEG_LOSSLESS_OUTPUT;

	BKE_ffmpeg_codec_settings_verify(rd);
}

static void rna_FFmpegSettings_codec_settings_update(Main *UNUSED(bmain), Scene *UNUSED(scene_unused), PointerRNA *ptr)
{
	Scene *scene = (Scene *) ptr->id.data;
	RenderData *rd = &scene->r;

	BKE_ffmpeg_codec_settings_verify(rd);
}
#endif

static int rna_RenderSettings_active_layer_index_get(PointerRNA *ptr)
{
	RenderData *rd = (RenderData *)ptr->data;
	return rd->actlay;
}

static void rna_RenderSettings_active_layer_index_set(PointerRNA *ptr, int value)
{
	RenderData *rd = (RenderData *)ptr->data;
	int num_layers = BLI_listbase_count(&rd->layers);
	rd->actlay = min_ff(value, num_layers - 1);
}

static void rna_RenderSettings_active_layer_index_range(
        PointerRNA *ptr, int *min, int *max, int *UNUSED(softmin), int *UNUSED(softmax))
{
	RenderData *rd = (RenderData *)ptr->data;

	*min = 0;
	*max = max_ii(0, BLI_listbase_count(&rd->layers) - 1);
}

static PointerRNA rna_RenderSettings_active_layer_get(PointerRNA *ptr)
{
	RenderData *rd = (RenderData *)ptr->data;
	SceneRenderLayer *srl = BLI_findlink(&rd->layers, rd->actlay);
	
	return rna_pointer_inherit_refine(ptr, &RNA_SceneRenderLayer, srl);
}

static void rna_RenderSettings_active_layer_set(PointerRNA *ptr, PointerRNA value)
{
	RenderData *rd = (RenderData *)ptr->data;
	SceneRenderLayer *srl = (SceneRenderLayer *)value.data;
	const int index = BLI_findindex(&rd->layers, srl);
	if (index != -1) rd->actlay = index;
}

static SceneRenderLayer *rna_RenderLayer_new(ID *id, RenderData *UNUSED(rd), const char *name)
{
	Scene *scene = (Scene *)id;
	SceneRenderLayer *srl = BKE_scene_add_render_layer(scene, name);

	DEG_id_tag_update(&scene->id, 0);
	WM_main_add_notifier(NC_SCENE | ND_RENDER_OPTIONS, NULL);

	return srl;
}

static void rna_RenderLayer_remove(
        ID *id, RenderData *UNUSED(rd), Main *bmain, ReportList *reports, PointerRNA *srl_ptr)
{
	SceneRenderLayer *srl = srl_ptr->data;
	Scene *scene = (Scene *)id;

	if (!BKE_scene_remove_render_layer(bmain, scene, srl)) {
		BKE_reportf(reports, RPT_ERROR, "Render layer '%s' could not be removed from scene '%s'",
		            srl->name, scene->id.name + 2);
		return;
	}

	RNA_POINTER_INVALIDATE(srl_ptr);

	DEG_id_tag_update(&scene->id, 0);
	WM_main_add_notifier(NC_SCENE | ND_RENDER_OPTIONS, NULL);
}

static int rna_RenderSettings_active_view_index_get(PointerRNA *ptr)
{
	RenderData *rd = (RenderData *)ptr->data;
	return rd->actview;
}

static void rna_RenderSettings_active_view_index_set(PointerRNA *ptr, int value)
{
	RenderData *rd = (RenderData *)ptr->data;
	rd->actview = value;
}

static void rna_RenderSettings_active_view_index_range(
        PointerRNA *ptr, int *min, int *max, int *UNUSED(softmin), int *UNUSED(softmax))
{
	RenderData *rd = (RenderData *)ptr->data;

	*min = 0;
	*max = max_ii(0, BLI_listbase_count(&rd->views) - 1);
}

static PointerRNA rna_RenderSettings_active_view_get(PointerRNA *ptr)
{
	RenderData *rd = (RenderData *)ptr->data;
	SceneRenderView *srv = BLI_findlink(&rd->views, rd->actview);

	return rna_pointer_inherit_refine(ptr, &RNA_SceneRenderView, srv);
}

static void rna_RenderSettings_active_view_set(PointerRNA *ptr, PointerRNA value)
{
	RenderData *rd = (RenderData *)ptr->data;
	SceneRenderView *srv = (SceneRenderView *)value.data;
	const int index = BLI_findindex(&rd->views, srv);
	if (index != -1) rd->actview = index;
}

static SceneRenderView *rna_RenderView_new(ID *id, RenderData *UNUSED(rd), const char *name)
{
	Scene *scene = (Scene *)id;
	SceneRenderView *srv = BKE_scene_add_render_view(scene, name);

	WM_main_add_notifier(NC_SCENE | ND_RENDER_OPTIONS, NULL);

	return srv;
}

static void rna_RenderView_remove(
        ID *id, RenderData *UNUSED(rd), Main *UNUSED(bmain), ReportList *reports, PointerRNA *srv_ptr)
{
	SceneRenderView *srv = srv_ptr->data;
	Scene *scene = (Scene *)id;

	if (!BKE_scene_remove_render_view(scene, srv)) {
		BKE_reportf(reports, RPT_ERROR, "Render view '%s' could not be removed from scene '%s'",
		            srv->name, scene->id.name + 2);
		return;
	}

	RNA_POINTER_INVALIDATE(srv_ptr);

	WM_main_add_notifier(NC_SCENE | ND_RENDER_OPTIONS, NULL);
}

static void rna_RenderSettings_views_format_set(PointerRNA *ptr, int value)
{
	RenderData *rd = (RenderData *)ptr->data;

	if (rd->views_format == SCE_VIEWS_FORMAT_MULTIVIEW &&
	    value == SCE_VIEWS_FORMAT_STEREO_3D)
	{
		/* make sure the actview is visible */
		if (rd->actview > 1) rd->actview = 1;
	}

	rd->views_format = value;
}

static void rna_ViewRenderSettings_engine_set(PointerRNA *ptr, int value)
{
	ViewRender *view_render = (ViewRender *)ptr->data;
	RenderEngineType *type = BLI_findlink(&R_engines, value);

	if (type) {
		BLI_strncpy_utf8(view_render->engine_id, type->idname, sizeof(view_render->engine_id));
		DEG_id_tag_update(ptr->id.data, DEG_TAG_COPY_ON_WRITE);
	}
}

static const EnumPropertyItem *rna_ViewRenderSettings_engine_itemf(
        bContext *UNUSED(C), PointerRNA *UNUSED(ptr), PropertyRNA *UNUSED(prop), bool *r_free)
{
	RenderEngineType *type;
	EnumPropertyItem *item = NULL;
	EnumPropertyItem tmp = {0, "", 0, "", ""};
	int a = 0, totitem = 0;

	for (type = R_engines.first; type; type = type->next, a++) {
		tmp.value = a;
		tmp.identifier = type->idname;
		tmp.name = type->name;
		RNA_enum_item_add(&item, &totitem, &tmp);
	}
	
	RNA_enum_item_end(&item, &totitem);
	*r_free = true;

	return item;
}

static int rna_ViewRenderSettings_engine_get(PointerRNA *ptr)
{
	ViewRender *view_render = (ViewRender *)ptr->data;
	RenderEngineType *type;
	int a = 0;

	for (type = R_engines.first; type; type = type->next, a++)
		if (STREQ(type->idname, view_render->engine_id))
			return a;
	
	return 0;
}

static void rna_ViewRenderSettings_engine_update(Main *bmain, Scene *UNUSED(unused), PointerRNA *UNUSED(ptr))
{
	ED_render_engine_changed(bmain);
}

static void rna_Scene_glsl_update(Main *UNUSED(bmain), Scene *UNUSED(scene), PointerRNA *ptr)
{
	Scene *scene = (Scene *)ptr->id.data;

	DEG_id_tag_update(&scene->id, 0);
}

static void rna_Scene_world_update(Main *bmain, Scene *scene, PointerRNA *ptr)
{
	Scene *sc = (Scene *)ptr->id.data;

	rna_Scene_glsl_update(bmain, scene, ptr);
	WM_main_add_notifier(NC_WORLD | ND_WORLD, &sc->id);
}

static void rna_Scene_freestyle_update(Main *UNUSED(bmain), Scene *UNUSED(scene), PointerRNA *ptr)
{
	Scene *scene = (Scene *)ptr->id.data;

	DEG_id_tag_update(&scene->id, 0);
}

static void rna_Scene_use_view_map_cache_update(Main *UNUSED(bmain), Scene *UNUSED(scene), PointerRNA *UNUSED(ptr))
{
#ifdef WITH_FREESTYLE
	FRS_free_view_map_cache();
#endif
}

static IDProperty *rna_SceneRenderLayer_idprops(PointerRNA *ptr, bool create)
{
	SceneRenderLayer *srl = (SceneRenderLayer *)ptr->data;

	if (create && !srl->prop) {
		IDPropertyTemplate val = {0};
		srl->prop = IDP_New(IDP_GROUP, &val, "SceneRenderLayer ID properties");
	}

	return srl->prop;
}

static void rna_SceneRenderLayer_name_set(PointerRNA *ptr, const char *value)
{
	Scene *scene = (Scene *)ptr->id.data;
	SceneRenderLayer *rl = (SceneRenderLayer *)ptr->data;
	char oldname[sizeof(rl->name)];

	BLI_strncpy(oldname, rl->name, sizeof(rl->name));

	BLI_strncpy_utf8(rl->name, value, sizeof(rl->name));
	BLI_uniquename(&scene->r.layers, rl, DATA_("RenderLayer"), '.', offsetof(SceneRenderLayer, name), sizeof(rl->name));

	if (scene->nodetree) {
		bNode *node;
		int index = BLI_findindex(&scene->r.layers, rl);

		for (node = scene->nodetree->nodes.first; node; node = node->next) {
			if (node->type == CMP_NODE_R_LAYERS && node->id == NULL) {
				if (node->custom1 == index)
					BLI_strncpy(node->name, rl->name, NODE_MAXSTR);
			}
		}
	}

	/* fix all the animation data which may link to this */
	BKE_animdata_fix_paths_rename_all(NULL, "render.layers", oldname, rl->name);
}

static char *rna_SceneRenderLayer_path(PointerRNA *ptr)
{
	SceneRenderLayer *srl = (SceneRenderLayer *)ptr->data;
	char name_esc[sizeof(srl->name) * 2];

	BLI_strescape(name_esc, srl->name, sizeof(name_esc));
	return BLI_sprintfN("render.layers[\"%s\"]", name_esc);
}

static void rna_SceneRenderView_name_set(PointerRNA *ptr, const char *value)
{
	Scene *scene = (Scene *)ptr->id.data;
	SceneRenderView *rv = (SceneRenderView *)ptr->data;
	BLI_strncpy_utf8(rv->name, value, sizeof(rv->name));
	BLI_uniquename(&scene->r.views, rv, DATA_("RenderView"), '.', offsetof(SceneRenderView, name), sizeof(rv->name));
}

static char *rna_SceneRenderView_path(PointerRNA *ptr)
{
	SceneRenderView *srv = (SceneRenderView *)ptr->data;
	return BLI_sprintfN("render.views[\"%s\"]", srv->name);
}

static int rna_ViewRenderSettings_multiple_engines_get(PointerRNA *UNUSED(ptr))
{
	return (BLI_listbase_count(&R_engines) > 1);
}

static int rna_ViewRenderSettings_use_shading_nodes_get(PointerRNA *ptr)
{
	ViewRender *view_render = (ViewRender *)ptr->data;
	return BKE_viewrender_use_new_shading_nodes(view_render);
}

static int rna_ViewRenderSettings_use_spherical_stereo_get(PointerRNA *ptr)
{
	ViewRender *view_render = (ViewRender *)ptr->data;
	return BKE_viewrender_use_spherical_stereo(view_render);
}

static int rna_ViewRenderSettings_use_game_engine_get(PointerRNA *ptr)
{
	ViewRender *view_render = (ViewRender *)ptr->data;
	RenderEngineType *type;

	for (type = R_engines.first; type; type = type->next)
		if (STREQ(type->idname, view_render->engine_id))
			return (type->flag & RE_GAME) != 0;
	
	return 0;
}

static void rna_SceneRenderLayer_layer_set(PointerRNA *ptr, const int *values)
{
	SceneRenderLayer *rl = (SceneRenderLayer *)ptr->data;
	rl->lay = ED_view3d_scene_layer_set(rl->lay, values, NULL);
}

static void rna_SceneRenderLayer_pass_update(Main *bmain, Scene *activescene, PointerRNA *ptr)
{
	Scene *scene = (Scene *)ptr->id.data;

	if (scene->nodetree)
		ntreeCompositUpdateRLayers(scene->nodetree);

	rna_Scene_glsl_update(bmain, activescene, ptr);
}

static void rna_SceneRenderLayer_update_render_passes(ID *id)
{
	Scene *scene = (Scene *)id;
	if (scene->nodetree)
		ntreeCompositUpdateRLayers(scene->nodetree);
}

static void rna_Scene_use_nodes_update(bContext *C, PointerRNA *ptr)
{
	Scene *scene = (Scene *)ptr->data;

	if (scene->use_nodes && scene->nodetree == NULL)
		ED_node_composit_default(C, scene);
}

static void rna_Physics_update(Main *UNUSED(bmain), Scene *UNUSED(scene), PointerRNA *ptr)
{
	Scene *scene = (Scene *)ptr->id.data;
	FOREACH_SCENE_OBJECT(scene, ob)
	{
		BKE_ptcache_object_reset(scene, ob, PTCACHE_RESET_DEPSGRAPH);
	}
	FOREACH_SCENE_OBJECT_END
}

static void rna_Scene_editmesh_select_mode_set(PointerRNA *ptr, const int *value)
{
	Scene *scene = (Scene *)ptr->id.data;
	SceneLayer *sl = BKE_scene_layer_context_active_PLACEHOLDER(scene);
	ToolSettings *ts = (ToolSettings *)ptr->data;
	int flag = (value[0] ? SCE_SELECT_VERTEX : 0) | (value[1] ? SCE_SELECT_EDGE : 0) | (value[2] ? SCE_SELECT_FACE : 0);

	if (flag) {
		ts->selectmode = flag;

		if (sl->basact) {
			Mesh *me = BKE_mesh_from_object(sl->basact->object);
			if (me && me->edit_btmesh && me->edit_btmesh->selectmode != flag) {
				me->edit_btmesh->selectmode = flag;
				EDBM_selectmode_set(me->edit_btmesh);
			}
		}
	}
}

static void rna_Scene_editmesh_select_mode_update(Main *UNUSED(bmain), bContext *C, Scene *UNUSED(scene), PointerRNA *UNUSED(ptr))
{
	SceneLayer *sl = CTX_data_scene_layer(C);
	Mesh *me = NULL;

	if (sl->basact) {
		me = BKE_mesh_from_object(sl->basact->object);
		if (me && me->edit_btmesh == NULL)
			me = NULL;
	}

	WM_main_add_notifier(NC_GEOM | ND_SELECT, me);
	WM_main_add_notifier(NC_SCENE | ND_TOOLSETTINGS, NULL);
}

static void object_simplify_update(Object *ob)
{
	ModifierData *md;
	ParticleSystem *psys;

	if ((ob->id.tag & LIB_TAG_DOIT) == 0) {
		return;
	}

	ob->id.tag &= ~LIB_TAG_DOIT;

	for (md = ob->modifiers.first; md; md = md->next) {
		if (ELEM(md->type, eModifierType_Subsurf, eModifierType_Multires, eModifierType_ParticleSystem)) {
			DEG_id_tag_update(&ob->id, OB_RECALC_DATA);
		}
	}

	for (psys = ob->particlesystem.first; psys; psys = psys->next)
		psys->recalc |= PSYS_RECALC_CHILD;
	
	if (ob->dup_group) {
		GroupObject *gob;

		for (gob = ob->dup_group->gobject.first; gob; gob = gob->next)
			object_simplify_update(gob->ob);
	}
}

static void rna_Scene_use_simplify_update(Main *UNUSED(bmain), Scene *UNUSED(scene), PointerRNA *ptr)
{
	Scene *sce = ptr->id.data;
	Scene *sce_iter;
	Base *base;

	FOREACH_SCENE_OBJECT(sce, ob)
	{
		object_simplify_update(ob);
	}
	FOREACH_SCENE_OBJECT_END

	for (SETLOOPER_SET_ONLY(sce, sce_iter, base)) {
		object_simplify_update(base->object);
	}
	
	WM_main_add_notifier(NC_GEOM | ND_DATA, NULL);
	DEG_id_tag_update(&sce->id, 0);
}

static void rna_Scene_simplify_update(Main *bmain, Scene *scene, PointerRNA *ptr)
{
	Scene *sce = ptr->id.data;

	if (sce->r.mode & R_SIMPLIFY)
		rna_Scene_use_simplify_update(bmain, scene, ptr);
}

static void rna_SceneRenderData_update(Main *UNUSED(bmain), Scene *UNUSED(scene), PointerRNA *ptr)
{
	Scene *sce = ptr->id.data;

	DEG_id_tag_update(&sce->id, 0);
}

static void rna_Scene_use_persistent_data_update(Main *UNUSED(bmain), Scene *UNUSED(scene), PointerRNA *ptr)
{
	Scene *sce = ptr->id.data;

	if (!(sce->r.mode & R_PERSISTENT_DATA))
		RE_FreePersistentData();
}

static int rna_Scene_use_audio_get(PointerRNA *ptr)
{
	Scene *scene = (Scene *)ptr->data;
	return (scene->audio.flag & AUDIO_MUTE) != 0;
}

static void rna_Scene_use_audio_set(PointerRNA *ptr, int value)
{
	Scene *scene = (Scene *)ptr->data;

	if (value)
		scene->audio.flag |= AUDIO_MUTE;
	else
		scene->audio.flag &= ~AUDIO_MUTE;

	BKE_sound_mute_scene(scene, value);
}

static int rna_Scene_sync_mode_get(PointerRNA *ptr)
{
	Scene *scene = (Scene *)ptr->data;
	if (scene->audio.flag & AUDIO_SYNC)
		return AUDIO_SYNC;
	return scene->flag & SCE_FRAME_DROP;
}

static void rna_Scene_sync_mode_set(PointerRNA *ptr, int value)
{
	Scene *scene = (Scene *)ptr->data;

	if (value == AUDIO_SYNC) {
		scene->audio.flag |= AUDIO_SYNC;
	}
	else if (value == SCE_FRAME_DROP) {
		scene->audio.flag &= ~AUDIO_SYNC;
		scene->flag |= SCE_FRAME_DROP;
	}
	else {
		scene->audio.flag &= ~AUDIO_SYNC;
		scene->flag &= ~SCE_FRAME_DROP;
	}
}

static int rna_GameSettings_auto_start_get(PointerRNA *UNUSED(ptr))
{
	return (G.fileflags & G_FILE_AUTOPLAY) != 0;
}

static void rna_GameSettings_auto_start_set(PointerRNA *UNUSED(ptr), int value)
{
	if (value)
		G.fileflags |= G_FILE_AUTOPLAY;
	else
		G.fileflags &= ~G_FILE_AUTOPLAY;
}

static void rna_GameSettings_exit_key_set(PointerRNA *ptr, int value)
{
	GameData *gm = (GameData *)ptr->data;

	if (ISKEYBOARD(value))
		gm->exitkey = value;
}

static StructRNA *rna_SceneLayerSettings_refine(PointerRNA *ptr)
{
	IDProperty *props = (IDProperty *)ptr->data;
	BLI_assert(props && props->type == IDP_GROUP);

	switch (props->subtype) {
		case IDP_GROUP_SUB_ENGINE_RENDER:
#ifdef WITH_CLAY_ENGINE
			if (STREQ(props->name, RE_engine_id_BLENDER_CLAY)) {
				return &RNA_SceneLayerEngineSettingsClay;
			}
#endif
			if (STREQ(props->name, RE_engine_id_BLENDER_EEVEE)) {
				return &RNA_SceneLayerEngineSettingsEevee;
			}
			break;
		case IDP_GROUP_SUB_MODE_OBJECT:
		case IDP_GROUP_SUB_MODE_EDIT:
		case IDP_GROUP_SUB_MODE_PAINT_WEIGHT:
		case IDP_GROUP_SUB_MODE_PAINT_VERTEX:
		default:
			BLI_assert(!"Mode not fully implemented");
			break;
	}

	return &RNA_SceneLayerSettings;
}

static StructRNA *rna_LayerCollectionSettings_refine(PointerRNA *ptr)
{
	IDProperty *props = (IDProperty *)ptr->data;
	BLI_assert(props && props->type == IDP_GROUP);

	switch (props->subtype) {
		case IDP_GROUP_SUB_ENGINE_RENDER:
#ifdef WITH_CLAY_ENGINE
			if (STREQ(props->name, RE_engine_id_BLENDER_CLAY)) {
				return &RNA_LayerCollectionEngineSettingsClay;
			}
#endif
			if (STREQ(props->name, RE_engine_id_BLENDER_EEVEE)) {
				/* printf("Mode not fully implemented\n"); */
				return &RNA_LayerCollectionSettings;
			}
			break;
		case IDP_GROUP_SUB_MODE_OBJECT:
			return &RNA_LayerCollectionModeSettingsObject;
			break;
		case IDP_GROUP_SUB_MODE_EDIT:
			return &RNA_LayerCollectionModeSettingsEdit;
			break;
		case IDP_GROUP_SUB_MODE_PAINT_WEIGHT:
			return &RNA_LayerCollectionModeSettingsPaintWeight;
			break;
		case IDP_GROUP_SUB_MODE_PAINT_VERTEX:
			return &RNA_LayerCollectionModeSettingsPaintVertex;
			break;
		default:
			BLI_assert(!"Mode not fully implemented");
			break;
	}

	return &RNA_LayerCollectionSettings;
}

static TimeMarker *rna_TimeLine_add(Scene *scene, const char name[], int frame)
{
	TimeMarker *marker = MEM_callocN(sizeof(TimeMarker), "TimeMarker");
	marker->flag = SELECT;
	marker->frame = frame;
	BLI_strncpy_utf8(marker->name, name, sizeof(marker->name));
	BLI_addtail(&scene->markers, marker);

	WM_main_add_notifier(NC_SCENE | ND_MARKERS, NULL);
	WM_main_add_notifier(NC_ANIMATION | ND_MARKERS, NULL);

	return marker;
}

static void rna_TimeLine_remove(Scene *scene, ReportList *reports, PointerRNA *marker_ptr)
{
	TimeMarker *marker = marker_ptr->data;
	if (BLI_remlink_safe(&scene->markers, marker) == false) {
		BKE_reportf(reports, RPT_ERROR, "Timeline marker '%s' not found in scene '%s'",
		            marker->name, scene->id.name + 2);
		return;
	}

	MEM_freeN(marker);
	RNA_POINTER_INVALIDATE(marker_ptr);

	WM_main_add_notifier(NC_SCENE | ND_MARKERS, NULL);
	WM_main_add_notifier(NC_ANIMATION | ND_MARKERS, NULL);
}

static void rna_TimeLine_clear(Scene *scene)
{
	BLI_freelistN(&scene->markers);

	WM_main_add_notifier(NC_SCENE | ND_MARKERS, NULL);
	WM_main_add_notifier(NC_ANIMATION | ND_MARKERS, NULL);
}

static KeyingSet *rna_Scene_keying_set_new(Scene *sce, ReportList *reports, const char idname[], const char name[])
{
	KeyingSet *ks = NULL;

	/* call the API func, and set the active keyingset index */
	ks = BKE_keyingset_add(&sce->keyingsets, idname, name, KEYINGSET_ABSOLUTE, 0);
	
	if (ks) {
		sce->active_keyingset = BLI_listbase_count(&sce->keyingsets);
		return ks;
	}
	else {
		BKE_report(reports, RPT_ERROR, "Keying set could not be added");
		return NULL;
	}
}

static void rna_UnifiedPaintSettings_update(bContext *C, PointerRNA *UNUSED(ptr))
{
	Scene *scene = CTX_data_scene(C);
	SceneLayer *sl = CTX_data_scene_layer(C);
	Brush *br = BKE_paint_brush(BKE_paint_get_active(scene, sl));
	WM_main_add_notifier(NC_BRUSH | NA_EDITED, br);
}

static void rna_UnifiedPaintSettings_size_set(PointerRNA *ptr, int value)
{
	UnifiedPaintSettings *ups = ptr->data;

	/* scale unprojected radius so it stays consistent with brush size */
	BKE_brush_scale_unprojected_radius(&ups->unprojected_radius,
	                                   value, ups->size);
	ups->size = value;
}

static void rna_UnifiedPaintSettings_unprojected_radius_set(PointerRNA *ptr, float value)
{
	UnifiedPaintSettings *ups = ptr->data;

	/* scale brush size so it stays consistent with unprojected_radius */
	BKE_brush_scale_size(&ups->size, value, ups->unprojected_radius);
	ups->unprojected_radius = value;
}

static void rna_UnifiedPaintSettings_radius_update(bContext *C, PointerRNA *ptr)
{
	/* changing the unified size should invalidate the overlay but also update the brush */
	BKE_paint_invalidate_overlay_all();
	rna_UnifiedPaintSettings_update(C, ptr);
}

static char *rna_UnifiedPaintSettings_path(PointerRNA *UNUSED(ptr))
{
	return BLI_strdup("tool_settings.unified_paint_settings");
}

static char *rna_CurvePaintSettings_path(PointerRNA *UNUSED(ptr))
{
	return BLI_strdup("tool_settings.curve_paint_settings");
}

/* generic function to recalc geometry */
static void rna_EditMesh_update(Main *UNUSED(bmain), bContext *C, Scene *UNUSED(scene), PointerRNA *UNUSED(ptr))
{
	SceneLayer *sl = CTX_data_scene_layer(C);
	Mesh *me = NULL;

	if (sl->basact) {
		me = BKE_mesh_from_object(sl->basact->object);
		if (me && me->edit_btmesh == NULL)
			me = NULL;
	}

	if (me) {
		DEG_id_tag_update(&me->id, OB_RECALC_DATA);
		WM_main_add_notifier(NC_GEOM | ND_DATA, me);
	}
}

static char *rna_MeshStatVis_path(PointerRNA *UNUSED(ptr))
{
	return BLI_strdup("tool_settings.statvis");
}

/* note: without this, when Multi-Paint is activated/deactivated, the colors
 * will not change right away when multiple bones are selected, this function
 * is not for general use and only for the few cases where changing scene
 * settings and NOT for general purpose updates, possibly this should be
 * given its own notifier. */
static void rna_Scene_update_active_object_data(bContext *C, PointerRNA *UNUSED(ptr))
{
	SceneLayer *sl = CTX_data_scene_layer(C);
	Object *ob = OBACT_NEW(sl);

	if (ob) {
		DEG_id_tag_update(&ob->id, OB_RECALC_DATA);
		WM_main_add_notifier(NC_OBJECT | ND_DRAW, &ob->id);
	}
}

static void rna_SceneCamera_update(Main *UNUSED(bmain), Scene *UNUSED(scene), PointerRNA *ptr)
{
	Scene *scene = (Scene *)ptr->id.data;
	Object *camera = scene->camera;

	if (camera)
		DEG_id_tag_update(&camera->id, 0);
}

static void rna_SceneSequencer_update(Main *UNUSED(bmain), Scene *UNUSED(scene), PointerRNA *UNUSED(ptr))
{
	BKE_sequencer_cache_cleanup();
	BKE_sequencer_preprocessed_cache_cleanup();
}

static char *rna_ToolSettings_path(PointerRNA *UNUSED(ptr))
{
	return BLI_strdup("tool_settings");
}

static PointerRNA rna_FreestyleLineSet_linestyle_get(PointerRNA *ptr)
{
	FreestyleLineSet *lineset = (FreestyleLineSet *)ptr->data;

	return rna_pointer_inherit_refine(ptr, &RNA_FreestyleLineStyle, lineset->linestyle);
}

static void rna_FreestyleLineSet_linestyle_set(PointerRNA *ptr, PointerRNA value)
{
	FreestyleLineSet *lineset = (FreestyleLineSet *)ptr->data;

	if (lineset->linestyle)
		id_us_min(&lineset->linestyle->id);
	lineset->linestyle = (FreestyleLineStyle *)value.data;
	id_us_plus(&lineset->linestyle->id);
}

static FreestyleLineSet *rna_FreestyleSettings_lineset_add(
        ID *id, FreestyleSettings *config, Main *bmain, const char *name)
{
	Scene *scene = (Scene *)id;
	FreestyleLineSet *lineset = BKE_freestyle_lineset_add(bmain, (FreestyleConfig *)config, name);

	DEG_id_tag_update(&scene->id, 0);
	WM_main_add_notifier(NC_SCENE | ND_RENDER_OPTIONS, NULL);

	return lineset;
}

static void rna_FreestyleSettings_lineset_remove(
        ID *id, FreestyleSettings *config, ReportList *reports, PointerRNA *lineset_ptr)
{
	FreestyleLineSet *lineset = lineset_ptr->data;
	Scene *scene = (Scene *)id;

	if (!BKE_freestyle_lineset_delete((FreestyleConfig *)config, lineset)) {
		BKE_reportf(reports, RPT_ERROR, "Line set '%s' could not be removed", lineset->name);
		return;
	}

	RNA_POINTER_INVALIDATE(lineset_ptr);

	DEG_id_tag_update(&scene->id, 0);
	WM_main_add_notifier(NC_SCENE | ND_RENDER_OPTIONS, NULL);
}

static PointerRNA rna_FreestyleSettings_active_lineset_get(PointerRNA *ptr)
{
	FreestyleConfig *config = (FreestyleConfig *)ptr->data;
	FreestyleLineSet *lineset = BKE_freestyle_lineset_get_active(config);
	return rna_pointer_inherit_refine(ptr, &RNA_FreestyleLineSet, lineset);
}

static void rna_FreestyleSettings_active_lineset_index_range(
        PointerRNA *ptr, int *min, int *max, int *UNUSED(softmin), int *UNUSED(softmax))
{
	FreestyleConfig *config = (FreestyleConfig *)ptr->data;

	*min = 0;
	*max = max_ii(0, BLI_listbase_count(&config->linesets) - 1);
}

static int rna_FreestyleSettings_active_lineset_index_get(PointerRNA *ptr)
{
	FreestyleConfig *config = (FreestyleConfig *)ptr->data;
	return BKE_freestyle_lineset_get_active_index(config);
}

static void rna_FreestyleSettings_active_lineset_index_set(PointerRNA *ptr, int value)
{
	FreestyleConfig *config = (FreestyleConfig *)ptr->data;
	BKE_freestyle_lineset_set_active_index(config, value);
}

static FreestyleModuleConfig *rna_FreestyleSettings_module_add(ID *id, FreestyleSettings *config)
{
	Scene *scene = (Scene *)id;
	FreestyleModuleConfig *module = BKE_freestyle_module_add((FreestyleConfig *)config);

	DEG_id_tag_update(&scene->id, 0);
	WM_main_add_notifier(NC_SCENE | ND_RENDER_OPTIONS, NULL);

	return module;
}

static void rna_FreestyleSettings_module_remove(
        ID *id, FreestyleSettings *config, ReportList *reports, PointerRNA *module_ptr)
{
	Scene *scene = (Scene *)id;
	FreestyleModuleConfig *module = module_ptr->data;

	if (!BKE_freestyle_module_delete((FreestyleConfig *)config, module)) {
		if (module->script)
			BKE_reportf(reports, RPT_ERROR, "Style module '%s' could not be removed", module->script->id.name + 2);
		else
			BKE_report(reports, RPT_ERROR, "Style module could not be removed");
		return;
	}

	RNA_POINTER_INVALIDATE(module_ptr);

	DEG_id_tag_update(&scene->id, 0);
	WM_main_add_notifier(NC_SCENE | ND_RENDER_OPTIONS, NULL);
}

char *rna_GPUDOF_path(PointerRNA *ptr)
{
	/* if there is ID-data, resolve the path using the index instead of by name,
	 * since the name used is the name of the texture assigned, but the texture
	 * may be used multiple times in the same stack
	 */
	if (ptr->id.data) {
		if (GS(((ID *)ptr->id.data)->name) == ID_CA) {
			return BLI_strdup("gpu_dof");
		}
	}

	return BLI_strdup("");
}

static void rna_GPUFXSettings_fx_update(Main *UNUSED(bmain), Scene *UNUSED(scene), PointerRNA *ptr)
{
	GPUFXSettings *fx_settings = ptr->data;

	BKE_screen_gpu_fx_validate(fx_settings);
}

static void rna_GPUDOFSettings_blades_set(PointerRNA *ptr, const int value)
{
	GPUDOFSettings *dofsettings = (GPUDOFSettings *)ptr->data;

	if (value < 3 && dofsettings->num_blades > 2)
		dofsettings->num_blades = 0;
	else if (value > 0 && dofsettings->num_blades == 0)
		dofsettings->num_blades = 3;
	else
		dofsettings->num_blades = value;
}

static void rna_Stereo3dFormat_update(Main *UNUSED(bmain), Scene *UNUSED(scene), PointerRNA *ptr)
{
	ID *id = ptr->id.data;

	if (id && GS(id->name) == ID_IM) {
		Image *ima = (Image *)id;
		ImBuf *ibuf;
		void *lock;

		if (!BKE_image_is_stereo(ima))
			return;

		ibuf = BKE_image_acquire_ibuf(ima, NULL, &lock);

		if (ibuf) {
			BKE_image_signal(ima, NULL, IMA_SIGNAL_FREE);
		}
		BKE_image_release_ibuf(ima, ibuf, lock);
	}
}

static int rna_gpu_is_hq_supported_get(PointerRNA *UNUSED(ptr))
{
	return true;
}

static void rna_SceneCollection_name_set(PointerRNA *ptr, const char *value)
{
	Scene *scene = (Scene *)ptr->id.data;
	SceneCollection *sc = (SceneCollection *)ptr->data;
	BKE_collection_rename(scene, sc, value);
}

static void rna_SceneCollection_filter_set(PointerRNA *ptr, const char *value)
{
	Scene *scene = (Scene *)ptr->id.data;
	SceneCollection *sc = (SceneCollection *)ptr->data;
	BLI_strncpy_utf8(sc->filter, value, sizeof(sc->filter));

	TODO_LAYER_SYNC_FILTER;
	(void)scene;
}

static PointerRNA rna_SceneCollection_objects_get(CollectionPropertyIterator *iter)
{
	ListBaseIterator *internal = &iter->internal.listbase;

	/* we are actually iterating a LinkData list, so override get */
	return rna_pointer_inherit_refine(&iter->parent, &RNA_Object, ((LinkData *)internal->link)->data);
}

static int rna_SceneCollection_move_above(ID *id, SceneCollection *sc_src, Main *bmain, SceneCollection *sc_dst)
{
	Scene *scene = (Scene *)id;

	if (!BKE_collection_move_above(scene, sc_dst, sc_src)) {
		return 0;
	}

	DEG_relations_tag_update(bmain);
	WM_main_add_notifier(NC_SCENE | ND_LAYER, NULL);

	return 1;
}

static int rna_SceneCollection_move_below(ID *id, SceneCollection *sc_src, Main *bmain, SceneCollection *sc_dst)
{
	Scene *scene = (Scene *)id;

	if (!BKE_collection_move_below(scene, sc_dst, sc_src)) {
		return 0;
	}

	DEG_relations_tag_update(bmain);
	WM_main_add_notifier(NC_SCENE | ND_LAYER, NULL);

	return 1;
}

static int rna_SceneCollection_move_into(ID *id, SceneCollection *sc_src, Main *bmain, SceneCollection *sc_dst)
{
	Scene *scene = (Scene *)id;

	if (!BKE_collection_move_into(scene, sc_dst, sc_src)) {
		return 0;
	}

	DEG_relations_tag_update(bmain);
	WM_main_add_notifier(NC_SCENE | ND_LAYER, NULL);

	return 1;
}

static SceneCollection *rna_SceneCollection_new(
        ID *id, SceneCollection *sc_parent, Main *bmain, const char *name)
{
	Scene *scene = (Scene *)id;
	SceneCollection *sc = BKE_collection_add(scene, sc_parent, name);

	DEG_relations_tag_update(bmain);
	WM_main_add_notifier(NC_SCENE | ND_LAYER, NULL);

	return sc;
}

static void rna_SceneCollection_remove(
        ID *id, SceneCollection *sc_parent, Main *bmain, ReportList *reports, PointerRNA *sc_ptr)
{
	Scene *scene = (Scene *)id;
	SceneCollection *sc = sc_ptr->data;

	const int index = BLI_findindex(&sc_parent->scene_collections, sc);
	if (index == -1) {
		BKE_reportf(reports, RPT_ERROR, "Collection '%s' is not a sub-collection of '%s'",
		            sc->name, sc_parent->name);
		return;
	}

	if (!BKE_collection_remove(scene, sc)) {
		BKE_reportf(reports, RPT_ERROR, "Collection '%s' could not be removed from collection '%s'",
		            sc->name, sc_parent->name);
		return;
	}

	RNA_POINTER_INVALIDATE(sc_ptr);

	DEG_relations_tag_update(bmain);
	WM_main_add_notifier(NC_SCENE | ND_LAYER, NULL);
}

static int rna_SceneCollection_objects_active_index_get(PointerRNA *ptr)
{
	SceneCollection *sc = (SceneCollection *)ptr->data;
	return sc->active_object_index;
}

static void rna_SceneCollection_objects_active_index_set(PointerRNA *ptr, int value)
{
	SceneCollection *sc = (SceneCollection *)ptr->data;
	sc->active_object_index = value;
}

static void rna_SceneCollection_objects_active_index_range(
        PointerRNA *ptr, int *min, int *max, int *UNUSED(softmin), int *UNUSED(softmax))
{
	SceneCollection *sc = (SceneCollection *)ptr->data;
	*min = 0;
	*max = max_ii(0, BLI_listbase_count(&sc->objects) - 1);
}

void rna_SceneCollection_object_link(
        ID *id, SceneCollection *sc, Main *bmain, ReportList *reports, Object *ob)
{
	Scene *scene = (Scene *)id;

	if (BLI_findptr(&sc->objects, ob, offsetof(LinkData, data))) {
		BKE_reportf(reports, RPT_ERROR, "Object '%s' is already in collection '%s'", ob->id.name + 2, sc->name);
		return;
	}

	BKE_collection_object_add(scene, sc, ob);

	/* TODO(sergey): Only update relations for the current scene. */
	DEG_relations_tag_update(bmain);

	/* TODO(sergey): Use proper flag for tagging here. */
	DEG_id_tag_update(&scene->id, 0);

	DEG_id_tag_update(&ob->id, OB_RECALC_OB | OB_RECALC_DATA | OB_RECALC_TIME);

	WM_main_add_notifier(NC_SCENE | ND_LAYER | ND_OB_ACTIVE, scene);
}

static void rna_SceneCollection_object_unlink(
        ID *id, SceneCollection *sc, Main *bmain, ReportList *reports, Object *ob)
{
	Scene *scene = (Scene *)id;

	if (!BLI_findptr(&sc->objects, ob, offsetof(LinkData, data))) {
		BKE_reportf(reports, RPT_ERROR, "Object '%s' is not in collection '%s'", ob->id.name + 2, sc->name);
		return;
	}

	BKE_collection_object_remove(bmain, scene, sc, ob, false);

	/* needed otherwise the depgraph will contain freed objects which can crash, see [#20958] */
	DEG_relations_tag_update(bmain);

	WM_main_add_notifier(NC_SCENE | ND_LAYER | ND_OB_ACTIVE, scene);
}

/****** layer collection engine settings *******/

#define RNA_LAYER_ENGINE_GET_SET(_TYPE_, _ENGINE_, _MODE_, _NAME_)                 \
static _TYPE_ rna_LayerEngineSettings_##_ENGINE_##_##_NAME_##_get(PointerRNA *ptr) \
{                                                                                  \
	IDProperty *props = (IDProperty *)ptr->data;                                   \
	return BKE_collection_engine_property_value_get_##_TYPE_(props, #_NAME_);      \
}                                                                                  \
	                                                                               \
static void rna_LayerEngineSettings_##_ENGINE_##_##_NAME_##_set(PointerRNA *ptr, _TYPE_ value)  \
{                                                                                  \
	IDProperty *props = (IDProperty *)ptr->data;                                   \
	BKE_collection_engine_property_value_set_##_TYPE_(props, #_NAME_, value);      \
}

#define RNA_LAYER_ENGINE_GET_SET_ARRAY(_TYPE_, _ENGINE_, _MODE_, _NAME_, _LEN_)    \
static void rna_LayerEngineSettings_##_ENGINE_##_##_NAME_##_get(PointerRNA *ptr, _TYPE_ *values) \
{                                                                                  \
	IDProperty *props = (IDProperty *)ptr->data;                                   \
	IDProperty *idprop = IDP_GetPropertyFromGroup(props, #_NAME_);                 \
	if (idprop != NULL) {                                                          \
		memcpy(values, IDP_Array(idprop), sizeof(_TYPE_) * idprop->len);           \
	}                                                                              \
}                                                                                  \
	                                                                               \
static void rna_LayerEngineSettings_##_ENGINE_##_##_NAME_##_set(PointerRNA *ptr, const _TYPE_ *values) \
{                                                                                  \
	IDProperty *props = (IDProperty *)ptr->data;                                   \
	BKE_collection_engine_property_value_set_##_TYPE_##_array(props, #_NAME_, values); \
}

#define RNA_LAYER_ENGINE_CLAY_GET_SET_FLOAT(_NAME_) \
	RNA_LAYER_ENGINE_GET_SET(float, Clay, COLLECTION_MODE_NONE, _NAME_)

#define RNA_LAYER_ENGINE_CLAY_GET_SET_FLOAT_ARRAY(_NAME_, _LEN_) \
	RNA_LAYER_ENGINE_GET_SET_ARRAY(float, Clay, COLLECTION_MODE_NONE, _NAME_, _LEN_)

#define RNA_LAYER_ENGINE_CLAY_GET_SET_INT(_NAME_) \
	RNA_LAYER_ENGINE_GET_SET(int, Clay, COLLECTION_MODE_NONE, _NAME_)

#define RNA_LAYER_ENGINE_CLAY_GET_SET_BOOL(_NAME_) \
	RNA_LAYER_ENGINE_GET_SET(bool, Clay, COLLECTION_MODE_NONE, _NAME_)

#define RNA_LAYER_ENGINE_EEVEE_GET_SET_FLOAT(_NAME_) \
	RNA_LAYER_ENGINE_GET_SET(float, Eevee, COLLECTION_MODE_NONE, _NAME_)

#define RNA_LAYER_ENGINE_EEVEE_GET_SET_FLOAT_ARRAY(_NAME_, _LEN_) \
	RNA_LAYER_ENGINE_GET_SET_ARRAY(float, Eevee, COLLECTION_MODE_NONE, _NAME_, _LEN_)

#define RNA_LAYER_ENGINE_EEVEE_GET_SET_INT(_NAME_) \
	RNA_LAYER_ENGINE_GET_SET(int, Eevee, COLLECTION_MODE_NONE, _NAME_)

#define RNA_LAYER_ENGINE_EEVEE_GET_SET_BOOL(_NAME_) \
	RNA_LAYER_ENGINE_GET_SET(bool, Eevee, COLLECTION_MODE_NONE, _NAME_)

/* mode engines */

#define RNA_LAYER_MODE_OBJECT_GET_SET_FLOAT(_NAME_) \
	RNA_LAYER_ENGINE_GET_SET(float, ObjectMode, COLLECTION_MODE_OBJECT, _NAME_)

#define RNA_LAYER_MODE_OBJECT_GET_SET_INT(_NAME_) \
	RNA_LAYER_ENGINE_GET_SET(int, ObjectMode, COLLECTION_MODE_OBJECT, _NAME_)

#define RNA_LAYER_MODE_OBJECT_GET_SET_BOOL(_NAME_) \
	RNA_LAYER_ENGINE_GET_SET(bool, ObjectMode, COLLECTION_MODE_OBJECT, _NAME_)

#define RNA_LAYER_MODE_EDIT_GET_SET_FLOAT(_NAME_) \
	RNA_LAYER_ENGINE_GET_SET(float, EditMode, COLLECTION_MODE_EDIT, _NAME_)

#define RNA_LAYER_MODE_EDIT_GET_SET_INT(_NAME_) \
	RNA_LAYER_ENGINE_GET_SET(int, EditMode, COLLECTION_MODE_EDIT, _NAME_)

#define RNA_LAYER_MODE_EDIT_GET_SET_BOOL(_NAME_) \
	RNA_LAYER_ENGINE_GET_SET(bool, EditMode, COLLECTION_MODE_EDIT, _NAME_)

#define RNA_LAYER_MODE_PAINT_WEIGHT_GET_SET_BOOL(_NAME_) \
	RNA_LAYER_ENGINE_GET_SET(bool, PaintWeightMode, COLLECTION_MODE_PAINT_WEIGHT, _NAME_)

#define RNA_LAYER_MODE_PAINT_VERTEX_GET_SET_BOOL(_NAME_) \
	RNA_LAYER_ENGINE_GET_SET(bool, PaintVertexMode, COLLECTION_MODE_PAINT_VERTEX, _NAME_)

/* clay engine */
#ifdef WITH_CLAY_ENGINE
/* SceneLayer settings. */
RNA_LAYER_ENGINE_CLAY_GET_SET_INT(ssao_samples)

/* LayerCollection settings. */
RNA_LAYER_ENGINE_CLAY_GET_SET_INT(matcap_icon)
RNA_LAYER_ENGINE_CLAY_GET_SET_FLOAT(matcap_rotation)
RNA_LAYER_ENGINE_CLAY_GET_SET_FLOAT(matcap_hue)
RNA_LAYER_ENGINE_CLAY_GET_SET_FLOAT(matcap_saturation)
RNA_LAYER_ENGINE_CLAY_GET_SET_FLOAT(matcap_value)
RNA_LAYER_ENGINE_CLAY_GET_SET_FLOAT(ssao_factor_cavity)
RNA_LAYER_ENGINE_CLAY_GET_SET_FLOAT(ssao_factor_edge)
RNA_LAYER_ENGINE_CLAY_GET_SET_FLOAT(ssao_distance)
RNA_LAYER_ENGINE_CLAY_GET_SET_FLOAT(ssao_attenuation)
RNA_LAYER_ENGINE_CLAY_GET_SET_FLOAT(hair_brightness_randomness)
#endif /* WITH_CLAY_ENGINE */

/* eevee engine */
/* SceneLayer settings. */
RNA_LAYER_ENGINE_EEVEE_GET_SET_BOOL(gtao_enable)
RNA_LAYER_ENGINE_EEVEE_GET_SET_BOOL(gtao_use_bent_normals)
RNA_LAYER_ENGINE_EEVEE_GET_SET_BOOL(gtao_denoise)
RNA_LAYER_ENGINE_EEVEE_GET_SET_BOOL(gtao_bounce)
RNA_LAYER_ENGINE_EEVEE_GET_SET_FLOAT(gtao_factor)
RNA_LAYER_ENGINE_EEVEE_GET_SET_FLOAT(gtao_quality)
RNA_LAYER_ENGINE_EEVEE_GET_SET_FLOAT(gtao_distance)
RNA_LAYER_ENGINE_EEVEE_GET_SET_INT(gtao_samples)
RNA_LAYER_ENGINE_EEVEE_GET_SET_BOOL(dof_enable)
RNA_LAYER_ENGINE_EEVEE_GET_SET_FLOAT(bokeh_max_size)
RNA_LAYER_ENGINE_EEVEE_GET_SET_FLOAT(bokeh_threshold)
RNA_LAYER_ENGINE_EEVEE_GET_SET_BOOL(bloom_enable)
RNA_LAYER_ENGINE_EEVEE_GET_SET_FLOAT(bloom_threshold)
RNA_LAYER_ENGINE_EEVEE_GET_SET_FLOAT_ARRAY(bloom_color, 3)
RNA_LAYER_ENGINE_EEVEE_GET_SET_FLOAT(bloom_knee)
RNA_LAYER_ENGINE_EEVEE_GET_SET_FLOAT(bloom_radius)
RNA_LAYER_ENGINE_EEVEE_GET_SET_FLOAT(bloom_clamp)
RNA_LAYER_ENGINE_EEVEE_GET_SET_FLOAT(bloom_intensity)
RNA_LAYER_ENGINE_EEVEE_GET_SET_BOOL(motion_blur_enable)
RNA_LAYER_ENGINE_EEVEE_GET_SET_INT(motion_blur_samples)
RNA_LAYER_ENGINE_EEVEE_GET_SET_FLOAT(motion_blur_shutter)
RNA_LAYER_ENGINE_EEVEE_GET_SET_BOOL(volumetric_enable)
RNA_LAYER_ENGINE_EEVEE_GET_SET_FLOAT(volumetric_start)
RNA_LAYER_ENGINE_EEVEE_GET_SET_FLOAT(volumetric_end)
RNA_LAYER_ENGINE_EEVEE_GET_SET_INT(volumetric_samples)
RNA_LAYER_ENGINE_EEVEE_GET_SET_FLOAT(volumetric_sample_distribution)
RNA_LAYER_ENGINE_EEVEE_GET_SET_BOOL(volumetric_lights)
RNA_LAYER_ENGINE_EEVEE_GET_SET_FLOAT(volumetric_light_clamp)
RNA_LAYER_ENGINE_EEVEE_GET_SET_BOOL(volumetric_shadows)
RNA_LAYER_ENGINE_EEVEE_GET_SET_INT(volumetric_shadow_samples)
RNA_LAYER_ENGINE_EEVEE_GET_SET_BOOL(volumetric_colored_transmittance)
RNA_LAYER_ENGINE_EEVEE_GET_SET_BOOL(ssr_refraction)
RNA_LAYER_ENGINE_EEVEE_GET_SET_BOOL(ssr_enable)
RNA_LAYER_ENGINE_EEVEE_GET_SET_BOOL(ssr_halfres)
RNA_LAYER_ENGINE_EEVEE_GET_SET_INT(ssr_ray_count)
RNA_LAYER_ENGINE_EEVEE_GET_SET_FLOAT(ssr_quality)
RNA_LAYER_ENGINE_EEVEE_GET_SET_FLOAT(ssr_max_roughness)
RNA_LAYER_ENGINE_EEVEE_GET_SET_FLOAT(ssr_thickness)
RNA_LAYER_ENGINE_EEVEE_GET_SET_FLOAT(ssr_border_fade)
RNA_LAYER_ENGINE_EEVEE_GET_SET_FLOAT(ssr_firefly_fac)
RNA_LAYER_ENGINE_EEVEE_GET_SET_INT(shadow_method)
RNA_LAYER_ENGINE_EEVEE_GET_SET_INT(shadow_size)
RNA_LAYER_ENGINE_EEVEE_GET_SET_BOOL(shadow_high_bitdepth)
RNA_LAYER_ENGINE_EEVEE_GET_SET_INT(taa_samples)
RNA_LAYER_ENGINE_EEVEE_GET_SET_INT(gi_diffuse_bounces)
RNA_LAYER_ENGINE_EEVEE_GET_SET_INT(gi_cubemap_resolution)

/* object engine */
RNA_LAYER_MODE_OBJECT_GET_SET_BOOL(show_wire)
RNA_LAYER_MODE_OBJECT_GET_SET_BOOL(show_backface_culling)

/* mesh engine */
RNA_LAYER_MODE_EDIT_GET_SET_BOOL(show_occlude_wire)
RNA_LAYER_MODE_EDIT_GET_SET_BOOL(show_weight)
RNA_LAYER_MODE_EDIT_GET_SET_BOOL(face_normals_show)
RNA_LAYER_MODE_EDIT_GET_SET_BOOL(vert_normals_show)
RNA_LAYER_MODE_EDIT_GET_SET_BOOL(loop_normals_show)
RNA_LAYER_MODE_EDIT_GET_SET_FLOAT(normals_length)
RNA_LAYER_MODE_EDIT_GET_SET_FLOAT(backwire_opacity)

/* weight paint engine */
RNA_LAYER_MODE_PAINT_WEIGHT_GET_SET_BOOL(use_shading)
RNA_LAYER_MODE_PAINT_WEIGHT_GET_SET_BOOL(use_wire)

/* vertex paint engine */
RNA_LAYER_MODE_PAINT_VERTEX_GET_SET_BOOL(use_shading)
RNA_LAYER_MODE_PAINT_VERTEX_GET_SET_BOOL(use_wire)

#undef RNA_LAYER_ENGINE_GET_SET

static void rna_SceneLayerEngineSettings_update(bContext *C, PointerRNA *UNUSED(ptr))
{
	Scene *scene = CTX_data_scene(C);
	/* TODO(sergey): Use proper flag for tagging here. */
	DEG_id_tag_update(&scene->id, 0);
}

static void rna_LayerCollectionEngineSettings_update(bContext *C, PointerRNA *UNUSED(ptr))
{
	Scene *scene = CTX_data_scene(C);
	/* TODO(sergey): Use proper flag for tagging here. */
	DEG_id_tag_update(&scene->id, 0);
}

static void rna_LayerCollectionEngineSettings_wire_update(bContext *C, PointerRNA *UNUSED(ptr))
{
	Scene *scene = CTX_data_scene(C);
	SceneLayer *sl = CTX_data_scene_layer(C);
	Object *ob = OBACT_NEW(sl);

	if (ob != NULL && ob->type == OB_MESH) {
		BKE_mesh_batch_cache_dirty(ob->data, BKE_MESH_BATCH_DIRTY_ALL);
	}

	/* TODO(sergey): Use proper flag for tagging here. */
	DEG_id_tag_update(&scene->id, 0);
}

/***********************************/

static void engine_settings_use(IDProperty *root, IDProperty *props, PointerRNA *props_ptr, const char *identifier)
{
	PropertyRNA *prop = RNA_struct_find_property(props_ptr, identifier);

	switch (RNA_property_type(prop)) {
		case PROP_FLOAT:
		{
			float value = BKE_collection_engine_property_value_get_float(props, identifier);
			BKE_collection_engine_property_add_float(root, identifier, value);
			break;
		}
		case PROP_ENUM:
		{
			int value = BKE_collection_engine_property_value_get_int(props, identifier);
			BKE_collection_engine_property_add_int(root, identifier, value);
			break;
		}
		case PROP_INT:
		{
			int value = BKE_collection_engine_property_value_get_int(props, identifier);
			BKE_collection_engine_property_add_int(root, identifier, value);
			break;
		}
		case PROP_BOOLEAN:
		{
			int value = BKE_collection_engine_property_value_get_int(props, identifier);
			BKE_collection_engine_property_add_bool(root, identifier, value);
			break;
		}
		case PROP_STRING:
		case PROP_POINTER:
		case PROP_COLLECTION:
		default:
			break;
	}
}

static void rna_SceneLayerSettings_name_get(PointerRNA *ptr, char *value)
{
	IDProperty *props = (IDProperty *)ptr->data;
	strcpy(value, props->name);
}

static int rna_SceneLayerSettings_name_length(PointerRNA *ptr)
{
	IDProperty *props = (IDProperty *)ptr->data;
	return strnlen(props->name, sizeof(props->name));
}

static void rna_SceneLayerSettings_use(ID *id, IDProperty *props, const char *identifier)
{
	Scene *scene = (Scene *)id;
	PointerRNA scene_props_ptr;
	IDProperty *scene_props;

	scene_props = BKE_scene_layer_engine_scene_get(scene, COLLECTION_MODE_NONE, props->name);
	RNA_pointer_create(id, &RNA_SceneLayerSettings, scene_props, &scene_props_ptr);

	engine_settings_use(props, scene_props, &scene_props_ptr, identifier);

	/* TODO(sergey): Use proper flag for tagging here. */
	DEG_id_tag_update(id, 0);
}

static void rna_SceneLayerSettings_unuse(ID *id, IDProperty *props, const char *identifier)
{
	IDProperty *prop_to_remove = IDP_GetPropertyFromGroup(props, identifier);
	IDP_FreeFromGroup(props, prop_to_remove);

	/* TODO(sergey): Use proper flag for tagging here. */
	DEG_id_tag_update(id, 0);
}

static void rna_LayerCollectionSettings_name_get(PointerRNA *ptr, char *value)
{
	IDProperty *props = (IDProperty *)ptr->data;
	strcpy(value, props->name);
}

static int rna_LayerCollectionSettings_name_length(PointerRNA *ptr)
{
	IDProperty *props = (IDProperty *)ptr->data;
	return strnlen(props->name, sizeof(props->name));
}

static void rna_LayerCollectionSettings_use(ID *id, IDProperty *props, const char *identifier)
{
	Scene *scene = (Scene *)id;
	PointerRNA scene_props_ptr;
	IDProperty *scene_props;

	scene_props = BKE_layer_collection_engine_scene_get(scene, COLLECTION_MODE_NONE, props->name);
	RNA_pointer_create(id, &RNA_LayerCollectionSettings, scene_props, &scene_props_ptr);
	engine_settings_use(props, scene_props, &scene_props_ptr, identifier);

	/* TODO(sergey): Use proper flag for tagging here. */
	DEG_id_tag_update(id, 0);
}

static void rna_LayerCollectionSettings_unuse(ID *id, IDProperty *props, const char *identifier)
{
	IDProperty *prop_to_remove = IDP_GetPropertyFromGroup(props, identifier);
	IDP_FreeFromGroup(props, prop_to_remove);

	/* TODO(sergey): Use proper flag for tagging here. */
	DEG_id_tag_update(id, 0);
}

static void rna_LayerCollection_name_get(PointerRNA *ptr, char *value)
{
	SceneCollection *sc = ((LayerCollection *)ptr->data)->scene_collection;
	strcpy(value, sc->name);
}

static int rna_LayerCollection_name_length(PointerRNA *ptr)
{
	SceneCollection *sc = ((LayerCollection *)ptr->data)->scene_collection;
	return strnlen(sc->name, sizeof(sc->name));
}

static void rna_LayerCollection_name_set(PointerRNA *ptr, const char *value)
{
	Scene *scene = (Scene *)ptr->id.data;
	SceneCollection *sc = ((LayerCollection *)ptr->data)->scene_collection;
	BKE_collection_rename(scene, sc, value);
}

static PointerRNA rna_LayerCollection_objects_get(CollectionPropertyIterator *iter)
{
	ListBaseIterator *internal = &iter->internal.listbase;
	Base *base = ((LinkData *)internal->link)->data;
	return rna_pointer_inherit_refine(&iter->parent, &RNA_Object, base->object);
}

static int rna_LayerCollection_move_above(ID *id, LayerCollection *lc_src, Main *bmain, LayerCollection *lc_dst)
{
	Scene *scene = (Scene *)id;

	if (!BKE_layer_collection_move_above(scene, lc_dst, lc_src)) {
		return 0;
	}

	DEG_relations_tag_update(bmain);
	WM_main_add_notifier(NC_SCENE | ND_LAYER, NULL);

	return 1;
}

static int rna_LayerCollection_move_below(ID *id, LayerCollection *lc_src, Main *bmain, LayerCollection *lc_dst)
{
	Scene *scene = (Scene *)id;

	if (!BKE_layer_collection_move_below(scene, lc_dst, lc_src)) {
		return 0;
	}

	DEG_relations_tag_update(bmain);
	WM_main_add_notifier(NC_SCENE | ND_LAYER, NULL);

	return 1;
}

static int rna_LayerCollection_move_into(ID *id, LayerCollection *lc_src, Main *bmain, LayerCollection *lc_dst)
{
	Scene *scene = (Scene *)id;

	if (!BKE_layer_collection_move_into(scene, lc_dst, lc_src)) {
		return 0;
	}

	DEG_relations_tag_update(bmain);
	WM_main_add_notifier(NC_SCENE | ND_LAYER, NULL);

	return 1;
}

static void rna_LayerCollection_flag_update(bContext *C, PointerRNA *UNUSED(ptr))
{
	Scene *scene = CTX_data_scene(C);
	/* TODO(sergey): Use proper flag for tagging here. */
	DEG_id_tag_update(&scene->id, 0);
	WM_event_add_notifier(C, NC_SCENE | ND_OB_SELECT, scene);
}

static void rna_LayerCollection_enable_set(
        ID *id, LayerCollection *layer_collection, Main *bmain, bContext *C, ReportList *reports, int value)
{
	Scene *scene = (Scene *)id;
	SceneLayer *scene_layer = BKE_scene_layer_find_from_collection(scene, layer_collection);

	if (layer_collection->flag & COLLECTION_DISABLED) {
		if (value == 1) {
			BKE_collection_enable(scene_layer, layer_collection);
		}
		else {
			BKE_reportf(reports, RPT_ERROR, "Layer collection '%s' is already disabled",
			            layer_collection->scene_collection->name);
			return;
		}
	}
	else {
		if (value == 0) {
			BKE_collection_disable(scene_layer, layer_collection);
		}
		else {
			BKE_reportf(reports, RPT_ERROR, "Layer collection '%s' is already enabled",
			            layer_collection->scene_collection->name);
		}
	}

	DEG_relations_tag_update(bmain);
	/* TODO(sergey): Use proper flag for tagging here. */
	DEG_id_tag_update(&scene->id, 0);
	WM_event_add_notifier(C, NC_SCENE | ND_OB_SELECT, scene);
	WM_event_add_notifier(C, NC_SCENE | ND_LAYER_CONTENT, scene);
}

static int rna_LayerCollections_active_collection_index_get(PointerRNA *ptr)
{
	SceneLayer *sl = (SceneLayer *)ptr->data;
	return sl->active_collection;
}

static void rna_LayerCollections_active_collection_index_set(PointerRNA *ptr, int value)
{
	SceneLayer *sl = (SceneLayer *)ptr->data;
	int num_collections = BKE_layer_collection_count(sl);
	sl->active_collection = min_ff(value, num_collections - 1);
}

static void rna_LayerCollections_active_collection_index_range(
        PointerRNA *ptr, int *min, int *max, int *UNUSED(softmin), int *UNUSED(softmax))
{
	SceneLayer *sl = (SceneLayer *)ptr->data;
	*min = 0;
	*max = max_ii(0, BKE_layer_collection_count(sl) - 1);
}

static PointerRNA rna_LayerCollections_active_collection_get(PointerRNA *ptr)
{
	SceneLayer *sl = (SceneLayer *)ptr->data;
	LayerCollection *lc = BKE_layer_collection_get_active(sl);
	return rna_pointer_inherit_refine(ptr, &RNA_LayerCollection, lc);
}

static void rna_LayerCollections_active_collection_set(PointerRNA *ptr, PointerRNA value)
{
	SceneLayer *sl = (SceneLayer *)ptr->data;
	LayerCollection *lc = (LayerCollection *)value.data;
	const int index = BKE_layer_collection_findindex(sl, lc);
	if (index != -1) sl->active_collection = index;
}

LayerCollection * rna_SceneLayer_collection_link(
        ID *id, SceneLayer *sl, Main *bmain, SceneCollection *sc)
{
	Scene *scene = (Scene *)id;
	LayerCollection *lc = BKE_collection_link(sl, sc);

	DEG_relations_tag_update(bmain);
	/* TODO(sergey): Use proper flag for tagging here. */
	DEG_id_tag_update(id, 0);
	WM_main_add_notifier(NC_SCENE | ND_LAYER, scene);

	return lc;
}

static void rna_SceneLayer_collection_unlink(
        ID *id, SceneLayer *sl, Main *bmain, ReportList *reports, LayerCollection *lc)
{
	Scene *scene = (Scene *)id;

	if (BLI_findindex(&sl->layer_collections, lc) == -1) {
		BKE_reportf(reports, RPT_ERROR, "Layer collection '%s' is not in '%s'", lc->scene_collection->name, sl->name);
		return;
	}

	BKE_collection_unlink(sl, lc);

	DEG_relations_tag_update(bmain);
	/* TODO(sergey): Use proper flag for tagging here. */
	DEG_id_tag_update(id, 0);
	WM_main_add_notifier(NC_SCENE | ND_LAYER | ND_OB_ACTIVE, scene);
}

static PointerRNA rna_LayerObjects_active_object_get(PointerRNA *ptr)
{
	SceneLayer *sl = (SceneLayer *)ptr->data;
	return rna_pointer_inherit_refine(ptr, &RNA_Object, sl->basact ? sl->basact->object : NULL);
}

static void rna_LayerObjects_active_object_set(PointerRNA *ptr, PointerRNA value)
{
	SceneLayer *sl = (SceneLayer *)ptr->data;
	if (value.data)
		sl->basact = BKE_scene_layer_base_find(sl, (Object *)value.data);
	else
		sl->basact = NULL;
}

static void rna_SceneLayer_name_set(PointerRNA *ptr, const char *value)
{
	Scene *scene = (Scene *)ptr->id.data;
	SceneLayer *sl = (SceneLayer *)ptr->data;
	char oldname[sizeof(sl->name)];

	BLI_strncpy(oldname, sl->name, sizeof(sl->name));

	BLI_strncpy_utf8(sl->name, value, sizeof(sl->name));
	BLI_uniquename(&scene->render_layers, sl, DATA_("SceneLayer"), '.', offsetof(SceneLayer, name), sizeof(sl->name));

	if (scene->nodetree) {
		bNode *node;
		int index = BLI_findindex(&scene->render_layers, sl);

		for (node = scene->nodetree->nodes.first; node; node = node->next) {
			if (node->type == CMP_NODE_R_LAYERS && node->id == NULL) {
				if (node->custom1 == index)
					BLI_strncpy(node->name, sl->name, NODE_MAXSTR);
			}
		}
	}
}

static PointerRNA rna_SceneLayer_objects_get(CollectionPropertyIterator *iter)
{
	ListBaseIterator *internal = &iter->internal.listbase;

	/* we are actually iterating a ObjectBase list, so override get */
	Base *base = (Base *)internal->link;
	return rna_pointer_inherit_refine(&iter->parent, &RNA_Object, base->object);
}

static int rna_SceneLayer_objects_selected_skip(CollectionPropertyIterator *iter, void *UNUSED(data))
{
	ListBaseIterator *internal = &iter->internal.listbase;
	Base *base = (Base *)internal->link;

	if ((base->flag & BASE_SELECTED) != 0) {
		return 0;
	}

	return 1;
};

static void rna_LayerObjects_selected_begin(CollectionPropertyIterator *iter, PointerRNA *ptr)
{
	SceneLayer *sl = (SceneLayer *)ptr->data;
	rna_iterator_listbase_begin(iter, &sl->object_bases, rna_SceneLayer_objects_selected_skip);
}

static void rna_SceneLayer_update_tagged(SceneLayer *UNUSED(sl), bContext *C)
{
	Depsgraph *graph = CTX_data_depsgraph(C);
	DEG_OBJECT_ITER(graph, ob, DEG_OBJECT_ITER_FLAG_ALL)
	{
		/* Don't do anything, we just need to run the iterator to flush
		 * the base info to the objects. */
		UNUSED_VARS(ob);
	}
	DEG_OBJECT_ITER_END
}

static int rna_SceneLayer_active_layer_index_get(PointerRNA *ptr)
{
	Scene *scene = (Scene *)ptr->data;
	return scene->active_layer;
}

static void rna_SceneLayer_active_layer_index_set(PointerRNA *ptr, int value)
{
	Scene *scene = (Scene *)ptr->data;
	int num_layers = BLI_listbase_count(&scene->render_layers);
	scene->active_layer = min_ff(value, num_layers - 1);
}

static void rna_SceneLayer_active_layer_index_range(
        PointerRNA *ptr, int *min, int *max, int *UNUSED(softmin), int *UNUSED(softmax))
{
	Scene *scene = (Scene *)ptr->data;

	*min = 0;
	*max = max_ii(0, BLI_listbase_count(&scene->render_layers) - 1);
}

static PointerRNA rna_SceneLayer_active_layer_get(PointerRNA *ptr)
{
	Scene *scene = (Scene *)ptr->data;
	SceneLayer *sl = BLI_findlink(&scene->render_layers, scene->active_layer);

	return rna_pointer_inherit_refine(ptr, &RNA_SceneLayer, sl);
}

static void rna_SceneLayer_active_layer_set(PointerRNA *ptr, PointerRNA value)
{
	Scene *scene = (Scene *)ptr->data;
	SceneLayer *sl = (SceneLayer *)value.data;
	const int index = BLI_findindex(&scene->render_layers, sl);
	if (index != -1) scene->active_layer = index;
}

static SceneLayer *rna_SceneLayer_new(
        ID *id, Scene *UNUSED(sce), Main *bmain, const char *name)
{
	Scene *scene = (Scene *)id;
	SceneLayer *sl = BKE_scene_layer_add(scene, name);

	DEG_id_tag_update(&scene->id, 0);
	DEG_relations_tag_update(bmain);
	WM_main_add_notifier(NC_SCENE | ND_LAYER, NULL);

	return sl;
}

static void rna_SceneLayer_remove(
        ID *id, Scene *UNUSED(sce), Main *bmain, ReportList *reports, PointerRNA *sl_ptr)
{
	Scene *scene = (Scene *)id;
	SceneLayer *sl = sl_ptr->data;

	if (ED_scene_render_layer_delete(bmain, scene, sl, reports)) {
		RNA_POINTER_INVALIDATE(sl_ptr);
	}
}

static void rna_ObjectBase_select_update(Main *UNUSED(bmain), Scene *UNUSED(scene), PointerRNA *ptr)
{
	Base *base = (Base *)ptr->data;
	short mode = (base->flag & BASE_SELECTED) ? BA_SELECT : BA_DESELECT;
	ED_object_base_select(base, mode);
}
#else

/* Grease Pencil Interpolation tool settings */
static void rna_def_gpencil_interpolate(BlenderRNA *brna)
{
	StructRNA *srna;
	PropertyRNA *prop;
	
	srna = RNA_def_struct(brna, "GPencilInterpolateSettings", NULL);
	RNA_def_struct_sdna(srna, "GP_Interpolate_Settings");
	RNA_def_struct_path_func(srna, "rna_GPencilInterpolateSettings_path");
	RNA_def_struct_ui_text(srna, "Grease Pencil Interpolate Settings",
	                       "Settings for Grease Pencil interpolation tools");
	
	/* flags */
	prop = RNA_def_property(srna, "interpolate_all_layers", PROP_BOOLEAN, PROP_NONE);
	RNA_def_property_boolean_sdna(prop, NULL, "flag", GP_TOOLFLAG_INTERPOLATE_ALL_LAYERS);
	RNA_def_property_ui_text(prop, "Interpolate All Layers", "Interpolate all layers, not only active");
	RNA_def_property_update(prop, NC_SCENE | ND_TOOLSETTINGS, NULL);

	prop = RNA_def_property(srna, "interpolate_selected_only", PROP_BOOLEAN, PROP_NONE);
	RNA_def_property_boolean_sdna(prop, NULL, "flag", GP_TOOLFLAG_INTERPOLATE_ONLY_SELECTED);
	RNA_def_property_ui_text(prop, "Interpolate Selected Strokes", "Interpolate only selected strokes in the original frame");
	RNA_def_property_update(prop, NC_SCENE | ND_TOOLSETTINGS, NULL);
	
	/* interpolation type */
	prop = RNA_def_property(srna, "type", PROP_ENUM, PROP_NONE);
	RNA_def_property_enum_sdna(prop, NULL, "type");
	RNA_def_property_enum_items(prop, rna_enum_gpencil_interpolation_mode_items);
	RNA_def_property_enum_funcs(prop, NULL, "rna_GPencilInterpolateSettings_type_set", NULL);
	RNA_def_property_ui_text(prop, "Type",
	                         "Interpolation method to use the next time 'Interpolate Sequence' is run");
	RNA_def_property_update(prop, NC_SCENE | ND_TOOLSETTINGS, NULL);
	
	/* easing */
	prop = RNA_def_property(srna, "easing", PROP_ENUM, PROP_NONE);
	RNA_def_property_enum_sdna(prop, NULL, "easing");
	RNA_def_property_enum_items(prop, rna_enum_beztriple_interpolation_easing_items);
	RNA_def_property_ui_text(prop, "Easing", 
	                         "Which ends of the segment between the preceding and following grease pencil frames "
	                         "easing interpolation is applied to");
	RNA_def_property_update(prop, NC_SCENE | ND_TOOLSETTINGS, NULL);
	
	/* easing options */
	prop = RNA_def_property(srna, "back", PROP_FLOAT, PROP_NONE);
	RNA_def_property_float_sdna(prop, NULL, "back");
	RNA_def_property_ui_text(prop, "Back", "Amount of overshoot for 'back' easing");
	RNA_def_property_update(prop, NC_SCENE | ND_TOOLSETTINGS, NULL);
	
	prop = RNA_def_property(srna, "amplitude", PROP_FLOAT, PROP_NONE);
	RNA_def_property_float_sdna(prop, NULL, "amplitude");
	RNA_def_property_range(prop, 0.0f, FLT_MAX); /* only positive values... */
	RNA_def_property_ui_text(prop, "Amplitude", "Amount to boost elastic bounces for 'elastic' easing");
	RNA_def_property_update(prop, NC_SCENE | ND_TOOLSETTINGS, NULL);
	
	prop = RNA_def_property(srna, "period", PROP_FLOAT, PROP_NONE);
	RNA_def_property_float_sdna(prop, NULL, "period");
	RNA_def_property_ui_text(prop, "Period", "Time between bounces for elastic easing");
	RNA_def_property_update(prop, NC_SCENE | ND_TOOLSETTINGS, NULL);
	
	/* custom curvemap */
	prop = RNA_def_property(srna, "interpolation_curve", PROP_POINTER, PROP_NONE);
	RNA_def_property_pointer_sdna(prop, NULL, "custom_ipo");
	RNA_def_property_struct_type(prop, "CurveMapping");
	RNA_def_property_ui_text(prop, "Interpolation Curve", 
	                         "Custom curve to control 'sequence' interpolation between Grease Pencil frames");
	RNA_def_property_update(prop, NC_SCENE | ND_TOOLSETTINGS, NULL);
}

/* Grease Pencil Drawing Brushes */
static void rna_def_gpencil_brush(BlenderRNA *brna)
{
	StructRNA *srna;
	PropertyRNA *prop;

	srna = RNA_def_struct(brna, "GPencilBrush", NULL);
	RNA_def_struct_sdna(srna, "bGPDbrush");
	RNA_def_struct_ui_text(srna, "Grease Pencil Brush",
	                       "Collection of brushes being used to control the line style of new strokes");
	RNA_def_struct_ui_icon(srna, ICON_BRUSH_DATA);

	/* Name */
	prop = RNA_def_property(srna, "name", PROP_STRING, PROP_NONE);
	RNA_def_property_string_sdna(prop, NULL, "info");
	RNA_def_property_ui_text(prop, "Name", "Brush name");
	RNA_def_property_string_funcs(prop, NULL, NULL, "rna_GPencilBrush_name_set");
	RNA_def_struct_name_property(srna, prop);
	RNA_def_property_update(prop, NC_GPENCIL | ND_DATA, NULL);

	/* Line Thickness */
	prop = RNA_def_property(srna, "line_width", PROP_INT, PROP_PIXEL);
	RNA_def_property_int_sdna(prop, NULL, "thickness");
	RNA_def_property_range(prop, 1, 300);
	RNA_def_property_ui_range(prop, 1, 100, 1, 0);
	RNA_def_property_ui_text(prop, "Thickness", "Thickness of strokes (in pixels)");
	RNA_def_property_update(prop, NC_GPENCIL | ND_DATA, NULL);

	/* Sensitivity factor for new strokes */
	prop = RNA_def_property(srna, "pen_sensitivity_factor", PROP_FLOAT, PROP_NONE);
	RNA_def_property_float_sdna(prop, NULL, "draw_sensitivity");
	RNA_def_property_range(prop, 0.1f, 3.0f);
	RNA_def_property_ui_text(prop, "Sensitivity", "Pressure sensitivity factor for new strokes");
	RNA_def_property_update(prop, NC_GPENCIL | ND_DATA, NULL);

	/* Strength factor for new strokes */
	prop = RNA_def_property(srna, "strength", PROP_FLOAT, PROP_NONE);
	RNA_def_property_float_sdna(prop, NULL, "draw_strength");
	RNA_def_property_range(prop, 0.0f, 1.0f);
	RNA_def_property_ui_text(prop, "Strength", "Color strength for new strokes (affect alpha factor of color)");
	RNA_def_property_update(prop, NC_GPENCIL | ND_DATA, NULL);

	/* Jitter factor for new strokes */
	prop = RNA_def_property(srna, "jitter", PROP_FLOAT, PROP_NONE);
	RNA_def_property_float_sdna(prop, NULL, "draw_jitter");
	RNA_def_property_range(prop, 0.0f, 1.0f);
	RNA_def_property_ui_text(prop, "Jitter", "Jitter factor for new strokes");
	RNA_def_property_update(prop, NC_GPENCIL | ND_DATA, NULL);

	/* Randomnes factor for sensitivity and strength */
	prop = RNA_def_property(srna, "random_press", PROP_FLOAT, PROP_NONE);
	RNA_def_property_float_sdna(prop, NULL, "draw_random_press");
	RNA_def_property_range(prop, 0.0f, 1.0f);
	RNA_def_property_ui_text(prop, "Randomness", "Randomness factor for pressure and strength in new strokes");
	RNA_def_property_update(prop, NC_GPENCIL | ND_DATA, NULL);

	/* Randomnes factor for subdivision */
	prop = RNA_def_property(srna, "random_subdiv", PROP_FLOAT, PROP_NONE);
	RNA_def_property_float_sdna(prop, NULL, "draw_random_sub");
	RNA_def_property_range(prop, 0.0f, 1.0f);
	RNA_def_property_ui_text(prop, "Random Subdivision", "Randomness factor for new strokes after subdivision");
	RNA_def_property_update(prop, NC_GPENCIL | ND_DATA, NULL);

	/* Angle when brush is full size */
	prop = RNA_def_property(srna, "angle", PROP_FLOAT, PROP_ANGLE);
	RNA_def_property_float_sdna(prop, NULL, "draw_angle");
	RNA_def_property_range(prop, -M_PI_2, M_PI_2);
	RNA_def_property_ui_text(prop, "Angle",
	                         "Direction of the stroke at which brush gives maximal thickness "
	                         "(0° for horizontal)");
	RNA_def_property_update(prop, NC_GPENCIL | ND_DATA, NULL);

	/* Factor to change brush size depending of angle */
	prop = RNA_def_property(srna, "angle_factor", PROP_FLOAT, PROP_NONE);
	RNA_def_property_float_sdna(prop, NULL, "draw_angle_factor");
	RNA_def_property_range(prop, 0.0f, 1.0f);
	RNA_def_property_ui_text(prop, "Angle Factor",
	                         "Reduce brush thickness by this factor when stroke is perpendicular to 'Angle' direction");
	RNA_def_property_update(prop, NC_GPENCIL | ND_DATA, NULL);

	/* Smoothing factor for new strokes */
	prop = RNA_def_property(srna, "pen_smooth_factor", PROP_FLOAT, PROP_NONE);
	RNA_def_property_float_sdna(prop, NULL, "draw_smoothfac");
	RNA_def_property_range(prop, 0.0, 2.0f);
	RNA_def_property_ui_text(prop, "Smooth",
	                         "Amount of smoothing to apply to newly created strokes, to reduce jitter/noise");
	RNA_def_property_update(prop, NC_GPENCIL | ND_DATA, NULL);

	/* Iterations of the Smoothing factor */
	prop = RNA_def_property(srna, "pen_smooth_steps", PROP_INT, PROP_NONE);
	RNA_def_property_int_sdna(prop, NULL, "draw_smoothlvl");
	RNA_def_property_range(prop, 1, 3);
	RNA_def_property_ui_text(prop, "Iterations",
	                         "Number of times to smooth newly created strokes");
	RNA_def_property_update(prop, NC_GPENCIL | ND_DATA, NULL);

	/* Subdivision level for new strokes */
	prop = RNA_def_property(srna, "pen_subdivision_steps", PROP_INT, PROP_NONE);
	RNA_def_property_int_sdna(prop, NULL, "sublevel");
	RNA_def_property_range(prop, 0, 3);
	RNA_def_property_ui_text(prop, "Subdivision Steps",
	                         "Number of times to subdivide newly created strokes, for less jagged strokes");
	RNA_def_property_update(prop, NC_GPENCIL | ND_DATA, NULL);

	/* Curves for pressure */
	prop = RNA_def_property(srna, "curve_sensitivity", PROP_POINTER, PROP_NONE);
	RNA_def_property_pointer_sdna(prop, NULL, "cur_sensitivity");
	RNA_def_property_struct_type(prop, "CurveMapping");
	RNA_def_property_ui_text(prop, "Curve Sensitivity", "Curve used for the sensitivity");
	RNA_def_property_update(prop, NC_GPENCIL | ND_DATA, NULL);

	prop = RNA_def_property(srna, "curve_strength", PROP_POINTER, PROP_NONE);
	RNA_def_property_pointer_sdna(prop, NULL, "cur_strength");
	RNA_def_property_struct_type(prop, "CurveMapping");
	RNA_def_property_ui_text(prop, "Curve Strength", "Curve used for the strength");
	RNA_def_property_update(prop, NC_GPENCIL | ND_DATA, NULL);

	prop = RNA_def_property(srna, "curve_jitter", PROP_POINTER, PROP_NONE);
	RNA_def_property_pointer_sdna(prop, NULL, "cur_jitter");
	RNA_def_property_struct_type(prop, "CurveMapping");
	RNA_def_property_ui_text(prop, "Curve Jitter", "Curve used for the jitter effect");
	RNA_def_property_update(prop, NC_GPENCIL | ND_DATA, NULL);

	/* Flags */
	prop = RNA_def_property(srna, "use_pressure", PROP_BOOLEAN, PROP_NONE);
	RNA_def_property_boolean_sdna(prop, NULL, "flag", GP_BRUSH_USE_PRESSURE);
	RNA_def_property_ui_icon(prop, ICON_STYLUS_PRESSURE, 0);
	RNA_def_property_ui_text(prop, "Use Pressure", "Use tablet pressure");
	RNA_def_property_update(prop, NC_GPENCIL | ND_DATA, NULL);

	prop = RNA_def_property(srna, "use_strength_pressure", PROP_BOOLEAN, PROP_NONE);
	RNA_def_property_boolean_sdna(prop, NULL, "flag", GP_BRUSH_USE_STENGTH_PRESSURE);
	RNA_def_property_ui_icon(prop, ICON_STYLUS_PRESSURE, 0);
	RNA_def_property_ui_text(prop, "Use Pressure Strength", "Use tablet pressure for color strength");
	RNA_def_property_update(prop, NC_GPENCIL | ND_DATA, NULL);

	prop = RNA_def_property(srna, "use_jitter_pressure", PROP_BOOLEAN, PROP_NONE);
	RNA_def_property_boolean_sdna(prop, NULL, "flag", GP_BRUSH_USE_JITTER_PRESSURE);
	RNA_def_property_ui_icon(prop, ICON_STYLUS_PRESSURE, 0);
	RNA_def_property_ui_text(prop, "Use Pressure Jitter", "Use tablet pressure for jitter");
	RNA_def_property_update(prop, NC_GPENCIL | ND_DATA, NULL);

	prop = RNA_def_property(srna, "use_random_pressure", PROP_BOOLEAN, PROP_NONE);
	RNA_def_property_boolean_sdna(prop, NULL, "flag", GP_BRUSH_USE_RANDOM_PRESSURE);
	RNA_def_property_ui_icon(prop, ICON_PARTICLES, 0);
	RNA_def_property_ui_text(prop, "Random Pressure", "Use random value for pressure");
	RNA_def_property_update(prop, NC_GPENCIL | ND_DATA, NULL);

	prop = RNA_def_property(srna, "use_random_strength", PROP_BOOLEAN, PROP_NONE);
	RNA_def_property_boolean_sdna(prop, NULL, "flag", GP_BRUSH_USE_RANDOM_STRENGTH);
	RNA_def_property_ui_icon(prop, ICON_PARTICLES, 0);
	RNA_def_property_ui_text(prop, "Random Strength", "Use random value for strength");
	RNA_def_property_update(prop, NC_GPENCIL | ND_DATA, NULL);

	/* Cursor Color */
	static float default_1[3] = { 1.0f, 1.0f, 1.0f };
	prop = RNA_def_property(srna, "cursor_color", PROP_FLOAT, PROP_COLOR_GAMMA);
	RNA_def_property_float_sdna(prop, NULL, "curcolor");
	RNA_def_property_array(prop, 3);
	RNA_def_property_range(prop, 0.0f, 1.0f);
	RNA_def_property_float_array_default(prop, default_1);
	RNA_def_property_ui_text(prop, "Cursor Color", "Color for the cursor");

	prop = RNA_def_property(srna, "use_cursor", PROP_BOOLEAN, PROP_NONE);
	RNA_def_property_boolean_sdna(prop, NULL, "flag", GP_BRUSH_ENABLE_CURSOR); 
	RNA_def_property_boolean_default(prop, true);
	RNA_def_property_ui_text(prop, "Enable Cursor", "Enable cursor on screen");
}

/* Grease Pencil Drawing Brushes API */
static void rna_def_gpencil_brushes(BlenderRNA *brna, PropertyRNA *cprop)
{
	StructRNA *srna;
	PropertyRNA *prop;

	FunctionRNA *func;
	PropertyRNA *parm;

	RNA_def_property_srna(cprop, "GreasePencilBrushes");
	srna = RNA_def_struct(brna, "GreasePencilBrushes", NULL);
	RNA_def_struct_sdna(srna, "ToolSettings");
	RNA_def_struct_ui_text(srna, "Grease Pencil Brushes", "Collection of grease pencil brushes");

	func = RNA_def_function(srna, "new", "rna_GPencil_brush_new");
	RNA_def_function_ui_description(func, "Add a new grease pencil brush");
	parm = RNA_def_string(func, "name", "GPencilBrush", MAX_NAME, "Name", "Name of the brush");
	RNA_def_parameter_flags(parm, 0, PARM_REQUIRED);
	RNA_def_boolean(func, "set_active", 0, "Set Active", "Set the newly created brush to the active brush");
	parm = RNA_def_pointer(func, "palette", "GPencilBrush", "", "The newly created brush");
	RNA_def_function_return(func, parm);

	func = RNA_def_function(srna, "remove", "rna_GPencil_brush_remove");
	RNA_def_function_ui_description(func, "Remove a grease pencil brush");
	RNA_def_function_flag(func, FUNC_USE_REPORTS);
	parm = RNA_def_pointer(func, "brush", "GPencilBrush", "", "The brush to remove");
	RNA_def_parameter_flags(parm, PROP_NEVER_NULL, PARM_REQUIRED | PARM_RNAPTR);
	RNA_def_parameter_clear_flags(parm, PROP_THICK_WRAP, 0);

	prop = RNA_def_property(srna, "active", PROP_POINTER, PROP_NONE);
	RNA_def_property_struct_type(prop, "GPencilBrush");
	RNA_def_property_pointer_funcs(prop, "rna_GPencilBrushes_active_get", "rna_GPencilBrushes_active_set", NULL, NULL);
	RNA_def_property_flag(prop, PROP_EDITABLE);
	RNA_def_property_ui_text(prop, "Active Brush", "Current active brush");

	prop = RNA_def_property(srna, "active_index", PROP_INT, PROP_UNSIGNED);
	RNA_def_property_int_funcs(prop,
		"rna_GPencilBrushes_index_get",
		"rna_GPencilBrushes_index_set",
		"rna_GPencilBrushes_index_range");
	RNA_def_property_ui_text(prop, "Active Brush Index", "Index of active brush");
}

static void rna_def_tool_settings(BlenderRNA  *brna)
{
	StructRNA *srna;
	PropertyRNA *prop;

	static const EnumPropertyItem uv_select_mode_items[] = {
		{UV_SELECT_VERTEX, "VERTEX", ICON_UV_VERTEXSEL, "Vertex", "Vertex selection mode"},
		{UV_SELECT_EDGE, "EDGE", ICON_UV_EDGESEL, "Edge", "Edge selection mode"},
		{UV_SELECT_FACE, "FACE", ICON_UV_FACESEL, "Face", "Face selection mode"},
		{UV_SELECT_ISLAND, "ISLAND", ICON_UV_ISLANDSEL, "Island", "Island selection mode"},
		{0, NULL, 0, NULL, NULL}
	};
	
	/* the construction of this enum is quite special - everything is stored as bitflags,
	 * with 1st position only for for on/off (and exposed as boolean), while others are mutually
	 * exclusive options but which will only have any effect when autokey is enabled
	 */
	static const EnumPropertyItem auto_key_items[] = {
		{AUTOKEY_MODE_NORMAL & ~AUTOKEY_ON, "ADD_REPLACE_KEYS", 0, "Add & Replace", ""},
		{AUTOKEY_MODE_EDITKEYS & ~AUTOKEY_ON, "REPLACE_KEYS", 0, "Replace", ""},
		{0, NULL, 0, NULL, NULL}
	};

	static const EnumPropertyItem retarget_roll_items[] = {
		{SK_RETARGET_ROLL_NONE, "NONE", 0, "None", "Don't adjust roll"},
		{SK_RETARGET_ROLL_VIEW, "VIEW", 0, "View", "Roll bones to face the view"},
		{SK_RETARGET_ROLL_JOINT, "JOINT", 0, "Joint", "Roll bone to original joint plane offset"},
		{0, NULL, 0, NULL, NULL}
	};
	
	static const EnumPropertyItem sketch_convert_items[] = {
		{SK_CONVERT_CUT_FIXED, "FIXED", 0, "Fixed", "Subdivide stroke in fixed number of bones"},
		{SK_CONVERT_CUT_LENGTH, "LENGTH", 0, "Length", "Subdivide stroke in bones of specific length"},
		{SK_CONVERT_CUT_ADAPTATIVE, "ADAPTIVE", 0, "Adaptive",
		 "Subdivide stroke adaptively, with more subdivision in curvier parts"},
		{SK_CONVERT_RETARGET, "RETARGET", 0, "Retarget", "Retarget template bone chain to stroke"},
		{0, NULL, 0, NULL, NULL}
	};

	static const EnumPropertyItem edge_tag_items[] = {
		{EDGE_MODE_SELECT, "SELECT", 0, "Select", ""},
		{EDGE_MODE_TAG_SEAM, "SEAM", 0, "Tag Seam", ""},
		{EDGE_MODE_TAG_SHARP, "SHARP", 0, "Tag Sharp", ""},
		{EDGE_MODE_TAG_CREASE, "CREASE", 0, "Tag Crease", ""},
		{EDGE_MODE_TAG_BEVEL, "BEVEL", 0, "Tag Bevel", ""},
		{EDGE_MODE_TAG_FREESTYLE, "FREESTYLE", 0, "Tag Freestyle Edge Mark", ""},
		{0, NULL, 0, NULL, NULL}
	};

	static const EnumPropertyItem draw_groupuser_items[] = {
		{OB_DRAW_GROUPUSER_NONE, "NONE", 0, "None", ""},
		{OB_DRAW_GROUPUSER_ACTIVE, "ACTIVE", 0, "Active", "Show vertices with no weights in the active group"},
		{OB_DRAW_GROUPUSER_ALL, "ALL", 0, "All", "Show vertices with no weights in any group"},
		{0, NULL, 0, NULL, NULL}
	};

	static const EnumPropertyItem vertex_group_select_items[] = {
		{WT_VGROUP_ALL, "ALL", 0, "All", "All Vertex Groups"},
		{WT_VGROUP_BONE_DEFORM, "BONE_DEFORM", 0, "Deform", "Vertex Groups assigned to Deform Bones"},
		{WT_VGROUP_BONE_DEFORM_OFF, "OTHER_DEFORM", 0, "Other", "Vertex Groups assigned to non Deform Bones"},
		{0, NULL, 0, NULL, NULL}
	};
	
	static const EnumPropertyItem gpencil_source_3d_items[] = {
		{GP_TOOL_SOURCE_SCENE, "SCENE", 0, "Scene",
		 "Grease Pencil data attached to the current scene is used, "
		 "unless the active object already has Grease Pencil data (i.e. for old files)"},
		{GP_TOOL_SOURCE_OBJECT, "OBJECT", 0, "Object",
		 "Grease Pencil data-blocks attached to the active object are used "
		 "(required when using pre 2.73 add-ons, e.g. BSurfaces)"},
		{0, NULL, 0, NULL, NULL}
	};
	
<<<<<<< HEAD
	static EnumPropertyItem gpencil_stroke_placement_items[] = {
		{GP_PROJECT_VIEWSPACE, "ORIGIN", ICON_OBJECT_ORIGIN, "Origin", "Draw stroke at Object origin"},
		{GP_PROJECT_VIEWSPACE | GP_PROJECT_CURSOR, "CURSOR", ICON_CURSOR, "3D Cursor", "Draw stroke at 3D cursor location" },
		// {0, "VIEW", ICON_VISIBLE_IPO_ON, "View", "Stick stroke to the view "}, /* weird, GP_PROJECT_VIEWALIGN is inverted */
		{GP_PROJECT_VIEWSPACE | GP_PROJECT_DEPTH_VIEW, "SURFACE", ICON_FACESEL, "Surface", "Stick stroke to surfaces"},
		//{GP_PROJECT_VIEWSPACE | GP_PROJECT_DEPTH_STROKE, "STROKE", ICON_GREASEPENCIL, "Stroke", "Stick stroke to other strokes"},
=======
	static const EnumPropertyItem gpencil_stroke_placement_items[] = {
		{GP_PROJECT_VIEWSPACE, "CURSOR", 0, "Cursor", "Draw stroke at the 3D cursor"},
		{0, "VIEW", 0, "View", "Stick stroke to the view "}, /* weird, GP_PROJECT_VIEWALIGN is inverted */
		{GP_PROJECT_VIEWSPACE | GP_PROJECT_DEPTH_VIEW, "SURFACE", 0, "Surface", "Stick stroke to surfaces"},
		{GP_PROJECT_VIEWSPACE | GP_PROJECT_DEPTH_STROKE, "STROKE", 0, "Stroke", "Stick stroke to other strokes"},
>>>>>>> ec2bbc90
		{0, NULL, 0, NULL, NULL}
	};
	
	
	srna = RNA_def_struct(brna, "ToolSettings", NULL);
	RNA_def_struct_path_func(srna, "rna_ToolSettings_path");
	RNA_def_struct_ui_text(srna, "Tool Settings", "");
	
	prop = RNA_def_property(srna, "sculpt", PROP_POINTER, PROP_NONE);
	RNA_def_property_struct_type(prop, "Sculpt");
	RNA_def_property_ui_text(prop, "Sculpt", "");
	
	prop = RNA_def_property(srna, "use_auto_normalize", PROP_BOOLEAN, PROP_NONE);
	RNA_def_property_flag(prop, PROP_CONTEXT_UPDATE);
	RNA_def_property_boolean_sdna(prop, NULL, "auto_normalize", 1);
	RNA_def_property_ui_text(prop, "WPaint Auto-Normalize",
	                         "Ensure all bone-deforming vertex groups add up "
	                         "to 1.0 while weight painting");
	RNA_def_property_update(prop, 0, "rna_Scene_update_active_object_data");

	prop = RNA_def_property(srna, "use_multipaint", PROP_BOOLEAN, PROP_NONE);
	RNA_def_property_flag(prop, PROP_CONTEXT_UPDATE);
	RNA_def_property_boolean_sdna(prop, NULL, "multipaint", 1);
	RNA_def_property_ui_text(prop, "WPaint Multi-Paint",
	                         "Paint across the weights of all selected bones, "
	                         "maintaining their relative influence");
	RNA_def_property_update(prop, 0, "rna_Scene_update_active_object_data");

	prop = RNA_def_property(srna, "vertex_group_user", PROP_ENUM, PROP_NONE);
	RNA_def_property_flag(prop, PROP_CONTEXT_UPDATE);
	RNA_def_property_enum_sdna(prop, NULL, "weightuser");
	RNA_def_property_enum_items(prop, draw_groupuser_items);
	RNA_def_property_ui_text(prop, "Mask Non-Group Vertices", "Display unweighted vertices");
	RNA_def_property_update(prop, 0, "rna_Scene_update_active_object_data");

	prop = RNA_def_property(srna, "vertex_group_subset", PROP_ENUM, PROP_NONE);
	RNA_def_property_flag(prop, PROP_CONTEXT_UPDATE);
	RNA_def_property_enum_sdna(prop, NULL, "vgroupsubset");
	RNA_def_property_enum_items(prop, vertex_group_select_items);
	RNA_def_property_ui_text(prop, "Subset", "Filter Vertex groups for Display");
	RNA_def_property_update(prop, 0, "rna_Scene_update_active_object_data");

	prop = RNA_def_property(srna, "vertex_paint", PROP_POINTER, PROP_NONE);
	RNA_def_property_pointer_sdna(prop, NULL, "vpaint");	RNA_def_property_ui_text(prop, "Vertex Paint", "");

	prop = RNA_def_property(srna, "weight_paint", PROP_POINTER, PROP_NONE);
	RNA_def_property_pointer_sdna(prop, NULL, "wpaint");
	RNA_def_property_ui_text(prop, "Weight Paint", "");

	prop = RNA_def_property(srna, "image_paint", PROP_POINTER, PROP_NONE);
	RNA_def_property_pointer_sdna(prop, NULL, "imapaint");
	RNA_def_property_ui_text(prop, "Image Paint", "");

	prop = RNA_def_property(srna, "uv_sculpt", PROP_POINTER, PROP_NONE);
	RNA_def_property_pointer_sdna(prop, NULL, "uvsculpt");
	RNA_def_property_ui_text(prop, "UV Sculpt", "");

	prop = RNA_def_property(srna, "particle_edit", PROP_POINTER, PROP_NONE);
	RNA_def_property_pointer_sdna(prop, NULL, "particle");
	RNA_def_property_ui_text(prop, "Particle Edit", "");

	prop = RNA_def_property(srna, "use_uv_sculpt", PROP_BOOLEAN, PROP_NONE);
	RNA_def_property_boolean_sdna(prop, NULL, "use_uv_sculpt", 1);
	RNA_def_property_ui_text(prop, "UV Sculpt", "Enable brush for UV sculpting");
	RNA_def_property_ui_icon(prop, ICON_TPAINT_HLT, 0);
	RNA_def_property_update(prop, NC_SPACE | ND_SPACE_IMAGE, "rna_SpaceImageEditor_uv_sculpt_update");

	prop = RNA_def_property(srna, "uv_sculpt_lock_borders", PROP_BOOLEAN, PROP_NONE);
	RNA_def_property_boolean_sdna(prop, NULL, "uv_sculpt_settings", UV_SCULPT_LOCK_BORDERS);
	RNA_def_property_ui_text(prop, "Lock Borders", "Disable editing of boundary edges");

	prop = RNA_def_property(srna, "uv_sculpt_all_islands", PROP_BOOLEAN, PROP_NONE);
	RNA_def_property_boolean_sdna(prop, NULL, "uv_sculpt_settings", UV_SCULPT_ALL_ISLANDS);
	RNA_def_property_ui_text(prop, "Sculpt All Islands", "Brush operates on all islands");

	prop = RNA_def_property(srna, "uv_sculpt_tool", PROP_ENUM, PROP_NONE);
	RNA_def_property_enum_sdna(prop, NULL, "uv_sculpt_tool");
	RNA_def_property_enum_items(prop, rna_enum_uv_sculpt_tool_items);
	RNA_def_property_ui_text(prop, "UV Sculpt Tools", "Select Tools for the UV sculpt brushes");

	prop = RNA_def_property(srna, "uv_relax_method", PROP_ENUM, PROP_NONE);
	RNA_def_property_enum_sdna(prop, NULL, "uv_relax_method");
	RNA_def_property_enum_items(prop, uv_sculpt_relaxation_items);
	RNA_def_property_ui_text(prop, "Relaxation Method", "Algorithm used for UV relaxation");

	/* Transform */
	prop = RNA_def_property(srna, "proportional_edit", PROP_ENUM, PROP_NONE);
	RNA_def_property_enum_sdna(prop, NULL, "proportional");
	RNA_def_property_enum_items(prop, rna_enum_proportional_editing_items);
	RNA_def_property_ui_text(prop, "Proportional Editing",
	                         "Proportional Editing mode, allows transforms with distance fall-off");
	RNA_def_property_update(prop, NC_SCENE | ND_TOOLSETTINGS, NULL); /* header redraw */

	prop = RNA_def_property(srna, "use_proportional_edit_objects", PROP_BOOLEAN, PROP_NONE);
	RNA_def_property_boolean_sdna(prop, NULL, "proportional_objects", 0);
	RNA_def_property_ui_text(prop, "Proportional Editing Objects", "Proportional editing object mode");
	RNA_def_property_ui_icon(prop, ICON_PROP_OFF, 1);
	RNA_def_property_update(prop, NC_SCENE | ND_TOOLSETTINGS, NULL); /* header redraw */

	prop = RNA_def_property(srna, "use_proportional_edit_mask", PROP_BOOLEAN, PROP_NONE);
	RNA_def_property_boolean_sdna(prop, NULL, "proportional_mask", 0);
	RNA_def_property_ui_text(prop, "Proportional Editing Objects", "Proportional editing mask mode");
	RNA_def_property_ui_icon(prop, ICON_PROP_OFF, 1);
	RNA_def_property_update(prop, NC_SCENE | ND_TOOLSETTINGS, NULL); /* header redraw */

	prop = RNA_def_property(srna, "use_proportional_action", PROP_BOOLEAN, PROP_NONE);
	RNA_def_property_boolean_sdna(prop, NULL, "proportional_action", 0);
	RNA_def_property_ui_text(prop, "Proportional Editing Actions", "Proportional editing in action editor");
	RNA_def_property_ui_icon(prop, ICON_PROP_OFF, 1);
	RNA_def_property_update(prop, NC_SCENE | ND_TOOLSETTINGS, NULL); /* header redraw */

	prop = RNA_def_property(srna, "use_proportional_fcurve", PROP_BOOLEAN, PROP_NONE);
	RNA_def_property_boolean_sdna(prop, NULL, "proportional_fcurve", 0);
	RNA_def_property_ui_text(prop, "Proportional Editing FCurves", "Proportional editing in FCurve editor");
	RNA_def_property_ui_icon(prop, ICON_PROP_OFF, 1);
	RNA_def_property_update(prop, NC_SCENE | ND_TOOLSETTINGS, NULL); /* header redraw */

	prop = RNA_def_property(srna, "lock_markers", PROP_BOOLEAN, PROP_NONE);
	RNA_def_property_boolean_sdna(prop, NULL, "lock_markers", 0);
	RNA_def_property_ui_text(prop, "Lock Markers", "Prevent marker editing");

	prop = RNA_def_property(srna, "proportional_edit_falloff", PROP_ENUM, PROP_NONE);
	RNA_def_property_enum_sdna(prop, NULL, "prop_mode");
	RNA_def_property_enum_items(prop, rna_enum_proportional_falloff_items);
	RNA_def_property_ui_text(prop, "Proportional Editing Falloff", "Falloff type for proportional editing mode");
	RNA_def_property_update(prop, NC_SCENE | ND_TOOLSETTINGS, NULL); /* header redraw */

	prop = RNA_def_property(srna, "proportional_size", PROP_FLOAT, PROP_DISTANCE);
	RNA_def_property_float_sdna(prop, NULL, "proportional_size");
	RNA_def_property_ui_text(prop, "Proportional Size", "Display size for proportional editing circle");
	RNA_def_property_range(prop, 0.00001, 5000.0);
	
	prop = RNA_def_property(srna, "normal_size", PROP_FLOAT, PROP_DISTANCE);
	RNA_def_property_float_sdna(prop, NULL, "normalsize");
	RNA_def_property_ui_text(prop, "Normal Size", "Display size for normals in the 3D view");
	RNA_def_property_range(prop, 0.00001, 1000.0);
	RNA_def_property_ui_range(prop, 0.01, 10.0, 10.0, 2);
	RNA_def_property_update(prop, NC_GEOM | ND_DATA, NULL);

	prop = RNA_def_property(srna, "double_threshold", PROP_FLOAT, PROP_DISTANCE);
	RNA_def_property_float_sdna(prop, NULL, "doublimit");
	RNA_def_property_ui_text(prop, "Double Threshold", "Limit for removing duplicates and 'Auto Merge'");
	RNA_def_property_range(prop, 0.0, 1.0);
	RNA_def_property_ui_range(prop, 0.0, 0.1, 0.01, 6);

	prop = RNA_def_property(srna, "use_mesh_automerge", PROP_BOOLEAN, PROP_NONE);
	RNA_def_property_boolean_sdna(prop, NULL, "automerge", 0);
	RNA_def_property_ui_text(prop, "AutoMerge Editing", "Automatically merge vertices moved to the same location");
	RNA_def_property_update(prop, NC_SCENE | ND_TOOLSETTINGS, NULL); /* header redraw */

	prop = RNA_def_property(srna, "use_snap", PROP_BOOLEAN, PROP_NONE);
	RNA_def_property_boolean_sdna(prop, NULL, "snap_flag", SCE_SNAP);
	RNA_def_property_ui_text(prop, "Snap", "Snap during transform");
	RNA_def_property_ui_icon(prop, ICON_SNAP_OFF, 1);
	RNA_def_property_update(prop, NC_SCENE | ND_TOOLSETTINGS, NULL); /* header redraw */

	prop = RNA_def_property(srna, "use_snap_align_rotation", PROP_BOOLEAN, PROP_NONE);
	RNA_def_property_boolean_sdna(prop, NULL, "snap_flag", SCE_SNAP_ROTATE);
	RNA_def_property_ui_text(prop, "Snap Align Rotation", "Align rotation with the snapping target");
	RNA_def_property_ui_icon(prop, ICON_SNAP_NORMAL, 0);
	RNA_def_property_update(prop, NC_SCENE | ND_TOOLSETTINGS, NULL); /* header redraw */

	prop = RNA_def_property(srna, "use_snap_grid_absolute", PROP_BOOLEAN, PROP_NONE);
	RNA_def_property_boolean_sdna(prop, NULL, "snap_flag", SCE_SNAP_ABS_GRID);
	RNA_def_property_ui_text(prop, "Absolute Grid Snap",
	                         "Absolute grid alignment while translating (based on the pivot center)");
	RNA_def_property_ui_icon(prop, ICON_SNAP_GRID, 0);
	RNA_def_property_update(prop, NC_SCENE | ND_TOOLSETTINGS, NULL); /* header redraw */

	prop = RNA_def_property(srna, "snap_element", PROP_ENUM, PROP_NONE);
	RNA_def_property_enum_sdna(prop, NULL, "snap_mode");
	RNA_def_property_enum_items(prop, rna_enum_snap_element_items);
	RNA_def_property_ui_text(prop, "Snap Element", "Type of element to snap to");
	RNA_def_property_update(prop, NC_SCENE | ND_TOOLSETTINGS, NULL); /* header redraw */
	
	/* node editor uses own set of snap modes */
	prop = RNA_def_property(srna, "snap_node_element", PROP_ENUM, PROP_NONE);
	RNA_def_property_enum_sdna(prop, NULL, "snap_node_mode");
	RNA_def_property_enum_items(prop, rna_enum_snap_node_element_items);
	RNA_def_property_ui_text(prop, "Snap Node Element", "Type of element to snap to");
	RNA_def_property_update(prop, NC_SCENE | ND_TOOLSETTINGS, NULL); /* header redraw */
	
	/* image editor uses own set of snap modes */
	prop = RNA_def_property(srna, "snap_uv_element", PROP_ENUM, PROP_NONE);
	RNA_def_property_enum_sdna(prop, NULL, "snap_uv_mode");
	RNA_def_property_enum_items(prop, snap_uv_element_items);
	RNA_def_property_ui_text(prop, "Snap UV Element", "Type of element to snap to");
	RNA_def_property_update(prop, NC_SCENE | ND_TOOLSETTINGS, NULL); /* header redraw */

	prop = RNA_def_property(srna, "snap_target", PROP_ENUM, PROP_NONE);
	RNA_def_property_enum_sdna(prop, NULL, "snap_target");
	RNA_def_property_enum_items(prop, rna_enum_snap_target_items);
	RNA_def_property_ui_text(prop, "Snap Target", "Which part to snap onto the target");
	RNA_def_property_update(prop, NC_SCENE | ND_TOOLSETTINGS, NULL); /* header redraw */

	prop = RNA_def_property(srna, "use_snap_peel_object", PROP_BOOLEAN, PROP_NONE);
	RNA_def_property_boolean_sdna(prop, NULL, "snap_flag", SCE_SNAP_PEEL_OBJECT);
	RNA_def_property_ui_text(prop, "Snap Peel Object", "Consider objects as whole when finding volume center");
	RNA_def_property_ui_icon(prop, ICON_SNAP_PEEL_OBJECT, 0);
	RNA_def_property_update(prop, NC_SCENE | ND_TOOLSETTINGS, NULL); /* header redraw */
	
	prop = RNA_def_property(srna, "use_snap_project", PROP_BOOLEAN, PROP_NONE);
	RNA_def_property_boolean_sdna(prop, NULL, "snap_flag", SCE_SNAP_PROJECT);
	RNA_def_property_ui_text(prop, "Project Individual Elements",
	                         "Project individual elements on the surface of other objects");
	RNA_def_property_ui_icon(prop, ICON_RETOPO, 0);
	RNA_def_property_update(prop, NC_SCENE | ND_TOOLSETTINGS, NULL); /* header redraw */

	prop = RNA_def_property(srna, "use_snap_self", PROP_BOOLEAN, PROP_NONE);
	RNA_def_property_boolean_negative_sdna(prop, NULL, "snap_flag", SCE_SNAP_NO_SELF);
	RNA_def_property_ui_text(prop, "Project to Self", "Snap onto itself (editmode)");
	RNA_def_property_ui_icon(prop, ICON_ORTHO, 0);
	RNA_def_property_update(prop, NC_SCENE | ND_TOOLSETTINGS, NULL); /* header redraw */

	/* Grease Pencil */
	prop = RNA_def_property(srna, "use_gpencil_continuous_drawing", PROP_BOOLEAN, PROP_NONE);
	RNA_def_property_boolean_sdna(prop, NULL, "gpencil_flags", GP_TOOL_FLAG_PAINTSESSIONS_ON);
	RNA_def_property_ui_text(prop, "Use Continuous Drawing",
	                         "Allow drawing multiple strokes at a time with Grease Pencil");
	RNA_def_property_update(prop, NC_SCENE | ND_TOOLSETTINGS, NULL); /* xxx: need toolbar to be redrawn... */
	
	prop = RNA_def_property(srna, "use_gpencil_additive_drawing", PROP_BOOLEAN, PROP_NONE);
	RNA_def_property_boolean_sdna(prop, NULL, "gpencil_flags", GP_TOOL_FLAG_RETAIN_LAST);
	RNA_def_property_ui_text(prop, "Use Additive Drawing",
	                         "When creating new frames, the strokes from the previous/active frame "
	                         "are included as the basis for the new one");
	RNA_def_property_update(prop, NC_SCENE | ND_TOOLSETTINGS, NULL);
	
	prop = RNA_def_property(srna, "use_gpencil_draw_onback", PROP_BOOLEAN, PROP_NONE);
	RNA_def_property_boolean_sdna(prop, NULL, "gpencil_flags", GP_TOOL_FLAG_PAINT_ONBACK);
	RNA_def_property_ui_text(prop, "Draw Strokes on Back",
		"When draw new strokes, the new stroke is drawn below of all strokes in the layer");
	RNA_def_property_update(prop, NC_SCENE | ND_TOOLSETTINGS, NULL);

	prop = RNA_def_property(srna, "grease_pencil_source", PROP_ENUM, PROP_NONE);
	RNA_def_property_enum_bitflag_sdna(prop, NULL, "gpencil_src");
	RNA_def_property_enum_items(prop, gpencil_source_3d_items);
	RNA_def_property_ui_text(prop, "Grease Pencil Source",
	                         "Data-block where active Grease Pencil data is found from");
	RNA_def_property_update(prop, NC_SCENE | ND_TOOLSETTINGS | NC_GPENCIL | ND_DATA | ND_SPACE_PROPERTIES, NULL);
	
	prop = RNA_def_property(srna, "gpencil_sculpt", PROP_POINTER, PROP_NONE);
	RNA_def_property_pointer_sdna(prop, NULL, "gp_sculpt");
	RNA_def_property_struct_type(prop, "GPencilSculptSettings");
	RNA_def_property_ui_text(prop, "Grease Pencil Sculpt",
	                         "Settings for stroke sculpting tools and brushes");
	
	prop = RNA_def_property(srna, "gpencil_interpolate", PROP_POINTER, PROP_NONE);
	RNA_def_property_pointer_sdna(prop, NULL, "gp_interpolate");
	RNA_def_property_struct_type(prop, "GPencilInterpolateSettings");
	RNA_def_property_ui_text(prop, "Grease Pencil Interpolate", 
	                        "Settings for Grease Pencil Interpolation tools");

	/* Grease Pencil - Drawing brushes */
	prop = RNA_def_property(srna, "gpencil_brushes", PROP_COLLECTION, PROP_NONE);
	RNA_def_property_collection_sdna(prop, NULL, "gp_brushes", NULL);
	RNA_def_property_struct_type(prop, "GPencilBrush");
	RNA_def_property_ui_text(prop, "Grease Pencil Brushes", "Grease Pencil drawing brushes");
	rna_def_gpencil_brushes(brna, prop);

	prop = RNA_def_property(srna, "gpencil_brushes_enum", PROP_ENUM, PROP_NONE);
	RNA_def_property_enum_items(prop, rna_enum_gpencil_drawing_brushes_items);
	RNA_def_property_enum_funcs(prop, "rna_GPencilBrushes_index_get", "rna_GPencilBrushes_index_set", "rna_GPencilBrush_enum_itemf");
	RNA_def_property_ui_text(prop, "Enum of drawing brushes", "");
	RNA_def_property_update(prop, NC_GPENCIL | ND_DATA, NULL);

	/* Grease Pencil - 3D View Stroke Placement */
	prop = RNA_def_property(srna, "gpencil_stroke_placement_view3d", PROP_ENUM, PROP_NONE);
	RNA_def_property_enum_bitflag_sdna(prop, NULL, "gpencil_v3d_align");
	RNA_def_property_enum_items(prop, gpencil_stroke_placement_items);
	RNA_def_property_ui_text(prop, "Stroke Placement (3D View)", "");
	RNA_def_property_update(prop, NC_GPENCIL | ND_DATA, NULL);
	
	prop = RNA_def_property(srna, "use_gpencil_stroke_endpoints", PROP_BOOLEAN, PROP_NONE);
	RNA_def_property_boolean_sdna(prop, NULL, "gpencil_v3d_align", GP_PROJECT_DEPTH_STROKE_ENDPOINTS);
	RNA_def_property_ui_text(prop, "Only Endpoints", "Only use the first and last parts of the stroke for snapping");
	RNA_def_property_update(prop, NC_GPENCIL | ND_DATA, NULL);
	
	/* Grease Pencil - 2D Views Stroke Placement */
	prop = RNA_def_property(srna, "gpencil_stroke_placement_view2d", PROP_ENUM, PROP_NONE);
	RNA_def_property_enum_bitflag_sdna(prop, NULL, "gpencil_v2d_align");
	RNA_def_property_enum_items(prop, gpencil_stroke_placement_items);
	RNA_def_property_ui_text(prop, "Stroke Placement (2D View)", "");
	RNA_def_property_update(prop, NC_GPENCIL | ND_DATA, NULL);

	/* Grease Pencil - Sequencer Preview Stroke Placement */
	prop = RNA_def_property(srna, "gpencil_stroke_placement_sequencer_preview", PROP_ENUM, PROP_NONE);
	RNA_def_property_enum_bitflag_sdna(prop, NULL, "gpencil_seq_align");
	RNA_def_property_enum_items(prop, gpencil_stroke_placement_items);
	RNA_def_property_ui_text(prop, "Stroke Placement (Sequencer Preview)", "");
	RNA_def_property_update(prop, NC_GPENCIL | ND_DATA, NULL);
	
	/* Grease Pencil - Image Editor Stroke Placement */
	prop = RNA_def_property(srna, "gpencil_stroke_placement_image_editor", PROP_ENUM, PROP_NONE);
	RNA_def_property_enum_bitflag_sdna(prop, NULL, "gpencil_ima_align");
	RNA_def_property_enum_items(prop, gpencil_stroke_placement_items);
	RNA_def_property_ui_text(prop, "Stroke Placement (Image Editor)", "");
	RNA_def_property_update(prop, NC_GPENCIL | ND_DATA, NULL);

	/* Grease Pencil - Simplify Options */
	prop = RNA_def_property(srna, "gpencil_simplify", PROP_BOOLEAN, PROP_NONE);
	RNA_def_property_boolean_sdna(prop, NULL, "gpencil_simplify", GP_TOOL_FLAG_SIMPLIFY);
	RNA_def_property_ui_text(prop, "Simplify", "Simplify Grease Pencil Drawing");
	RNA_def_property_update(prop, NC_GPENCIL | ND_DATA, "rna_GPencil_update");

	prop = RNA_def_property(srna, "gpencil_simplify_onplay", PROP_BOOLEAN, PROP_NONE);
	RNA_def_property_boolean_sdna(prop, NULL, "gpencil_simplify", GP_TOOL_FLAG_SIMPLIFY_ON_PLAY);
	RNA_def_property_ui_text(prop, "On Play", "Simplify Grease Pencil only when play animation");
	RNA_def_property_update(prop, NC_GPENCIL | ND_DATA, "rna_GPencil_update");

	prop = RNA_def_property(srna, "gpencil_simplify_view_fill", PROP_BOOLEAN, PROP_NONE);
	RNA_def_property_boolean_sdna(prop, NULL, "gpencil_simplify", GP_TOOL_FLAG_SIMPLIFY_VIEW_FILL);
	RNA_def_property_ui_text(prop, "Fill", "Do not fill strokes on viewport");
	RNA_def_property_update(prop, NC_GPENCIL | ND_DATA, "rna_GPencil_update");

	prop = RNA_def_property(srna, "gpencil_simplify_remove_lines", PROP_BOOLEAN, PROP_NONE);
	RNA_def_property_boolean_sdna(prop, NULL, "gpencil_simplify", GP_TOOL_FLAG_SIMPLIFY_REMOVE_LINE);
	RNA_def_property_ui_text(prop, "Remove Lines", "Remove External Lines of Filling Strokes");
	RNA_def_property_update(prop, NC_GPENCIL | ND_DATA, "rna_GPencil_update");

	prop = RNA_def_property(srna, "gpencil_simplify_view_modifier", PROP_BOOLEAN, PROP_NONE);
	RNA_def_property_boolean_sdna(prop, NULL, "gpencil_simplify", GP_TOOL_FLAG_SIMPLIFY_VIEW_MODIF);
	RNA_def_property_ui_text(prop, "Fill", "Do not apply modifiers on viewport");
	RNA_def_property_update(prop, NC_GPENCIL | ND_DATA, "rna_GPencil_update");

	prop = RNA_def_property(srna, "gpencil_simplify_view_vfx", PROP_BOOLEAN, PROP_NONE);
	RNA_def_property_boolean_sdna(prop, NULL, "gpencil_simplify", GP_TOOL_FLAG_SIMPLIFY_VIEW_VFX);
	RNA_def_property_ui_text(prop, "Fill", "Do not apply VFX modifiers on viewport");
	RNA_def_property_update(prop, NC_GPENCIL | ND_DATA, "rna_GPencil_update");

	prop = RNA_def_property(srna, "gpencil_simplify_render_fill", PROP_BOOLEAN, PROP_NONE);
	RNA_def_property_boolean_sdna(prop, NULL, "gpencil_simplify", GP_TOOL_FLAG_SIMPLIFY_RENDER_FILL);
	RNA_def_property_ui_text(prop, "Fill", "Do not fill strokes on render");
	RNA_def_property_update(prop, NC_GPENCIL | ND_DATA, "rna_GPencil_update");

	prop = RNA_def_property(srna, "gpencil_simplify_render_modifier", PROP_BOOLEAN, PROP_NONE);
	RNA_def_property_boolean_sdna(prop, NULL, "gpencil_simplify", GP_TOOL_FLAG_SIMPLIFY_RENDER_MODIF);
	RNA_def_property_ui_text(prop, "Fill", "Do not apply modifiers on render");
	RNA_def_property_update(prop, NC_GPENCIL | ND_DATA, "rna_GPencil_update");

	prop = RNA_def_property(srna, "gpencil_simplify_render_vfx", PROP_BOOLEAN, PROP_NONE);
	RNA_def_property_boolean_sdna(prop, NULL, "gpencil_simplify", GP_TOOL_FLAG_SIMPLIFY_RENDER_VFX);
	RNA_def_property_ui_text(prop, "Fill", "Do not apply VFX modifiers on render");
	RNA_def_property_update(prop, NC_GPENCIL | ND_DATA, "rna_GPencil_update");

	prop = RNA_def_property(srna, "gpencil_disable_fast_drawing", PROP_BOOLEAN, PROP_NONE);
	RNA_def_property_boolean_sdna(prop, NULL, "gpencil_simplify", GP_TOOL_FLAG_DISABLE_FAST_DRAWING);
	RNA_def_property_ui_text(prop, "Disable Fast Drawing", "Disable fast drawing while painting");
	RNA_def_property_update(prop, NC_GPENCIL | ND_DATA, "rna_GPencil_update");

	/* Auto Keying */
	prop = RNA_def_property(srna, "use_keyframe_insert_auto", PROP_BOOLEAN, PROP_NONE);
	RNA_def_property_boolean_sdna(prop, NULL, "autokey_mode", AUTOKEY_ON);
	RNA_def_property_ui_text(prop, "Auto Keying", "Automatic keyframe insertion for Objects and Bones");
	RNA_def_property_ui_icon(prop, ICON_REC, 0);
	
	prop = RNA_def_property(srna, "auto_keying_mode", PROP_ENUM, PROP_NONE);
	RNA_def_property_enum_bitflag_sdna(prop, NULL, "autokey_mode");
	RNA_def_property_enum_items(prop, auto_key_items);
	RNA_def_property_ui_text(prop, "Auto-Keying Mode", "Mode of automatic keyframe insertion for Objects and Bones");
	
	prop = RNA_def_property(srna, "use_record_with_nla", PROP_BOOLEAN, PROP_NONE);
	RNA_def_property_boolean_sdna(prop, NULL, "autokey_flag", ANIMRECORD_FLAG_WITHNLA);
	RNA_def_property_ui_text(prop, "Layered",
	                         "Add a new NLA Track + Strip for every loop/pass made over the animation "
	                         "to allow non-destructive tweaking");
	
	prop = RNA_def_property(srna, "use_keyframe_insert_keyingset", PROP_BOOLEAN, PROP_NONE);
	RNA_def_property_boolean_sdna(prop, NULL, "autokey_flag", AUTOKEY_FLAG_ONLYKEYINGSET);
	RNA_def_property_ui_text(prop, "Auto Keyframe Insert Keying Set",
	                         "Automatic keyframe insertion using active Keying Set only");
	RNA_def_property_ui_icon(prop, ICON_KEYINGSET, 0);
	
	/* Keyframing */
	prop = RNA_def_property(srna, "keyframe_type", PROP_ENUM, PROP_NONE);
	RNA_def_property_enum_sdna(prop, NULL, "keyframe_type");
	RNA_def_property_enum_items(prop, rna_enum_beztriple_keyframe_type_items);
	RNA_def_property_ui_text(prop, "New Keyframe Type", "Type of keyframes to create when inserting keyframes");
	
	/* UV */
	prop = RNA_def_property(srna, "uv_select_mode", PROP_ENUM, PROP_NONE);
	RNA_def_property_enum_sdna(prop, NULL, "uv_selectmode");
	RNA_def_property_enum_items(prop, uv_select_mode_items);
	RNA_def_property_ui_text(prop, "UV Selection Mode", "UV selection and display mode");
	RNA_def_property_update(prop, NC_SPACE | ND_SPACE_IMAGE, NULL);

	prop = RNA_def_property(srna, "use_uv_select_sync", PROP_BOOLEAN, PROP_NONE);
	RNA_def_property_boolean_sdna(prop, NULL, "uv_flag", UV_SYNC_SELECTION);
	RNA_def_property_ui_text(prop, "UV Sync Selection", "Keep UV and edit mode mesh selection in sync");
	RNA_def_property_ui_icon(prop, ICON_EDIT, 0);
	RNA_def_property_update(prop, NC_SPACE | ND_SPACE_IMAGE, NULL);

	prop = RNA_def_property(srna, "show_uv_local_view", PROP_BOOLEAN, PROP_NONE);
	RNA_def_property_boolean_sdna(prop, NULL, "uv_flag", UV_SHOW_SAME_IMAGE);
	RNA_def_property_ui_text(prop, "UV Local View", "Draw only faces with the currently displayed image assigned");
	RNA_def_property_update(prop, NC_SPACE | ND_SPACE_IMAGE, NULL);

	/* Mesh */
	prop = RNA_def_property(srna, "mesh_select_mode", PROP_BOOLEAN, PROP_NONE);
	RNA_def_property_boolean_sdna(prop, NULL, "selectmode", 1);
	RNA_def_property_array(prop, 3);
	RNA_def_property_boolean_funcs(prop, NULL, "rna_Scene_editmesh_select_mode_set");
	RNA_def_property_ui_text(prop, "Mesh Selection Mode", "Which mesh elements selection works on");
	RNA_def_property_flag(prop, PROP_CONTEXT_UPDATE);
	RNA_def_property_update(prop, 0, "rna_Scene_editmesh_select_mode_update");

	prop = RNA_def_property(srna, "vertex_group_weight", PROP_FLOAT, PROP_FACTOR);
	RNA_def_property_float_sdna(prop, NULL, "vgroup_weight");
	RNA_def_property_ui_text(prop, "Vertex Group Weight", "Weight to assign in vertex groups");

	/* use with MESH_OT_shortest_path_pick */
	prop = RNA_def_property(srna, "edge_path_mode", PROP_ENUM, PROP_NONE);
	RNA_def_property_enum_sdna(prop, NULL, "edge_mode");
	RNA_def_property_enum_items(prop, edge_tag_items);
	RNA_def_property_ui_text(prop, "Edge Tag Mode", "The edge flag to tag when selecting the shortest path");

	prop = RNA_def_property(srna, "edge_path_live_unwrap", PROP_BOOLEAN, PROP_NONE);
	RNA_def_property_boolean_sdna(prop, NULL, "edge_mode_live_unwrap", 1);
	RNA_def_property_ui_text(prop, "Live Unwrap", "Changing edges seam re-calculates UV unwrap");

	/* etch-a-ton */
	prop = RNA_def_property(srna, "use_bone_sketching", PROP_BOOLEAN, PROP_NONE);
	RNA_def_property_boolean_sdna(prop, NULL, "bone_sketching", BONE_SKETCHING);
	RNA_def_property_ui_text(prop, "Use Bone Sketching", "Use sketching to create and edit bones");
/*	RNA_def_property_ui_icon(prop, ICON_EDIT, 0); */
	RNA_def_property_update(prop, NC_SPACE | ND_SPACE_VIEW3D, NULL);

	prop = RNA_def_property(srna, "use_etch_quick", PROP_BOOLEAN, PROP_NONE);
	RNA_def_property_boolean_sdna(prop, NULL, "bone_sketching", BONE_SKETCHING_QUICK);
	RNA_def_property_ui_text(prop, "Quick Sketching", "Automatically convert and delete on stroke end");

	prop = RNA_def_property(srna, "use_etch_overdraw", PROP_BOOLEAN, PROP_NONE);
	RNA_def_property_boolean_sdna(prop, NULL, "bone_sketching", BONE_SKETCHING_ADJUST);
	RNA_def_property_ui_text(prop, "Overdraw Sketching", "Adjust strokes by drawing near them");
	
	prop = RNA_def_property(srna, "use_etch_autoname", PROP_BOOLEAN, PROP_NONE);
	RNA_def_property_boolean_sdna(prop, NULL, "skgen_retarget_options", SK_RETARGET_AUTONAME);
	RNA_def_property_ui_text(prop, "Autoname Bones",
	                         "Automatically generate values to replace &N and &S suffix placeholders in template names");

	prop = RNA_def_property(srna, "etch_number", PROP_STRING, PROP_NONE);
	RNA_def_property_string_sdna(prop, NULL, "skgen_num_string");
	RNA_def_property_ui_text(prop, "Number", "Text to replace &N with (e.g. 'Finger.&N' -> 'Finger.1' or 'Finger.One')");

	prop = RNA_def_property(srna, "etch_side", PROP_STRING, PROP_NONE);
	RNA_def_property_string_sdna(prop, NULL, "skgen_num_string");
	RNA_def_property_ui_text(prop, "Side", "Text to replace &S with (e.g. 'Arm.&S' -> 'Arm.R' or 'Arm.Right')");

	prop = RNA_def_property(srna, "etch_template", PROP_POINTER, PROP_NONE);
	RNA_def_property_pointer_sdna(prop, NULL, "skgen_template");
	RNA_def_property_flag(prop, PROP_EDITABLE);
	RNA_def_property_struct_type(prop, "Object");
	RNA_def_property_pointer_funcs(prop, NULL, "rna_Scene_skgen_etch_template_set", NULL, NULL);
	RNA_def_property_ui_text(prop, "Template", "Template armature that will be retargeted to the stroke");

	prop = RNA_def_property(srna, "etch_subdivision_number", PROP_INT, PROP_NONE);
	RNA_def_property_int_sdna(prop, NULL, "skgen_subdivision_number");
	RNA_def_property_range(prop, 1, 255);
	RNA_def_property_ui_text(prop, "Subdivisions", "Number of bones in the subdivided stroke");
	RNA_def_property_update(prop, NC_SPACE | ND_SPACE_VIEW3D, NULL);

	prop = RNA_def_property(srna, "etch_adaptive_limit", PROP_FLOAT, PROP_FACTOR);
	RNA_def_property_float_sdna(prop, NULL, "skgen_correlation_limit");
	RNA_def_property_range(prop, 0.00001, 1.0);
	RNA_def_property_ui_range(prop, 0.01, 1.0, 0.01, 2);
	RNA_def_property_ui_text(prop, "Limit", "Correlation threshold for number of bones in the subdivided stroke");
	RNA_def_property_update(prop, NC_SPACE | ND_SPACE_VIEW3D, NULL);

	prop = RNA_def_property(srna, "etch_length_limit", PROP_FLOAT, PROP_DISTANCE);
	RNA_def_property_float_sdna(prop, NULL, "skgen_length_limit");
	RNA_def_property_range(prop, 0.00001, 100000.0);
	RNA_def_property_ui_range(prop, 0.001, 100.0, 0.1, 3);
	RNA_def_property_ui_text(prop, "Length", "Maximum length of the subdivided bones");
	RNA_def_property_update(prop, NC_SPACE | ND_SPACE_VIEW3D, NULL);

	prop = RNA_def_property(srna, "etch_roll_mode", PROP_ENUM, PROP_NONE);
	RNA_def_property_enum_bitflag_sdna(prop, NULL, "skgen_retarget_roll");
	RNA_def_property_enum_items(prop, retarget_roll_items);
	RNA_def_property_ui_text(prop, "Retarget roll mode", "Method used to adjust the roll of bones when retargeting");
	
	prop = RNA_def_property(srna, "etch_convert_mode", PROP_ENUM, PROP_NONE);
	RNA_def_property_enum_bitflag_sdna(prop, NULL, "bone_sketching_convert");
	RNA_def_property_enum_items(prop, sketch_convert_items);
	RNA_def_property_ui_text(prop, "Stroke conversion method", "Method used to convert stroke to bones");
	RNA_def_property_update(prop, NC_SPACE | ND_SPACE_VIEW3D, NULL);

	/* Unified Paint Settings */
	prop = RNA_def_property(srna, "unified_paint_settings", PROP_POINTER, PROP_NONE);
	RNA_def_property_flag(prop, PROP_NEVER_NULL);
	RNA_def_property_struct_type(prop, "UnifiedPaintSettings");
	RNA_def_property_ui_text(prop, "Unified Paint Settings", NULL);

	/* Curve Paint Settings */
	prop = RNA_def_property(srna, "curve_paint_settings", PROP_POINTER, PROP_NONE);
	RNA_def_property_flag(prop, PROP_NEVER_NULL);
	RNA_def_property_struct_type(prop, "CurvePaintSettings");
	RNA_def_property_ui_text(prop, "Curve Paint Settings", NULL);

	/* Mesh Statistics */
	prop = RNA_def_property(srna, "statvis", PROP_POINTER, PROP_NONE);
	RNA_def_property_flag(prop, PROP_NEVER_NULL);
	RNA_def_property_struct_type(prop, "MeshStatVis");
	RNA_def_property_ui_text(prop, "Mesh Statistics Visualization", NULL);
}

static void rna_def_unified_paint_settings(BlenderRNA  *brna)
{
	StructRNA *srna;
	PropertyRNA *prop;

	srna = RNA_def_struct(brna, "UnifiedPaintSettings", NULL);
	RNA_def_struct_path_func(srna, "rna_UnifiedPaintSettings_path");
	RNA_def_struct_ui_text(srna, "Unified Paint Settings", "Overrides for some of the active brush's settings");

	/* high-level flags to enable or disable unified paint settings */
	prop = RNA_def_property(srna, "use_unified_size", PROP_BOOLEAN, PROP_NONE);
	RNA_def_property_boolean_sdna(prop, NULL, "flag", UNIFIED_PAINT_SIZE);
	RNA_def_property_ui_text(prop, "Use Unified Radius",
	                         "Instead of per-brush radius, the radius is shared across brushes");

	prop = RNA_def_property(srna, "use_unified_strength", PROP_BOOLEAN, PROP_NONE);
	RNA_def_property_boolean_sdna(prop, NULL, "flag", UNIFIED_PAINT_ALPHA);
	RNA_def_property_ui_text(prop, "Use Unified Strength",
	                         "Instead of per-brush strength, the strength is shared across brushes");

	prop = RNA_def_property(srna, "use_unified_weight", PROP_BOOLEAN, PROP_NONE);
	RNA_def_property_boolean_sdna(prop, NULL, "flag", UNIFIED_PAINT_WEIGHT);
	RNA_def_property_ui_text(prop, "Use Unified Weight",
	                         "Instead of per-brush weight, the weight is shared across brushes");

	prop = RNA_def_property(srna, "use_unified_color", PROP_BOOLEAN, PROP_NONE);
	RNA_def_property_boolean_sdna(prop, NULL, "flag", UNIFIED_PAINT_COLOR);
	RNA_def_property_ui_text(prop, "Use Unified Color",
	                         "Instead of per-brush color, the color is shared across brushes");

	/* unified paint settings that override the equivalent settings
	 * from the active brush */
	prop = RNA_def_property(srna, "size", PROP_INT, PROP_PIXEL);
	RNA_def_property_int_funcs(prop, NULL, "rna_UnifiedPaintSettings_size_set", NULL);
	RNA_def_property_flag(prop, PROP_CONTEXT_UPDATE);
	RNA_def_property_range(prop, 1, MAX_BRUSH_PIXEL_RADIUS * 10);
	RNA_def_property_ui_range(prop, 1, MAX_BRUSH_PIXEL_RADIUS, 1, -1);
	RNA_def_property_ui_text(prop, "Radius", "Radius of the brush");
	RNA_def_property_update(prop, 0, "rna_UnifiedPaintSettings_radius_update");

	prop = RNA_def_property(srna, "unprojected_radius", PROP_FLOAT, PROP_DISTANCE);
	RNA_def_property_float_funcs(prop, NULL, "rna_UnifiedPaintSettings_unprojected_radius_set", NULL);
	RNA_def_property_flag(prop, PROP_CONTEXT_UPDATE);
	RNA_def_property_range(prop, 0.001, FLT_MAX);
	RNA_def_property_ui_range(prop, 0.001, 1, 0, -1);
	RNA_def_property_ui_text(prop, "Unprojected Radius", "Radius of brush in Blender units");
	RNA_def_property_update(prop, 0, "rna_UnifiedPaintSettings_radius_update");

	prop = RNA_def_property(srna, "strength", PROP_FLOAT, PROP_FACTOR);
	RNA_def_property_float_sdna(prop, NULL, "alpha");
	RNA_def_property_flag(prop, PROP_CONTEXT_UPDATE);
	RNA_def_property_float_default(prop, 0.5f);
	RNA_def_property_range(prop, 0.0f, 10.0f);
	RNA_def_property_ui_range(prop, 0.0f, 1.0f, 0.001, 3);
	RNA_def_property_ui_text(prop, "Strength", "How powerful the effect of the brush is when applied");
	RNA_def_property_update(prop, 0, "rna_UnifiedPaintSettings_update");

	prop = RNA_def_property(srna, "weight", PROP_FLOAT, PROP_FACTOR);
	RNA_def_property_float_sdna(prop, NULL, "weight");
	RNA_def_property_flag(prop, PROP_CONTEXT_UPDATE);
	RNA_def_property_float_default(prop, 0.5f);
	RNA_def_property_range(prop, 0.0f, 1.0f);
	RNA_def_property_ui_range(prop, 0.0f, 1.0f, 0.001, 3);
	RNA_def_property_ui_text(prop, "Weight", "Weight to assign in vertex groups");
	RNA_def_property_update(prop, 0, "rna_UnifiedPaintSettings_update");

	prop = RNA_def_property(srna, "color", PROP_FLOAT, PROP_COLOR_GAMMA);
	RNA_def_property_flag(prop, PROP_CONTEXT_UPDATE);
	RNA_def_property_range(prop, 0.0, 1.0);
	RNA_def_property_float_sdna(prop, NULL, "rgb");
	RNA_def_property_ui_text(prop, "Color", "");
	RNA_def_property_update(prop, 0, "rna_UnifiedPaintSettings_update");

	prop = RNA_def_property(srna, "secondary_color", PROP_FLOAT, PROP_COLOR_GAMMA);
	RNA_def_property_flag(prop, PROP_CONTEXT_UPDATE);
	RNA_def_property_range(prop, 0.0, 1.0);
	RNA_def_property_float_sdna(prop, NULL, "secondary_rgb");
	RNA_def_property_ui_text(prop, "Secondary Color", "");
	RNA_def_property_update(prop, 0, "rna_UnifiedPaintSettings_update");

	prop = RNA_def_property(srna, "use_pressure_size", PROP_BOOLEAN, PROP_NONE);
	RNA_def_property_boolean_sdna(prop, NULL, "flag", UNIFIED_PAINT_BRUSH_SIZE_PRESSURE);
	RNA_def_property_ui_icon(prop, ICON_STYLUS_PRESSURE, 0);
	RNA_def_property_ui_text(prop, "Size Pressure", "Enable tablet pressure sensitivity for size");

	prop = RNA_def_property(srna, "use_pressure_strength", PROP_BOOLEAN, PROP_NONE);
	RNA_def_property_boolean_sdna(prop, NULL, "flag", UNIFIED_PAINT_BRUSH_ALPHA_PRESSURE);
	RNA_def_property_ui_icon(prop, ICON_STYLUS_PRESSURE, 0);
	RNA_def_property_ui_text(prop, "Strength Pressure", "Enable tablet pressure sensitivity for strength");

	prop = RNA_def_property(srna, "use_locked_size", PROP_BOOLEAN, PROP_NONE);
	RNA_def_property_boolean_sdna(prop, NULL, "flag", UNIFIED_PAINT_BRUSH_LOCK_SIZE);
	RNA_def_property_ui_text(prop, "Use Blender Units",
	                         "When locked brush stays same size relative to object; "
	                         "when unlocked brush size is given in pixels");
}


static void rna_def_curve_paint_settings(BlenderRNA  *brna)
{
	StructRNA *srna;
	PropertyRNA *prop;

	srna = RNA_def_struct(brna, "CurvePaintSettings", NULL);
	RNA_def_struct_path_func(srna, "rna_CurvePaintSettings_path");
	RNA_def_struct_ui_text(srna, "Curve Paint Settings", "");

	static const EnumPropertyItem curve_type_items[] = {
		{CU_POLY, "POLY", 0, "Poly", ""},
		{CU_BEZIER, "BEZIER", 0, "Bezier", ""},
		{0, NULL, 0, NULL, NULL}};

	prop = RNA_def_property(srna, "curve_type", PROP_ENUM, PROP_NONE);
	RNA_def_property_enum_sdna(prop, NULL, "curve_type");
	RNA_def_property_enum_items(prop, curve_type_items);
	RNA_def_property_ui_text(prop, "Type", "Type of curve to use for new strokes");

	prop = RNA_def_property(srna, "use_corners_detect", PROP_BOOLEAN, PROP_NONE);
	RNA_def_property_boolean_sdna(prop, NULL, "flag", CURVE_PAINT_FLAG_CORNERS_DETECT);
	RNA_def_property_ui_text(prop, "Detect Corners", "Detect corners and use non-aligned handles");

	prop = RNA_def_property(srna, "use_pressure_radius", PROP_BOOLEAN, PROP_NONE);
	RNA_def_property_boolean_sdna(prop, NULL, "flag", CURVE_PAINT_FLAG_PRESSURE_RADIUS);
	RNA_def_property_ui_icon(prop, ICON_STYLUS_PRESSURE, 0);
	RNA_def_property_ui_text(prop, "Use Pressure", "Map tablet pressure to curve radius");

	prop = RNA_def_property(srna, "use_stroke_endpoints", PROP_BOOLEAN, PROP_NONE);
	RNA_def_property_boolean_sdna(prop, NULL, "flag", CURVE_PAINT_FLAG_DEPTH_STROKE_ENDPOINTS);
	RNA_def_property_ui_text(prop, "Only First", "Use the start of the stroke for the depth");

	prop = RNA_def_property(srna, "use_offset_absolute", PROP_BOOLEAN, PROP_NONE);
	RNA_def_property_boolean_sdna(prop, NULL, "flag", CURVE_PAINT_FLAG_DEPTH_STROKE_OFFSET_ABS);
	RNA_def_property_ui_text(prop, "Absolute Offset", "Apply a fixed offset (don't scale by the radius)");

	prop = RNA_def_property(srna, "error_threshold", PROP_INT, PROP_PIXEL);
	RNA_def_property_range(prop, 1, 100);
	RNA_def_property_ui_text(prop, "Tolerance", "Allow deviation for a smoother, less precise line");

	prop = RNA_def_property(srna, "fit_method", PROP_ENUM, PROP_PIXEL);
	RNA_def_property_enum_sdna(prop, NULL, "fit_method");
	RNA_def_property_enum_items(prop, rna_enum_curve_fit_method_items);
	RNA_def_property_ui_text(prop, "Method", "Curve fitting method");

	prop = RNA_def_property(srna, "corner_angle", PROP_FLOAT, PROP_ANGLE);
	RNA_def_property_range(prop, 0, M_PI);
	RNA_def_property_ui_text(prop, "Corner Angle", "Angles above this are considered corners");

	prop = RNA_def_property(srna, "radius_min", PROP_FLOAT, PROP_NONE);
	RNA_def_property_range(prop, 0.0, 100.0);
	RNA_def_property_ui_range(prop, 0.0f, 10.0, 10, 2);
	RNA_def_property_ui_text(prop, "Radius Min",
	                         "Minimum radius when the minimum pressure is applied (also the minimum when tapering)");

	prop = RNA_def_property(srna, "radius_max", PROP_FLOAT, PROP_NONE);
	RNA_def_property_range(prop, 0.0, 100.0);
	RNA_def_property_ui_range(prop, 0.0f, 10.0, 10, 2);
	RNA_def_property_ui_text(prop, "Radius Max",
	                         "Radius to use when the maximum pressure is applied (or when a tablet isn't used)");

	prop = RNA_def_property(srna, "radius_taper_start", PROP_FLOAT, PROP_NONE);
	RNA_def_property_range(prop, 0.0, 1.0);
	RNA_def_property_ui_range(prop, 0.0f, 1.0, 1, 2);
	RNA_def_property_ui_text(prop, "Radius Min", "Taper factor for the radius of each point along the curve");

	prop = RNA_def_property(srna, "radius_taper_end", PROP_FLOAT, PROP_NONE);
	RNA_def_property_range(prop, 0.0, 10.0);
	RNA_def_property_ui_range(prop, 0.0f, 1.0, 1, 2);
	RNA_def_property_ui_text(prop, "Radius Max", "Taper factor for the radius of each point along the curve");

	prop = RNA_def_property(srna, "surface_offset", PROP_FLOAT, PROP_NONE);
	RNA_def_property_range(prop, -10.0, 10.0);
	RNA_def_property_ui_range(prop, -1.0f, 1.0, 1, 2);
	RNA_def_property_ui_text(prop, "Offset", "Offset the stroke from the surface");

	static const EnumPropertyItem depth_mode_items[] = {
		{CURVE_PAINT_PROJECT_CURSOR,  "CURSOR",  0, "Cursor",  ""},
		{CURVE_PAINT_PROJECT_SURFACE, "SURFACE", 0, "Surface", ""},
		{0, NULL, 0, NULL, NULL}};

	prop = RNA_def_property(srna, "depth_mode", PROP_ENUM, PROP_NONE);
	RNA_def_property_enum_sdna(prop, NULL, "depth_mode");
	RNA_def_property_enum_items(prop, depth_mode_items);
	RNA_def_property_ui_text(prop, "Depth", "Method of projecting depth");

	static const EnumPropertyItem surface_plane_items[] = {
		{CURVE_PAINT_SURFACE_PLANE_NORMAL_VIEW,  "NORMAL_VIEW", 0, "Normal/View", "Draw perpendicular to the surface"},
		{CURVE_PAINT_SURFACE_PLANE_NORMAL_SURFACE, "NORMAL_SURFACE", 0, "Normal/Surface", "Draw aligned to the surface"},
		{CURVE_PAINT_SURFACE_PLANE_VIEW, "VIEW", 0, "View", "Draw aligned to the viewport"},
		{0, NULL, 0, NULL, NULL}};

	prop = RNA_def_property(srna, "surface_plane", PROP_ENUM, PROP_NONE);
	RNA_def_property_enum_sdna(prop, NULL, "surface_plane");
	RNA_def_property_enum_items(prop, surface_plane_items);
	RNA_def_property_ui_text(prop, "Plane", "Plane for projected stroke");
}

static void rna_def_statvis(BlenderRNA  *brna)
{
	StructRNA *srna;
	PropertyRNA *prop;

	static const EnumPropertyItem stat_type[] = {
		{SCE_STATVIS_OVERHANG,  "OVERHANG",  0, "Overhang",  ""},
		{SCE_STATVIS_THICKNESS, "THICKNESS", 0, "Thickness", ""},
		{SCE_STATVIS_INTERSECT, "INTERSECT", 0, "Intersect", ""},
		{SCE_STATVIS_DISTORT,   "DISTORT",   0, "Distortion", ""},
		{SCE_STATVIS_SHARP, "SHARP", 0, "Sharp", ""},
		{0, NULL, 0, NULL, NULL}};

	srna = RNA_def_struct(brna, "MeshStatVis", NULL);
	RNA_def_struct_path_func(srna, "rna_MeshStatVis_path");
	RNA_def_struct_ui_text(srna, "Mesh Visualize Statistics", "");

	prop = RNA_def_property(srna, "type", PROP_ENUM, PROP_NONE);
	RNA_def_property_enum_items(prop, stat_type);
	RNA_def_property_ui_text(prop, "Type", "Type of data to visualize/check");
	RNA_def_property_flag(prop, PROP_CONTEXT_UPDATE);
	RNA_def_property_update(prop, 0, "rna_EditMesh_update");


	/* overhang */
	prop = RNA_def_property(srna, "overhang_min", PROP_FLOAT, PROP_ANGLE);
	RNA_def_property_float_sdna(prop, NULL, "overhang_min");
	RNA_def_property_float_default(prop, 0.5f);
	RNA_def_property_range(prop, 0.0f, DEG2RADF(180.0f));
	RNA_def_property_ui_range(prop, 0.0f, DEG2RADF(180.0f), 0.001, 3);
	RNA_def_property_ui_text(prop, "Overhang Min", "Minimum angle to display");
	RNA_def_property_flag(prop, PROP_CONTEXT_UPDATE);
	RNA_def_property_update(prop, 0, "rna_EditMesh_update");

	prop = RNA_def_property(srna, "overhang_max", PROP_FLOAT, PROP_ANGLE);
	RNA_def_property_float_sdna(prop, NULL, "overhang_max");
	RNA_def_property_float_default(prop, 0.5f);
	RNA_def_property_range(prop, 0.0f, DEG2RADF(180.0f));
	RNA_def_property_ui_range(prop, 0.0f, DEG2RADF(180.0f), 10, 3);
	RNA_def_property_ui_text(prop, "Overhang Max", "Maximum angle to display");
	RNA_def_property_flag(prop, PROP_CONTEXT_UPDATE);
	RNA_def_property_update(prop, 0, "rna_EditMesh_update");

	prop = RNA_def_property(srna, "overhang_axis", PROP_ENUM, PROP_NONE);
	RNA_def_property_enum_sdna(prop, NULL, "overhang_axis");
	RNA_def_property_enum_items(prop, rna_enum_object_axis_items);
	RNA_def_property_ui_text(prop, "Axis", "");
	RNA_def_property_flag(prop, PROP_CONTEXT_UPDATE);
	RNA_def_property_update(prop, 0, "rna_EditMesh_update");


	/* thickness */
	prop = RNA_def_property(srna, "thickness_min", PROP_FLOAT, PROP_DISTANCE);
	RNA_def_property_float_sdna(prop, NULL, "thickness_min");
	RNA_def_property_float_default(prop, 0.5f);
	RNA_def_property_range(prop, 0.0f, 1000.0);
	RNA_def_property_ui_range(prop, 0.0f, 100.0, 0.001, 3);
	RNA_def_property_ui_text(prop, "Thickness Min", "Minimum for measuring thickness");
	RNA_def_property_flag(prop, PROP_CONTEXT_UPDATE);
	RNA_def_property_update(prop, 0, "rna_EditMesh_update");

	prop = RNA_def_property(srna, "thickness_max", PROP_FLOAT, PROP_DISTANCE);
	RNA_def_property_float_sdna(prop, NULL, "thickness_max");
	RNA_def_property_float_default(prop, 0.5f);
	RNA_def_property_range(prop, 0.0f, 1000.0);
	RNA_def_property_ui_range(prop, 0.0f, 100.0, 0.001, 3);
	RNA_def_property_ui_text(prop, "Thickness Max", "Maximum for measuring thickness");
	RNA_def_property_flag(prop, PROP_CONTEXT_UPDATE);
	RNA_def_property_update(prop, 0, "rna_EditMesh_update");

	prop = RNA_def_property(srna, "thickness_samples", PROP_INT, PROP_UNSIGNED);
	RNA_def_property_int_sdna(prop, NULL, "thickness_samples");
	RNA_def_property_range(prop, 1, 32);
	RNA_def_property_ui_text(prop, "Samples", "Number of samples to test per face");
	RNA_def_property_flag(prop, PROP_CONTEXT_UPDATE);
	RNA_def_property_update(prop, 0, "rna_EditMesh_update");

	/* distort */
	prop = RNA_def_property(srna, "distort_min", PROP_FLOAT, PROP_ANGLE);
	RNA_def_property_float_sdna(prop, NULL, "distort_min");
	RNA_def_property_float_default(prop, 0.5f);
	RNA_def_property_range(prop, 0.0f, DEG2RADF(180.0f));
	RNA_def_property_ui_range(prop, 0.0f, DEG2RADF(180.0f), 10, 3);
	RNA_def_property_ui_text(prop, "Distort Min", "Minimum angle to display");
	RNA_def_property_flag(prop, PROP_CONTEXT_UPDATE);
	RNA_def_property_update(prop, 0, "rna_EditMesh_update");

	prop = RNA_def_property(srna, "distort_max", PROP_FLOAT, PROP_ANGLE);
	RNA_def_property_float_sdna(prop, NULL, "distort_max");
	RNA_def_property_float_default(prop, 0.5f);
	RNA_def_property_range(prop, 0.0f, DEG2RADF(180.0f));
	RNA_def_property_ui_range(prop, 0.0f, DEG2RADF(180.0f), 10, 3);
	RNA_def_property_ui_text(prop, "Distort Max", "Maximum angle to display");
	RNA_def_property_flag(prop, PROP_CONTEXT_UPDATE);
	RNA_def_property_update(prop, 0, "rna_EditMesh_update");

	/* sharp */
	prop = RNA_def_property(srna, "sharp_min", PROP_FLOAT, PROP_ANGLE);
	RNA_def_property_float_sdna(prop, NULL, "sharp_min");
	RNA_def_property_float_default(prop, 0.5f);
	RNA_def_property_range(prop, -DEG2RADF(180.0f), DEG2RADF(180.0f));
	RNA_def_property_ui_range(prop, -DEG2RADF(180.0f), DEG2RADF(180.0f), 10, 3);
	RNA_def_property_ui_text(prop, "Distort Min", "Minimum angle to display");
	RNA_def_property_flag(prop, PROP_CONTEXT_UPDATE);
	RNA_def_property_update(prop, 0, "rna_EditMesh_update");

	prop = RNA_def_property(srna, "sharp_max", PROP_FLOAT, PROP_ANGLE);
	RNA_def_property_float_sdna(prop, NULL, "sharp_max");
	RNA_def_property_float_default(prop, 0.5f);
	RNA_def_property_range(prop, -DEG2RADF(180.0f), DEG2RADF(180.0f));
	RNA_def_property_ui_range(prop, -DEG2RADF(180.0f), DEG2RADF(180.0f), 10, 3);
	RNA_def_property_ui_text(prop, "Distort Max", "Maximum angle to display");
	RNA_def_property_flag(prop, PROP_CONTEXT_UPDATE);
	RNA_def_property_update(prop, 0, "rna_EditMesh_update");
}

static void rna_def_unit_settings(BlenderRNA  *brna)
{
	StructRNA *srna;
	PropertyRNA *prop;

	static const EnumPropertyItem unit_systems[] = {
		{USER_UNIT_NONE, "NONE", 0, "None", ""},
		{USER_UNIT_METRIC, "METRIC", 0, "Metric", ""},
		{USER_UNIT_IMPERIAL, "IMPERIAL", 0, "Imperial", ""},
		{0, NULL, 0, NULL, NULL}
	};
	
	static const EnumPropertyItem rotation_units[] = {
		{0, "DEGREES", 0, "Degrees", "Use degrees for measuring angles and rotations"},
		{USER_UNIT_ROT_RADIANS, "RADIANS", 0, "Radians", ""},
		{0, NULL, 0, NULL, NULL}
	};

	srna = RNA_def_struct(brna, "UnitSettings", NULL);
	RNA_def_struct_ui_text(srna, "Unit Settings", "");

	/* Units */
	prop = RNA_def_property(srna, "system", PROP_ENUM, PROP_NONE);
	RNA_def_property_enum_items(prop, unit_systems);
	RNA_def_property_ui_text(prop, "Unit System", "The unit system to use for button display");
	RNA_def_property_update(prop, NC_WINDOW, NULL);
	
	prop = RNA_def_property(srna, "system_rotation", PROP_ENUM, PROP_NONE);
	RNA_def_property_enum_items(prop, rotation_units);
	RNA_def_property_ui_text(prop, "Rotation Units", "Unit to use for displaying/editing rotation values");
	RNA_def_property_update(prop, NC_WINDOW, NULL);

	prop = RNA_def_property(srna, "scale_length", PROP_FLOAT, PROP_UNSIGNED);
	RNA_def_property_ui_text(prop, "Unit Scale", "Scale to use when converting between blender units and dimensions");
	RNA_def_property_range(prop, 0.00001, 100000.0);
	RNA_def_property_ui_range(prop, 0.001, 100.0, 0.1, 6);
	RNA_def_property_update(prop, NC_WINDOW, NULL);

	prop = RNA_def_property(srna, "use_separate", PROP_BOOLEAN, PROP_NONE);
	RNA_def_property_boolean_sdna(prop, NULL, "flag", USER_UNIT_OPT_SPLIT);
	RNA_def_property_ui_text(prop, "Separate Units", "Display units in pairs (e.g. 1m 0cm)");
	RNA_def_property_update(prop, NC_WINDOW, NULL);
}

void rna_def_render_layer_common(StructRNA *srna, int scene)
{
	PropertyRNA *prop;

	prop = RNA_def_property(srna, "name", PROP_STRING, PROP_NONE);
	if (scene) RNA_def_property_string_funcs(prop, NULL, NULL, "rna_SceneRenderLayer_name_set");
	else RNA_def_property_string_sdna(prop, NULL, "name");
	RNA_def_property_ui_text(prop, "Name", "Render layer name");
	RNA_def_struct_name_property(srna, prop);
	if (scene) RNA_def_property_update(prop, NC_SCENE | ND_RENDER_OPTIONS, NULL);
	else RNA_def_property_clear_flag(prop, PROP_EDITABLE);

	prop = RNA_def_property(srna, "material_override", PROP_POINTER, PROP_NONE);
	RNA_def_property_pointer_sdna(prop, NULL, "mat_override");
	RNA_def_property_struct_type(prop, "Material");
	RNA_def_property_flag(prop, PROP_EDITABLE);
	RNA_def_property_ui_text(prop, "Material Override",
	                         "Material to override all other materials in this render layer");
	if (scene) RNA_def_property_update(prop, NC_SCENE | ND_RENDER_OPTIONS, "rna_SceneRenderLayer_pass_update");
	else RNA_def_property_clear_flag(prop, PROP_EDITABLE);

	prop = RNA_def_property(srna, "light_override", PROP_POINTER, PROP_NONE);
	RNA_def_property_pointer_sdna(prop, NULL, "light_override");
	RNA_def_property_struct_type(prop, "Group");
	RNA_def_property_flag(prop, PROP_EDITABLE);
	RNA_def_property_ui_text(prop, "Light Override", "Group to override all other lights in this render layer");
	if (scene) RNA_def_property_update(prop, NC_SCENE | ND_RENDER_OPTIONS, "rna_SceneRenderLayer_pass_update");
	else RNA_def_property_clear_flag(prop, PROP_EDITABLE);

	/* layers */
	prop = RNA_def_property(srna, "layers", PROP_BOOLEAN, PROP_LAYER_MEMBER);
	RNA_def_property_boolean_sdna(prop, NULL, "lay", 1);
	RNA_def_property_array(prop, 20);
	RNA_def_property_ui_text(prop, "Visible Layers", "Scene layers included in this render layer");
	if (scene) RNA_def_property_boolean_funcs(prop, NULL, "rna_SceneRenderLayer_layer_set");
	else RNA_def_property_boolean_funcs(prop, NULL, "rna_RenderLayer_layer_set");
	if (scene) RNA_def_property_update(prop, NC_SCENE | ND_RENDER_OPTIONS, "rna_Scene_glsl_update");
	else RNA_def_property_clear_flag(prop, PROP_EDITABLE);
	/* this seems to be too much trouble with depsgraph updates/etc. currently (20140423) */
	RNA_def_property_clear_flag(prop, PROP_ANIMATABLE);

	prop = RNA_def_property(srna, "layers_zmask", PROP_BOOLEAN, PROP_LAYER);
	RNA_def_property_boolean_sdna(prop, NULL, "lay_zmask", 1);
	RNA_def_property_array(prop, 20);
	RNA_def_property_ui_text(prop, "Zmask Layers", "Zmask scene layers for solid faces");
	if (scene) RNA_def_property_update(prop, NC_SCENE | ND_RENDER_OPTIONS, "rna_Scene_glsl_update");
	else RNA_def_property_clear_flag(prop, PROP_EDITABLE);

	prop = RNA_def_property(srna, "layers_exclude", PROP_BOOLEAN, PROP_LAYER);
	RNA_def_property_boolean_sdna(prop, NULL, "lay_exclude", 1);
	RNA_def_property_array(prop, 20);
	RNA_def_property_ui_text(prop, "Exclude Layers", "Exclude scene layers from having any influence");
	if (scene) RNA_def_property_update(prop, NC_SCENE | ND_RENDER_OPTIONS, "rna_Scene_glsl_update");
	else RNA_def_property_clear_flag(prop, PROP_EDITABLE);

	if (scene) {
		prop = RNA_def_property(srna, "samples", PROP_INT, PROP_UNSIGNED);
		RNA_def_property_ui_text(prop, "Samples", "Override number of render samples for this render layer, "
		                                          "0 will use the scene setting");
		RNA_def_property_update(prop, NC_SCENE | ND_RENDER_OPTIONS, NULL);

		prop = RNA_def_property(srna, "pass_alpha_threshold", PROP_FLOAT, PROP_FACTOR);
		RNA_def_property_ui_text(prop, "Alpha Threshold",
		                         "Z, Index, normal, UV and vector passes are only affected by surfaces with "
		                         "alpha transparency equal to or higher than this threshold");
		RNA_def_property_update(prop, NC_SCENE | ND_RENDER_OPTIONS, NULL);
	}

	/* layer options */
	prop = RNA_def_property(srna, "use", PROP_BOOLEAN, PROP_NONE);
	RNA_def_property_boolean_negative_sdna(prop, NULL, "layflag", SCE_LAY_DISABLE);
	RNA_def_property_ui_text(prop, "Enabled", "Disable or enable the render layer");
	if (scene) RNA_def_property_update(prop, NC_SCENE | ND_RENDER_OPTIONS, "rna_Scene_glsl_update");
	else RNA_def_property_clear_flag(prop, PROP_EDITABLE);

	prop = RNA_def_property(srna, "use_zmask", PROP_BOOLEAN, PROP_NONE);
	RNA_def_property_boolean_sdna(prop, NULL, "layflag", SCE_LAY_ZMASK);
	RNA_def_property_ui_text(prop, "Zmask", "Only render what's in front of the solid z values");
	if (scene) RNA_def_property_update(prop, NC_SCENE | ND_RENDER_OPTIONS, "rna_Scene_glsl_update");
	else RNA_def_property_clear_flag(prop, PROP_EDITABLE);

	prop = RNA_def_property(srna, "invert_zmask", PROP_BOOLEAN, PROP_NONE);
	RNA_def_property_boolean_sdna(prop, NULL, "layflag", SCE_LAY_NEG_ZMASK);
	RNA_def_property_ui_text(prop, "Zmask Negate",
	                         "For Zmask, only render what is behind solid z values instead of in front");
	if (scene) RNA_def_property_update(prop, NC_SCENE | ND_RENDER_OPTIONS, "rna_Scene_glsl_update");
	else RNA_def_property_clear_flag(prop, PROP_EDITABLE);

	prop = RNA_def_property(srna, "use_all_z", PROP_BOOLEAN, PROP_NONE);
	RNA_def_property_boolean_sdna(prop, NULL, "layflag", SCE_LAY_ALL_Z);
	RNA_def_property_ui_text(prop, "All Z", "Fill in Z values for solid faces in invisible layers, for masking");
	if (scene) RNA_def_property_update(prop, NC_SCENE | ND_RENDER_OPTIONS, NULL);
	else RNA_def_property_clear_flag(prop, PROP_EDITABLE);

	prop = RNA_def_property(srna, "use_solid", PROP_BOOLEAN, PROP_NONE);
	RNA_def_property_boolean_sdna(prop, NULL, "layflag", SCE_LAY_SOLID);
	RNA_def_property_ui_text(prop, "Solid", "Render Solid faces in this Layer");
	if (scene) RNA_def_property_update(prop, NC_SCENE | ND_RENDER_OPTIONS, NULL);
	else RNA_def_property_clear_flag(prop, PROP_EDITABLE);

	prop = RNA_def_property(srna, "use_halo", PROP_BOOLEAN, PROP_NONE);
	RNA_def_property_boolean_sdna(prop, NULL, "layflag", SCE_LAY_HALO);
	RNA_def_property_ui_text(prop, "Halo", "Render Halos in this Layer (on top of Solid)");
	if (scene) RNA_def_property_update(prop, NC_SCENE | ND_RENDER_OPTIONS, NULL);
	else RNA_def_property_clear_flag(prop, PROP_EDITABLE);

	prop = RNA_def_property(srna, "use_ztransp", PROP_BOOLEAN, PROP_NONE);
	RNA_def_property_boolean_sdna(prop, NULL, "layflag", SCE_LAY_ZTRA);
	RNA_def_property_ui_text(prop, "ZTransp", "Render Z-Transparent faces in this Layer (on top of Solid and Halos)");
	if (scene) RNA_def_property_update(prop, NC_SCENE | ND_RENDER_OPTIONS, NULL);
	else RNA_def_property_clear_flag(prop, PROP_EDITABLE);

	prop = RNA_def_property(srna, "use_sky", PROP_BOOLEAN, PROP_NONE);
	RNA_def_property_boolean_sdna(prop, NULL, "layflag", SCE_LAY_SKY);
	RNA_def_property_ui_text(prop, "Sky", "Render Sky in this Layer");
	if (scene) RNA_def_property_update(prop, NC_SCENE | ND_RENDER_OPTIONS, "rna_Scene_glsl_update");
	else RNA_def_property_clear_flag(prop, PROP_EDITABLE);

	prop = RNA_def_property(srna, "use_ao", PROP_BOOLEAN, PROP_NONE);
	RNA_def_property_boolean_sdna(prop, NULL, "layflag", SCE_LAY_AO);
	RNA_def_property_ui_text(prop, "AO", "Render AO in this Layer");
	if (scene) RNA_def_property_update(prop, NC_SCENE | ND_RENDER_OPTIONS, "rna_Scene_glsl_update");
	else RNA_def_property_clear_flag(prop, PROP_EDITABLE);

	prop = RNA_def_property(srna, "use_edge_enhance", PROP_BOOLEAN, PROP_NONE);
	RNA_def_property_boolean_sdna(prop, NULL, "layflag", SCE_LAY_EDGE);
	RNA_def_property_ui_text(prop, "Edge", "Render Edge-enhance in this Layer (only works for Solid faces)");
	if (scene) RNA_def_property_update(prop, NC_SCENE | ND_RENDER_OPTIONS, NULL);
	else RNA_def_property_clear_flag(prop, PROP_EDITABLE);

	prop = RNA_def_property(srna, "use_strand", PROP_BOOLEAN, PROP_NONE);
	RNA_def_property_boolean_sdna(prop, NULL, "layflag", SCE_LAY_STRAND);
	RNA_def_property_ui_text(prop, "Strand", "Render Strands in this Layer");
	if (scene) RNA_def_property_update(prop, NC_SCENE | ND_RENDER_OPTIONS, NULL);
	else RNA_def_property_clear_flag(prop, PROP_EDITABLE);

	prop = RNA_def_property(srna, "use_freestyle", PROP_BOOLEAN, PROP_NONE);
	RNA_def_property_boolean_sdna(prop, NULL, "layflag", SCE_LAY_FRS);
	RNA_def_property_ui_text(prop, "Freestyle", "Render stylized strokes in this Layer");
	if (scene) RNA_def_property_update(prop, NC_SCENE | ND_RENDER_OPTIONS, "rna_Scene_freestyle_update");
	else RNA_def_property_clear_flag(prop, PROP_EDITABLE);

	/* passes */
	prop = RNA_def_property(srna, "use_pass_combined", PROP_BOOLEAN, PROP_NONE);
	RNA_def_property_boolean_sdna(prop, NULL, "passflag", SCE_PASS_COMBINED);
	RNA_def_property_ui_text(prop, "Combined", "Deliver full combined RGBA buffer");
	if (scene) RNA_def_property_update(prop, NC_SCENE | ND_RENDER_OPTIONS, "rna_SceneRenderLayer_pass_update");
	else RNA_def_property_clear_flag(prop, PROP_EDITABLE);

	prop = RNA_def_property(srna, "use_pass_z", PROP_BOOLEAN, PROP_NONE);
	RNA_def_property_boolean_sdna(prop, NULL, "passflag", SCE_PASS_Z);
	RNA_def_property_ui_text(prop, "Z", "Deliver Z values pass");
	if (scene) RNA_def_property_update(prop, NC_SCENE | ND_RENDER_OPTIONS, "rna_SceneRenderLayer_pass_update");
	else RNA_def_property_clear_flag(prop, PROP_EDITABLE);
	
	prop = RNA_def_property(srna, "use_pass_vector", PROP_BOOLEAN, PROP_NONE);
	RNA_def_property_boolean_sdna(prop, NULL, "passflag", SCE_PASS_VECTOR);
	RNA_def_property_ui_text(prop, "Vector", "Deliver speed vector pass");
	if (scene) RNA_def_property_update(prop, NC_SCENE | ND_RENDER_OPTIONS, "rna_SceneRenderLayer_pass_update");
	else RNA_def_property_clear_flag(prop, PROP_EDITABLE);

	prop = RNA_def_property(srna, "use_pass_normal", PROP_BOOLEAN, PROP_NONE);
	RNA_def_property_boolean_sdna(prop, NULL, "passflag", SCE_PASS_NORMAL);
	RNA_def_property_ui_text(prop, "Normal", "Deliver normal pass");
	if (scene) RNA_def_property_update(prop, NC_SCENE | ND_RENDER_OPTIONS, "rna_SceneRenderLayer_pass_update");
	else RNA_def_property_clear_flag(prop, PROP_EDITABLE);

	prop = RNA_def_property(srna, "use_pass_uv", PROP_BOOLEAN, PROP_NONE);
	RNA_def_property_boolean_sdna(prop, NULL, "passflag", SCE_PASS_UV);
	RNA_def_property_ui_text(prop, "UV", "Deliver texture UV pass");
	if (scene) RNA_def_property_update(prop, NC_SCENE | ND_RENDER_OPTIONS, "rna_SceneRenderLayer_pass_update");
	else RNA_def_property_clear_flag(prop, PROP_EDITABLE);

	prop = RNA_def_property(srna, "use_pass_mist", PROP_BOOLEAN, PROP_NONE);
	RNA_def_property_boolean_sdna(prop, NULL, "passflag", SCE_PASS_MIST);
	RNA_def_property_ui_text(prop, "Mist", "Deliver mist factor pass (0.0-1.0)");
	if (scene) RNA_def_property_update(prop, NC_SCENE | ND_RENDER_OPTIONS, "rna_SceneRenderLayer_pass_update");
	else RNA_def_property_clear_flag(prop, PROP_EDITABLE);

	prop = RNA_def_property(srna, "use_pass_object_index", PROP_BOOLEAN, PROP_NONE);
	RNA_def_property_boolean_sdna(prop, NULL, "passflag", SCE_PASS_INDEXOB);
	RNA_def_property_ui_text(prop, "Object Index", "Deliver object index pass");
	if (scene) RNA_def_property_update(prop, NC_SCENE | ND_RENDER_OPTIONS, "rna_SceneRenderLayer_pass_update");
	else RNA_def_property_clear_flag(prop, PROP_EDITABLE);

	prop = RNA_def_property(srna, "use_pass_material_index", PROP_BOOLEAN, PROP_NONE);
	RNA_def_property_boolean_sdna(prop, NULL, "passflag", SCE_PASS_INDEXMA);
	RNA_def_property_ui_text(prop, "Material Index", "Deliver material index pass");
	if (scene) RNA_def_property_update(prop, NC_SCENE | ND_RENDER_OPTIONS, "rna_SceneRenderLayer_pass_update");
	else RNA_def_property_clear_flag(prop, PROP_EDITABLE);

	prop = RNA_def_property(srna, "use_pass_color", PROP_BOOLEAN, PROP_NONE);
	RNA_def_property_boolean_sdna(prop, NULL, "passflag", SCE_PASS_RGBA);
	RNA_def_property_ui_text(prop, "Color", "Deliver shade-less color pass");
	if (scene) RNA_def_property_update(prop, NC_SCENE | ND_RENDER_OPTIONS, "rna_SceneRenderLayer_pass_update");
	else RNA_def_property_clear_flag(prop, PROP_EDITABLE);

	prop = RNA_def_property(srna, "use_pass_diffuse", PROP_BOOLEAN, PROP_NONE);
	RNA_def_property_boolean_sdna(prop, NULL, "passflag", SCE_PASS_DIFFUSE);
	RNA_def_property_ui_text(prop, "Diffuse", "Deliver diffuse pass");
	if (scene) RNA_def_property_update(prop, NC_SCENE | ND_RENDER_OPTIONS, "rna_SceneRenderLayer_pass_update");
	else RNA_def_property_clear_flag(prop, PROP_EDITABLE);

	prop = RNA_def_property(srna, "use_pass_specular", PROP_BOOLEAN, PROP_NONE);
	RNA_def_property_boolean_sdna(prop, NULL, "passflag", SCE_PASS_SPEC);
	RNA_def_property_ui_text(prop, "Specular", "Deliver specular pass");
	if (scene) RNA_def_property_update(prop, NC_SCENE | ND_RENDER_OPTIONS, "rna_SceneRenderLayer_pass_update");
	else RNA_def_property_clear_flag(prop, PROP_EDITABLE);

	prop = RNA_def_property(srna, "use_pass_shadow", PROP_BOOLEAN, PROP_NONE);
	RNA_def_property_boolean_sdna(prop, NULL, "passflag", SCE_PASS_SHADOW);
	RNA_def_property_ui_text(prop, "Shadow", "Deliver shadow pass");
	if (scene) RNA_def_property_update(prop, NC_SCENE | ND_RENDER_OPTIONS, "rna_SceneRenderLayer_pass_update");
	else RNA_def_property_clear_flag(prop, PROP_EDITABLE);

	prop = RNA_def_property(srna, "use_pass_ambient_occlusion", PROP_BOOLEAN, PROP_NONE);
	RNA_def_property_boolean_sdna(prop, NULL, "passflag", SCE_PASS_AO);
	RNA_def_property_ui_text(prop, "AO", "Deliver AO pass");
	if (scene) RNA_def_property_update(prop, NC_SCENE | ND_RENDER_OPTIONS, "rna_SceneRenderLayer_pass_update");
	else RNA_def_property_clear_flag(prop, PROP_EDITABLE);
	
	prop = RNA_def_property(srna, "use_pass_reflection", PROP_BOOLEAN, PROP_NONE);
	RNA_def_property_boolean_sdna(prop, NULL, "passflag", SCE_PASS_REFLECT);
	RNA_def_property_ui_text(prop, "Reflection", "Deliver raytraced reflection pass");
	if (scene) RNA_def_property_update(prop, NC_SCENE | ND_RENDER_OPTIONS, "rna_SceneRenderLayer_pass_update");
	else RNA_def_property_clear_flag(prop, PROP_EDITABLE);

	prop = RNA_def_property(srna, "use_pass_refraction", PROP_BOOLEAN, PROP_NONE);
	RNA_def_property_boolean_sdna(prop, NULL, "passflag", SCE_PASS_REFRACT);
	RNA_def_property_ui_text(prop, "Refraction", "Deliver raytraced refraction pass");
	if (scene) RNA_def_property_update(prop, NC_SCENE | ND_RENDER_OPTIONS, "rna_SceneRenderLayer_pass_update");
	else RNA_def_property_clear_flag(prop, PROP_EDITABLE);

	prop = RNA_def_property(srna, "use_pass_emit", PROP_BOOLEAN, PROP_NONE);
	RNA_def_property_boolean_sdna(prop, NULL, "passflag", SCE_PASS_EMIT);
	RNA_def_property_ui_text(prop, "Emit", "Deliver emission pass");
	if (scene) RNA_def_property_update(prop, NC_SCENE | ND_RENDER_OPTIONS, "rna_SceneRenderLayer_pass_update");
	else RNA_def_property_clear_flag(prop, PROP_EDITABLE);

	prop = RNA_def_property(srna, "use_pass_environment", PROP_BOOLEAN, PROP_NONE);
	RNA_def_property_boolean_sdna(prop, NULL, "passflag", SCE_PASS_ENVIRONMENT);
	RNA_def_property_ui_text(prop, "Environment", "Deliver environment lighting pass");
	if (scene) RNA_def_property_update(prop, NC_SCENE | ND_RENDER_OPTIONS, "rna_SceneRenderLayer_pass_update");
	else RNA_def_property_clear_flag(prop, PROP_EDITABLE);

	prop = RNA_def_property(srna, "use_pass_indirect", PROP_BOOLEAN, PROP_NONE);
	RNA_def_property_boolean_sdna(prop, NULL, "passflag", SCE_PASS_INDIRECT);
	RNA_def_property_ui_text(prop, "Indirect", "Deliver indirect lighting pass");
	if (scene) RNA_def_property_update(prop, NC_SCENE | ND_RENDER_OPTIONS, "rna_SceneRenderLayer_pass_update");
	else RNA_def_property_clear_flag(prop, PROP_EDITABLE);

	prop = RNA_def_property(srna, "exclude_specular", PROP_BOOLEAN, PROP_NONE);
	RNA_def_property_boolean_sdna(prop, NULL, "pass_xor", SCE_PASS_SPEC);
	RNA_def_property_ui_text(prop, "Specular Exclude", "Exclude specular pass from combined");
	RNA_def_property_ui_icon(prop, ICON_RESTRICT_RENDER_OFF, 1);
	if (scene) RNA_def_property_update(prop, NC_SCENE | ND_RENDER_OPTIONS, "rna_SceneRenderLayer_pass_update");
	else RNA_def_property_clear_flag(prop, PROP_EDITABLE);

	prop = RNA_def_property(srna, "exclude_shadow", PROP_BOOLEAN, PROP_NONE);
	RNA_def_property_boolean_sdna(prop, NULL, "pass_xor", SCE_PASS_SHADOW);
	RNA_def_property_ui_text(prop, "Shadow Exclude", "Exclude shadow pass from combined");
	RNA_def_property_ui_icon(prop, ICON_RESTRICT_RENDER_OFF, 1);
	if (scene) RNA_def_property_update(prop, NC_SCENE | ND_RENDER_OPTIONS, "rna_SceneRenderLayer_pass_update");
	else RNA_def_property_clear_flag(prop, PROP_EDITABLE);

	prop = RNA_def_property(srna, "exclude_ambient_occlusion", PROP_BOOLEAN, PROP_NONE);
	RNA_def_property_boolean_sdna(prop, NULL, "pass_xor", SCE_PASS_AO);
	RNA_def_property_ui_text(prop, "AO Exclude", "Exclude AO pass from combined");
	RNA_def_property_ui_icon(prop, ICON_RESTRICT_RENDER_OFF, 1);
	if (scene) RNA_def_property_update(prop, NC_SCENE | ND_RENDER_OPTIONS, "rna_SceneRenderLayer_pass_update");
	else RNA_def_property_clear_flag(prop, PROP_EDITABLE);
	
	prop = RNA_def_property(srna, "exclude_reflection", PROP_BOOLEAN, PROP_NONE);
	RNA_def_property_boolean_sdna(prop, NULL, "pass_xor", SCE_PASS_REFLECT);
	RNA_def_property_ui_text(prop, "Reflection Exclude", "Exclude raytraced reflection pass from combined");
	RNA_def_property_ui_icon(prop, ICON_RESTRICT_RENDER_OFF, 1);
	if (scene) RNA_def_property_update(prop, NC_SCENE | ND_RENDER_OPTIONS, "rna_SceneRenderLayer_pass_update");
	else RNA_def_property_clear_flag(prop, PROP_EDITABLE);

	prop = RNA_def_property(srna, "exclude_refraction", PROP_BOOLEAN, PROP_NONE);
	RNA_def_property_boolean_sdna(prop, NULL, "pass_xor", SCE_PASS_REFRACT);
	RNA_def_property_ui_text(prop, "Refraction Exclude", "Exclude raytraced refraction pass from combined");
	RNA_def_property_ui_icon(prop, ICON_RESTRICT_RENDER_OFF, 1);
	if (scene) RNA_def_property_update(prop, NC_SCENE | ND_RENDER_OPTIONS, "rna_SceneRenderLayer_pass_update");
	else RNA_def_property_clear_flag(prop, PROP_EDITABLE);

	prop = RNA_def_property(srna, "exclude_emit", PROP_BOOLEAN, PROP_NONE);
	RNA_def_property_boolean_sdna(prop, NULL, "pass_xor", SCE_PASS_EMIT);
	RNA_def_property_ui_text(prop, "Emit Exclude", "Exclude emission pass from combined");
	RNA_def_property_ui_icon(prop, ICON_RESTRICT_RENDER_OFF, 1);
	if (scene) RNA_def_property_update(prop, NC_SCENE | ND_RENDER_OPTIONS, "rna_SceneRenderLayer_pass_update");
	else RNA_def_property_clear_flag(prop, PROP_EDITABLE);

	prop = RNA_def_property(srna, "exclude_environment", PROP_BOOLEAN, PROP_NONE);
	RNA_def_property_boolean_sdna(prop, NULL, "pass_xor", SCE_PASS_ENVIRONMENT);
	RNA_def_property_ui_text(prop, "Environment Exclude", "Exclude environment pass from combined");
	RNA_def_property_ui_icon(prop, ICON_RESTRICT_RENDER_OFF, 1);
	if (scene) RNA_def_property_update(prop, NC_SCENE | ND_RENDER_OPTIONS, "rna_SceneRenderLayer_pass_update");
	else RNA_def_property_clear_flag(prop, PROP_EDITABLE);

	prop = RNA_def_property(srna, "exclude_indirect", PROP_BOOLEAN, PROP_NONE);
	RNA_def_property_boolean_sdna(prop, NULL, "pass_xor", SCE_PASS_INDIRECT);
	RNA_def_property_ui_text(prop, "Indirect Exclude", "Exclude indirect pass from combined");
	RNA_def_property_ui_icon(prop, ICON_RESTRICT_RENDER_OFF, 1);
	if (scene) RNA_def_property_update(prop, NC_SCENE | ND_RENDER_OPTIONS, "rna_SceneRenderLayer_pass_update");
	else RNA_def_property_clear_flag(prop, PROP_EDITABLE);

	prop = RNA_def_property(srna, "use_pass_diffuse_direct", PROP_BOOLEAN, PROP_NONE);
	RNA_def_property_boolean_sdna(prop, NULL, "passflag", SCE_PASS_DIFFUSE_DIRECT);
	RNA_def_property_ui_text(prop, "Diffuse Direct", "Deliver diffuse direct pass");
	if (scene) RNA_def_property_update(prop, NC_SCENE | ND_RENDER_OPTIONS, "rna_SceneRenderLayer_pass_update");
	else RNA_def_property_clear_flag(prop, PROP_EDITABLE);

	prop = RNA_def_property(srna, "use_pass_diffuse_indirect", PROP_BOOLEAN, PROP_NONE);
	RNA_def_property_boolean_sdna(prop, NULL, "passflag", SCE_PASS_DIFFUSE_INDIRECT);
	RNA_def_property_ui_text(prop, "Diffuse Indirect", "Deliver diffuse indirect pass");
	if (scene) RNA_def_property_update(prop, NC_SCENE | ND_RENDER_OPTIONS, "rna_SceneRenderLayer_pass_update");
	else RNA_def_property_clear_flag(prop, PROP_EDITABLE);

	prop = RNA_def_property(srna, "use_pass_diffuse_color", PROP_BOOLEAN, PROP_NONE);
	RNA_def_property_boolean_sdna(prop, NULL, "passflag", SCE_PASS_DIFFUSE_COLOR);
	RNA_def_property_ui_text(prop, "Diffuse Color", "Deliver diffuse color pass");
	if (scene) RNA_def_property_update(prop, NC_SCENE | ND_RENDER_OPTIONS, "rna_SceneRenderLayer_pass_update");
	else RNA_def_property_clear_flag(prop, PROP_EDITABLE);

	prop = RNA_def_property(srna, "use_pass_glossy_direct", PROP_BOOLEAN, PROP_NONE);
	RNA_def_property_boolean_sdna(prop, NULL, "passflag", SCE_PASS_GLOSSY_DIRECT);
	RNA_def_property_ui_text(prop, "Glossy Direct", "Deliver glossy direct pass");
	if (scene) RNA_def_property_update(prop, NC_SCENE | ND_RENDER_OPTIONS, "rna_SceneRenderLayer_pass_update");
	else RNA_def_property_clear_flag(prop, PROP_EDITABLE);

	prop = RNA_def_property(srna, "use_pass_glossy_indirect", PROP_BOOLEAN, PROP_NONE);
	RNA_def_property_boolean_sdna(prop, NULL, "passflag", SCE_PASS_GLOSSY_INDIRECT);
	RNA_def_property_ui_text(prop, "Glossy Indirect", "Deliver glossy indirect pass");
	if (scene) RNA_def_property_update(prop, NC_SCENE | ND_RENDER_OPTIONS, "rna_SceneRenderLayer_pass_update");
	else RNA_def_property_clear_flag(prop, PROP_EDITABLE);

	prop = RNA_def_property(srna, "use_pass_glossy_color", PROP_BOOLEAN, PROP_NONE);
	RNA_def_property_boolean_sdna(prop, NULL, "passflag", SCE_PASS_GLOSSY_COLOR);
	RNA_def_property_ui_text(prop, "Glossy Color", "Deliver glossy color pass");
	if (scene) RNA_def_property_update(prop, NC_SCENE | ND_RENDER_OPTIONS, "rna_SceneRenderLayer_pass_update");
	else RNA_def_property_clear_flag(prop, PROP_EDITABLE);

	prop = RNA_def_property(srna, "use_pass_transmission_direct", PROP_BOOLEAN, PROP_NONE);
	RNA_def_property_boolean_sdna(prop, NULL, "passflag", SCE_PASS_TRANSM_DIRECT);
	RNA_def_property_ui_text(prop, "Transmission Direct", "Deliver transmission direct pass");
	if (scene) RNA_def_property_update(prop, NC_SCENE | ND_RENDER_OPTIONS, "rna_SceneRenderLayer_pass_update");
	else RNA_def_property_clear_flag(prop, PROP_EDITABLE);

	prop = RNA_def_property(srna, "use_pass_transmission_indirect", PROP_BOOLEAN, PROP_NONE);
	RNA_def_property_boolean_sdna(prop, NULL, "passflag", SCE_PASS_TRANSM_INDIRECT);
	RNA_def_property_ui_text(prop, "Transmission Indirect", "Deliver transmission indirect pass");
	if (scene) RNA_def_property_update(prop, NC_SCENE | ND_RENDER_OPTIONS, "rna_SceneRenderLayer_pass_update");
	else RNA_def_property_clear_flag(prop, PROP_EDITABLE);

	prop = RNA_def_property(srna, "use_pass_transmission_color", PROP_BOOLEAN, PROP_NONE);
	RNA_def_property_boolean_sdna(prop, NULL, "passflag", SCE_PASS_TRANSM_COLOR);
	RNA_def_property_ui_text(prop, "Transmission Color", "Deliver transmission color pass");
	if (scene) RNA_def_property_update(prop, NC_SCENE | ND_RENDER_OPTIONS, "rna_SceneRenderLayer_pass_update");
	else RNA_def_property_clear_flag(prop, PROP_EDITABLE);
	
	prop = RNA_def_property(srna, "use_pass_subsurface_direct", PROP_BOOLEAN, PROP_NONE);
	RNA_def_property_boolean_sdna(prop, NULL, "passflag", SCE_PASS_SUBSURFACE_DIRECT);
	RNA_def_property_ui_text(prop, "Subsurface Direct", "Deliver subsurface direct pass");
	if (scene) RNA_def_property_update(prop, NC_SCENE | ND_RENDER_OPTIONS, "rna_SceneRenderLayer_pass_update");
	else RNA_def_property_clear_flag(prop, PROP_EDITABLE);

	prop = RNA_def_property(srna, "use_pass_subsurface_indirect", PROP_BOOLEAN, PROP_NONE);
	RNA_def_property_boolean_sdna(prop, NULL, "passflag", SCE_PASS_SUBSURFACE_INDIRECT);
	RNA_def_property_ui_text(prop, "Subsurface Indirect", "Deliver subsurface indirect pass");
	if (scene) RNA_def_property_update(prop, NC_SCENE | ND_RENDER_OPTIONS, "rna_SceneRenderLayer_pass_update");
	else RNA_def_property_clear_flag(prop, PROP_EDITABLE);

	prop = RNA_def_property(srna, "use_pass_subsurface_color", PROP_BOOLEAN, PROP_NONE);
	RNA_def_property_boolean_sdna(prop, NULL, "passflag", SCE_PASS_SUBSURFACE_COLOR);
	RNA_def_property_ui_text(prop, "Subsurface Color", "Deliver subsurface color pass");
	if (scene) RNA_def_property_update(prop, NC_SCENE | ND_RENDER_OPTIONS, "rna_SceneRenderLayer_pass_update");
	else RNA_def_property_clear_flag(prop, PROP_EDITABLE);
}

static void rna_def_freestyle_modules(BlenderRNA *brna, PropertyRNA *cprop)
{
	StructRNA *srna;
	FunctionRNA *func;
	PropertyRNA *parm;

	RNA_def_property_srna(cprop, "FreestyleModules");
	srna = RNA_def_struct(brna, "FreestyleModules", NULL);
	RNA_def_struct_sdna(srna, "FreestyleSettings");
	RNA_def_struct_ui_text(srna, "Style Modules", "A list of style modules (to be applied from top to bottom)");

	func = RNA_def_function(srna, "new", "rna_FreestyleSettings_module_add");
	RNA_def_function_ui_description(func, "Add a style module to scene render layer Freestyle settings");
	RNA_def_function_flag(func, FUNC_USE_SELF_ID);
	parm = RNA_def_pointer(func, "module", "FreestyleModuleSettings", "", "Newly created style module");
	RNA_def_function_return(func, parm);

	func = RNA_def_function(srna, "remove", "rna_FreestyleSettings_module_remove");
	RNA_def_function_ui_description(func, "Remove a style module from scene render layer Freestyle settings");
	RNA_def_function_flag(func, FUNC_USE_SELF_ID | FUNC_USE_REPORTS);
	parm = RNA_def_pointer(func, "module", "FreestyleModuleSettings", "", "Style module to remove");
	RNA_def_parameter_flags(parm, PROP_NEVER_NULL, PARM_REQUIRED | PARM_RNAPTR);
	RNA_def_parameter_clear_flags(parm, PROP_THICK_WRAP, 0);
}

static void rna_def_freestyle_linesets(BlenderRNA *brna, PropertyRNA *cprop)
{
	StructRNA *srna;
	PropertyRNA *prop;
	FunctionRNA *func;
	PropertyRNA *parm;

	RNA_def_property_srna(cprop, "Linesets");
	srna = RNA_def_struct(brna, "Linesets", NULL);
	RNA_def_struct_sdna(srna, "FreestyleSettings");
	RNA_def_struct_ui_text(srna, "Line Sets", "Line sets for associating lines and style parameters");

	prop = RNA_def_property(srna, "active", PROP_POINTER, PROP_NONE);
	RNA_def_property_struct_type(prop, "FreestyleLineSet");
	RNA_def_property_pointer_funcs(prop, "rna_FreestyleSettings_active_lineset_get", NULL, NULL, NULL);
	RNA_def_property_ui_text(prop, "Active Line Set", "Active line set being displayed");
	RNA_def_property_update(prop, NC_SCENE | ND_RENDER_OPTIONS, NULL);

	prop = RNA_def_property(srna, "active_index", PROP_INT, PROP_UNSIGNED);
	RNA_def_property_int_funcs(prop, "rna_FreestyleSettings_active_lineset_index_get",
	                           "rna_FreestyleSettings_active_lineset_index_set",
	                           "rna_FreestyleSettings_active_lineset_index_range");
	RNA_def_property_ui_text(prop, "Active Line Set Index", "Index of active line set slot");
	RNA_def_property_update(prop, NC_SCENE | ND_RENDER_OPTIONS, NULL);

	func = RNA_def_function(srna, "new", "rna_FreestyleSettings_lineset_add");
	RNA_def_function_ui_description(func, "Add a line set to scene render layer Freestyle settings");
	RNA_def_function_flag(func, FUNC_USE_MAIN | FUNC_USE_SELF_ID);
	parm = RNA_def_string(func, "name", "LineSet", 0, "", "New name for the line set (not unique)");
	RNA_def_parameter_flags(parm, 0, PARM_REQUIRED);
	parm = RNA_def_pointer(func, "lineset", "FreestyleLineSet", "", "Newly created line set");
	RNA_def_function_return(func, parm);

	func = RNA_def_function(srna, "remove", "rna_FreestyleSettings_lineset_remove");
	RNA_def_function_ui_description(func, "Remove a line set from scene render layer Freestyle settings");
	RNA_def_function_flag(func, FUNC_USE_SELF_ID | FUNC_USE_REPORTS);
	parm = RNA_def_pointer(func, "lineset", "FreestyleLineSet", "", "Line set to remove");
	RNA_def_parameter_flags(parm, PROP_NEVER_NULL, PARM_REQUIRED | PARM_RNAPTR);
	RNA_def_parameter_clear_flags(parm, PROP_THICK_WRAP, 0);
}

static void rna_def_freestyle_settings(BlenderRNA *brna)
{
	StructRNA *srna;
	PropertyRNA *prop;

	static const EnumPropertyItem edge_type_negation_items[] = {
		{0, "INCLUSIVE", 0, "Inclusive", "Select feature edges satisfying the given edge type conditions"},
		{FREESTYLE_LINESET_FE_NOT, "EXCLUSIVE", 0, "Exclusive",
		                           "Select feature edges not satisfying the given edge type conditions"},
		{0, NULL, 0, NULL, NULL}
	};

	static const EnumPropertyItem edge_type_combination_items[] = {
		{0, "OR", 0, "Logical OR", "Select feature edges satisfying at least one of edge type conditions"},
		{FREESTYLE_LINESET_FE_AND, "AND", 0, "Logical AND",
		                           "Select feature edges satisfying all edge type conditions"},
		{0, NULL, 0, NULL, NULL}
	};

	static const EnumPropertyItem group_negation_items[] = {
		{0, "INCLUSIVE", 0, "Inclusive", "Select feature edges belonging to some object in the group"},
		{FREESTYLE_LINESET_GR_NOT, "EXCLUSIVE", 0, "Exclusive",
		                           "Select feature edges not belonging to any object in the group"},
		{0, NULL, 0, NULL, NULL}
	};

	static const EnumPropertyItem face_mark_negation_items[] = {
		{0, "INCLUSIVE", 0, "Inclusive", "Select feature edges satisfying the given face mark conditions"},
		{FREESTYLE_LINESET_FM_NOT, "EXCLUSIVE", 0, "Exclusive",
		                           "Select feature edges not satisfying the given face mark conditions"},
		{0, NULL, 0, NULL, NULL}
	};

	static const EnumPropertyItem face_mark_condition_items[] = {
		{0, "ONE", 0, "One Face", "Select a feature edge if either of its adjacent faces is marked"},
		{FREESTYLE_LINESET_FM_BOTH, "BOTH", 0, "Both Faces",
		                            "Select a feature edge if both of its adjacent faces are marked"},
		{0, NULL, 0, NULL, NULL}
	};

	static const EnumPropertyItem freestyle_ui_mode_items[] = {
		{FREESTYLE_CONTROL_SCRIPT_MODE, "SCRIPT", 0, "Python Scripting Mode",
		                                "Advanced mode for using style modules written in Python"},
		{FREESTYLE_CONTROL_EDITOR_MODE, "EDITOR", 0, "Parameter Editor Mode",
		                                "Basic mode for interactive style parameter editing"},
		{0, NULL, 0, NULL, NULL}
	};

	static const EnumPropertyItem visibility_items[] = {
		{FREESTYLE_QI_VISIBLE, "VISIBLE", 0, "Visible", "Select visible feature edges"},
		{FREESTYLE_QI_HIDDEN, "HIDDEN", 0, "Hidden", "Select hidden feature edges"},
		{FREESTYLE_QI_RANGE, "RANGE", 0, "QI Range",
		                     "Select feature edges within a range of quantitative invisibility (QI) values"},
		{0, NULL, 0, NULL, NULL}
	};

	/* FreestyleLineSet */

	srna = RNA_def_struct(brna, "FreestyleLineSet", NULL);
	RNA_def_struct_ui_text(srna, "Freestyle Line Set", "Line set for associating lines and style parameters");

	/* access to line style settings is redirected through functions
	 * to allow proper id-buttons functionality
	 */
	prop = RNA_def_property(srna, "linestyle", PROP_POINTER, PROP_NONE);
	RNA_def_property_struct_type(prop, "FreestyleLineStyle");
	RNA_def_property_flag(prop, PROP_EDITABLE | PROP_NEVER_NULL);
	RNA_def_property_pointer_funcs(prop, "rna_FreestyleLineSet_linestyle_get",
	                               "rna_FreestyleLineSet_linestyle_set", NULL, NULL);
	RNA_def_property_ui_text(prop, "Line Style", "Line style settings");
	RNA_def_property_update(prop, NC_SCENE | ND_RENDER_OPTIONS, "rna_Scene_freestyle_update");

	prop = RNA_def_property(srna, "name", PROP_STRING, PROP_NONE);
	RNA_def_property_string_sdna(prop, NULL, "name");
	RNA_def_property_ui_text(prop, "Line Set Name", "Line set name");
	RNA_def_property_update(prop, NC_SCENE | ND_RENDER_OPTIONS, NULL);
	RNA_def_struct_name_property(srna, prop);

	prop = RNA_def_property(srna, "show_render", PROP_BOOLEAN, PROP_NONE);
	RNA_def_property_boolean_sdna(prop, NULL, "flags", FREESTYLE_LINESET_ENABLED);
	RNA_def_property_ui_text(prop, "Render", "Enable or disable this line set during stroke rendering");
	RNA_def_property_update(prop, NC_SCENE | ND_RENDER_OPTIONS, "rna_Scene_freestyle_update");

	prop = RNA_def_property(srna, "select_by_visibility", PROP_BOOLEAN, PROP_NONE);
	RNA_def_property_boolean_sdna(prop, NULL, "selection", FREESTYLE_SEL_VISIBILITY);
	RNA_def_property_ui_text(prop, "Selection by Visibility", "Select feature edges based on visibility");
	RNA_def_property_update(prop, NC_SCENE | ND_RENDER_OPTIONS, "rna_Scene_freestyle_update");

	prop = RNA_def_property(srna, "select_by_edge_types", PROP_BOOLEAN, PROP_NONE);
	RNA_def_property_boolean_sdna(prop, NULL, "selection", FREESTYLE_SEL_EDGE_TYPES);
	RNA_def_property_ui_text(prop, "Selection by Edge Types", "Select feature edges based on edge types");
	RNA_def_property_update(prop, NC_SCENE | ND_RENDER_OPTIONS, "rna_Scene_freestyle_update");

	prop = RNA_def_property(srna, "select_by_group", PROP_BOOLEAN, PROP_NONE);
	RNA_def_property_boolean_sdna(prop, NULL, "selection", FREESTYLE_SEL_GROUP);
	RNA_def_property_ui_text(prop, "Selection by Group", "Select feature edges based on a group of objects");
	RNA_def_property_update(prop, NC_SCENE | ND_RENDER_OPTIONS, "rna_Scene_freestyle_update");

	prop = RNA_def_property(srna, "select_by_image_border", PROP_BOOLEAN, PROP_NONE);
	RNA_def_property_boolean_sdna(prop, NULL, "selection", FREESTYLE_SEL_IMAGE_BORDER);
	RNA_def_property_ui_text(prop, "Selection by Image Border",
	                         "Select feature edges by image border (less memory consumption)");
	RNA_def_property_update(prop, NC_SCENE | ND_RENDER_OPTIONS, "rna_Scene_freestyle_update");

	prop = RNA_def_property(srna, "select_by_face_marks", PROP_BOOLEAN, PROP_NONE);
	RNA_def_property_boolean_sdna(prop, NULL, "selection", FREESTYLE_SEL_FACE_MARK);
	RNA_def_property_ui_text(prop, "Selection by Face Marks", "Select feature edges by face marks");
	RNA_def_property_update(prop, NC_SCENE | ND_RENDER_OPTIONS, "rna_Scene_freestyle_update");

	prop = RNA_def_property(srna, "edge_type_negation", PROP_ENUM, PROP_NONE);
	RNA_def_property_enum_bitflag_sdna(prop, NULL, "flags");
	RNA_def_property_enum_items(prop, edge_type_negation_items);
	RNA_def_property_ui_text(prop, "Edge Type Negation",
	                         "Specify either inclusion or exclusion of feature edges selected by edge types");
	RNA_def_property_update(prop, NC_SCENE | ND_RENDER_OPTIONS, "rna_Scene_freestyle_update");

	prop = RNA_def_property(srna, "edge_type_combination", PROP_ENUM, PROP_NONE);
	RNA_def_property_enum_bitflag_sdna(prop, NULL, "flags");
	RNA_def_property_enum_items(prop, edge_type_combination_items);
	RNA_def_property_ui_text(prop, "Edge Type Combination",
	                         "Specify a logical combination of selection conditions on feature edge types");
	RNA_def_property_update(prop, NC_SCENE | ND_RENDER_OPTIONS, "rna_Scene_freestyle_update");

	prop = RNA_def_property(srna, "group", PROP_POINTER, PROP_NONE);
	RNA_def_property_pointer_sdna(prop, NULL, "group");
	RNA_def_property_struct_type(prop, "Group");
	RNA_def_property_flag(prop, PROP_EDITABLE);
	RNA_def_property_ui_text(prop, "Group", "A group of objects based on which feature edges are selected");
	RNA_def_property_update(prop, NC_SCENE | ND_RENDER_OPTIONS, "rna_Scene_freestyle_update");

	prop = RNA_def_property(srna, "group_negation", PROP_ENUM, PROP_NONE);
	RNA_def_property_enum_bitflag_sdna(prop, NULL, "flags");
	RNA_def_property_enum_items(prop, group_negation_items);
	RNA_def_property_ui_text(prop, "Group Negation",
	                         "Specify either inclusion or exclusion of feature edges belonging to a group of objects");
	RNA_def_property_update(prop, NC_SCENE | ND_RENDER_OPTIONS, "rna_Scene_freestyle_update");

	prop = RNA_def_property(srna, "face_mark_negation", PROP_ENUM, PROP_NONE);
	RNA_def_property_enum_bitflag_sdna(prop, NULL, "flags");
	RNA_def_property_enum_items(prop, face_mark_negation_items);
	RNA_def_property_ui_text(prop, "Face Mark Negation",
	                         "Specify either inclusion or exclusion of feature edges selected by face marks");
	RNA_def_property_update(prop, NC_SCENE | ND_RENDER_OPTIONS, "rna_Scene_freestyle_update");

	prop = RNA_def_property(srna, "face_mark_condition", PROP_ENUM, PROP_NONE);
	RNA_def_property_enum_bitflag_sdna(prop, NULL, "flags");
	RNA_def_property_enum_items(prop, face_mark_condition_items);
	RNA_def_property_ui_text(prop, "Face Mark Condition",
	                         "Specify a feature edge selection condition based on face marks");
	RNA_def_property_update(prop, NC_SCENE | ND_RENDER_OPTIONS, "rna_Scene_freestyle_update");

	prop = RNA_def_property(srna, "select_silhouette", PROP_BOOLEAN, PROP_NONE);
	RNA_def_property_boolean_sdna(prop, NULL, "edge_types", FREESTYLE_FE_SILHOUETTE);
	RNA_def_property_ui_text(prop, "Silhouette",
	                         "Select silhouettes (edges at the boundary of visible and hidden faces)");
	RNA_def_property_update(prop, NC_SCENE | ND_RENDER_OPTIONS, "rna_Scene_freestyle_update");

	prop = RNA_def_property(srna, "select_border", PROP_BOOLEAN, PROP_NONE);
	RNA_def_property_boolean_sdna(prop, NULL, "edge_types", FREESTYLE_FE_BORDER);
	RNA_def_property_ui_text(prop, "Border", "Select border edges (open mesh edges)");
	RNA_def_property_update(prop, NC_SCENE | ND_RENDER_OPTIONS, "rna_Scene_freestyle_update");

	prop = RNA_def_property(srna, "select_crease", PROP_BOOLEAN, PROP_NONE);
	RNA_def_property_boolean_sdna(prop, NULL, "edge_types", FREESTYLE_FE_CREASE);
	RNA_def_property_ui_text(prop, "Crease",
	                         "Select crease edges (those between two faces making an angle smaller than the Crease Angle)");
	RNA_def_property_update(prop, NC_SCENE | ND_RENDER_OPTIONS, "rna_Scene_freestyle_update");

	prop = RNA_def_property(srna, "select_ridge_valley", PROP_BOOLEAN, PROP_NONE);
	RNA_def_property_boolean_sdna(prop, NULL, "edge_types", FREESTYLE_FE_RIDGE_VALLEY);
	RNA_def_property_ui_text(prop, "Ridge & Valley",
	                         "Select ridges and valleys (boundary lines between convex and concave areas of surface)");
	RNA_def_property_update(prop, NC_SCENE | ND_RENDER_OPTIONS, "rna_Scene_freestyle_update");

	prop = RNA_def_property(srna, "select_suggestive_contour", PROP_BOOLEAN, PROP_NONE);
	RNA_def_property_boolean_sdna(prop, NULL, "edge_types", FREESTYLE_FE_SUGGESTIVE_CONTOUR);
	RNA_def_property_ui_text(prop, "Suggestive Contour", "Select suggestive contours (almost silhouette/contour edges)");
	RNA_def_property_update(prop, NC_SCENE | ND_RENDER_OPTIONS, "rna_Scene_freestyle_update");

	prop = RNA_def_property(srna, "select_material_boundary", PROP_BOOLEAN, PROP_NONE);
	RNA_def_property_boolean_sdna(prop, NULL, "edge_types", FREESTYLE_FE_MATERIAL_BOUNDARY);
	RNA_def_property_ui_text(prop, "Material Boundary", "Select edges at material boundaries");
	RNA_def_property_update(prop, NC_SCENE | ND_RENDER_OPTIONS, "rna_Scene_freestyle_update");

	prop = RNA_def_property(srna, "select_contour", PROP_BOOLEAN, PROP_NONE);
	RNA_def_property_boolean_sdna(prop, NULL, "edge_types", FREESTYLE_FE_CONTOUR);
	RNA_def_property_ui_text(prop, "Contour", "Select contours (outer silhouettes of each object)");
	RNA_def_property_update(prop, NC_SCENE | ND_RENDER_OPTIONS, "rna_Scene_freestyle_update");

	prop = RNA_def_property(srna, "select_external_contour", PROP_BOOLEAN, PROP_NONE);
	RNA_def_property_boolean_sdna(prop, NULL, "edge_types", FREESTYLE_FE_EXTERNAL_CONTOUR);
	RNA_def_property_ui_text(prop, "External Contour",
	                         "Select external contours (outer silhouettes of occluding and occluded objects)");
	RNA_def_property_update(prop, NC_SCENE | ND_RENDER_OPTIONS, "rna_Scene_freestyle_update");

	prop = RNA_def_property(srna, "select_edge_mark", PROP_BOOLEAN, PROP_NONE);
	RNA_def_property_boolean_sdna(prop, NULL, "edge_types", FREESTYLE_FE_EDGE_MARK);
	RNA_def_property_ui_text(prop, "Edge Mark", "Select edge marks (edges annotated by Freestyle edge marks)");
	RNA_def_property_update(prop, NC_SCENE | ND_RENDER_OPTIONS, "rna_Scene_freestyle_update");

	prop = RNA_def_property(srna, "exclude_silhouette", PROP_BOOLEAN, PROP_NONE);
	RNA_def_property_boolean_sdna(prop, NULL, "exclude_edge_types", FREESTYLE_FE_SILHOUETTE);
	RNA_def_property_ui_text(prop, "Silhouette", "Exclude silhouette edges");
	RNA_def_property_ui_icon(prop, ICON_X, 0);
	RNA_def_property_update(prop, NC_SCENE | ND_RENDER_OPTIONS, "rna_Scene_freestyle_update");

	prop = RNA_def_property(srna, "exclude_border", PROP_BOOLEAN, PROP_NONE);
	RNA_def_property_boolean_sdna(prop, NULL, "exclude_edge_types", FREESTYLE_FE_BORDER);
	RNA_def_property_ui_text(prop, "Border", "Exclude border edges");
	RNA_def_property_ui_icon(prop, ICON_X, 0);
	RNA_def_property_update(prop, NC_SCENE | ND_RENDER_OPTIONS, "rna_Scene_freestyle_update");

	prop = RNA_def_property(srna, "exclude_crease", PROP_BOOLEAN, PROP_NONE);
	RNA_def_property_boolean_sdna(prop, NULL, "exclude_edge_types", FREESTYLE_FE_CREASE);
	RNA_def_property_ui_text(prop, "Crease", "Exclude crease edges");
	RNA_def_property_ui_icon(prop, ICON_X, 0);
	RNA_def_property_update(prop, NC_SCENE | ND_RENDER_OPTIONS, "rna_Scene_freestyle_update");

	prop = RNA_def_property(srna, "exclude_ridge_valley", PROP_BOOLEAN, PROP_NONE);
	RNA_def_property_boolean_sdna(prop, NULL, "exclude_edge_types", FREESTYLE_FE_RIDGE_VALLEY);
	RNA_def_property_ui_text(prop, "Ridge & Valley", "Exclude ridges and valleys");
	RNA_def_property_ui_icon(prop, ICON_X, 0);
	RNA_def_property_update(prop, NC_SCENE | ND_RENDER_OPTIONS, "rna_Scene_freestyle_update");

	prop = RNA_def_property(srna, "exclude_suggestive_contour", PROP_BOOLEAN, PROP_NONE);
	RNA_def_property_boolean_sdna(prop, NULL, "exclude_edge_types", FREESTYLE_FE_SUGGESTIVE_CONTOUR);
	RNA_def_property_ui_text(prop, "Suggestive Contour", "Exclude suggestive contours");
	RNA_def_property_ui_icon(prop, ICON_X, 0);
	RNA_def_property_update(prop, NC_SCENE | ND_RENDER_OPTIONS, "rna_Scene_freestyle_update");

	prop = RNA_def_property(srna, "exclude_material_boundary", PROP_BOOLEAN, PROP_NONE);
	RNA_def_property_boolean_sdna(prop, NULL, "exclude_edge_types", FREESTYLE_FE_MATERIAL_BOUNDARY);
	RNA_def_property_ui_text(prop, "Material Boundary", "Exclude edges at material boundaries");
	RNA_def_property_ui_icon(prop, ICON_X, 0);
	RNA_def_property_update(prop, NC_SCENE | ND_RENDER_OPTIONS, "rna_Scene_freestyle_update");

	prop = RNA_def_property(srna, "exclude_contour", PROP_BOOLEAN, PROP_NONE);
	RNA_def_property_boolean_sdna(prop, NULL, "exclude_edge_types", FREESTYLE_FE_CONTOUR);
	RNA_def_property_ui_text(prop, "Contour", "Exclude contours");
	RNA_def_property_ui_icon(prop, ICON_X, 0);
	RNA_def_property_update(prop, NC_SCENE | ND_RENDER_OPTIONS, "rna_Scene_freestyle_update");

	prop = RNA_def_property(srna, "exclude_external_contour", PROP_BOOLEAN, PROP_NONE);
	RNA_def_property_boolean_sdna(prop, NULL, "exclude_edge_types", FREESTYLE_FE_EXTERNAL_CONTOUR);
	RNA_def_property_ui_text(prop, "External Contour", "Exclude external contours");
	RNA_def_property_ui_icon(prop, ICON_X, 0);
	RNA_def_property_update(prop, NC_SCENE | ND_RENDER_OPTIONS, "rna_Scene_freestyle_update");

	prop = RNA_def_property(srna, "exclude_edge_mark", PROP_BOOLEAN, PROP_NONE);
	RNA_def_property_boolean_sdna(prop, NULL, "exclude_edge_types", FREESTYLE_FE_EDGE_MARK);
	RNA_def_property_ui_text(prop, "Edge Mark", "Exclude edge marks");
	RNA_def_property_ui_icon(prop, ICON_X, 0);
	RNA_def_property_update(prop, NC_SCENE | ND_RENDER_OPTIONS, "rna_Scene_freestyle_update");

	prop = RNA_def_property(srna, "visibility", PROP_ENUM, PROP_NONE);
	RNA_def_property_enum_sdna(prop, NULL, "qi");
	RNA_def_property_enum_items(prop, visibility_items);
	RNA_def_property_ui_text(prop, "Visibility", "Determine how to use visibility for feature edge selection");
	RNA_def_property_update(prop, NC_SCENE | ND_RENDER_OPTIONS, "rna_Scene_freestyle_update");

	prop = RNA_def_property(srna, "qi_start", PROP_INT, PROP_UNSIGNED);
	RNA_def_property_int_sdna(prop, NULL, "qi_start");
	RNA_def_property_range(prop, 0, INT_MAX);
	RNA_def_property_ui_text(prop, "Start", "First QI value of the QI range");
	RNA_def_property_update(prop, NC_SCENE | ND_RENDER_OPTIONS, "rna_Scene_freestyle_update");

	prop = RNA_def_property(srna, "qi_end", PROP_INT, PROP_UNSIGNED);
	RNA_def_property_int_sdna(prop, NULL, "qi_end");
	RNA_def_property_range(prop, 0, INT_MAX);
	RNA_def_property_ui_text(prop, "End", "Last QI value of the QI range");
	RNA_def_property_update(prop, NC_SCENE | ND_RENDER_OPTIONS, "rna_Scene_freestyle_update");

	/* FreestyleModuleSettings */

	srna = RNA_def_struct(brna, "FreestyleModuleSettings", NULL);
	RNA_def_struct_sdna(srna, "FreestyleModuleConfig");
	RNA_def_struct_ui_text(srna, "Freestyle Module", "Style module configuration for specifying a style module");

	prop = RNA_def_property(srna, "script", PROP_POINTER, PROP_NONE);
	RNA_def_property_struct_type(prop, "Text");
	RNA_def_property_flag(prop, PROP_EDITABLE);
	RNA_def_property_ui_text(prop, "Style Module", "Python script to define a style module");
	RNA_def_property_update(prop, NC_SCENE | ND_RENDER_OPTIONS, "rna_Scene_freestyle_update");

	prop = RNA_def_property(srna, "use", PROP_BOOLEAN, PROP_NONE);
	RNA_def_property_boolean_sdna(prop, NULL, "is_displayed", 1);
	RNA_def_property_ui_text(prop, "Use", "Enable or disable this style module during stroke rendering");
	RNA_def_property_update(prop, NC_SCENE | ND_RENDER_OPTIONS, "rna_Scene_freestyle_update");

	/* FreestyleSettings */

	srna = RNA_def_struct(brna, "FreestyleSettings", NULL);
	RNA_def_struct_sdna(srna, "FreestyleConfig");
	RNA_def_struct_nested(brna, srna, "SceneRenderLayer");
	RNA_def_struct_ui_text(srna, "Freestyle Settings", "Freestyle settings for a SceneRenderLayer data-block");

	prop = RNA_def_property(srna, "modules", PROP_COLLECTION, PROP_NONE);
	RNA_def_property_collection_sdna(prop, NULL, "modules", NULL);
	RNA_def_property_struct_type(prop, "FreestyleModuleSettings");
	RNA_def_property_ui_text(prop, "Style Modules", "A list of style modules (to be applied from top to bottom)");
	rna_def_freestyle_modules(brna, prop);

	prop = RNA_def_property(srna, "mode", PROP_ENUM, PROP_NONE);
	RNA_def_property_enum_sdna(prop, NULL, "mode");
	RNA_def_property_enum_items(prop, freestyle_ui_mode_items);
	RNA_def_property_ui_text(prop, "Control Mode", "Select the Freestyle control mode");
	RNA_def_property_update(prop, NC_SCENE | ND_RENDER_OPTIONS, "rna_Scene_freestyle_update");

	prop = RNA_def_property(srna, "use_culling", PROP_BOOLEAN, PROP_NONE);
	RNA_def_property_boolean_sdna(prop, NULL, "flags", FREESTYLE_CULLING);
	RNA_def_property_ui_text(prop, "Culling", "If enabled, out-of-view edges are ignored");
	RNA_def_property_update(prop, NC_SCENE | ND_RENDER_OPTIONS, "rna_Scene_freestyle_update");

	prop = RNA_def_property(srna, "use_suggestive_contours", PROP_BOOLEAN, PROP_NONE);
	RNA_def_property_boolean_sdna(prop, NULL, "flags", FREESTYLE_SUGGESTIVE_CONTOURS_FLAG);
	RNA_def_property_ui_text(prop, "Suggestive Contours", "Enable suggestive contours");
	RNA_def_property_update(prop, NC_SCENE | ND_RENDER_OPTIONS, "rna_Scene_freestyle_update");

	prop = RNA_def_property(srna, "use_ridges_and_valleys", PROP_BOOLEAN, PROP_NONE);
	RNA_def_property_boolean_sdna(prop, NULL, "flags", FREESTYLE_RIDGES_AND_VALLEYS_FLAG);
	RNA_def_property_ui_text(prop, "Ridges and Valleys", "Enable ridges and valleys");
	RNA_def_property_update(prop, NC_SCENE | ND_RENDER_OPTIONS, "rna_Scene_freestyle_update");

	prop = RNA_def_property(srna, "use_material_boundaries", PROP_BOOLEAN, PROP_NONE);
	RNA_def_property_boolean_sdna(prop, NULL, "flags", FREESTYLE_MATERIAL_BOUNDARIES_FLAG);
	RNA_def_property_ui_text(prop, "Material Boundaries", "Enable material boundaries");
	RNA_def_property_update(prop, NC_SCENE | ND_RENDER_OPTIONS, "rna_Scene_freestyle_update");

	prop = RNA_def_property(srna, "use_smoothness", PROP_BOOLEAN, PROP_NONE);
	RNA_def_property_boolean_sdna(prop, NULL, "flags", FREESTYLE_FACE_SMOOTHNESS_FLAG);
	RNA_def_property_ui_text(prop, "Face Smoothness", "Take face smoothness into account in view map calculation");
	RNA_def_property_update(prop, NC_SCENE | ND_RENDER_OPTIONS, "rna_Scene_freestyle_update");

	prop = RNA_def_property(srna, "use_advanced_options", PROP_BOOLEAN, PROP_NONE);
	RNA_def_property_boolean_sdna(prop, NULL, "flags", FREESTYLE_ADVANCED_OPTIONS_FLAG);
	RNA_def_property_ui_text(prop, "Advanced Options",
	                         "Enable advanced edge detection options (sphere radius and Kr derivative epsilon)");
	RNA_def_property_update(prop, NC_SCENE | ND_RENDER_OPTIONS, "rna_Scene_freestyle_update");

	prop = RNA_def_property(srna, "use_view_map_cache", PROP_BOOLEAN, PROP_NONE);
	RNA_def_property_boolean_sdna(prop, NULL, "flags", FREESTYLE_VIEW_MAP_CACHE);
	RNA_def_property_ui_text(prop, "View Map Cache",
	                         "Keep the computed view map and avoid re-calculating it if mesh geometry is unchanged");
	RNA_def_property_update(prop, NC_SCENE | ND_RENDER_OPTIONS, "rna_Scene_use_view_map_cache_update");

	prop = RNA_def_property(srna, "sphere_radius", PROP_FLOAT, PROP_NONE);
	RNA_def_property_float_sdna(prop, NULL, "sphere_radius");
	RNA_def_property_range(prop, 0.0, 1000.0);
	RNA_def_property_ui_text(prop, "Sphere Radius", "Sphere radius for computing curvatures");
	RNA_def_property_update(prop, NC_SCENE | ND_RENDER_OPTIONS, "rna_Scene_freestyle_update");

	prop = RNA_def_property(srna, "kr_derivative_epsilon", PROP_FLOAT, PROP_NONE);
	RNA_def_property_float_sdna(prop, NULL, "dkr_epsilon");
	RNA_def_property_range(prop, -1000.0, 1000.0);
	RNA_def_property_ui_text(prop, "Kr Derivative Epsilon", "Kr derivative epsilon for computing suggestive contours");
	RNA_def_property_update(prop, NC_SCENE | ND_RENDER_OPTIONS, "rna_Scene_freestyle_update");

	prop = RNA_def_property(srna, "crease_angle", PROP_FLOAT, PROP_ANGLE);
	RNA_def_property_float_sdna(prop, NULL, "crease_angle");
	RNA_def_property_range(prop, 0.0, DEG2RAD(180.0));
	RNA_def_property_ui_text(prop, "Crease Angle", "Angular threshold for detecting crease edges");
	RNA_def_property_update(prop, NC_SCENE | ND_RENDER_OPTIONS, "rna_Scene_freestyle_update");

	prop = RNA_def_property(srna, "linesets", PROP_COLLECTION, PROP_NONE);
	RNA_def_property_collection_sdna(prop, NULL, "linesets", NULL);
	RNA_def_property_struct_type(prop, "FreestyleLineSet");
	RNA_def_property_ui_text(prop, "Line Sets", "");
	rna_def_freestyle_linesets(brna, prop);
}

static void rna_def_scene_game_recast_data(BlenderRNA *brna)
{
	StructRNA *srna;
	PropertyRNA *prop;

	static const EnumPropertyItem rna_enum_partitioning_items[] = {
		{RC_PARTITION_WATERSHED, "WATERSHED", 0, "Watershed", "Classic Recast partitioning method generating the nicest tessellation"},
		{RC_PARTITION_MONOTONE, "MONOTONE", 0, "Monotone", "Fastest navmesh generation method, may create long thin polygons"},
		{RC_PARTITION_LAYERS, "LAYERS", 0, "Layers", "Reasonably fast method that produces better triangles than monotone partitioning"},
		{0, NULL, 0, NULL, NULL}
	};

	srna = RNA_def_struct(brna, "SceneGameRecastData", NULL);
	RNA_def_struct_sdna(srna, "RecastData");
	RNA_def_struct_nested(brna, srna, "Scene");
	RNA_def_struct_ui_text(srna, "Recast Data", "Recast data for a Game data-block");

	prop = RNA_def_property(srna, "cell_size", PROP_FLOAT, PROP_NONE);
	RNA_def_property_float_sdna(prop, NULL, "cellsize");
	RNA_def_property_ui_range(prop, 0.1, 1, 1, 2);
	RNA_def_property_float_default(prop, 0.3f);
	RNA_def_property_ui_text(prop, "Cell Size", "Rasterized cell size");
	RNA_def_property_update(prop, NC_SCENE, NULL);

	prop = RNA_def_property(srna, "cell_height", PROP_FLOAT, PROP_NONE);
	RNA_def_property_float_sdna(prop, NULL, "cellheight");
	RNA_def_property_ui_range(prop, 0.1, 1, 1, 2);
	RNA_def_property_float_default(prop, 0.2f);
	RNA_def_property_ui_text(prop, "Cell Height", "Rasterized cell height");
	RNA_def_property_update(prop, NC_SCENE, NULL);

	prop = RNA_def_property(srna, "agent_height", PROP_FLOAT, PROP_NONE);
	RNA_def_property_float_sdna(prop, NULL, "agentheight");
	RNA_def_property_ui_range(prop, 0.1, 5, 1, 2);
	RNA_def_property_float_default(prop, 2.0f);
	RNA_def_property_ui_text(prop, "Agent Height", "Minimum height where the agent can still walk");
	RNA_def_property_update(prop, NC_SCENE, NULL);

	prop = RNA_def_property(srna, "agent_radius", PROP_FLOAT, PROP_NONE);
	RNA_def_property_float_sdna(prop, NULL, "agentradius");
	RNA_def_property_ui_range(prop, 0.1, 5, 1, 2);
	RNA_def_property_float_default(prop, 0.6f);
	RNA_def_property_ui_text(prop, "Agent Radius", "Radius of the agent");
	RNA_def_property_update(prop, NC_SCENE, NULL);

	prop = RNA_def_property(srna, "climb_max", PROP_FLOAT, PROP_NONE);
	RNA_def_property_float_sdna(prop, NULL, "agentmaxclimb");
	RNA_def_property_ui_range(prop, 0.1, 5, 1, 2);
	RNA_def_property_float_default(prop, 0.9f);
	RNA_def_property_ui_text(prop, "Max Climb", "Maximum height between grid cells the agent can climb");
	RNA_def_property_update(prop, NC_SCENE, NULL);

	prop = RNA_def_property(srna, "slope_max", PROP_FLOAT, PROP_ANGLE);
	RNA_def_property_float_sdna(prop, NULL, "agentmaxslope");
	RNA_def_property_range(prop, 0, M_PI_2);
	RNA_def_property_float_default(prop, M_PI_4);
	RNA_def_property_ui_text(prop, "Max Slope", "Maximum walkable slope angle");
	RNA_def_property_update(prop, NC_SCENE, NULL);


	prop = RNA_def_property(srna, "region_min_size", PROP_FLOAT, PROP_NONE);
	RNA_def_property_float_sdna(prop, NULL, "regionminsize");
	RNA_def_property_ui_range(prop, 0, 150, 1, 2);
	RNA_def_property_float_default(prop, 8.0f);
	RNA_def_property_ui_text(prop, "Min Region Size", "Minimum regions size (smaller regions will be deleted)");
	RNA_def_property_update(prop, NC_SCENE, NULL);

	prop = RNA_def_property(srna, "region_merge_size", PROP_FLOAT, PROP_NONE);
	RNA_def_property_float_sdna(prop, NULL, "regionmergesize");
	RNA_def_property_ui_range(prop, 0, 150, 1, 2);
	RNA_def_property_float_default(prop, 20.0f);
	RNA_def_property_ui_text(prop, "Merged Region Size", "Minimum regions size (smaller regions will be merged)");
	RNA_def_property_update(prop, NC_SCENE, NULL);

	prop = RNA_def_property(srna, "partitioning", PROP_ENUM, PROP_NONE);
	RNA_def_property_enum_bitflag_sdna(prop, NULL, "partitioning");
	RNA_def_property_enum_items(prop, rna_enum_partitioning_items);
	RNA_def_property_enum_default(prop, RC_PARTITION_WATERSHED);
	RNA_def_property_ui_text(prop, "Partitioning", "Choose partitioning method");
	RNA_def_property_update(prop, NC_SCENE, NULL);

	prop = RNA_def_property(srna, "edge_max_len", PROP_FLOAT, PROP_NONE);
	RNA_def_property_float_sdna(prop, NULL, "edgemaxlen");
	RNA_def_property_ui_range(prop, 0, 50, 1, 2);
	RNA_def_property_float_default(prop, 12.0f);
	RNA_def_property_ui_text(prop, "Max Edge Length", "Maximum contour edge length");
	RNA_def_property_update(prop, NC_SCENE, NULL);

	prop = RNA_def_property(srna, "edge_max_error", PROP_FLOAT, PROP_NONE);
	RNA_def_property_float_sdna(prop, NULL, "edgemaxerror");
	RNA_def_property_ui_range(prop, 0.1, 3.0, 1, 2);
	RNA_def_property_float_default(prop, 1.3f);
	RNA_def_property_ui_text(prop, "Max Edge Error", "Maximum distance error from contour to cells");
	RNA_def_property_update(prop, NC_SCENE, NULL);

	prop = RNA_def_property(srna, "verts_per_poly", PROP_INT, PROP_NONE);
	RNA_def_property_int_sdna(prop, NULL, "vertsperpoly");
	RNA_def_property_ui_range(prop, 3, 12, 1, -1);
	RNA_def_property_int_default(prop, 6);
	RNA_def_property_ui_text(prop, "Verts Per Poly", "Max number of vertices per polygon");
	RNA_def_property_update(prop, NC_SCENE, NULL);

	prop = RNA_def_property(srna, "sample_dist", PROP_FLOAT, PROP_NONE);
	RNA_def_property_float_sdna(prop, NULL, "detailsampledist");
	RNA_def_property_ui_range(prop, 0.0, 16.0, 1, 2);
	RNA_def_property_float_default(prop, 6.0f);
	RNA_def_property_ui_text(prop, "Sample Distance", "Detail mesh sample spacing");
	RNA_def_property_update(prop, NC_SCENE, NULL);

	prop = RNA_def_property(srna, "sample_max_error", PROP_FLOAT, PROP_NONE);
	RNA_def_property_float_sdna(prop, NULL, "detailsamplemaxerror");
	RNA_def_property_ui_range(prop, 0.0, 16.0, 1, 2);
	RNA_def_property_float_default(prop, 1.0f);
	RNA_def_property_ui_text(prop, "Max Sample Error", "Detail mesh simplification max sample error");
	RNA_def_property_update(prop, NC_SCENE, NULL);
}


static void rna_def_bake_data(BlenderRNA *brna)
{
	StructRNA *srna;
	PropertyRNA *prop;

	srna = RNA_def_struct(brna, "BakeSettings", NULL);
	RNA_def_struct_sdna(srna, "BakeData");
	RNA_def_struct_nested(brna, srna, "RenderSettings");
	RNA_def_struct_ui_text(srna, "Bake Data", "Bake data for a Scene data-block");

	prop = RNA_def_property(srna, "cage_object", PROP_STRING, PROP_NONE);
	RNA_def_property_string_sdna(prop, NULL, "cage");
	RNA_def_property_ui_text(prop, "Cage Object", "Object to use as cage "
	                         "instead of calculating the cage from the active object with cage extrusion");
	RNA_def_property_update(prop, NC_SCENE | ND_RENDER_OPTIONS, NULL);

	prop = RNA_def_property(srna, "filepath", PROP_STRING, PROP_FILEPATH);
	RNA_def_property_ui_text(prop, "File Path", "Image filepath to use when saving externally");
	RNA_def_property_update(prop, NC_SCENE | ND_RENDER_OPTIONS, NULL);

	prop = RNA_def_property(srna, "width", PROP_INT, PROP_PIXEL);
	RNA_def_property_range(prop, 4, 10000);
	RNA_def_property_ui_text(prop, "Width", "Horizontal dimension of the baking map");
	RNA_def_property_update(prop, NC_SCENE | ND_RENDER_OPTIONS, NULL);

	prop = RNA_def_property(srna, "height", PROP_INT, PROP_PIXEL);
	RNA_def_property_range(prop, 4, 10000);
	RNA_def_property_ui_text(prop, "Height", "Vertical dimension of the baking map");
	RNA_def_property_update(prop, NC_SCENE | ND_RENDER_OPTIONS, NULL);

	prop = RNA_def_property(srna, "margin", PROP_INT, PROP_PIXEL);
	RNA_def_property_range(prop, 0, SHRT_MAX);
	RNA_def_property_ui_range(prop, 0, 64, 1, 1);
	RNA_def_property_ui_text(prop, "Margin", "Extends the baked result as a post process filter");
	RNA_def_property_update(prop, NC_SCENE | ND_RENDER_OPTIONS, NULL);

	prop = RNA_def_property(srna, "cage_extrusion", PROP_FLOAT, PROP_NONE);
	RNA_def_property_range(prop, 0.0, FLT_MAX);
	RNA_def_property_ui_range(prop, 0.0, 1.0, 1, 3);
	RNA_def_property_ui_text(prop, "Cage Extrusion",
	                         "Distance to use for the inward ray cast when using selected to active");
	RNA_def_property_update(prop, NC_SCENE | ND_RENDER_OPTIONS, NULL);

	prop = RNA_def_property(srna, "normal_space", PROP_ENUM, PROP_NONE);
	RNA_def_property_enum_bitflag_sdna(prop, NULL, "normal_space");
	RNA_def_property_enum_items(prop, rna_enum_normal_space_items);
	RNA_def_property_ui_text(prop, "Normal Space", "Choose normal space for baking");
	RNA_def_property_update(prop, NC_SCENE | ND_RENDER_OPTIONS, NULL);

	prop = RNA_def_property(srna, "normal_r", PROP_ENUM, PROP_NONE);
	RNA_def_property_enum_bitflag_sdna(prop, NULL, "normal_swizzle[0]");
	RNA_def_property_enum_items(prop, rna_enum_normal_swizzle_items);
	RNA_def_property_ui_text(prop, "Normal Space", "Axis to bake in red channel");
	RNA_def_property_update(prop, NC_SCENE | ND_RENDER_OPTIONS, NULL);

	prop = RNA_def_property(srna, "normal_g", PROP_ENUM, PROP_NONE);
	RNA_def_property_enum_bitflag_sdna(prop, NULL, "normal_swizzle[1]");
	RNA_def_property_enum_items(prop, rna_enum_normal_swizzle_items);
	RNA_def_property_ui_text(prop, "Normal Space", "Axis to bake in green channel");
	RNA_def_property_update(prop, NC_SCENE | ND_RENDER_OPTIONS, NULL);

	prop = RNA_def_property(srna, "normal_b", PROP_ENUM, PROP_NONE);
	RNA_def_property_enum_bitflag_sdna(prop, NULL, "normal_swizzle[2]");
	RNA_def_property_enum_items(prop, rna_enum_normal_swizzle_items);
	RNA_def_property_ui_text(prop, "Normal Space", "Axis to bake in blue channel");
	RNA_def_property_update(prop, NC_SCENE | ND_RENDER_OPTIONS, NULL);

	prop = RNA_def_property(srna, "image_settings", PROP_POINTER, PROP_NONE);
	RNA_def_property_flag(prop, PROP_NEVER_NULL);
	RNA_def_property_pointer_sdna(prop, NULL, "im_format");
	RNA_def_property_struct_type(prop, "ImageFormatSettings");
	RNA_def_property_ui_text(prop, "Image Format", "");

	prop = RNA_def_property(srna, "save_mode", PROP_ENUM, PROP_NONE);
	RNA_def_property_enum_bitflag_sdna(prop, NULL, "save_mode");
	RNA_def_property_enum_items(prop, rna_enum_bake_save_mode_items);
	RNA_def_property_ui_text(prop, "Save Mode", "Choose how to save the baking map");
	RNA_def_property_update(prop, NC_SCENE | ND_RENDER_OPTIONS, NULL);

	/* flags */
	prop = RNA_def_property(srna, "use_selected_to_active", PROP_BOOLEAN, PROP_NONE);
	RNA_def_property_boolean_sdna(prop, NULL, "flag", R_BAKE_TO_ACTIVE);
	RNA_def_property_ui_text(prop, "Selected to Active",
	                         "Bake shading on the surface of selected objects to the active object");
	RNA_def_property_update(prop, NC_SCENE | ND_RENDER_OPTIONS, NULL);

	prop = RNA_def_property(srna, "use_clear", PROP_BOOLEAN, PROP_NONE);
	RNA_def_property_boolean_sdna(prop, NULL, "flag", R_BAKE_CLEAR);
	RNA_def_property_ui_text(prop, "Clear",
	                         "Clear Images before baking (internal only)");
	RNA_def_property_update(prop, NC_SCENE | ND_RENDER_OPTIONS, NULL);

	prop = RNA_def_property(srna, "use_split_materials", PROP_BOOLEAN, PROP_NONE);
	RNA_def_property_boolean_sdna(prop, NULL, "flag", R_BAKE_SPLIT_MAT);
	RNA_def_property_ui_text(prop, "Split Materials",
	                         "Split external images per material (external only)");
	RNA_def_property_update(prop, NC_SCENE | ND_RENDER_OPTIONS, NULL);

	prop = RNA_def_property(srna, "use_automatic_name", PROP_BOOLEAN, PROP_NONE);
	RNA_def_property_boolean_sdna(prop, NULL, "flag", R_BAKE_AUTO_NAME);
	RNA_def_property_ui_text(prop, "Automatic Name",
	                         "Automatically name the output file with the pass type (external only)");
	RNA_def_property_update(prop, NC_SCENE | ND_RENDER_OPTIONS, NULL);

	prop = RNA_def_property(srna, "use_cage", PROP_BOOLEAN, PROP_NONE);
	RNA_def_property_boolean_sdna(prop, NULL, "flag", R_BAKE_CAGE);
	RNA_def_property_ui_text(prop, "Cage",
	                         "Cast rays to active object from a cage");
	RNA_def_property_update(prop, NC_SCENE | ND_RENDER_OPTIONS, NULL);

	/* custom passes flags */
	prop = RNA_def_property(srna, "use_pass_ambient_occlusion", PROP_BOOLEAN, PROP_NONE);
	RNA_def_property_boolean_sdna(prop, NULL, "pass_filter", R_BAKE_PASS_FILTER_AO);
	RNA_def_property_ui_text(prop, "AO", "Add ambient occlusion contribution");

	prop = RNA_def_property(srna, "use_pass_emit", PROP_BOOLEAN, PROP_NONE);
	RNA_def_property_boolean_sdna(prop, NULL, "pass_filter", R_BAKE_PASS_FILTER_EMIT);
	RNA_def_property_ui_text(prop, "Emit", "Add emission contribution");

	prop = RNA_def_property(srna, "use_pass_direct", PROP_BOOLEAN, PROP_NONE);
	RNA_def_property_boolean_sdna(prop, NULL, "pass_filter", R_BAKE_PASS_FILTER_DIRECT);
	RNA_def_property_ui_text(prop, "Direct", "Add direct lighting contribution");
	RNA_def_property_update(prop, NC_SCENE | ND_RENDER_OPTIONS, NULL);

	prop = RNA_def_property(srna, "use_pass_indirect", PROP_BOOLEAN, PROP_NONE);
	RNA_def_property_boolean_sdna(prop, NULL, "pass_filter", R_BAKE_PASS_FILTER_INDIRECT);
	RNA_def_property_ui_text(prop, "Indirect", "Add indirect lighting contribution");
	RNA_def_property_update(prop, NC_SCENE | ND_RENDER_OPTIONS, NULL);

	prop = RNA_def_property(srna, "use_pass_color", PROP_BOOLEAN, PROP_NONE);
	RNA_def_property_boolean_sdna(prop, NULL, "pass_filter", R_BAKE_PASS_FILTER_COLOR);
	RNA_def_property_ui_text(prop, "Color", "Color the pass");
	RNA_def_property_update(prop, NC_SCENE | ND_RENDER_OPTIONS, NULL);

	prop = RNA_def_property(srna, "use_pass_diffuse", PROP_BOOLEAN, PROP_NONE);
	RNA_def_property_boolean_sdna(prop, NULL, "pass_filter", R_BAKE_PASS_FILTER_DIFFUSE);
	RNA_def_property_ui_text(prop, "Diffuse", "Add diffuse contribution");
	RNA_def_property_update(prop, NC_SCENE | ND_RENDER_OPTIONS, NULL);

	prop = RNA_def_property(srna, "use_pass_glossy", PROP_BOOLEAN, PROP_NONE);
	RNA_def_property_boolean_sdna(prop, NULL, "pass_filter", R_BAKE_PASS_FILTER_GLOSSY);
	RNA_def_property_ui_text(prop, "Glossy", "Add glossy contribution");
	RNA_def_property_update(prop, NC_SCENE | ND_RENDER_OPTIONS, NULL);

	prop = RNA_def_property(srna, "use_pass_transmission", PROP_BOOLEAN, PROP_NONE);
	RNA_def_property_boolean_sdna(prop, NULL, "pass_filter", R_BAKE_PASS_FILTER_TRANSM);
	RNA_def_property_ui_text(prop, "Transmission", "Add transmission contribution");
	RNA_def_property_update(prop, NC_SCENE | ND_RENDER_OPTIONS, NULL);

	prop = RNA_def_property(srna, "use_pass_subsurface", PROP_BOOLEAN, PROP_NONE);
	RNA_def_property_boolean_sdna(prop, NULL, "pass_filter", R_BAKE_PASS_FILTER_SUBSURFACE);
	RNA_def_property_ui_text(prop, "Subsurface", "Add subsurface contribution");
	RNA_def_property_update(prop, NC_SCENE | ND_RENDER_OPTIONS, NULL);

	prop = RNA_def_property(srna, "pass_filter", PROP_ENUM, PROP_NONE);
	RNA_def_property_enum_sdna(prop, NULL, "pass_filter");
	RNA_def_property_enum_items(prop, rna_enum_bake_pass_filter_type_items);
	RNA_def_property_flag(prop, PROP_ENUM_FLAG);
	RNA_def_property_ui_text(prop, "Pass Filter",  "Passes to include in the active baking pass");
	RNA_def_property_clear_flag(prop, PROP_EDITABLE);
}

static void rna_def_scene_game_data(BlenderRNA *brna)
{
	StructRNA *srna;
	PropertyRNA *prop;

	static const EnumPropertyItem aasamples_items[] = {
		{0, "SAMPLES_0", 0, "Off", ""},
		{2, "SAMPLES_2", 0, "2x", ""},
		{4, "SAMPLES_4", 0, "4x", ""},
		{8, "SAMPLES_8", 0, "8x", ""},
		{16, "SAMPLES_16", 0, "16x", ""},
		{0, NULL, 0, NULL, NULL}
	};

	static const EnumPropertyItem framing_types_items[] = {
		{SCE_GAMEFRAMING_BARS, "LETTERBOX", 0, "Letterbox",
		                       "Show the entire viewport in the display window, using bar horizontally or vertically"},
		{SCE_GAMEFRAMING_EXTEND, "EXTEND", 0, "Extend",
		                         "Show the entire viewport in the display window, viewing more horizontally "
		                         "or vertically"},
		{SCE_GAMEFRAMING_SCALE, "SCALE", 0, "Scale", "Stretch or squeeze the viewport to fill the display window"},
		{0, NULL, 0, NULL, NULL}
	};

	static const EnumPropertyItem dome_modes_items[] = {
		{DOME_FISHEYE, "FISHEYE", 0, "Fisheye", ""},
		{DOME_TRUNCATED_FRONT, "TRUNCATED_FRONT", 0, "Front-Truncated", ""},
		{DOME_TRUNCATED_REAR, "TRUNCATED_REAR", 0, "Rear-Truncated", ""},
		{DOME_ENVMAP, "ENVMAP", 0, "Cube Map", ""},
		{DOME_PANORAM_SPH, "PANORAM_SPH", 0, "Spherical Panoramic", ""},
		{0, NULL, 0, NULL, NULL}
	};
		
	static const EnumPropertyItem stereo_modes_items[] = {
		{STEREO_QUADBUFFERED, "QUADBUFFERED", 0, "Quad-Buffer", ""},
		{STEREO_ABOVEBELOW, "ABOVEBELOW", 0, "Above-Below", ""},
		{STEREO_INTERLACED, "INTERLACED", 0, "Interlaced", ""},
		{STEREO_ANAGLYPH, "ANAGLYPH", 0, "Anaglyph", ""},
		{STEREO_SIDEBYSIDE, "SIDEBYSIDE", 0, "Side-by-side", ""},
		{STEREO_VINTERLACE, "VINTERLACE", 0, "Vinterlace", ""},
		{STEREO_3DTVTOPBOTTOM, "3DTVTOPBOTTOM", 0, "3DTV Top-Bottom", ""},
		{0, NULL, 0, NULL, NULL}
	};
		
	static const EnumPropertyItem stereo_items[] = {
		{STEREO_NOSTEREO, "NONE", 0, "None", "Disable Stereo and Dome environments"},
		{STEREO_ENABLED, "STEREO", 0, "Stereo", "Enable Stereo environment"},
		{STEREO_DOME, "DOME", 0, "Dome", "Enable Dome environment"},
		{0, NULL, 0, NULL, NULL}
	};

	static const EnumPropertyItem physics_engine_items[] = {
		{WOPHY_NONE, "NONE", 0, "None", "Don't use a physics engine"},
		{WOPHY_BULLET, "BULLET", 0, "Bullet", "Use the Bullet physics engine"},
		{0, NULL, 0, NULL, NULL}
	};

	static const EnumPropertyItem material_items[] = {
		{GAME_MAT_MULTITEX, "MULTITEXTURE", 0, "Multitexture", "Multitexture materials"},
		{GAME_MAT_GLSL, "GLSL", 0, "GLSL", "OpenGL shading language shaders"},
		{0, NULL, 0, NULL, NULL}
	};

	static const EnumPropertyItem obstacle_simulation_items[] = {
		{OBSTSIMULATION_NONE, "NONE", 0, "None", ""},
		{OBSTSIMULATION_TOI_rays, "RVO_RAYS", 0, "RVO (rays)", ""},
		{OBSTSIMULATION_TOI_cells, "RVO_CELLS", 0, "RVO (cells)", ""},
		{0, NULL, 0, NULL, NULL}
	};

	static const EnumPropertyItem vsync_items[] = {
		{VSYNC_OFF, "OFF", 0, "Off", "Disable vsync"},
		{VSYNC_ON, "ON", 0, "On", "Enable vsync"},
		{VSYNC_ADAPTIVE, "ADAPTIVE", 0, "Adaptive", "Enable adaptive vsync (if supported)"},
		{0, NULL, 0, NULL, NULL}
	};

	static const EnumPropertyItem storage_items[] = {
		{RAS_STORE_AUTO, "AUTO", 0, "Auto Select", "Choose the best supported mode"},
		{RAS_STORE_VA, "VERTEX_ARRAY", 0, "Vertex Arrays", "Usually the best choice (good performance with display lists)"},
		{RAS_STORE_VBO, "VERTEX_BUFFER_OBJECT", 0, "Vertex Buffer Objects",
		                "Typically slower than vertex arrays with display lists, requires at least OpenGL 1.4"},
		{0, NULL, 0, NULL, NULL}};

	srna = RNA_def_struct(brna, "SceneGameData", NULL);
	RNA_def_struct_sdna(srna, "GameData");
	RNA_def_struct_nested(brna, srna, "Scene");
	RNA_def_struct_ui_text(srna, "Game Data", "Game data for a Scene data-block");
	
	prop = RNA_def_property(srna, "resolution_x", PROP_INT, PROP_PIXEL);
	RNA_def_property_int_sdna(prop, NULL, "xplay");
	RNA_def_property_range(prop, 4, 10000);
	RNA_def_property_int_default(prop, 640);
	RNA_def_property_ui_text(prop, "Resolution X", "Number of horizontal pixels in the screen");
	RNA_def_property_update(prop, NC_SCENE, NULL);
	
	prop = RNA_def_property(srna, "resolution_y", PROP_INT, PROP_PIXEL);
	RNA_def_property_int_sdna(prop, NULL, "yplay");
	RNA_def_property_range(prop, 4, 10000);
	RNA_def_property_int_default(prop, 480);
	RNA_def_property_ui_text(prop, "Resolution Y", "Number of vertical pixels in the screen");
	RNA_def_property_update(prop, NC_SCENE, NULL);

	prop = RNA_def_property(srna, "vsync", PROP_ENUM, PROP_NONE);
	RNA_def_property_enum_sdna(prop, NULL, "vsync");
	RNA_def_property_enum_items(prop, vsync_items);
	RNA_def_property_ui_text(prop, "Vsync", "Change vsync settings");
	
	prop = RNA_def_property(srna, "samples", PROP_ENUM, PROP_NONE);
	RNA_def_property_enum_sdna(prop, NULL, "aasamples");
	RNA_def_property_enum_items(prop, aasamples_items);
	RNA_def_property_ui_text(prop, "AA Samples", "The number of AA Samples to use for MSAA");
	
	prop = RNA_def_property(srna, "depth", PROP_INT, PROP_UNSIGNED);
	RNA_def_property_int_sdna(prop, NULL, "depth");
	RNA_def_property_range(prop, 8, 32);
	RNA_def_property_int_default(prop, 32);
	RNA_def_property_ui_text(prop, "Bits", "Display bit depth of full screen display");
	RNA_def_property_update(prop, NC_SCENE, NULL);

	prop = RNA_def_property(srna, "exit_key", PROP_ENUM, PROP_NONE);
	RNA_def_property_enum_sdna(prop, NULL, "exitkey");
	RNA_def_property_enum_items(prop, rna_enum_event_type_items);
	RNA_def_property_translation_context(prop, BLT_I18NCONTEXT_UI_EVENTS);
	RNA_def_property_enum_default(prop, ESCKEY);
	RNA_def_property_enum_funcs(prop, NULL, "rna_GameSettings_exit_key_set", NULL);
	RNA_def_property_ui_text(prop, "Exit Key", "The key that exits the Game Engine");
	RNA_def_property_update(prop, NC_SCENE, NULL);
	
	prop = RNA_def_property(srna, "raster_storage", PROP_ENUM, PROP_NONE);
	RNA_def_property_enum_sdna(prop, NULL, "raster_storage");
	RNA_def_property_enum_items(prop, storage_items);
	RNA_def_property_ui_text(prop, "Storage", "Set the storage mode used by the rasterizer");
	RNA_def_property_update(prop, NC_SCENE, NULL);
	
	/* Do we need it here ? (since we already have it in World */
	prop = RNA_def_property(srna, "frequency", PROP_INT, PROP_NONE);
	RNA_def_property_int_sdna(prop, NULL, "freqplay");
	RNA_def_property_range(prop, 4, 2000);
	RNA_def_property_int_default(prop, 60);
	RNA_def_property_ui_text(prop, "Freq", "Display clock frequency of fullscreen display");
	RNA_def_property_update(prop, NC_SCENE, NULL);
	
	prop = RNA_def_property(srna, "show_fullscreen", PROP_BOOLEAN, PROP_NONE);
	RNA_def_property_boolean_sdna(prop, NULL, "playerflag", GAME_PLAYER_FULLSCREEN);
	RNA_def_property_ui_text(prop, "Fullscreen", "Start player in a new fullscreen display");
	RNA_def_property_update(prop, NC_SCENE, NULL);

	prop = RNA_def_property(srna, "use_desktop", PROP_BOOLEAN, PROP_NONE);
	RNA_def_property_boolean_sdna(prop, NULL, "playerflag", GAME_PLAYER_DESKTOP_RESOLUTION);
	RNA_def_property_ui_text(prop, "Desktop", "Use the current desktop resolution in fullscreen mode");
	RNA_def_property_update(prop, NC_SCENE, NULL);

	/* Framing */
	prop = RNA_def_property(srna, "frame_type", PROP_ENUM, PROP_NONE);
	RNA_def_property_enum_sdna(prop, NULL, "framing.type");
	RNA_def_property_enum_items(prop, framing_types_items);
	RNA_def_property_ui_text(prop, "Framing Types", "Select the type of Framing you want");
	RNA_def_property_update(prop, NC_SCENE, NULL);

	prop = RNA_def_property(srna, "frame_color", PROP_FLOAT, PROP_COLOR);
	RNA_def_property_float_sdna(prop, NULL, "framing.col");
	RNA_def_property_range(prop, 0.0f, 1.0f);
	RNA_def_property_array(prop, 3);
	RNA_def_property_ui_text(prop, "Framing Color", "Set color of the bars");
	RNA_def_property_update(prop, NC_SCENE, NULL);
	
	/* Stereo */
	prop = RNA_def_property(srna, "stereo", PROP_ENUM, PROP_NONE);
	RNA_def_property_enum_sdna(prop, NULL, "stereoflag");
	RNA_def_property_enum_items(prop, stereo_items);
	RNA_def_property_ui_text(prop, "Stereo Options", "");
	RNA_def_property_update(prop, NC_SCENE, NULL);

	prop = RNA_def_property(srna, "stereo_mode", PROP_ENUM, PROP_NONE);
	RNA_def_property_enum_sdna(prop, NULL, "stereomode");
	RNA_def_property_enum_items(prop, stereo_modes_items);
	RNA_def_property_enum_default(prop, STEREO_ANAGLYPH);
	RNA_def_property_ui_text(prop, "Stereo Mode", "Stereographic techniques");
	RNA_def_property_update(prop, NC_SCENE, NULL);

	prop = RNA_def_property(srna, "stereo_eye_separation", PROP_FLOAT, PROP_NONE);
	RNA_def_property_float_sdna(prop, NULL, "eyeseparation");
	RNA_def_property_range(prop, 0.01, 5.0);
	RNA_def_property_float_default(prop, 0.1f);
	RNA_def_property_ui_text(prop, "Eye Separation",
	                         "Set the distance between the eyes - the camera focal distance/30 should be fine");
	RNA_def_property_update(prop, NC_SCENE, NULL);
	
	/* Dome */
	prop = RNA_def_property(srna, "dome_mode", PROP_ENUM, PROP_NONE);
	RNA_def_property_enum_sdna(prop, NULL, "dome.mode");
	RNA_def_property_enum_items(prop, dome_modes_items);
	RNA_def_property_ui_text(prop, "Dome Mode", "Dome physical configurations");
	RNA_def_property_update(prop, NC_SCENE, NULL);
	
	prop = RNA_def_property(srna, "dome_tessellation", PROP_INT, PROP_NONE);
	RNA_def_property_int_sdna(prop, NULL, "dome.res");
	RNA_def_property_ui_range(prop, 1, 8, 1, 1);
	RNA_def_property_int_default(prop, 4);
	RNA_def_property_ui_text(prop, "Tessellation", "Tessellation level - check the generated mesh in wireframe mode");
	RNA_def_property_update(prop, NC_SCENE, NULL);
	
	prop = RNA_def_property(srna, "dome_buffer_resolution", PROP_FLOAT, PROP_NONE);
	RNA_def_property_float_sdna(prop, NULL, "dome.resbuf");
	RNA_def_property_ui_range(prop, 0.1, 1.0, 0.1, 2);
	RNA_def_property_float_default(prop, 1.0f);
	RNA_def_property_ui_text(prop, "Buffer Resolution", "Buffer Resolution - decrease it to increase speed");
	RNA_def_property_update(prop, NC_SCENE, NULL);
	
	prop = RNA_def_property(srna, "dome_angle", PROP_INT, PROP_NONE);
	RNA_def_property_int_sdna(prop, NULL, "dome.angle");
	RNA_def_property_ui_range(prop, 90, 250, 1, 1);
	RNA_def_property_int_default(prop, 180);
	RNA_def_property_ui_text(prop, "Angle", "Field of View of the Dome - it only works in mode Fisheye and Truncated");
	RNA_def_property_update(prop, NC_SCENE, NULL);
	
	prop = RNA_def_property(srna, "dome_tilt", PROP_INT, PROP_NONE);
	RNA_def_property_int_sdna(prop, NULL, "dome.tilt");
	RNA_def_property_ui_range(prop, -180, 180, 1, 1);
	RNA_def_property_ui_text(prop, "Tilt", "Camera rotation in horizontal axis");
	RNA_def_property_update(prop, NC_SCENE, NULL);
	
	prop = RNA_def_property(srna, "dome_text", PROP_POINTER, PROP_NONE);
	RNA_def_property_pointer_sdna(prop, NULL, "dome.warptext");
	RNA_def_property_struct_type(prop, "Text");
	RNA_def_property_flag(prop, PROP_EDITABLE);
	RNA_def_property_ui_text(prop, "Warp Data", "Custom Warp Mesh data file");
	RNA_def_property_update(prop, NC_SCENE, NULL);
	
	/* physics */
	prop = RNA_def_property(srna, "physics_engine", PROP_ENUM, PROP_NONE);
	RNA_def_property_enum_sdna(prop, NULL, "physicsEngine");
	RNA_def_property_enum_items(prop, physics_engine_items);
	RNA_def_property_enum_default(prop, WOPHY_BULLET);
	RNA_def_property_ui_text(prop, "Physics Engine", "Physics engine used for physics simulation in the game engine");
	RNA_def_property_update(prop, NC_SCENE, NULL);

	prop = RNA_def_property(srna, "physics_gravity", PROP_FLOAT, PROP_ACCELERATION);
	RNA_def_property_float_sdna(prop, NULL, "gravity");
	RNA_def_property_ui_range(prop, 0.0, 25.0, 1, 2);
	RNA_def_property_range(prop, 0.0, 10000.0);
	RNA_def_property_float_default(prop, 9.8f);
	RNA_def_property_ui_text(prop, "Physics Gravity",
	                         "Gravitational constant used for physics simulation in the game engine");
	RNA_def_property_update(prop, NC_SCENE, NULL);

	prop = RNA_def_property(srna, "occlusion_culling_resolution", PROP_INT, PROP_PIXEL);
	RNA_def_property_int_sdna(prop, NULL, "occlusionRes");
	RNA_def_property_range(prop, 128.0, 1024.0);
	RNA_def_property_int_default(prop, 128);
	RNA_def_property_ui_text(prop, "Occlusion Resolution",
	                         "Size of the occlusion buffer, use higher value for better precision (slower)");
	RNA_def_property_update(prop, NC_SCENE, NULL);

	prop = RNA_def_property(srna, "fps", PROP_INT, PROP_NONE);
	RNA_def_property_int_sdna(prop, NULL, "ticrate");
	RNA_def_property_ui_range(prop, 1, 60, 1, 1);
	RNA_def_property_range(prop, 1, 10000);
	RNA_def_property_int_default(prop, 60);
	RNA_def_property_ui_text(prop, "Frames Per Second",
	                         "Nominal number of game frames per second "
	                         "(physics fixed timestep = 1/fps, independently of actual frame rate)");
	RNA_def_property_update(prop, NC_SCENE, NULL);

	prop = RNA_def_property(srna, "logic_step_max", PROP_INT, PROP_NONE);
	RNA_def_property_int_sdna(prop, NULL, "maxlogicstep");
	RNA_def_property_range(prop, 1, 10000);
	RNA_def_property_ui_range(prop, 1, 50, 1, 1);
	RNA_def_property_int_default(prop, 5);
	RNA_def_property_ui_text(prop, "Max Logic Steps",
	                         "Maximum number of logic frame per game frame if graphics slows down the game, "
	                         "higher value allows better synchronization with physics");
	RNA_def_property_update(prop, NC_SCENE, NULL);

	prop = RNA_def_property(srna, "physics_step_max", PROP_INT, PROP_NONE);
	RNA_def_property_int_sdna(prop, NULL, "maxphystep");
	RNA_def_property_range(prop, 1, 10000);
	RNA_def_property_ui_range(prop, 1, 50, 1, 1);
	RNA_def_property_int_default(prop, 5);
	RNA_def_property_ui_text(prop, "Max Physics Steps",
	                         "Maximum number of physics step per game frame if graphics slows down the game, "
	                         "higher value allows physics to keep up with realtime");
	RNA_def_property_update(prop, NC_SCENE, NULL);

	prop = RNA_def_property(srna, "physics_step_sub", PROP_INT, PROP_NONE);
	RNA_def_property_int_sdna(prop, NULL, "physubstep");
	RNA_def_property_range(prop, 1, 50);
	RNA_def_property_ui_range(prop, 1, 5, 1, 1);
	RNA_def_property_int_default(prop, 1);
	RNA_def_property_ui_text(prop, "Physics Sub Steps",
	                         "Number of simulation substep per physic timestep, "
	                         "higher value give better physics precision");
	RNA_def_property_update(prop, NC_SCENE, NULL);

	prop = RNA_def_property(srna, "deactivation_linear_threshold", PROP_FLOAT, PROP_NONE);
	RNA_def_property_float_sdna(prop, NULL, "lineardeactthreshold");
	RNA_def_property_ui_range(prop, 0.001, 10000.0, 2, 3);
	RNA_def_property_range(prop, 0.001, 10000.0);
	RNA_def_property_float_default(prop, 0.8f);
	RNA_def_property_ui_text(prop, "Deactivation Linear Threshold",
	                         "Linear velocity that an object must be below before the deactivation timer can start");
	RNA_def_property_update(prop, NC_SCENE, NULL);

	prop = RNA_def_property(srna, "deactivation_angular_threshold", PROP_FLOAT, PROP_NONE);
	RNA_def_property_float_sdna(prop, NULL, "angulardeactthreshold");
	RNA_def_property_ui_range(prop, 0.001, 10000.0, 2, 3);
	RNA_def_property_range(prop, 0.001, 10000.0);
	RNA_def_property_float_default(prop, 1.0f);
	RNA_def_property_ui_text(prop, "Deactivation Angular Threshold",
	                         "Angular velocity that an object must be below before the deactivation timer can start");
	RNA_def_property_update(prop, NC_SCENE, NULL);

	prop = RNA_def_property(srna, "deactivation_time", PROP_FLOAT, PROP_NONE);
	RNA_def_property_float_sdna(prop, NULL, "deactivationtime");
	RNA_def_property_ui_range(prop, 0.0, 60.0, 1, 1);
	RNA_def_property_range(prop, 0.0, 60.0);
	RNA_def_property_ui_text(prop, "Deactivation Time",
	                         "Amount of time (in seconds) after which objects with a velocity less than the given "
	                         "threshold will deactivate (0.0 means no deactivation)");
	RNA_def_property_update(prop, NC_SCENE, NULL);

	/* mode */
	/* not used  *//* deprecated !!!!!!!!!!!!! */
	prop = RNA_def_property(srna, "use_occlusion_culling", PROP_BOOLEAN, PROP_NONE);
	RNA_def_property_boolean_sdna(prop, NULL, "mode", WO_DBVT_CULLING);
	RNA_def_property_ui_text(prop, "DBVT Culling",
	                         "Use optimized Bullet DBVT tree for view frustum and occlusion culling (more efficient, "
	                         "but it can waste unnecessary CPU if the scene doesn't have occluder objects)");
	
	/* not used  *//* deprecated !!!!!!!!!!!!! */
	prop = RNA_def_property(srna, "use_activity_culling", PROP_BOOLEAN, PROP_NONE);
	RNA_def_property_boolean_sdna(prop, NULL, "mode", WO_ACTIVITY_CULLING);
	RNA_def_property_ui_text(prop, "Activity Culling", "Activity culling is enabled");

	/* not used  *//* deprecated !!!!!!!!!!!!! */
	prop = RNA_def_property(srna, "activity_culling_box_radius", PROP_FLOAT, PROP_NONE);
	RNA_def_property_float_sdna(prop, NULL, "activityBoxRadius");
	RNA_def_property_range(prop, 0.0, 1000.0);
	RNA_def_property_ui_text(prop, "Box Radius",
	                         "Radius of the activity bubble, in Manhattan length "
	                         "(objects outside the box are activity-culled)");

	/* booleans */
	prop = RNA_def_property(srna, "show_debug_properties", PROP_BOOLEAN, PROP_NONE);
	RNA_def_property_boolean_sdna(prop, NULL, "flag", GAME_SHOW_DEBUG_PROPS);
	RNA_def_property_ui_text(prop, "Show Debug Properties",
	                         "Show properties marked for debugging while the game runs");

	prop = RNA_def_property(srna, "show_framerate_profile", PROP_BOOLEAN, PROP_NONE);
	RNA_def_property_boolean_sdna(prop, NULL, "flag", GAME_SHOW_FRAMERATE);
	RNA_def_property_ui_text(prop, "Show Framerate and Profile",
	                         "Show framerate and profiling information while the game runs");

	prop = RNA_def_property(srna, "show_physics_visualization", PROP_BOOLEAN, PROP_NONE);
	RNA_def_property_boolean_sdna(prop, NULL, "flag", GAME_SHOW_PHYSICS);
	RNA_def_property_ui_text(prop, "Show Physics Visualization",
	                         "Show a visualization of physics bounds and interactions");

	prop = RNA_def_property(srna, "show_mouse", PROP_BOOLEAN, PROP_NONE);
	RNA_def_property_boolean_sdna(prop, NULL, "flag", GAME_SHOW_MOUSE);
	RNA_def_property_ui_text(prop, "Show Mouse", "Start player with a visible mouse cursor");

	prop = RNA_def_property(srna, "use_frame_rate", PROP_BOOLEAN, PROP_NONE);
	RNA_def_property_boolean_negative_sdna(prop, NULL, "flag", GAME_ENABLE_ALL_FRAMES);
	RNA_def_property_ui_text(prop, "Use Frame Rate",
	                         "Respect the frame rate from the Physics panel in the world properties "
	                         "rather than rendering as many frames as possible");

	prop = RNA_def_property(srna, "use_deprecation_warnings", PROP_BOOLEAN, PROP_NONE);
	RNA_def_property_boolean_negative_sdna(prop, NULL, "flag", GAME_IGNORE_DEPRECATION_WARNINGS);
	RNA_def_property_ui_text(prop, "Deprecation Warnings",
	                         "Print warnings when using deprecated features in the python API");

	prop = RNA_def_property(srna, "use_animation_record", PROP_BOOLEAN, PROP_NONE);
	RNA_def_property_boolean_sdna(prop, NULL, "flag", GAME_ENABLE_ANIMATION_RECORD);
	RNA_def_property_ui_text(prop, "Record Animation", "Record animation to F-Curves");

	prop = RNA_def_property(srna, "use_auto_start", PROP_BOOLEAN, PROP_NONE);
	RNA_def_property_boolean_funcs(prop, "rna_GameSettings_auto_start_get", "rna_GameSettings_auto_start_set");
	RNA_def_property_ui_text(prop, "Auto Start", "Automatically start game at load time");

	prop = RNA_def_property(srna, "use_restrict_animation_updates", PROP_BOOLEAN, PROP_NONE);
	RNA_def_property_boolean_sdna(prop, NULL, "flag", GAME_RESTRICT_ANIM_UPDATES);
	RNA_def_property_ui_text(prop, "Restrict Animation Updates",
	                         "Restrict the number of animation updates to the animation FPS (this is "
	                         "better for performance, but can cause issues with smooth playback)");
	
	/* materials */
	prop = RNA_def_property(srna, "material_mode", PROP_ENUM, PROP_NONE);
	RNA_def_property_enum_sdna(prop, NULL, "matmode");
	RNA_def_property_enum_items(prop, material_items);
	RNA_def_property_ui_text(prop, "Material Mode", "Material mode to use for rendering");
	RNA_def_property_update(prop, NC_SCENE | NA_EDITED, NULL);

	prop = RNA_def_property(srna, "use_glsl_lights", PROP_BOOLEAN, PROP_NONE);
	RNA_def_property_boolean_negative_sdna(prop, NULL, "flag", GAME_GLSL_NO_LIGHTS);
	RNA_def_property_ui_text(prop, "GLSL Lights", "Use lights for GLSL rendering");
	RNA_def_property_update(prop, NC_SCENE | NA_EDITED, "rna_Scene_glsl_update");

	prop = RNA_def_property(srna, "use_glsl_shaders", PROP_BOOLEAN, PROP_NONE);
	RNA_def_property_boolean_negative_sdna(prop, NULL, "flag", GAME_GLSL_NO_SHADERS);
	RNA_def_property_ui_text(prop, "GLSL Shaders", "Use shaders for GLSL rendering");
	RNA_def_property_update(prop, NC_SCENE | NA_EDITED, "rna_Scene_glsl_update");

	prop = RNA_def_property(srna, "use_glsl_shadows", PROP_BOOLEAN, PROP_NONE);
	RNA_def_property_boolean_negative_sdna(prop, NULL, "flag", GAME_GLSL_NO_SHADOWS);
	RNA_def_property_ui_text(prop, "GLSL Shadows", "Use shadows for GLSL rendering");
	RNA_def_property_update(prop, NC_SCENE | NA_EDITED, "rna_Scene_glsl_update");

	prop = RNA_def_property(srna, "use_glsl_ramps", PROP_BOOLEAN, PROP_NONE);
	RNA_def_property_boolean_negative_sdna(prop, NULL, "flag", GAME_GLSL_NO_RAMPS);
	RNA_def_property_ui_text(prop, "GLSL Ramps", "Use ramps for GLSL rendering");
	RNA_def_property_update(prop, NC_SCENE | NA_EDITED, "rna_Scene_glsl_update");

	prop = RNA_def_property(srna, "use_glsl_nodes", PROP_BOOLEAN, PROP_NONE);
	RNA_def_property_boolean_negative_sdna(prop, NULL, "flag", GAME_GLSL_NO_NODES);
	RNA_def_property_ui_text(prop, "GLSL Nodes", "Use nodes for GLSL rendering");
	RNA_def_property_update(prop, NC_SCENE | NA_EDITED, "rna_Scene_glsl_update");

	prop = RNA_def_property(srna, "use_glsl_color_management", PROP_BOOLEAN, PROP_NONE);
	RNA_def_property_boolean_negative_sdna(prop, NULL, "flag", GAME_GLSL_NO_COLOR_MANAGEMENT);
	RNA_def_property_ui_text(prop, "GLSL Color Management", "Use color management for GLSL rendering");
	RNA_def_property_update(prop, NC_SCENE | NA_EDITED, "rna_Scene_glsl_update");

	prop = RNA_def_property(srna, "use_glsl_extra_textures", PROP_BOOLEAN, PROP_NONE);
	RNA_def_property_boolean_negative_sdna(prop, NULL, "flag", GAME_GLSL_NO_EXTRA_TEX);
	RNA_def_property_ui_text(prop, "GLSL Extra Textures",
	                         "Use extra textures like normal or specular maps for GLSL rendering");
	RNA_def_property_update(prop, NC_SCENE | NA_EDITED, "rna_Scene_glsl_update");

	prop = RNA_def_property(srna, "use_glsl_environment_lighting", PROP_BOOLEAN, PROP_NONE);
	RNA_def_property_boolean_negative_sdna(prop, NULL, "flag", GAME_GLSL_NO_ENV_LIGHTING);
	RNA_def_property_ui_text(prop, "GLSL Environment Lighting", "Use environment lighting for GLSL rendering");
	RNA_def_property_update(prop, NC_SCENE | NA_EDITED, "rna_Scene_glsl_update");

	prop = RNA_def_property(srna, "use_material_caching", PROP_BOOLEAN, PROP_NONE);
	RNA_def_property_boolean_negative_sdna(prop, NULL, "flag", GAME_NO_MATERIAL_CACHING);
	RNA_def_property_ui_text(prop, "Use Material Caching",
	                         "Cache materials in the converter (this is faster, but can cause problems with older "
	                         "Singletexture and Multitexture games)");

	/* obstacle simulation */
	prop = RNA_def_property(srna, "obstacle_simulation", PROP_ENUM, PROP_NONE);
	RNA_def_property_enum_sdna(prop, NULL, "obstacleSimulation");
	RNA_def_property_enum_items(prop, obstacle_simulation_items);
	RNA_def_property_ui_text(prop, "Obstacle simulation", "Simulation used for obstacle avoidance in the game engine");
	RNA_def_property_update(prop, NC_SCENE, NULL);

	prop = RNA_def_property(srna, "level_height", PROP_FLOAT, PROP_ACCELERATION);
	RNA_def_property_float_sdna(prop, NULL, "levelHeight");
	RNA_def_property_range(prop, 0.0f, 200.0f);
	RNA_def_property_float_default(prop, 2.0f);
	RNA_def_property_ui_text(prop, "Level height",
	                         "Max difference in heights of obstacles to enable their interaction");
	RNA_def_property_update(prop, NC_SCENE, NULL);

	prop = RNA_def_property(srna, "show_obstacle_simulation", PROP_BOOLEAN, PROP_NONE);
	RNA_def_property_boolean_sdna(prop, NULL, "flag", GAME_SHOW_OBSTACLE_SIMULATION);
	RNA_def_property_ui_text(prop, "Visualization", "Enable debug visualization for obstacle simulation");

	/* Recast Settings */
	prop = RNA_def_property(srna, "recast_data", PROP_POINTER, PROP_NONE);
	RNA_def_property_flag(prop, PROP_NEVER_NULL);
	RNA_def_property_pointer_sdna(prop, NULL, "recastData");
	RNA_def_property_struct_type(prop, "SceneGameRecastData");
	RNA_def_property_ui_text(prop, "Recast Data", "");

	/* Nestled Data  */
	rna_def_scene_game_recast_data(brna);

	/* LoD */
	prop = RNA_def_property(srna, "use_scene_hysteresis", PROP_BOOLEAN, PROP_NONE);
	RNA_def_property_boolean_sdna(prop, NULL, "lodflag", SCE_LOD_USE_HYST);
	RNA_def_property_ui_text(prop, "Hysteresis", "Use LoD Hysteresis setting for the scene");
	RNA_def_property_update(prop, NC_SCENE, NULL);

	prop = RNA_def_property(srna, "scene_hysteresis_percentage", PROP_INT, PROP_PERCENTAGE);
	RNA_def_property_int_sdna(prop, NULL, "scehysteresis");
	RNA_def_property_range(prop, 0, 100);
	RNA_def_property_ui_range(prop, 0, 100, 10, 1);
	RNA_def_property_int_default(prop, 10);
	RNA_def_property_ui_text(prop, "Hysteresis %",
	                         "Minimum distance change required to transition to the previous level of detail");
	RNA_def_property_update(prop, NC_SCENE, NULL);
}

static void rna_def_gpu_dof_fx(BlenderRNA *brna)
{
	StructRNA *srna;
	PropertyRNA *prop;

	srna = RNA_def_struct(brna, "GPUDOFSettings", NULL);
	RNA_def_struct_ui_text(srna, "GPU DOF", "Settings for GPU based depth of field");
	RNA_def_struct_ui_icon(srna, ICON_RENDERLAYERS);
	RNA_def_struct_path_func(srna, "rna_GPUDOF_path");

	prop = RNA_def_property(srna, "focus_distance", PROP_FLOAT, PROP_DISTANCE);
	RNA_def_property_ui_text(prop, "Focus distance", "Viewport depth of field focus distance");
	RNA_def_property_range(prop, 0.0f, FLT_MAX);
	RNA_def_property_ui_range(prop, 0.0f, 5000.0f, 1, 2);
	RNA_def_property_update(prop, NC_SPACE | ND_SPACE_VIEW3D, NULL);

	prop = RNA_def_property(srna, "focal_length", PROP_FLOAT, PROP_DISTANCE_CAMERA);
	RNA_def_property_ui_text(prop, "Focal Length", "Focal length for dof effect");
	RNA_def_property_range(prop, 1.0f, FLT_MAX);
	RNA_def_property_ui_range(prop, 1.0f, 5000.0f, 1, 2);
	RNA_def_property_update(prop, NC_SPACE | ND_SPACE_VIEW3D, NULL);

	prop = RNA_def_property(srna, "sensor", PROP_FLOAT, PROP_DISTANCE_CAMERA);
	RNA_def_property_ui_text(prop, "Sensor", "Size of sensor");
	RNA_def_property_range(prop, 1.0f, FLT_MAX);
	RNA_def_property_ui_range(prop, 1.0f, 5000.0f, 1, 2);
	RNA_def_property_update(prop, NC_SPACE | ND_SPACE_VIEW3D, NULL);

	prop = RNA_def_property(srna, "fstop", PROP_FLOAT, PROP_NONE);
	RNA_def_property_ui_text(prop, "F-stop", "F-stop for dof effect");
	RNA_def_property_range(prop, 0.0f, FLT_MAX);
	RNA_def_property_ui_range(prop, 0.1f, 128.0f, 10, 1);
	RNA_def_property_update(prop, NC_SPACE | ND_SPACE_VIEW3D, NULL);

	prop = RNA_def_property(srna, "blades", PROP_INT, PROP_NONE);
	RNA_def_property_int_sdna(prop, NULL, "num_blades");
	RNA_def_property_ui_text(prop, "Blades", "Blades for dof effect");
	RNA_def_property_range(prop, 0, 16);
	RNA_def_property_int_funcs(prop, NULL, "rna_GPUDOFSettings_blades_set", NULL);
	RNA_def_property_update(prop, NC_SPACE | ND_SPACE_VIEW3D, NULL);

	prop = RNA_def_property(srna, "rotation", PROP_FLOAT, PROP_ANGLE);
	RNA_def_property_ui_text(prop, "Rotation", "Rotation of blades in apperture");
	RNA_def_property_range(prop, -M_PI, M_PI);
	RNA_def_property_update(prop, NC_SPACE | ND_SPACE_VIEW3D, NULL);

	prop = RNA_def_property(srna, "ratio", PROP_FLOAT, PROP_NONE);
	RNA_def_property_ui_text(prop, "Ratio", "Distortion to simulate anamorphic lens bokeh");
	RNA_def_property_range(prop, 0.0000001f, FLT_MAX);
	RNA_def_property_ui_range(prop, 1.0f, 2.0f, 0.1, 3);
	RNA_def_property_update(prop, NC_SPACE | ND_SPACE_VIEW3D, NULL);

	prop = RNA_def_property(srna, "use_high_quality", PROP_BOOLEAN, PROP_NONE);
	RNA_def_property_boolean_sdna(prop, NULL, "high_quality", 1);
	RNA_def_property_ui_text(prop, "High Quality", "Use high quality depth of field");
	RNA_def_property_update(prop, NC_SPACE | ND_SPACE_VIEW3D, NULL);

	/* NOTE: high quality is always supported */
	prop = RNA_def_property(srna, "is_hq_supported", PROP_BOOLEAN, PROP_NONE);
	RNA_def_property_boolean_funcs(prop, "rna_gpu_is_hq_supported_get", NULL);
	RNA_def_property_clear_flag(prop, PROP_EDITABLE);
	RNA_def_property_ui_text(prop, "High Quality", "Use high quality depth of field");
	RNA_def_property_update(prop, NC_SPACE | ND_SPACE_VIEW3D, NULL);
}

static void rna_def_gpu_ssao_fx(BlenderRNA *brna)
{
	StructRNA *srna;
	PropertyRNA *prop;

	srna = RNA_def_struct(brna, "GPUSSAOSettings", NULL);
	RNA_def_struct_ui_text(srna, "GPU SSAO", "Settings for GPU based screen space ambient occlusion");
	RNA_def_struct_ui_icon(srna, ICON_RENDERLAYERS);

	prop = RNA_def_property(srna, "factor", PROP_FLOAT, PROP_NONE);
	RNA_def_property_ui_text(prop, "Strength", "Strength of the SSAO effect");
	RNA_def_property_range(prop, 0.0f, 250.0f);
	RNA_def_property_update(prop, NC_SPACE | ND_SPACE_VIEW3D, NULL);

	prop = RNA_def_property(srna, "distance_max", PROP_FLOAT, PROP_NONE);
	RNA_def_property_ui_text(prop, "Distance", "Distance of object that contribute to the SSAO effect");
	RNA_def_property_range(prop, 0.0f, 100000.0f);
	RNA_def_property_ui_range(prop, 0.0f, 100.0f, 1, 3);
	RNA_def_property_update(prop, NC_SPACE | ND_SPACE_VIEW3D, NULL);

	prop = RNA_def_property(srna, "attenuation", PROP_FLOAT, PROP_NONE);
	RNA_def_property_ui_text(prop, "Attenuation", "Attenuation constant");
	RNA_def_property_range(prop, 1.0f, 100000.0f);
	RNA_def_property_ui_range(prop, 1.0f, 100.0f, 1, 3);
	RNA_def_property_update(prop, NC_SPACE | ND_SPACE_VIEW3D, NULL);

	prop = RNA_def_property(srna, "samples", PROP_INT, PROP_NONE);
	RNA_def_property_ui_text(prop, "Samples", "Number of samples");
	RNA_def_property_range(prop, 1, 500);
	RNA_def_property_update(prop, NC_SPACE | ND_SPACE_VIEW3D, NULL);

	prop = RNA_def_property(srna, "color", PROP_FLOAT, PROP_COLOR_GAMMA);
	RNA_def_property_ui_text(prop, "Color", "Color for screen space ambient occlusion effect");
	RNA_def_property_range(prop, 0.0f, 1.0f);
	RNA_def_property_update(prop, NC_SPACE | ND_SPACE_VIEW3D, NULL);
}


static void rna_def_gpu_fx(BlenderRNA *brna)
{
	StructRNA *srna;
	PropertyRNA *prop;

	rna_def_gpu_ssao_fx(brna);
	rna_def_gpu_dof_fx(brna);

	srna = RNA_def_struct(brna, "GPUFXSettings", NULL);
	RNA_def_struct_ui_text(srna, "GPU FX Settings", "Settings for GPU based compositing");
	RNA_def_struct_ui_icon(srna, ICON_RENDERLAYERS);

	prop = RNA_def_property(srna, "dof", PROP_POINTER, PROP_NONE);
	RNA_def_property_flag(prop, PROP_NEVER_NULL);
	RNA_def_property_struct_type(prop, "GPUDOFSettings");
	RNA_def_property_ui_text(prop, "Depth Of Field settings", "");

	prop = RNA_def_property(srna, "use_dof", PROP_BOOLEAN, PROP_NONE);
	RNA_def_property_boolean_sdna(prop, NULL, "fx_flag", GPU_FX_FLAG_DOF);
	RNA_def_property_ui_text(prop, "Depth Of Field",
	                         "Use depth of field on viewport using the values from active camera");
	RNA_def_property_update(prop, NC_SPACE | ND_SPACE_VIEW3D, "rna_GPUFXSettings_fx_update");


	prop = RNA_def_property(srna, "ssao", PROP_POINTER, PROP_NONE);
	RNA_def_property_flag(prop, PROP_NEVER_NULL);
	RNA_def_property_struct_type(prop, "GPUSSAOSettings");
	RNA_def_property_ui_text(prop, "Screen Space Ambient Occlusion settings", "");

	prop = RNA_def_property(srna, "use_ssao", PROP_BOOLEAN, PROP_NONE);
	RNA_def_property_boolean_sdna(prop, NULL, "fx_flag", GPU_FX_FLAG_SSAO);
	RNA_def_property_ui_text(prop, "SSAO", "Use screen space ambient occlusion of field on viewport");
	RNA_def_property_update(prop, NC_SPACE | ND_SPACE_VIEW3D, "rna_GPUFXSettings_fx_update");
}

/* Render Layers and Collections */

static void rna_def_scene_collections(BlenderRNA *brna, PropertyRNA *cprop)
{
	StructRNA *srna;
	FunctionRNA *func;
	PropertyRNA *parm;

	RNA_def_property_srna(cprop, "SceneCollections");
	srna = RNA_def_struct(brna, "SceneCollections", NULL);
	RNA_def_struct_sdna(srna, "SceneCollection");
	RNA_def_struct_ui_text(srna, "Scene Collection", "Collection of scene collections");

	func = RNA_def_function(srna, "new", "rna_SceneCollection_new");
	RNA_def_function_ui_description(func, "Add a collection to scene");
	RNA_def_function_flag(func, FUNC_USE_SELF_ID | FUNC_USE_MAIN);
	parm = RNA_def_string(func, "name", "SceneCollection", 0, "", "New name for the collection (not unique)");
	RNA_def_parameter_flags(parm, 0, PARM_REQUIRED);
	parm = RNA_def_pointer(func, "result", "SceneCollection", "", "Newly created collection");
	RNA_def_function_return(func, parm);

	func = RNA_def_function(srna, "remove", "rna_SceneCollection_remove");
	RNA_def_function_ui_description(func, "Remove a collection layer");
	RNA_def_function_flag(func, FUNC_USE_SELF_ID | FUNC_USE_MAIN | FUNC_USE_REPORTS);
	parm = RNA_def_pointer(func, "layer", "SceneCollection", "", "Collection to remove");
	RNA_def_parameter_flags(parm, PROP_NEVER_NULL, PARM_REQUIRED | PARM_RNAPTR);
	RNA_def_parameter_clear_flags(parm, PROP_THICK_WRAP, 0);
}

static void rna_def_collection_objects(BlenderRNA *brna, PropertyRNA *cprop)
{
	StructRNA *srna;
	FunctionRNA *func;
	PropertyRNA *parm;
	PropertyRNA *prop;

	RNA_def_property_srna(cprop, "CollectionObjects");
	srna = RNA_def_struct(brna, "CollectionObjects", NULL);
	RNA_def_struct_sdna(srna, "SceneCollection");
	RNA_def_struct_ui_text(srna, "Collection Objects", "Objects of a collection");

	prop = RNA_def_property(srna, "active_index", PROP_INT, PROP_UNSIGNED);
	RNA_def_property_int_funcs(prop, "rna_SceneCollection_objects_active_index_get",
	                           "rna_SceneCollection_objects_active_index_set",
	                           "rna_SceneCollection_objects_active_index_range");
	RNA_def_property_ui_text(prop, "Active Object Index", "Active index in collection objects array");
	RNA_def_property_update(prop, NC_SCENE | ND_LAYER_CONTENT, NULL);

	func = RNA_def_function(srna, "link", "rna_SceneCollection_object_link");
	RNA_def_function_ui_description(func, "Link an object to collection");
	RNA_def_function_flag(func, FUNC_USE_SELF_ID | FUNC_USE_MAIN | FUNC_USE_REPORTS);
	parm = RNA_def_pointer(func, "object", "Object", "", "Object to add to collection");
	RNA_def_parameter_flags(parm, PROP_NEVER_NULL, PARM_REQUIRED);

	func = RNA_def_function(srna, "unlink", "rna_SceneCollection_object_unlink");
	RNA_def_function_ui_description(func, "Unlink object from collection");
	RNA_def_function_flag(func, FUNC_USE_SELF_ID | FUNC_USE_MAIN | FUNC_USE_REPORTS);
	parm = RNA_def_pointer(func, "object", "Object", "", "Object to remove from collection");
	RNA_def_parameter_flags(parm, PROP_NEVER_NULL, PARM_REQUIRED);
}

static void rna_def_scene_collection(BlenderRNA *brna)
{
	StructRNA *srna;
	PropertyRNA *prop;

	FunctionRNA *func;
	PropertyRNA *parm;

	srna = RNA_def_struct(brna, "SceneCollection", NULL);
	RNA_def_struct_ui_text(srna, "Scene Collection", "Collection");

	prop = RNA_def_property(srna, "name", PROP_STRING, PROP_NONE);
	RNA_def_property_string_funcs(prop, NULL, NULL, "rna_SceneCollection_name_set");
	RNA_def_property_ui_text(prop, "Name", "Collection name");
	RNA_def_struct_name_property(srna, prop);
	RNA_def_property_update(prop, NC_SCENE | ND_LAYER_CONTENT, NULL);

	prop = RNA_def_property(srna, "filter", PROP_STRING, PROP_NONE);
	RNA_def_property_string_funcs(prop, NULL, NULL, "rna_SceneCollection_filter_set");
	RNA_def_property_ui_text(prop, "Filter", "Filter to dynamically include objects based on their names (e.g., CHAR_*)");
	RNA_def_property_update(prop, NC_SCENE | ND_LAYER_CONTENT, NULL);

	prop = RNA_def_property(srna, "collections", PROP_COLLECTION, PROP_NONE);
	RNA_def_property_collection_sdna(prop, NULL, "scene_collections", NULL);
	RNA_def_property_struct_type(prop, "SceneCollection");
	RNA_def_property_ui_text(prop, "SceneCollections", "");
	rna_def_scene_collections(brna, prop);

	prop = RNA_def_property(srna, "objects", PROP_COLLECTION, PROP_NONE);
	RNA_def_property_collection_sdna(prop, NULL, "objects", NULL);
	RNA_def_property_struct_type(prop, "Object");
	RNA_def_property_collection_funcs(prop, NULL, NULL, NULL, "rna_SceneCollection_objects_get", NULL, NULL, NULL, NULL);
	RNA_def_property_ui_text(prop, "Objects", "All the objects directly added to this collection (not including sub-collection objects)");
	rna_def_collection_objects(brna, prop);

	prop = RNA_def_property(srna, "filters_objects", PROP_COLLECTION, PROP_NONE);
	RNA_def_property_collection_sdna(prop, NULL, "filter_objects", NULL);
	RNA_def_property_struct_type(prop, "Object");
	RNA_def_property_collection_funcs(prop, NULL, NULL, NULL, "rna_SceneCollection_objects_get", NULL, NULL, NULL, NULL);
	RNA_def_property_ui_text(prop, "Filter Objects", "All the objects dynamically added to this collection via the filter");

	/* Functions */
	func = RNA_def_function(srna, "move_above", "rna_SceneCollection_move_above");
	RNA_def_function_ui_description(func, "Move collection after another");
	RNA_def_function_flag(func, FUNC_USE_SELF_ID | FUNC_USE_MAIN);
	parm = RNA_def_pointer(func, "sc_dst", "SceneCollection", "Collection", "Reference collection above which the collection will move");
	parm = RNA_def_boolean(func, "result", false, "Result", "Whether the operation succeded");
	RNA_def_function_return(func, parm);

	func = RNA_def_function(srna, "move_below", "rna_SceneCollection_move_below");
	RNA_def_function_ui_description(func, "Move collection before another");
	RNA_def_function_flag(func, FUNC_USE_SELF_ID | FUNC_USE_MAIN);
	parm = RNA_def_pointer(func, "sc_dst", "SceneCollection", "Collection", "Reference collection below which the collection will move");
	parm = RNA_def_boolean(func, "result", false, "Result", "Whether the operation succeded");
	RNA_def_function_return(func, parm);

	func = RNA_def_function(srna, "move_into", "rna_SceneCollection_move_into");
	RNA_def_function_ui_description(func, "Move collection into another");
	RNA_def_function_flag(func, FUNC_USE_SELF_ID | FUNC_USE_MAIN);
	parm = RNA_def_pointer(func, "sc_dst", "SceneCollection", "Collection", "Collection to insert into");
	parm = RNA_def_boolean(func, "result", false, "Result", "Whether the operation succeded");
	RNA_def_function_return(func, parm);
}

static void rna_def_layer_collection_override(BlenderRNA *brna)
{
	StructRNA *srna;
	PropertyRNA *prop;

	srna = RNA_def_struct(brna, "LayerCollectionOverride", NULL);
	RNA_def_struct_sdna(srna, "CollectionOverride");
	RNA_def_struct_ui_text(srna, "Collection Override", "Collection Override");

	prop = RNA_def_property(srna, "name", PROP_STRING, PROP_NONE);
	RNA_def_property_ui_text(prop, "Name", "Collection name");
	RNA_def_struct_name_property(srna, prop);
	RNA_def_property_update(prop, NC_SCENE | ND_LAYER_CONTENT, NULL);
}


#ifdef WITH_CLAY_ENGINE
static void rna_def_scene_layer_engine_settings_clay(BlenderRNA *brna)
{
	StructRNA *srna;
	PropertyRNA *prop;

	srna = RNA_def_struct(brna, "SceneLayerEngineSettingsClay", "SceneLayerSettings");
	RNA_def_struct_ui_text(srna, "Clay Scene Layer Settings", "Clay Engine settings");

	RNA_define_verify_sdna(0); /* not in sdna */

	/* see RNA_LAYER_ENGINE_GET_SET macro */
	prop = RNA_def_property(srna, "ssao_samples", PROP_INT, PROP_NONE);
	RNA_def_property_int_funcs(prop, "rna_LayerEngineSettings_Clay_ssao_samples_get",
	                           "rna_LayerEngineSettings_Clay_ssao_samples_set", NULL);
	RNA_def_property_ui_text(prop, "Samples", "Number of samples");
	RNA_def_property_range(prop, 1, 500);
	RNA_def_property_flag(prop, PROP_CONTEXT_UPDATE);
	RNA_def_property_update(prop, NC_SCENE | ND_LAYER_CONTENT, "rna_SceneLayerEngineSettings_update");

	RNA_define_verify_sdna(1); /* not in sdna */
}
#endif /* WITH_CLAY_ENGINE */

static void rna_def_scene_layer_engine_settings_eevee(BlenderRNA *brna)
{
	StructRNA *srna;
	PropertyRNA *prop;

	/* Keep in sync with eevee_private.h */
	static const  EnumPropertyItem eevee_shadow_method_items[] = {
		{1, "ESM", 0, "ESM", "Exponential Shadow Mapping"},
		{2, "VSM", 0, "VSM", "Variance Shadow Mapping"},
		{0, NULL, 0, NULL, NULL}
	};

	static const EnumPropertyItem eevee_shadow_size_items[] = {
		{64, "64", 0, "64px", ""},
		{128, "128", 0, "128px", ""},
		{256, "256", 0, "256px", ""},
		{512, "512", 0, "512px", ""},
		{1024, "1024", 0, "1024px", ""},
		{2048, "2048", 0, "2048px", ""},
		{4096, "4096", 0, "4096px", ""},
		{8192, "8192", 0, "8192px", ""},
		{0, NULL, 0, NULL, NULL}
	};

	srna = RNA_def_struct(brna, "SceneLayerEngineSettingsEevee", "SceneLayerSettings");
	RNA_def_struct_ui_text(srna, "Eevee Scene Layer Settings", "Eevee Engine settings");

	RNA_define_verify_sdna(0); /* not in sdna */

	/* see RNA_LAYER_ENGINE_GET_SET macro */

	/* Indirect Lighting */
	prop = RNA_def_property(srna, "gi_diffuse_bounces", PROP_INT, PROP_NONE);
	RNA_def_property_int_funcs(prop, "rna_LayerEngineSettings_Eevee_gi_diffuse_bounces_get",
	                               "rna_LayerEngineSettings_Eevee_gi_diffuse_bounces_set", NULL);
	RNA_def_property_ui_text(prop, "Diffuse Bounces", "Number of time the light is reinjected inside light grids, "
	                                                  "0 disable indirect diffuse light");
	RNA_def_property_range(prop, 0, INT_MAX);
	RNA_def_property_flag(prop, PROP_CONTEXT_UPDATE);
	RNA_def_property_update(prop, NC_SCENE | ND_LAYER_CONTENT, "rna_SceneLayerEngineSettings_update");

	prop = RNA_def_property(srna, "gi_cubemap_resolution", PROP_ENUM, PROP_NONE);
	RNA_def_property_enum_funcs(prop, "rna_LayerEngineSettings_Eevee_gi_cubemap_resolution_get", "rna_LayerEngineSettings_Eevee_gi_cubemap_resolution_set", NULL);
	RNA_def_property_enum_items(prop, eevee_shadow_size_items);
	RNA_def_property_ui_text(prop, "Cubemap Size", "Size of every cubemaps");
	RNA_def_property_flag(prop, PROP_CONTEXT_UPDATE);
	RNA_def_property_update(prop, NC_SCENE | ND_LAYER_CONTENT, "rna_SceneLayerEngineSettings_update");

	/* Temporal Anti-Aliasing (super sampling) */
	prop = RNA_def_property(srna, "taa_samples", PROP_INT, PROP_NONE);
	RNA_def_property_int_funcs(prop, "rna_LayerEngineSettings_Eevee_taa_samples_get",
	                               "rna_LayerEngineSettings_Eevee_taa_samples_set", NULL);
	RNA_def_property_ui_text(prop, "Viewport Samples", "Number of temporal samples, unlimited if 0, "
	                                                   "disabled if 1");
	RNA_def_property_range(prop, 0, INT_MAX);
	RNA_def_property_flag(prop, PROP_CONTEXT_UPDATE);
	RNA_def_property_update(prop, NC_SCENE | ND_LAYER_CONTENT, "rna_SceneLayerEngineSettings_update");

	/* Screen Space Reflection */
	prop = RNA_def_property(srna, "ssr_enable", PROP_BOOLEAN, PROP_NONE);
	RNA_def_property_boolean_funcs(prop, "rna_LayerEngineSettings_Eevee_ssr_enable_get",
	                               "rna_LayerEngineSettings_Eevee_ssr_enable_set");
	RNA_def_property_ui_text(prop, "Screen Space Reflections", "Enable screen space reflection");
	RNA_def_property_flag(prop, PROP_CONTEXT_UPDATE);
	RNA_def_property_update(prop, NC_SCENE | ND_LAYER_CONTENT, "rna_SceneLayerEngineSettings_update");

	prop = RNA_def_property(srna, "ssr_refraction", PROP_BOOLEAN, PROP_NONE);
	RNA_def_property_boolean_funcs(prop, "rna_LayerEngineSettings_Eevee_ssr_refraction_get",
	                               "rna_LayerEngineSettings_Eevee_ssr_refraction_set");
	RNA_def_property_ui_text(prop, "Screen Space Refractions", "Enable screen space Refractions");
	RNA_def_property_flag(prop, PROP_CONTEXT_UPDATE);
	RNA_def_property_update(prop, NC_SCENE | ND_LAYER_CONTENT, "rna_SceneLayerEngineSettings_update");

	prop = RNA_def_property(srna, "ssr_halfres", PROP_BOOLEAN, PROP_NONE);
	RNA_def_property_boolean_funcs(prop, "rna_LayerEngineSettings_Eevee_ssr_halfres_get",
	                               "rna_LayerEngineSettings_Eevee_ssr_halfres_set");
	RNA_def_property_ui_text(prop, "Half Res Trace", "Raytrace at a lower resolution");
	RNA_def_property_flag(prop, PROP_CONTEXT_UPDATE);
	RNA_def_property_update(prop, NC_SCENE | ND_LAYER_CONTENT, "rna_SceneLayerEngineSettings_update");

	prop = RNA_def_property(srna, "ssr_quality", PROP_FLOAT, PROP_FACTOR);
	RNA_def_property_float_funcs(prop, "rna_LayerEngineSettings_Eevee_ssr_quality_get",
	                               "rna_LayerEngineSettings_Eevee_ssr_quality_set", NULL);
	RNA_def_property_ui_text(prop, "Trace Quality", "Quality of the screen space raytracing");
	RNA_def_property_range(prop, 0.0f, 1.0f);
	RNA_def_property_flag(prop, PROP_CONTEXT_UPDATE);
	RNA_def_property_update(prop, NC_SCENE | ND_LAYER_CONTENT, "rna_SceneLayerEngineSettings_update");

	prop = RNA_def_property(srna, "ssr_max_roughness", PROP_FLOAT, PROP_FACTOR);
	RNA_def_property_float_funcs(prop, "rna_LayerEngineSettings_Eevee_ssr_max_roughness_get",
	                               "rna_LayerEngineSettings_Eevee_ssr_max_roughness_set", NULL);
	RNA_def_property_ui_text(prop, "Max Roughness", "Do not raytrace reflections for roughness above this value");
	RNA_def_property_range(prop, 0.0f, 1.0f);
	RNA_def_property_flag(prop, PROP_CONTEXT_UPDATE);
	RNA_def_property_update(prop, NC_SCENE | ND_LAYER_CONTENT, "rna_SceneLayerEngineSettings_update");

	prop = RNA_def_property(srna, "ssr_ray_count", PROP_INT, PROP_NONE);
	RNA_def_property_int_funcs(prop, "rna_LayerEngineSettings_Eevee_ssr_ray_count_get",
	                               "rna_LayerEngineSettings_Eevee_ssr_ray_count_set", NULL);
	RNA_def_property_ui_text(prop, "Samples", "Number of rays to trace per pixels");
	RNA_def_property_range(prop, 1, 4);
	RNA_def_property_flag(prop, PROP_CONTEXT_UPDATE);
	RNA_def_property_update(prop, NC_SCENE | ND_LAYER_CONTENT, "rna_SceneLayerEngineSettings_update");

	prop = RNA_def_property(srna, "ssr_thickness", PROP_FLOAT, PROP_DISTANCE);
	RNA_def_property_float_funcs(prop, "rna_LayerEngineSettings_Eevee_ssr_thickness_get",
	                               "rna_LayerEngineSettings_Eevee_ssr_thickness_set", NULL);
	RNA_def_property_ui_text(prop, "Thickness", "Pixel thickness used to detect intersection");
	RNA_def_property_range(prop, 1e-6f, FLT_MAX);
	RNA_def_property_ui_range(prop, 0.001f, FLT_MAX, 5, 3);
	RNA_def_property_flag(prop, PROP_CONTEXT_UPDATE);
	RNA_def_property_update(prop, NC_SCENE | ND_LAYER_CONTENT, "rna_SceneLayerEngineSettings_update");

	prop = RNA_def_property(srna, "ssr_border_fade", PROP_FLOAT, PROP_FACTOR);
	RNA_def_property_float_funcs(prop, "rna_LayerEngineSettings_Eevee_ssr_border_fade_get",
	                               "rna_LayerEngineSettings_Eevee_ssr_border_fade_set", NULL);
	RNA_def_property_ui_text(prop, "Edge Fading", "Screen percentage used to fade the SSR");
	RNA_def_property_range(prop, 0.0f, 0.5f);
	RNA_def_property_flag(prop, PROP_CONTEXT_UPDATE);
	RNA_def_property_update(prop, NC_SCENE | ND_LAYER_CONTENT, "rna_SceneLayerEngineSettings_update");

	prop = RNA_def_property(srna, "ssr_firefly_fac", PROP_FLOAT, PROP_NONE);
	RNA_def_property_float_funcs(prop, "rna_LayerEngineSettings_Eevee_ssr_firefly_fac_get",
	                               "rna_LayerEngineSettings_Eevee_ssr_firefly_fac_set", NULL);
	RNA_def_property_ui_text(prop, "Clamp", "Clamp pixel intensity to remove noise (0 to disabled)");
	RNA_def_property_range(prop, 0.0f, FLT_MAX);
	RNA_def_property_flag(prop, PROP_CONTEXT_UPDATE);
	RNA_def_property_update(prop, NC_SCENE | ND_LAYER_CONTENT, "rna_SceneLayerEngineSettings_update");

	/* Volumetrics */
	prop = RNA_def_property(srna, "volumetric_enable", PROP_BOOLEAN, PROP_NONE);
	RNA_def_property_boolean_funcs(prop, "rna_LayerEngineSettings_Eevee_volumetric_enable_get",
	                               "rna_LayerEngineSettings_Eevee_volumetric_enable_set");
	RNA_def_property_ui_text(prop, "Volumetrics", "Enable scattering and absorbance of volumetric material");
	RNA_def_property_flag(prop, PROP_CONTEXT_UPDATE);
	RNA_def_property_update(prop, NC_SCENE | ND_LAYER_CONTENT, "rna_SceneLayerEngineSettings_update");

	prop = RNA_def_property(srna, "volumetric_start", PROP_FLOAT, PROP_DISTANCE);
	RNA_def_property_float_funcs(prop, "rna_LayerEngineSettings_Eevee_volumetric_start_get",
	                               "rna_LayerEngineSettings_Eevee_volumetric_start_set", NULL);
	RNA_def_property_ui_text(prop, "Start", "Start distance of the volumetric effect");
	RNA_def_property_range(prop, 1e-6f, FLT_MAX);
	RNA_def_property_ui_range(prop, 0.001f, FLT_MAX, 10, 3);
	RNA_def_property_flag(prop, PROP_CONTEXT_UPDATE);
	RNA_def_property_update(prop, NC_SCENE | ND_LAYER_CONTENT, "rna_SceneLayerEngineSettings_update");

	prop = RNA_def_property(srna, "volumetric_end", PROP_FLOAT, PROP_DISTANCE);
	RNA_def_property_float_funcs(prop, "rna_LayerEngineSettings_Eevee_volumetric_end_get",
	                               "rna_LayerEngineSettings_Eevee_volumetric_end_set", NULL);
	RNA_def_property_ui_text(prop, "End", "End distance of the volumetric effect");
	RNA_def_property_range(prop, 1e-6f, FLT_MAX);
	RNA_def_property_ui_range(prop, 0.001f, FLT_MAX, 10, 3);
	RNA_def_property_flag(prop, PROP_CONTEXT_UPDATE);
	RNA_def_property_update(prop, NC_SCENE | ND_LAYER_CONTENT, "rna_SceneLayerEngineSettings_update");

	prop = RNA_def_property(srna, "volumetric_samples", PROP_INT, PROP_NONE);
	RNA_def_property_int_funcs(prop, "rna_LayerEngineSettings_Eevee_volumetric_samples_get",
	                               "rna_LayerEngineSettings_Eevee_volumetric_samples_set", NULL);
	RNA_def_property_ui_text(prop, "Samples", "Number of samples to compute volumetric effects");
	RNA_def_property_flag(prop, PROP_CONTEXT_UPDATE);
	RNA_def_property_range(prop, 1, 256);
	RNA_def_property_update(prop, NC_SCENE | ND_LAYER_CONTENT, "rna_SceneLayerEngineSettings_update");

	prop = RNA_def_property(srna, "volumetric_sample_distribution", PROP_FLOAT, PROP_FACTOR);
	RNA_def_property_float_funcs(prop, "rna_LayerEngineSettings_Eevee_volumetric_sample_distribution_get",
	                               "rna_LayerEngineSettings_Eevee_volumetric_sample_distribution_set", NULL);
	RNA_def_property_ui_text(prop, "Exponential Sampling", "Distribute more samples closer to the camera");
	RNA_def_property_flag(prop, PROP_CONTEXT_UPDATE);
	RNA_def_property_update(prop, NC_SCENE | ND_LAYER_CONTENT, "rna_SceneLayerEngineSettings_update");

	prop = RNA_def_property(srna, "volumetric_lights", PROP_BOOLEAN, PROP_NONE);
	RNA_def_property_boolean_funcs(prop, "rna_LayerEngineSettings_Eevee_volumetric_lights_get",
	                               "rna_LayerEngineSettings_Eevee_volumetric_lights_set");
	RNA_def_property_ui_text(prop, "Volumetric Lighting", "Enable scene lamps interactions with volumetrics");
	RNA_def_property_flag(prop, PROP_CONTEXT_UPDATE);
	RNA_def_property_update(prop, NC_SCENE | ND_LAYER_CONTENT, "rna_SceneLayerEngineSettings_update");

	prop = RNA_def_property(srna, "volumetric_light_clamp", PROP_FLOAT, PROP_NONE);
	RNA_def_property_float_funcs(prop, "rna_LayerEngineSettings_Eevee_volumetric_light_clamp_get",
	                               "rna_LayerEngineSettings_Eevee_volumetric_light_clamp_set", NULL);
	RNA_def_property_range(prop, 0.0f, FLT_MAX);
	RNA_def_property_ui_text(prop, "Clamp", "Maximum light contribution, reducing noise");
	RNA_def_property_flag(prop, PROP_CONTEXT_UPDATE);
	RNA_def_property_update(prop, NC_SCENE | ND_LAYER_CONTENT, "rna_SceneLayerEngineSettings_update");

	prop = RNA_def_property(srna, "volumetric_shadows", PROP_BOOLEAN, PROP_NONE);
	RNA_def_property_boolean_funcs(prop, "rna_LayerEngineSettings_Eevee_volumetric_shadows_get",
	                               "rna_LayerEngineSettings_Eevee_volumetric_shadows_set");
	RNA_def_property_ui_text(prop, "Volumetric Shadows", "Generate shadows from volumetric material (Very expensive)");
	RNA_def_property_flag(prop, PROP_CONTEXT_UPDATE);
	RNA_def_property_update(prop, NC_SCENE | ND_LAYER_CONTENT, "rna_SceneLayerEngineSettings_update");

	prop = RNA_def_property(srna, "volumetric_shadow_samples", PROP_INT, PROP_NONE);
	RNA_def_property_int_funcs(prop, "rna_LayerEngineSettings_Eevee_volumetric_shadow_samples_get",
	                               "rna_LayerEngineSettings_Eevee_volumetric_shadow_samples_set", NULL);
	RNA_def_property_range(prop, 1, 128);
	RNA_def_property_ui_text(prop, "Volumetric Shadow Samples", "Number of samples to compute volumetric shadowing");
	RNA_def_property_flag(prop, PROP_CONTEXT_UPDATE);
	RNA_def_property_update(prop, NC_SCENE | ND_LAYER_CONTENT, "rna_SceneLayerEngineSettings_update");

	prop = RNA_def_property(srna, "volumetric_colored_transmittance", PROP_BOOLEAN, PROP_NONE);
	RNA_def_property_boolean_funcs(prop, "rna_LayerEngineSettings_Eevee_volumetric_colored_transmittance_get",
	                               "rna_LayerEngineSettings_Eevee_volumetric_colored_transmittance_set");
	RNA_def_property_ui_text(prop, "Colored Transmittance", "Enable wavelength dependent volumetric transmittance");
	RNA_def_property_flag(prop, PROP_CONTEXT_UPDATE);
	RNA_def_property_update(prop, NC_SCENE | ND_LAYER_CONTENT, "rna_SceneLayerEngineSettings_update");

	/* Ambient Occlusion */
	prop = RNA_def_property(srna, "gtao_enable", PROP_BOOLEAN, PROP_NONE);
	RNA_def_property_boolean_funcs(prop, "rna_LayerEngineSettings_Eevee_gtao_enable_get",
	                               "rna_LayerEngineSettings_Eevee_gtao_enable_set");
	RNA_def_property_ui_text(prop, "Ambient Occlusion", "Enable ambient occlusion to simulate medium scale indirect shadowing");
	RNA_def_property_flag(prop, PROP_CONTEXT_UPDATE);
	RNA_def_property_update(prop, NC_SCENE | ND_LAYER_CONTENT, "rna_SceneLayerEngineSettings_update");

	prop = RNA_def_property(srna, "gtao_use_bent_normals", PROP_BOOLEAN, PROP_NONE);
	RNA_def_property_boolean_funcs(prop, "rna_LayerEngineSettings_Eevee_gtao_use_bent_normals_get",
	                               "rna_LayerEngineSettings_Eevee_gtao_use_bent_normals_set");
	RNA_def_property_ui_text(prop, "Bent Normals", "Compute main non occluded direction to sample the environment");
	RNA_def_property_flag(prop, PROP_CONTEXT_UPDATE);
	RNA_def_property_update(prop, NC_SCENE | ND_LAYER_CONTENT, "rna_SceneLayerEngineSettings_update");

	prop = RNA_def_property(srna, "gtao_denoise", PROP_BOOLEAN, PROP_NONE);
	RNA_def_property_boolean_funcs(prop, "rna_LayerEngineSettings_Eevee_gtao_denoise_get",
	                               "rna_LayerEngineSettings_Eevee_gtao_denoise_set");
	RNA_def_property_ui_text(prop, "Denoise", "Use denoising to filter the resulting occlusion and bent normal but exhibit 2x2 pixel blocks");
	RNA_def_property_flag(prop, PROP_CONTEXT_UPDATE);
	RNA_def_property_update(prop, NC_SCENE | ND_LAYER_CONTENT, "rna_SceneLayerEngineSettings_update");

	prop = RNA_def_property(srna, "gtao_bounce", PROP_BOOLEAN, PROP_NONE);
	RNA_def_property_boolean_funcs(prop, "rna_LayerEngineSettings_Eevee_gtao_bounce_get",
	                               "rna_LayerEngineSettings_Eevee_gtao_bounce_set");
	RNA_def_property_ui_text(prop, "Bounces Approximation", "An approximation to simulate light bounces "
	                                                        "giving less occlusion on brighter objects");
	RNA_def_property_flag(prop, PROP_CONTEXT_UPDATE);
	RNA_def_property_update(prop, NC_SCENE | ND_LAYER_CONTENT, "rna_SceneLayerEngineSettings_update");

	prop = RNA_def_property(srna, "gtao_factor", PROP_FLOAT, PROP_FACTOR);
	RNA_def_property_float_funcs(prop, "rna_LayerEngineSettings_Eevee_gtao_factor_get", "rna_LayerEngineSettings_Eevee_gtao_factor_set", NULL);
	RNA_def_property_ui_text(prop, "Factor", "Factor for ambient occlusion blending");
	RNA_def_property_range(prop, 0.0f, FLT_MAX);
	RNA_def_property_ui_range(prop, 0.0f, 1.0f, 0.1f, 2);
	RNA_def_property_flag(prop, PROP_CONTEXT_UPDATE);
	RNA_def_property_update(prop, NC_SCENE | ND_LAYER_CONTENT, "rna_LayerCollectionEngineSettings_update");

	prop = RNA_def_property(srna, "gtao_quality", PROP_FLOAT, PROP_FACTOR);
	RNA_def_property_float_funcs(prop, "rna_LayerEngineSettings_Eevee_gtao_quality_get", "rna_LayerEngineSettings_Eevee_gtao_quality_set", NULL);
	RNA_def_property_ui_text(prop, "Trace Quality", "Quality of the horizon search");
	RNA_def_property_range(prop, 0.0f, 1.0f);
	RNA_def_property_flag(prop, PROP_CONTEXT_UPDATE);
	RNA_def_property_update(prop, NC_SCENE | ND_LAYER_CONTENT, "rna_LayerCollectionEngineSettings_update");

	prop = RNA_def_property(srna, "gtao_distance", PROP_FLOAT, PROP_DISTANCE);
	RNA_def_property_float_funcs(prop, "rna_LayerEngineSettings_Eevee_gtao_distance_get", "rna_LayerEngineSettings_Eevee_gtao_distance_set", NULL);
	RNA_def_property_ui_text(prop, "Distance", "Distance of object that contribute to the ambient occlusion effect");
	RNA_def_property_range(prop, 0.0f, 100000.0f);
	RNA_def_property_ui_range(prop, 0.0f, 100.0f, 1, 3);
	RNA_def_property_flag(prop, PROP_CONTEXT_UPDATE);
	RNA_def_property_update(prop, NC_SCENE | ND_LAYER_CONTENT, "rna_LayerCollectionEngineSettings_update");

	prop = RNA_def_property(srna, "gtao_samples", PROP_INT, PROP_UNSIGNED);
	RNA_def_property_int_funcs(prop, "rna_LayerEngineSettings_Eevee_gtao_samples_get",
	                           "rna_LayerEngineSettings_Eevee_gtao_samples_set", NULL);
	RNA_def_property_ui_text(prop, "Samples", "Number of samples to take to compute occlusion");
	RNA_def_property_range(prop, 2, 32);
	RNA_def_property_flag(prop, PROP_CONTEXT_UPDATE);
	RNA_def_property_update(prop, NC_SCENE | ND_LAYER_CONTENT, "rna_SceneLayerEngineSettings_update");

	/* Depth of Field */
	prop = RNA_def_property(srna, "dof_enable", PROP_BOOLEAN, PROP_NONE);
	RNA_def_property_boolean_funcs(prop, "rna_LayerEngineSettings_Eevee_dof_enable_get",
	                               "rna_LayerEngineSettings_Eevee_dof_enable_set");
	RNA_def_property_ui_text(prop, "Depth of Field", "Enable depth of field using the values from the active camera");
	RNA_def_property_flag(prop, PROP_CONTEXT_UPDATE);
	RNA_def_property_update(prop, NC_SCENE | ND_LAYER_CONTENT, "rna_SceneLayerEngineSettings_update");

	prop = RNA_def_property(srna, "bokeh_max_size", PROP_FLOAT, PROP_FACTOR);
	RNA_def_property_float_funcs(prop, "rna_LayerEngineSettings_Eevee_bokeh_max_size_get",
	                             "rna_LayerEngineSettings_Eevee_bokeh_max_size_set", NULL);
	RNA_def_property_ui_text(prop, "Max Size", "Max size of the bokeh shape for the depth of field (lower is faster)");
	RNA_def_property_range(prop, 0.0f, 2000.0f);
	RNA_def_property_ui_range(prop, 2.0f, 200.0f, 1, 3);
	RNA_def_property_flag(prop, PROP_CONTEXT_UPDATE);
	RNA_def_property_update(prop, NC_SCENE | ND_LAYER_CONTENT, "rna_SceneLayerEngineSettings_update");

	prop = RNA_def_property(srna, "bokeh_threshold", PROP_FLOAT, PROP_FACTOR);
	RNA_def_property_float_funcs(prop, "rna_LayerEngineSettings_Eevee_bokeh_threshold_get",
	                             "rna_LayerEngineSettings_Eevee_bokeh_threshold_set", NULL);
	RNA_def_property_ui_text(prop, "Sprite Threshold", "Brightness threshold for using sprite base depth of field");
	RNA_def_property_range(prop, 0.0f, 100000.0f);
	RNA_def_property_ui_range(prop, 0.0f, 10.0f, 1, 3);
	RNA_def_property_flag(prop, PROP_CONTEXT_UPDATE);
	RNA_def_property_update(prop, NC_SCENE | ND_LAYER_CONTENT, "rna_SceneLayerEngineSettings_update");

	/* Bloom */
	prop = RNA_def_property(srna, "bloom_enable", PROP_BOOLEAN, PROP_NONE);
	RNA_def_property_boolean_funcs(prop, "rna_LayerEngineSettings_Eevee_bloom_enable_get",
	                               "rna_LayerEngineSettings_Eevee_bloom_enable_set");
	RNA_def_property_ui_text(prop, "Bloom", "High brighness pixels generate a glowing effect");
	RNA_def_property_flag(prop, PROP_CONTEXT_UPDATE);
	RNA_def_property_update(prop, NC_SCENE | ND_LAYER_CONTENT, "rna_SceneLayerEngineSettings_update");

	prop = RNA_def_property(srna, "bloom_threshold", PROP_FLOAT, PROP_FACTOR);
	RNA_def_property_float_funcs(prop, "rna_LayerEngineSettings_Eevee_bloom_threshold_get",
	                             "rna_LayerEngineSettings_Eevee_bloom_threshold_set", NULL);
	RNA_def_property_ui_text(prop, "Threshold", "Filters out pixels under this level of brightness");
	RNA_def_property_range(prop, 0.0f, 100000.0f);
	RNA_def_property_ui_range(prop, 0.0f, 10.0f, 1, 3);
	RNA_def_property_flag(prop, PROP_CONTEXT_UPDATE);
	RNA_def_property_update(prop, NC_SCENE | ND_LAYER_CONTENT, "rna_SceneLayerEngineSettings_update");

	prop = RNA_def_property(srna, "bloom_color", PROP_FLOAT, PROP_COLOR);
	RNA_def_property_array(prop, 3);
	RNA_def_property_float_funcs(prop, "rna_LayerEngineSettings_Eevee_bloom_color_get",
	                             "rna_LayerEngineSettings_Eevee_bloom_color_set", NULL);
	RNA_def_property_ui_text(prop, "Color", "Color applied to the bloom effect");
	RNA_def_property_flag(prop, PROP_CONTEXT_UPDATE);
	RNA_def_property_update(prop, NC_SCENE | ND_LAYER_CONTENT, "rna_SceneLayerEngineSettings_update");

	prop = RNA_def_property(srna, "bloom_knee", PROP_FLOAT, PROP_FACTOR);
	RNA_def_property_float_funcs(prop, "rna_LayerEngineSettings_Eevee_bloom_knee_get",
	                             "rna_LayerEngineSettings_Eevee_bloom_knee_set", NULL);
	RNA_def_property_ui_text(prop, "Knee", "Makes transition between under/over-threshold gradual");
	RNA_def_property_range(prop, 0.0f, 1.0f);
	RNA_def_property_flag(prop, PROP_CONTEXT_UPDATE);
	RNA_def_property_update(prop, NC_SCENE | ND_LAYER_CONTENT, "rna_SceneLayerEngineSettings_update");

	prop = RNA_def_property(srna, "bloom_radius", PROP_FLOAT, PROP_FACTOR);
	RNA_def_property_float_funcs(prop, "rna_LayerEngineSettings_Eevee_bloom_radius_get",
	                             "rna_LayerEngineSettings_Eevee_bloom_radius_set", NULL);
	RNA_def_property_ui_text(prop, "Radius", "Bloom spread distance");
	RNA_def_property_range(prop, 0.0f, 100.0f);
	RNA_def_property_ui_range(prop, 0.0f, 10.0f, 1, 3);
	RNA_def_property_flag(prop, PROP_CONTEXT_UPDATE);
	RNA_def_property_update(prop, NC_SCENE | ND_LAYER_CONTENT, "rna_SceneLayerEngineSettings_update");

	prop = RNA_def_property(srna, "bloom_clamp", PROP_FLOAT, PROP_FACTOR);
	RNA_def_property_float_funcs(prop, "rna_LayerEngineSettings_Eevee_bloom_clamp_get",
	                             "rna_LayerEngineSettings_Eevee_bloom_clamp_set", NULL);
	RNA_def_property_ui_text(prop, "Clamp", "Maximum intensity a bloom pixel can have");
	RNA_def_property_range(prop, 0.0f, 1000.0f);
	RNA_def_property_ui_range(prop, 0.0f, 10.0f, 1, 3);
	RNA_def_property_flag(prop, PROP_CONTEXT_UPDATE);
	RNA_def_property_update(prop, NC_SCENE | ND_LAYER_CONTENT, "rna_SceneLayerEngineSettings_update");

	prop = RNA_def_property(srna, "bloom_intensity", PROP_FLOAT, PROP_UNSIGNED);
	RNA_def_property_float_funcs(prop, "rna_LayerEngineSettings_Eevee_bloom_intensity_get",
	                             "rna_LayerEngineSettings_Eevee_bloom_intensity_set", NULL);
	RNA_def_property_ui_text(prop, "Intensity", "Blend factor");
	RNA_def_property_range(prop, 0.0f, 10000.0f);
	RNA_def_property_ui_range(prop, 0.0f, 10.0f, 1, 3);
	RNA_def_property_flag(prop, PROP_CONTEXT_UPDATE);
	RNA_def_property_update(prop, NC_SCENE | ND_LAYER_CONTENT, "rna_SceneLayerEngineSettings_update");

	/* Motion blur */
	prop = RNA_def_property(srna, "motion_blur_enable", PROP_BOOLEAN, PROP_NONE);
	RNA_def_property_boolean_funcs(prop, "rna_LayerEngineSettings_Eevee_motion_blur_enable_get",
	                               "rna_LayerEngineSettings_Eevee_motion_blur_enable_set");
	RNA_def_property_ui_text(prop, "Motion Blur", "Enable motion blur effect (only in camera view)");
	RNA_def_property_flag(prop, PROP_CONTEXT_UPDATE);
	RNA_def_property_update(prop, NC_SCENE | ND_LAYER_CONTENT, "rna_SceneLayerEngineSettings_update");

	prop = RNA_def_property(srna, "motion_blur_samples", PROP_INT, PROP_UNSIGNED);
	RNA_def_property_int_funcs(prop, "rna_LayerEngineSettings_Eevee_motion_blur_samples_get",
	                           "rna_LayerEngineSettings_Eevee_motion_blur_samples_set", NULL);
	RNA_def_property_ui_text(prop, "Samples", "Number of samples to take with motion blur");
	RNA_def_property_range(prop, 1, 64);
	RNA_def_property_flag(prop, PROP_CONTEXT_UPDATE);
	RNA_def_property_update(prop, NC_SCENE | ND_LAYER_CONTENT, "rna_SceneLayerEngineSettings_update");

	prop = RNA_def_property(srna, "motion_blur_shutter", PROP_FLOAT, PROP_UNSIGNED);
	RNA_def_property_float_funcs(prop, "rna_LayerEngineSettings_Eevee_motion_blur_shutter_get",
	                             "rna_LayerEngineSettings_Eevee_motion_blur_shutter_set", NULL);
	RNA_def_property_ui_text(prop, "Shutter", "Time taken in frames between shutter open and close");
	RNA_def_property_ui_range(prop, 0.01f, 2.0f, 1, 2);
	RNA_def_property_flag(prop, PROP_CONTEXT_UPDATE);
	RNA_def_property_update(prop, NC_SCENE | ND_LAYER_CONTENT, "rna_SceneLayerEngineSettings_update");

	/* Shadows */
	prop = RNA_def_property(srna, "shadow_method", PROP_ENUM, PROP_NONE);
	RNA_def_property_enum_funcs(prop, "rna_LayerEngineSettings_Eevee_shadow_method_get", "rna_LayerEngineSettings_Eevee_shadow_method_set", NULL);
	RNA_def_property_enum_items(prop, eevee_shadow_method_items);
	RNA_def_property_ui_text(prop, "Method", "Technique use to compute the shadows");
	RNA_def_property_flag(prop, PROP_CONTEXT_UPDATE);
	RNA_def_property_update(prop, NC_SCENE | ND_LAYER_CONTENT, "rna_SceneLayerEngineSettings_update");

	prop = RNA_def_property(srna, "shadow_size", PROP_ENUM, PROP_NONE);
	RNA_def_property_enum_funcs(prop, "rna_LayerEngineSettings_Eevee_shadow_size_get", "rna_LayerEngineSettings_Eevee_shadow_size_set", NULL);
	RNA_def_property_enum_items(prop, eevee_shadow_size_items);
	RNA_def_property_ui_text(prop, "Size", "Size of every shadow maps");
	RNA_def_property_flag(prop, PROP_CONTEXT_UPDATE);
	RNA_def_property_update(prop, NC_SCENE | ND_LAYER_CONTENT, "rna_SceneLayerEngineSettings_update");

	prop = RNA_def_property(srna, "shadow_high_bitdepth", PROP_BOOLEAN, PROP_NONE);
	RNA_def_property_boolean_funcs(prop, "rna_LayerEngineSettings_Eevee_shadow_high_bitdepth_get", "rna_LayerEngineSettings_Eevee_shadow_high_bitdepth_set");
	RNA_def_property_ui_text(prop, "High Bitdepth", "Use 32bit shadows");
	RNA_def_property_flag(prop, PROP_CONTEXT_UPDATE);
	RNA_def_property_update(prop, NC_SCENE | ND_LAYER_CONTENT, "rna_SceneLayerEngineSettings_update");

	RNA_define_verify_sdna(1); /* not in sdna */
}

#ifdef WITH_CLAY_ENGINE
static void rna_def_layer_collection_engine_settings_clay(BlenderRNA *brna)
{
	StructRNA *srna;
	PropertyRNA *prop;

	static const EnumPropertyItem clay_matcap_items[] = {
	    {ICON_MATCAP_01, "01", ICON_MATCAP_01, "", ""},
	    {ICON_MATCAP_02, "02", ICON_MATCAP_02, "", ""},
	    {ICON_MATCAP_03, "03", ICON_MATCAP_03, "", ""},
	    {ICON_MATCAP_04, "04", ICON_MATCAP_04, "", ""},
	    {ICON_MATCAP_05, "05", ICON_MATCAP_05, "", ""},
	    {ICON_MATCAP_06, "06", ICON_MATCAP_06, "", ""},
	    {ICON_MATCAP_07, "07", ICON_MATCAP_07, "", ""},
	    {ICON_MATCAP_08, "08", ICON_MATCAP_08, "", ""},
	    {ICON_MATCAP_09, "09", ICON_MATCAP_09, "", ""},
	    {ICON_MATCAP_10, "10", ICON_MATCAP_10, "", ""},
	    {ICON_MATCAP_11, "11", ICON_MATCAP_11, "", ""},
	    {ICON_MATCAP_12, "12", ICON_MATCAP_12, "", ""},
	    {ICON_MATCAP_13, "13", ICON_MATCAP_13, "", ""},
	    {ICON_MATCAP_14, "14", ICON_MATCAP_14, "", ""},
	    {ICON_MATCAP_15, "15", ICON_MATCAP_15, "", ""},
	    {ICON_MATCAP_16, "16", ICON_MATCAP_16, "", ""},
	    {ICON_MATCAP_17, "17", ICON_MATCAP_17, "", ""},
	    {ICON_MATCAP_18, "18", ICON_MATCAP_18, "", ""},
	    {ICON_MATCAP_19, "19", ICON_MATCAP_19, "", ""},
	    {ICON_MATCAP_20, "20", ICON_MATCAP_20, "", ""},
	    {ICON_MATCAP_21, "21", ICON_MATCAP_21, "", ""},
	    {ICON_MATCAP_22, "22", ICON_MATCAP_22, "", ""},
	    {ICON_MATCAP_23, "23", ICON_MATCAP_23, "", ""},
	    {ICON_MATCAP_24, "24", ICON_MATCAP_24, "", ""},
	    {0, NULL, 0, NULL, NULL}
	};

	srna = RNA_def_struct(brna, "LayerCollectionEngineSettingsClay", "LayerCollectionSettings");
	RNA_def_struct_ui_text(srna, "Collections Clay Engine Settings", "Engine specific settings for this collection");

	RNA_define_verify_sdna(0); /* not in sdna */

	/* see RNA_LAYER_ENGINE_GET_SET macro */
	prop = RNA_def_property(srna, "matcap_icon", PROP_ENUM, PROP_NONE);
	RNA_def_property_enum_funcs(prop, "rna_LayerEngineSettings_Clay_matcap_icon_get", "rna_LayerEngineSettings_Clay_matcap_icon_set", NULL);
	RNA_def_property_enum_items(prop, clay_matcap_items);
	RNA_def_property_ui_text(prop, "Matcap", "Image to use for Material Capture by this material");
	RNA_def_property_flag(prop, PROP_CONTEXT_UPDATE);
	RNA_def_property_update(prop, NC_SCENE | ND_LAYER_CONTENT, "rna_LayerCollectionEngineSettings_update");

	prop = RNA_def_property(srna, "matcap_rotation", PROP_FLOAT, PROP_FACTOR);
	RNA_def_property_float_funcs(prop, "rna_LayerEngineSettings_Clay_matcap_rotation_get", "rna_LayerEngineSettings_Clay_matcap_rotation_set", NULL);
	RNA_def_property_range(prop, 0.0f, 1.0f);
	RNA_def_property_ui_text(prop, "Matcap Rotation", "Orientation of the matcap on the model");
	RNA_def_property_flag(prop, PROP_CONTEXT_UPDATE);
	RNA_def_property_update(prop, NC_SCENE | ND_LAYER_CONTENT, "rna_LayerCollectionEngineSettings_update");

	prop = RNA_def_property(srna, "matcap_hue", PROP_FLOAT, PROP_FACTOR);
	RNA_def_property_float_funcs(prop, "rna_LayerEngineSettings_Clay_matcap_hue_get", "rna_LayerEngineSettings_Clay_matcap_hue_set", NULL);
	RNA_def_property_range(prop, 0.0f, 1.0f);
	RNA_def_property_ui_text(prop, "Matcap Hue Shift", "Hue correction of the matcap");
	RNA_def_property_flag(prop, PROP_CONTEXT_UPDATE);
	RNA_def_property_update(prop, NC_SCENE | ND_LAYER_CONTENT, "rna_LayerCollectionEngineSettings_update");

	prop = RNA_def_property(srna, "matcap_saturation", PROP_FLOAT, PROP_FACTOR);
	RNA_def_property_float_funcs(prop, "rna_LayerEngineSettings_Clay_matcap_saturation_get", "rna_LayerEngineSettings_Clay_matcap_saturation_set", NULL);
	RNA_def_property_range(prop, 0.0f, 1.0f);
	RNA_def_property_ui_text(prop, "Matcap Saturation", "Saturation correction of the matcap");
	RNA_def_property_flag(prop, PROP_CONTEXT_UPDATE);
	RNA_def_property_update(prop, NC_SCENE | ND_LAYER_CONTENT, "rna_LayerCollectionEngineSettings_update");

	prop = RNA_def_property(srna, "matcap_value", PROP_FLOAT, PROP_FACTOR);
	RNA_def_property_float_funcs(prop, "rna_LayerEngineSettings_Clay_matcap_value_get", "rna_LayerEngineSettings_Clay_matcap_value_set", NULL);
	RNA_def_property_range(prop, 0.0f, 1.0f);
	RNA_def_property_ui_text(prop, "Matcap Value", "Value correction of the matcap");
	RNA_def_property_flag(prop, PROP_CONTEXT_UPDATE);
	RNA_def_property_update(prop, NC_SCENE | ND_LAYER_CONTENT, "rna_LayerCollectionEngineSettings_update");

	prop = RNA_def_property(srna, "ssao_factor_cavity", PROP_FLOAT, PROP_NONE);
	RNA_def_property_float_funcs(prop, "rna_LayerEngineSettings_Clay_ssao_factor_cavity_get", "rna_LayerEngineSettings_Clay_ssao_factor_cavity_set", NULL);
	RNA_def_property_ui_text(prop, "Cavity Strength", "Strength of the Cavity effect");
	RNA_def_property_range(prop, 0.0f, 250.0f);
	RNA_def_property_flag(prop, PROP_CONTEXT_UPDATE);
	RNA_def_property_update(prop, NC_SCENE | ND_LAYER_CONTENT, "rna_LayerCollectionEngineSettings_update");

	prop = RNA_def_property(srna, "ssao_factor_edge", PROP_FLOAT, PROP_NONE);
	RNA_def_property_float_funcs(prop, "rna_LayerEngineSettings_Clay_ssao_factor_edge_get", "rna_LayerEngineSettings_Clay_ssao_factor_edge_set", NULL);
	RNA_def_property_ui_text(prop, "Edge Strength", "Strength of the Edge effect");
	RNA_def_property_range(prop, 0.0f, 250.0f);
	RNA_def_property_flag(prop, PROP_CONTEXT_UPDATE);
	RNA_def_property_update(prop, NC_SCENE | ND_LAYER_CONTENT, "rna_LayerCollectionEngineSettings_update");

	prop = RNA_def_property(srna, "ssao_distance", PROP_FLOAT, PROP_NONE);
	RNA_def_property_float_funcs(prop, "rna_LayerEngineSettings_Clay_ssao_distance_get", "rna_LayerEngineSettings_Clay_ssao_distance_set", NULL);
	RNA_def_property_ui_text(prop, "Distance", "Distance of object that contribute to the Cavity/Edge effect");
	RNA_def_property_range(prop, 0.0f, 100000.0f);
	RNA_def_property_ui_range(prop, 0.0f, 100.0f, 1, 3);
	RNA_def_property_flag(prop, PROP_CONTEXT_UPDATE);
	RNA_def_property_update(prop, NC_SCENE | ND_LAYER_CONTENT, "rna_LayerCollectionEngineSettings_update");

	prop = RNA_def_property(srna, "ssao_attenuation", PROP_FLOAT, PROP_NONE);
	RNA_def_property_float_funcs(prop, "rna_LayerEngineSettings_Clay_ssao_attenuation_get", "rna_LayerEngineSettings_Clay_ssao_attenuation_set", NULL);
	RNA_def_property_ui_text(prop, "Attenuation", "Attenuation constant");
	RNA_def_property_range(prop, 1.0f, 100000.0f);
	RNA_def_property_ui_range(prop, 1.0f, 100.0f, 1, 3);
	RNA_def_property_flag(prop, PROP_CONTEXT_UPDATE);
	RNA_def_property_update(prop, NC_SCENE | ND_LAYER_CONTENT, "rna_LayerCollectionEngineSettings_update");

	prop = RNA_def_property(srna, "hair_brightness_randomness", PROP_FLOAT, PROP_NONE);
	RNA_def_property_float_funcs(prop, "rna_LayerEngineSettings_Clay_hair_brightness_randomness_get", "rna_LayerEngineSettings_Clay_hair_brightness_randomness_set", NULL);
	RNA_def_property_ui_text(prop, "Hair Brightness Randomness", "Brightness randomness for hair");
	RNA_def_property_range(prop, 0.0f, 1.0f);
	RNA_def_property_flag(prop, PROP_CONTEXT_UPDATE);
	RNA_def_property_update(prop, NC_SCENE | ND_LAYER_CONTENT, "rna_LayerCollectionEngineSettings_update");

	RNA_define_verify_sdna(1); /* not in sdna */
}
#endif /* WITH_CLAY_ENGINE */

static void rna_def_layer_collection_mode_settings_object(BlenderRNA *brna)
{
	StructRNA *srna;
	PropertyRNA *prop;

	srna = RNA_def_struct(brna, "LayerCollectionModeSettingsObject", "LayerCollectionSettings");
	RNA_def_struct_ui_text(srna, "Collections Object Mode Settings", "Object Mode specific settings for this collection");
	RNA_define_verify_sdna(0); /* not in sdna */

	/* see RNA_LAYER_ENGINE_GET_SET macro */

	prop = RNA_def_property(srna, "show_wire", PROP_BOOLEAN, PROP_NONE);
	RNA_def_property_ui_text(prop, "Wire", "Add the object's wireframe over solid drawing");
	RNA_def_property_boolean_funcs(prop, "rna_LayerEngineSettings_ObjectMode_show_wire_get", "rna_LayerEngineSettings_ObjectMode_show_wire_set");
	RNA_def_property_flag(prop, PROP_CONTEXT_UPDATE);
	RNA_def_property_update(prop, NC_SCENE | ND_LAYER_CONTENT, "rna_LayerCollectionEngineSettings_update");

	prop = RNA_def_property(srna, "show_backface_culling", PROP_BOOLEAN, PROP_NONE);
	RNA_def_property_ui_text(prop, "Backface Culling", "");
	RNA_def_property_boolean_funcs(prop, "rna_LayerEngineSettings_ObjectMode_show_backface_culling_get", "rna_LayerEngineSettings_ObjectMode_show_backface_culling_set");
	RNA_def_property_flag(prop, PROP_CONTEXT_UPDATE);
	RNA_def_property_update(prop, NC_SCENE | ND_LAYER_CONTENT, "rna_LayerCollectionEngineSettings_update");

	RNA_define_verify_sdna(1); /* not in sdna */
}

static void rna_def_layer_collection_mode_settings_edit(BlenderRNA *brna)
{
	StructRNA *srna;
	PropertyRNA *prop;

	srna = RNA_def_struct(brna, "LayerCollectionModeSettingsEdit", "LayerCollectionSettings");
	RNA_def_struct_ui_text(srna, "Collections Edit Mode Settings", "Edit Mode specific settings to be overridden per collection");
	RNA_define_verify_sdna(0); /* not in sdna */

	/* see RNA_LAYER_ENGINE_GET_SET macro */

	prop = RNA_def_property(srna, "show_occlude_wire", PROP_BOOLEAN, PROP_NONE);
	RNA_def_property_ui_text(prop, "Hidden Wire", "Use hidden wireframe display");
	RNA_def_property_boolean_funcs(prop, "rna_LayerEngineSettings_EditMode_show_occlude_wire_get", "rna_LayerEngineSettings_EditMode_show_occlude_wire_set");
	RNA_def_property_flag(prop, PROP_CONTEXT_UPDATE);
	RNA_def_property_update(prop, NC_SCENE | ND_LAYER_CONTENT, "rna_LayerCollectionEngineSettings_update");

	prop = RNA_def_property(srna, "show_weight", PROP_BOOLEAN, PROP_NONE);
	RNA_def_property_ui_text(prop, "Show Weights", "Draw weights in editmode");
	RNA_def_property_boolean_funcs(prop, "rna_LayerEngineSettings_EditMode_show_weight_get", "rna_LayerEngineSettings_EditMode_show_weight_set");
	RNA_def_property_flag(prop, PROP_CONTEXT_UPDATE);
	RNA_def_property_update(prop, NC_SCENE | ND_LAYER_CONTENT, "rna_LayerCollectionEngineSettings_update");

	prop = RNA_def_property(srna, "face_normals_show", PROP_BOOLEAN, PROP_NONE);
	RNA_def_property_ui_text(prop, "Draw Normals", "Display face normals as lines");
	RNA_def_property_boolean_funcs(prop, "rna_LayerEngineSettings_EditMode_face_normals_show_get", "rna_LayerEngineSettings_EditMode_face_normals_show_set");
	RNA_def_property_flag(prop, PROP_CONTEXT_UPDATE);
	RNA_def_property_update(prop, NC_SCENE | ND_LAYER_CONTENT, "rna_LayerCollectionEngineSettings_update");

	prop = RNA_def_property(srna, "vert_normals_show", PROP_BOOLEAN, PROP_NONE);
	RNA_def_property_ui_text(prop, "Draw Vertex Normals", "Display vertex normals as lines");
	RNA_def_property_boolean_funcs(prop, "rna_LayerEngineSettings_EditMode_vert_normals_show_get", "rna_LayerEngineSettings_EditMode_vert_normals_show_set");
	RNA_def_property_flag(prop, PROP_CONTEXT_UPDATE);
	RNA_def_property_update(prop, NC_SCENE | ND_LAYER_CONTENT, "rna_LayerCollectionEngineSettings_update");

	prop = RNA_def_property(srna, "loop_normals_show", PROP_BOOLEAN, PROP_NONE);
	RNA_def_property_ui_text(prop, "Draw Split Normals", "Display vertex-per-face normals as lines");
	RNA_def_property_boolean_funcs(prop, "rna_LayerEngineSettings_EditMode_loop_normals_show_get", "rna_LayerEngineSettings_EditMode_loop_normals_show_set");
	RNA_def_property_flag(prop, PROP_CONTEXT_UPDATE);
	RNA_def_property_update(prop, NC_SCENE | ND_LAYER_CONTENT, "rna_LayerCollectionEngineSettings_update");

	prop = RNA_def_property(srna, "normals_length", PROP_FLOAT, PROP_FACTOR);
	RNA_def_property_ui_text(prop, "Normal Size", "Display size for normals in the 3D view");
	RNA_def_property_float_funcs(prop, "rna_LayerEngineSettings_EditMode_normals_length_get", "rna_LayerEngineSettings_EditMode_normals_length_set", NULL);
	RNA_def_property_range(prop, 0.00001, 1000.0);
	RNA_def_property_ui_range(prop, 0.01, 10.0, 10.0, 2);
	RNA_def_property_flag(prop, PROP_CONTEXT_UPDATE);
	RNA_def_property_update(prop, NC_SCENE | ND_LAYER_CONTENT, "rna_LayerCollectionEngineSettings_update");

	prop = RNA_def_property(srna, "backwire_opacity", PROP_FLOAT, PROP_FACTOR);
	RNA_def_property_ui_text(prop, "Backwire Opacity", "Opacity when rendering transparent wires");
	RNA_def_property_float_funcs(prop, "rna_LayerEngineSettings_EditMode_backwire_opacity_get", "rna_LayerEngineSettings_EditMode_backwire_opacity_set", NULL);
	RNA_def_property_range(prop, 0.0f, 1.0f);
	RNA_def_property_flag(prop, PROP_CONTEXT_UPDATE);
	RNA_def_property_update(prop, NC_SCENE | ND_LAYER_CONTENT, "rna_LayerCollectionEngineSettings_update");

	RNA_define_verify_sdna(1); /* not in sdna */
}

static void rna_def_layer_collection_mode_settings_paint_weight(BlenderRNA *brna)
{
	StructRNA *srna;
	PropertyRNA *prop;

	srna = RNA_def_struct(brna, "LayerCollectionModeSettingsPaintWeight", "LayerCollectionSettings");
	RNA_def_struct_ui_text(srna, "Collections Weight Paint Mode Settings", "Weight Paint Mode specific settings to be overridden per collection");
	RNA_define_verify_sdna(0); /* not in sdna */

	/* see RNA_LAYER_ENGINE_GET_SET macro */

	prop = RNA_def_property(srna, "use_shading", PROP_BOOLEAN, PROP_NONE);
	RNA_def_property_ui_text(prop, "Use Shading", "Whether to use shaded or shadeless drawing");
	RNA_def_property_boolean_funcs(prop, "rna_LayerEngineSettings_PaintWeightMode_use_shading_get", "rna_LayerEngineSettings_PaintWeightMode_use_shading_set");
	RNA_def_property_flag(prop, PROP_CONTEXT_UPDATE);
	RNA_def_property_update(prop, NC_SCENE | ND_LAYER_CONTENT, "rna_LayerCollectionEngineSettings_update");

	prop = RNA_def_property(srna, "use_wire", PROP_BOOLEAN, PROP_NONE);
	RNA_def_property_ui_text(prop, "Show Wire", "Whether to overlay wireframe onto the mesh");
	RNA_def_property_boolean_funcs(prop, "rna_LayerEngineSettings_PaintWeightMode_use_wire_get", "rna_LayerEngineSettings_PaintWeightMode_use_wire_set");
	RNA_def_property_flag(prop, PROP_CONTEXT_UPDATE);
	RNA_def_property_update(prop, NC_SCENE | ND_LAYER_CONTENT, "rna_LayerCollectionEngineSettings_wire_update");

	RNA_define_verify_sdna(1); /* not in sdna */
}

static void rna_def_layer_collection_mode_settings_paint_vertex(BlenderRNA *brna)
{
	StructRNA *srna;
	PropertyRNA *prop;

	srna = RNA_def_struct(brna, "LayerCollectionModeSettingsPaintVertex", "LayerCollectionSettings");
	RNA_def_struct_ui_text(srna, "Collections Vertex Paint Mode Settings", "Vertex Paint Mode specific settings to be overridden per collection");
	RNA_define_verify_sdna(0); /* not in sdna */

	/* see RNA_LAYER_ENGINE_GET_SET macro */

	prop = RNA_def_property(srna, "use_shading", PROP_BOOLEAN, PROP_NONE);
	RNA_def_property_ui_text(prop, "Use Shading", "Whether to use shaded or shadeless drawing");
	RNA_def_property_boolean_funcs(prop, "rna_LayerEngineSettings_PaintVertexMode_use_shading_get", "rna_LayerEngineSettings_PaintVertexMode_use_shading_set");
	RNA_def_property_flag(prop, PROP_CONTEXT_UPDATE);
	RNA_def_property_update(prop, NC_SCENE | ND_LAYER_CONTENT, "rna_LayerCollectionEngineSettings_update");

	prop = RNA_def_property(srna, "use_wire", PROP_BOOLEAN, PROP_NONE);
	RNA_def_property_ui_text(prop, "Show Wire", "Whether to overlay wireframe onto the mesh");
	RNA_def_property_boolean_funcs(prop, "rna_LayerEngineSettings_PaintVertexMode_use_wire_get", "rna_LayerEngineSettings_PaintVertexMode_use_wire_set");
	RNA_def_property_flag(prop, PROP_CONTEXT_UPDATE);
	RNA_def_property_update(prop, NC_SCENE | ND_LAYER_CONTENT, "rna_LayerCollectionEngineSettings_wire_update");

	RNA_define_verify_sdna(1); /* not in sdna */
}

static void rna_def_scene_layer_settings(BlenderRNA *brna)
{
	StructRNA *srna;
	PropertyRNA *prop;
	FunctionRNA *func;
	PropertyRNA *parm;

	srna = RNA_def_struct(brna, "SceneLayerSettings", NULL);
	RNA_def_struct_sdna(srna, "IDProperty");
	RNA_def_struct_ui_text(srna, "Scene Layer Settings",
	                       "Engine specific settings that can be overriden by SceneLayer");
	RNA_def_struct_refine_func(srna, "rna_SceneLayerSettings_refine");

	RNA_define_verify_sdna(0);

	prop = RNA_def_property(srna, "name", PROP_STRING, PROP_NONE);
	RNA_def_property_string_funcs(prop, "rna_SceneLayerSettings_name_get", "rna_SceneLayerSettings_name_length", NULL);
	RNA_def_property_ui_text(prop, "Name", "Engine Name");
	RNA_def_property_clear_flag(prop, PROP_EDITABLE);
	RNA_def_struct_name_property(srna, prop);

	func = RNA_def_function(srna, "use", "rna_SceneLayerSettings_use");
	RNA_def_function_flag(func, FUNC_USE_SELF_ID);
	RNA_def_function_ui_description(func, "Initialize this property to use");
	parm = RNA_def_string(func, "identifier", NULL, 0, "Property Name", "Name of the property to set");
	RNA_def_parameter_flags(parm, 0, PARM_REQUIRED);

	func = RNA_def_function(srna, "unuse", "rna_SceneLayerSettings_unuse");
	RNA_def_function_flag(func, FUNC_USE_SELF_ID);
	RNA_def_function_ui_description(func, "Remove the property");
	parm = RNA_def_string(func, "identifier", NULL, 0, "Property Name", "Name of the property to unset");
	RNA_def_parameter_flags(parm, 0, PARM_REQUIRED);

#ifdef WITH_CLAY_ENGINE
	rna_def_scene_layer_engine_settings_clay(brna);
#endif
	rna_def_scene_layer_engine_settings_eevee(brna);

#if 0
	rna_def_scene_layer_mode_settings_object(brna);
	rna_def_scene_layer_mode_settings_edit(brna);
	rna_def_scene_layer_mode_settings_paint_weight(brna);
	rna_def_scene_layer_mode_settings_paint_vertex(brna);
#endif

	RNA_define_verify_sdna(1);
}

static void rna_def_layer_collection_settings(BlenderRNA *brna)
{
	StructRNA *srna;
	PropertyRNA *prop;
	FunctionRNA *func;
	PropertyRNA *parm;

	srna = RNA_def_struct(brna, "LayerCollectionSettings", NULL);
	RNA_def_struct_sdna(srna, "IDProperty");
	RNA_def_struct_ui_text(srna, "Layer Collection Settings",
	                       "Engine specific settings that can be overriden by LayerCollection");
	RNA_def_struct_refine_func(srna, "rna_LayerCollectionSettings_refine");

	RNA_define_verify_sdna(0);

	prop = RNA_def_property(srna, "name", PROP_STRING, PROP_NONE);
	RNA_def_property_string_funcs(prop, "rna_LayerCollectionSettings_name_get", "rna_LayerCollectionSettings_name_length", NULL);
	RNA_def_property_ui_text(prop, "Name", "Engine Name");
	RNA_def_property_clear_flag(prop, PROP_EDITABLE);
	RNA_def_struct_name_property(srna, prop);

	func = RNA_def_function(srna, "use", "rna_LayerCollectionSettings_use");
	RNA_def_function_flag(func, FUNC_USE_SELF_ID);
	RNA_def_function_ui_description(func, "Initialize this property to use");
	parm = RNA_def_string(func, "identifier", NULL, 0, "Property Name", "Name of the property to set");
	RNA_def_parameter_flags(parm, 0, PARM_REQUIRED);

	func = RNA_def_function(srna, "unuse", "rna_LayerCollectionSettings_unuse");
	RNA_def_function_flag(func, FUNC_USE_SELF_ID);
	RNA_def_function_ui_description(func, "Remove the property");
	parm = RNA_def_string(func, "identifier", NULL, 0, "Property Name", "Name of the property to unset");
	RNA_def_parameter_flags(parm, 0, PARM_REQUIRED);

#ifdef WITH_CLAY_ENGINE
	rna_def_layer_collection_engine_settings_clay(brna);
#endif

	rna_def_layer_collection_mode_settings_object(brna);
	rna_def_layer_collection_mode_settings_edit(brna);
	rna_def_layer_collection_mode_settings_paint_weight(brna);
	rna_def_layer_collection_mode_settings_paint_vertex(brna);

	RNA_define_verify_sdna(1);
}

static void rna_def_layer_collection(BlenderRNA *brna)
{
	StructRNA *srna;
	PropertyRNA *prop;

	FunctionRNA *func;
	PropertyRNA *parm;

	srna = RNA_def_struct(brna, "LayerCollection", NULL);
	RNA_def_struct_ui_text(srna, "Layer Collection", "Layer collection");

	prop = RNA_def_property(srna, "name", PROP_STRING, PROP_NONE);
	RNA_def_property_string_funcs(prop, "rna_LayerCollection_name_get", "rna_LayerCollection_name_length", "rna_LayerCollection_name_set");
	RNA_def_property_ui_text(prop, "Name", "Collection name");
	RNA_def_struct_name_property(srna, prop);
	RNA_def_property_update(prop, NC_SCENE | ND_LAYER_CONTENT, NULL);

	prop = RNA_def_property(srna, "collection", PROP_POINTER, PROP_NONE);
	RNA_def_property_flag(prop, PROP_NEVER_NULL);
	RNA_def_property_pointer_sdna(prop, NULL, "scene_collection");
	RNA_def_property_struct_type(prop, "SceneCollection");
	RNA_def_property_ui_text(prop, "Collection", "Collection this layer collection is wrapping");

	prop = RNA_def_property(srna, "collections", PROP_COLLECTION, PROP_NONE);
	RNA_def_property_collection_sdna(prop, NULL, "layer_collections", NULL);
	RNA_def_property_struct_type(prop, "LayerCollection");
	RNA_def_property_ui_text(prop, "Layer Collections", "");

	prop = RNA_def_property(srna, "objects", PROP_COLLECTION, PROP_NONE);
	RNA_def_property_collection_sdna(prop, NULL, "object_bases", NULL);
	RNA_def_property_struct_type(prop, "Object");
	RNA_def_property_collection_funcs(prop, NULL, NULL, NULL, "rna_LayerCollection_objects_get", NULL, NULL, NULL, NULL);
	RNA_def_property_ui_text(prop, "Objects", "All the objects directly or indirectly added to this collection (not including sub-collection objects)");

	prop = RNA_def_property(srna, "overrides", PROP_COLLECTION, PROP_NONE);
	RNA_def_property_collection_sdna(prop, NULL, "overrides", NULL);
	RNA_def_property_struct_type(prop, "LayerCollectionOverride");
	RNA_def_property_ui_text(prop, "Collection Overrides", "");

	/* Override settings */
	prop = RNA_def_property(srna, "engine_overrides", PROP_COLLECTION, PROP_NONE);
	RNA_def_property_collection_sdna(prop, NULL, "properties->data.group", NULL);
	RNA_def_property_struct_type(prop, "LayerCollectionSettings");
	RNA_def_property_ui_text(prop, "Collection Settings", "Override of engine specific render settings");

	/* Functions */
	func = RNA_def_function(srna, "move_above", "rna_LayerCollection_move_above");
	RNA_def_function_ui_description(func, "Move collection after another");
	RNA_def_function_flag(func, FUNC_USE_SELF_ID | FUNC_USE_MAIN);
	parm = RNA_def_pointer(func, "lc_dst", "LayerCollection", "Collection", "Reference collection above which the collection will move");
	parm = RNA_def_boolean(func, "result", false, "Result", "Whether the operation succeded");
	RNA_def_function_return(func, parm);

	func = RNA_def_function(srna, "move_below", "rna_LayerCollection_move_below");
	RNA_def_function_ui_description(func, "Move collection before another");
	RNA_def_function_flag(func, FUNC_USE_SELF_ID | FUNC_USE_MAIN);
	parm = RNA_def_pointer(func, "lc_dst", "LayerCollection", "Collection", "Reference collection below which the collection will move");
	parm = RNA_def_boolean(func, "result", false, "Result", "Whether the operation succeded");
	RNA_def_function_return(func, parm);

	func = RNA_def_function(srna, "move_into", "rna_LayerCollection_move_into");
	RNA_def_function_ui_description(func, "Move collection into another");
	RNA_def_function_flag(func, FUNC_USE_SELF_ID | FUNC_USE_MAIN);
	parm = RNA_def_pointer(func, "lc_dst", "LayerCollection", "Collection", "Collection to insert into");
	parm = RNA_def_boolean(func, "result", false, "Result", "Whether the operation succeded");
	RNA_def_function_return(func, parm);

	func = RNA_def_function(srna, "enable_set", "rna_LayerCollection_enable_set");
	RNA_def_function_ui_description(func, "Enable or disable a collection");
	parm = RNA_def_boolean(func, "value", 1, "Enable", "");
	RNA_def_function_flag(func, FUNC_USE_SELF_ID | FUNC_USE_MAIN | FUNC_USE_CONTEXT | FUNC_USE_REPORTS);

	/* Flags */
	prop = RNA_def_property(srna, "is_enabled", PROP_BOOLEAN, PROP_NONE);
	RNA_def_property_boolean_negative_sdna(prop, NULL, "flag", COLLECTION_DISABLED);
	RNA_def_property_clear_flag(prop, PROP_EDITABLE);
	RNA_def_property_ui_text(prop, "Enabled", "Enable or disable collection from depsgraph");

	prop = RNA_def_property(srna, "hide", PROP_BOOLEAN, PROP_NONE);
	RNA_def_property_boolean_negative_sdna(prop, NULL, "flag", COLLECTION_VISIBLE);
	RNA_def_property_flag(prop, PROP_CONTEXT_UPDATE);
	RNA_def_property_ui_icon(prop, ICON_RESTRICT_VIEW_OFF, 1);
	RNA_def_property_ui_text(prop, "Hide", "Restrict visiblity");
	RNA_def_property_update(prop, NC_SCENE | ND_LAYER_CONTENT, "rna_LayerCollection_flag_update");

	prop = RNA_def_property(srna, "hide_select", PROP_BOOLEAN, PROP_NONE);
	RNA_def_property_boolean_negative_sdna(prop, NULL, "flag", COLLECTION_SELECTABLE);
	RNA_def_property_flag(prop, PROP_CONTEXT_UPDATE);
	RNA_def_property_ui_icon(prop, ICON_RESTRICT_SELECT_OFF, 1);
	RNA_def_property_ui_text(prop, "Hide Selectable", "Restrict selection");
	RNA_def_property_update(prop, NC_SCENE | ND_LAYER_CONTENT, "rna_LayerCollection_flag_update");

	/* TODO_LAYER_OVERRIDE */
}

static void rna_def_layer_collections(BlenderRNA *brna, PropertyRNA *cprop)
{
	StructRNA *srna;
	FunctionRNA *func;
	PropertyRNA *prop;
	PropertyRNA *parm;

	RNA_def_property_srna(cprop, "LayerCollections");
	srna = RNA_def_struct(brna, "LayerCollections", NULL);
	RNA_def_struct_sdna(srna, "SceneLayer");
	RNA_def_struct_ui_text(srna, "Layer Collections", "Collections of render layer");

	prop = RNA_def_property(srna, "active_index", PROP_INT, PROP_UNSIGNED);
	RNA_def_property_int_sdna(prop, NULL, "active_collection");
	RNA_def_property_int_funcs(prop, "rna_LayerCollections_active_collection_index_get",
	                           "rna_LayerCollections_active_collection_index_set",
	                           "rna_LayerCollections_active_collection_index_range");
	RNA_def_property_ui_text(prop, "Active Collection Index", "Active index in layer collection array");
	RNA_def_property_update(prop, NC_SCENE | ND_LAYER, NULL);

	prop = RNA_def_property(srna, "active", PROP_POINTER, PROP_NONE);
	RNA_def_property_struct_type(prop, "LayerCollection");
	RNA_def_property_pointer_funcs(prop, "rna_LayerCollections_active_collection_get",
	                               "rna_LayerCollections_active_collection_set", NULL, NULL);
	RNA_def_property_flag(prop, PROP_EDITABLE | PROP_NEVER_NULL);
	RNA_def_property_ui_text(prop, "Active Layer Collection", "Active Layer Collection");
	RNA_def_property_update(prop, NC_SCENE | ND_LAYER, NULL);

	func = RNA_def_function(srna, "link", "rna_SceneLayer_collection_link");
	RNA_def_function_ui_description(func, "Link a collection to render layer");
	RNA_def_function_flag(func, FUNC_USE_SELF_ID | FUNC_USE_MAIN);
	parm = RNA_def_pointer(func, "scene_collection", "SceneCollection", "", "Collection to add to render layer");
	RNA_def_parameter_flags(parm, PROP_NEVER_NULL, PARM_REQUIRED);
	parm = RNA_def_pointer(func, "result", "LayerCollection", "", "Newly created layer collection");
	RNA_def_function_return(func, parm);

	func = RNA_def_function(srna, "unlink", "rna_SceneLayer_collection_unlink");
	RNA_def_function_ui_description(func, "Unlink a collection from render layer");
	RNA_def_function_flag(func, FUNC_USE_SELF_ID | FUNC_USE_MAIN | FUNC_USE_REPORTS);
	parm = RNA_def_pointer(func, "layer_collection", "LayerCollection", "", "Layer collection to remove from render layer");
	RNA_def_parameter_flags(parm, PROP_NEVER_NULL, PARM_REQUIRED);
}

static void rna_def_layer_objects(BlenderRNA *brna, PropertyRNA *cprop)
{
	StructRNA *srna;
	PropertyRNA *prop;

	RNA_def_property_srna(cprop, "LayerObjects");
	srna = RNA_def_struct(brna, "LayerObjects", NULL);
	RNA_def_struct_sdna(srna, "SceneLayer");
	RNA_def_struct_ui_text(srna, "Layer Objects", "Collections of objects");

	prop = RNA_def_property(srna, "active", PROP_POINTER, PROP_NONE);
	RNA_def_property_struct_type(prop, "Object");
	RNA_def_property_pointer_funcs(prop, "rna_LayerObjects_active_object_get", "rna_LayerObjects_active_object_set", NULL, NULL);
	RNA_def_property_flag(prop, PROP_EDITABLE | PROP_NEVER_UNLINK);
	RNA_def_property_ui_text(prop, "Active Object", "Active object for this layer");
	/* Could call: ED_base_object_activate(C, rl->basact);
	 * but would be a bad level call and it seems the notifier is enough */
	RNA_def_property_update(prop, NC_SCENE | ND_OB_ACTIVE, NULL);

	prop = RNA_def_property(srna, "selected", PROP_COLLECTION, PROP_NONE);
	RNA_def_property_collection_sdna(prop, NULL, "object_bases", NULL);
	RNA_def_property_struct_type(prop, "Object");
	RNA_def_property_collection_funcs(prop, "rna_LayerObjects_selected_begin", "rna_iterator_listbase_next",
	                                  "rna_iterator_listbase_end", "rna_SceneLayer_objects_get",
	                                  NULL, NULL, NULL, NULL);
	RNA_def_property_ui_text(prop, "Selected Objects", "All the selected objects of this layer");
}

static void rna_def_scene_layer(BlenderRNA *brna)
{
	FunctionRNA *func;
	StructRNA *srna;
	PropertyRNA *prop;

	srna = RNA_def_struct(brna, "SceneLayer", NULL);
	RNA_def_struct_ui_text(srna, "Render Layer", "Render layer");
	RNA_def_struct_ui_icon(srna, ICON_RENDERLAYERS);

	prop = RNA_def_property(srna, "name", PROP_STRING, PROP_NONE);
	RNA_def_property_string_funcs(prop, NULL, NULL, "rna_SceneLayer_name_set");
	RNA_def_property_ui_text(prop, "Name", "Render layer name");
	RNA_def_struct_name_property(srna, prop);
	RNA_def_property_update(prop, NC_SCENE | ND_LAYER_CONTENT, NULL);

	prop = RNA_def_property(srna, "collections", PROP_COLLECTION, PROP_NONE);
	RNA_def_property_collection_sdna(prop, NULL, "layer_collections", NULL);
	RNA_def_property_struct_type(prop, "LayerCollection");
	RNA_def_property_ui_text(prop, "Layer Collections", "");
	rna_def_layer_collections(brna, prop);

	prop = RNA_def_property(srna, "objects", PROP_COLLECTION, PROP_NONE);
	RNA_def_property_collection_sdna(prop, NULL, "object_bases", NULL);
	RNA_def_property_struct_type(prop, "Object");
	RNA_def_property_collection_funcs(prop, NULL, NULL, NULL, "rna_SceneLayer_objects_get", NULL, NULL, NULL, NULL);
	RNA_def_property_ui_text(prop, "Objects", "All the objects in this layer");
	rna_def_layer_objects(brna, prop);

	/* layer options */
	prop = RNA_def_property(srna, "use", PROP_BOOLEAN, PROP_NONE);
	RNA_def_property_boolean_sdna(prop, NULL, "flag", SCENE_LAYER_RENDER);
	RNA_def_property_ui_text(prop, "Enabled", "Disable or enable the render layer");
	RNA_def_property_update(prop, NC_SCENE | ND_LAYER, NULL);

	/* Override settings */
	prop = RNA_def_property(srna, "engine_overrides", PROP_COLLECTION, PROP_NONE);
	RNA_def_property_collection_sdna(prop, NULL, "properties->data.group", NULL);
	RNA_def_property_struct_type(prop, "SceneLayerSettings");
	RNA_def_property_ui_text(prop, "Layer Settings", "Override of engine specific render settings");

	/* debug update routine */
	func = RNA_def_function(srna, "update", "rna_SceneLayer_update_tagged");
	RNA_def_function_flag(func, FUNC_USE_CONTEXT);
	RNA_def_function_ui_description(func,
	                                "Update data tagged to be updated from previous access to data or operators");
}

static void rna_def_scene_layers(BlenderRNA *brna, PropertyRNA *cprop)
{
	StructRNA *srna;
	FunctionRNA *func;
	PropertyRNA *parm;
	PropertyRNA *prop;

	RNA_def_property_srna(cprop, "SceneLayers");
	srna = RNA_def_struct(brna, "SceneLayers", NULL);
	RNA_def_struct_sdna(srna, "Scene");
	RNA_def_struct_ui_text(srna, "Render Layers", "Collection of render layers");

	prop = RNA_def_property(srna, "active_index", PROP_INT, PROP_UNSIGNED);
	RNA_def_property_int_sdna(prop, NULL, "active_layer");
	RNA_def_property_int_funcs(prop, "rna_SceneLayer_active_layer_index_get",
	                           "rna_SceneLayer_active_layer_index_set",
	                           "rna_SceneLayer_active_layer_index_range");
	RNA_def_property_ui_text(prop, "Active Layer Index", "Active index in render layer array");
	RNA_def_property_update(prop, NC_SCENE | ND_LAYER, NULL);

	prop = RNA_def_property(srna, "active", PROP_POINTER, PROP_NONE);
	RNA_def_property_struct_type(prop, "SceneLayer");
	RNA_def_property_pointer_funcs(prop, "rna_SceneLayer_active_layer_get",
	                               "rna_SceneLayer_active_layer_set", NULL, NULL);
	RNA_def_property_flag(prop, PROP_EDITABLE | PROP_NEVER_NULL);
	RNA_def_property_ui_text(prop, "Active Render Layer", "Active Render Layer");
	RNA_def_property_update(prop, NC_SCENE | ND_LAYER, NULL);

	func = RNA_def_function(srna, "new", "rna_SceneLayer_new");
	RNA_def_function_ui_description(func, "Add a render layer to scene");
	RNA_def_function_flag(func, FUNC_USE_SELF_ID | FUNC_USE_MAIN);
	parm = RNA_def_string(func, "name", "SceneLayer", 0, "", "New name for the render layer (not unique)");
	RNA_def_parameter_flags(parm, 0, PARM_REQUIRED);
	parm = RNA_def_pointer(func, "result", "SceneLayer", "", "Newly created render layer");
	RNA_def_function_return(func, parm);

	func = RNA_def_function(srna, "remove", "rna_SceneLayer_remove");
	RNA_def_function_ui_description(func, "Remove a render layer");
	RNA_def_function_flag(func, FUNC_USE_SELF_ID | FUNC_USE_MAIN | FUNC_USE_REPORTS);
	parm = RNA_def_pointer(func, "layer", "SceneLayer", "", "Render layer to remove");
	RNA_def_parameter_flags(parm, PROP_NEVER_NULL, PARM_REQUIRED | PARM_RNAPTR);
	RNA_def_parameter_clear_flags(parm, PROP_THICK_WRAP, 0);
}

static void rna_def_object_base(BlenderRNA *brna)
{
	StructRNA *srna;
	PropertyRNA *prop;

	srna = RNA_def_struct(brna, "ObjectBase", NULL);
	RNA_def_struct_sdna(srna, "Base");
	RNA_def_struct_ui_text(srna, "Object Base", "An object instance in a render layer");
	RNA_def_struct_ui_icon(srna, ICON_OBJECT_DATA);

	prop = RNA_def_property(srna, "object", PROP_POINTER, PROP_NONE);
	RNA_def_property_pointer_sdna(prop, NULL, "object");
	RNA_def_property_ui_text(prop, "Object", "Object this base links to");

	prop = RNA_def_property(srna, "select", PROP_BOOLEAN, PROP_NONE);
	RNA_def_property_boolean_sdna(prop, NULL, "flag", BASE_SELECTED);
	RNA_def_property_ui_text(prop, "Select", "Object base selection state");
	RNA_def_property_update(prop, NC_OBJECT | ND_DRAW, "rna_ObjectBase_select_update");
}

/* TODO LAYERS: legacy SceneRenderLayers, to be removed */

static void rna_def_scene_render_layer(BlenderRNA *brna)
{
	StructRNA *srna;
	PropertyRNA *prop;
	FunctionRNA *func;

	srna = RNA_def_struct(brna, "SceneRenderLayer", NULL);
	RNA_def_struct_ui_text(srna, "Scene Render Layer", "Render layer");
	RNA_def_struct_ui_icon(srna, ICON_RENDERLAYERS);
	RNA_def_struct_path_func(srna, "rna_SceneRenderLayer_path");
	RNA_def_struct_idprops_func(srna, "rna_SceneRenderLayer_idprops");

	rna_def_render_layer_common(srna, 1);

	func = RNA_def_function(srna, "update_render_passes", "rna_SceneRenderLayer_update_render_passes");
	RNA_def_function_ui_description(func, "Requery the enabled render passes from the render engine");
	RNA_def_function_flag(func, FUNC_USE_SELF_ID | FUNC_NO_SELF);

	/* Freestyle */
	rna_def_freestyle_settings(brna);

	prop = RNA_def_property(srna, "freestyle_settings", PROP_POINTER, PROP_NONE);
	RNA_def_property_flag(prop, PROP_NEVER_NULL);
	RNA_def_property_pointer_sdna(prop, NULL, "freestyleConfig");
	RNA_def_property_struct_type(prop, "FreestyleSettings");
	RNA_def_property_ui_text(prop, "Freestyle Settings", "");
}

/* Render Layers */
static void rna_def_render_layers(BlenderRNA *brna, PropertyRNA *cprop)
{
	StructRNA *srna;
	PropertyRNA *prop;

	FunctionRNA *func;
	PropertyRNA *parm;

	RNA_def_property_srna(cprop, "RenderLayers");
	srna = RNA_def_struct(brna, "RenderLayers", NULL);
	RNA_def_struct_sdna(srna, "RenderData");
	RNA_def_struct_ui_text(srna, "Render Layers", "Collection of render layers");

	prop = RNA_def_property(srna, "active_index", PROP_INT, PROP_UNSIGNED);
	RNA_def_property_int_sdna(prop, NULL, "actlay");
	RNA_def_property_int_funcs(prop, "rna_RenderSettings_active_layer_index_get",
	                           "rna_RenderSettings_active_layer_index_set",
	                           "rna_RenderSettings_active_layer_index_range");
	RNA_def_property_ui_text(prop, "Active Layer Index", "Active index in render layer array");
	RNA_def_property_update(prop, NC_SCENE | ND_RENDER_OPTIONS, "rna_Scene_glsl_update");
	
	prop = RNA_def_property(srna, "active", PROP_POINTER, PROP_NONE);
	RNA_def_property_struct_type(prop, "SceneRenderLayer");
	RNA_def_property_pointer_funcs(prop, "rna_RenderSettings_active_layer_get",
	                               "rna_RenderSettings_active_layer_set", NULL, NULL);
	RNA_def_property_flag(prop, PROP_EDITABLE | PROP_NEVER_NULL);
	RNA_def_property_ui_text(prop, "Active Render Layer", "Active Render Layer");
	RNA_def_property_update(prop, NC_SCENE | ND_RENDER_OPTIONS, "rna_Scene_glsl_update");

	func = RNA_def_function(srna, "new", "rna_RenderLayer_new");
	RNA_def_function_ui_description(func, "Add a render layer to scene");
	RNA_def_function_flag(func, FUNC_USE_SELF_ID);
	parm = RNA_def_string(func, "name", "RenderLayer", 0, "", "New name for the render layer (not unique)");
	RNA_def_parameter_flags(parm, 0, PARM_REQUIRED);
	parm = RNA_def_pointer(func, "result", "SceneRenderLayer", "", "Newly created render layer");
	RNA_def_function_return(func, parm);

	func = RNA_def_function(srna, "remove", "rna_RenderLayer_remove");
	RNA_def_function_ui_description(func, "Remove a render layer");
	RNA_def_function_flag(func, FUNC_USE_MAIN | FUNC_USE_REPORTS | FUNC_USE_SELF_ID);
	parm = RNA_def_pointer(func, "layer", "SceneRenderLayer", "", "Render layer to remove");
	RNA_def_parameter_flags(parm, PROP_NEVER_NULL, PARM_REQUIRED | PARM_RNAPTR);
	RNA_def_parameter_clear_flags(parm, PROP_THICK_WRAP, 0);
}

/* Render Views - MultiView */
static void rna_def_scene_render_view(BlenderRNA *brna)
{
	StructRNA *srna;
	PropertyRNA *prop;

	srna = RNA_def_struct(brna, "SceneRenderView", NULL);
	RNA_def_struct_ui_text(srna, "Scene Render View", "Render viewpoint for 3D stereo and multiview rendering");
	RNA_def_struct_ui_icon(srna, ICON_RESTRICT_RENDER_OFF);
	RNA_def_struct_path_func(srna, "rna_SceneRenderView_path");

	prop = RNA_def_property(srna, "name", PROP_STRING, PROP_NONE);
	RNA_def_property_string_funcs(prop, NULL, NULL, "rna_SceneRenderView_name_set");
	RNA_def_property_ui_text(prop, "Name", "Render view name");
	RNA_def_struct_name_property(srna, prop);
	RNA_def_property_update(prop, NC_SCENE | ND_RENDER_OPTIONS, NULL);

	prop = RNA_def_property(srna, "file_suffix", PROP_STRING, PROP_NONE);
	RNA_def_property_string_sdna(prop, NULL, "suffix");
	RNA_def_property_ui_text(prop, "File Suffix", "Suffix added to the render images for this view");
	RNA_def_property_update(prop, NC_SCENE | ND_RENDER_OPTIONS, NULL);

	prop = RNA_def_property(srna, "camera_suffix", PROP_STRING, PROP_NONE);
	RNA_def_property_string_sdna(prop, NULL, "suffix");
	RNA_def_property_ui_text(prop, "Camera Suffix",
	                         "Suffix to identify the cameras to use, and added to the render images for this view");
	RNA_def_property_update(prop, NC_SCENE | ND_RENDER_OPTIONS, NULL);

	prop = RNA_def_property(srna, "use", PROP_BOOLEAN, PROP_NONE);
	RNA_def_property_boolean_negative_sdna(prop, NULL, "viewflag", SCE_VIEW_DISABLE);
	RNA_def_property_ui_text(prop, "Enabled", "Disable or enable the render view");
	RNA_def_property_update(prop, NC_SCENE | ND_RENDER_OPTIONS, NULL);
}

static void rna_def_render_views(BlenderRNA *brna, PropertyRNA *cprop)
{
	StructRNA *srna;
	PropertyRNA *prop;

	FunctionRNA *func;
	PropertyRNA *parm;

	RNA_def_property_srna(cprop, "RenderViews");
	srna = RNA_def_struct(brna, "RenderViews", NULL);
	RNA_def_struct_sdna(srna, "RenderData");
	RNA_def_struct_ui_text(srna, "Render Views", "Collection of render views");

	prop = RNA_def_property(srna, "active_index", PROP_INT, PROP_UNSIGNED);
	RNA_def_property_int_sdna(prop, NULL, "actview");
	RNA_def_property_int_funcs(prop, "rna_RenderSettings_active_view_index_get",
	                           "rna_RenderSettings_active_view_index_set",
	                           "rna_RenderSettings_active_view_index_range");
	RNA_def_property_ui_text(prop, "Active View Index", "Active index in render view array");
	RNA_def_property_update(prop, NC_SCENE | ND_RENDER_OPTIONS, NULL);

	prop = RNA_def_property(srna, "active", PROP_POINTER, PROP_NONE);
	RNA_def_property_struct_type(prop, "SceneRenderView");
	RNA_def_property_pointer_funcs(prop, "rna_RenderSettings_active_view_get",
	                               "rna_RenderSettings_active_view_set", NULL, NULL);
	RNA_def_property_flag(prop, PROP_EDITABLE | PROP_NEVER_NULL);
	RNA_def_property_ui_text(prop, "Active Render View", "Active Render View");
	RNA_def_property_update(prop, NC_SCENE | ND_RENDER_OPTIONS, NULL);

	func = RNA_def_function(srna, "new", "rna_RenderView_new");
	RNA_def_function_ui_description(func, "Add a render view to scene");
	RNA_def_function_flag(func, FUNC_USE_SELF_ID);
	parm = RNA_def_string(func, "name", "RenderView", 0, "", "New name for the marker (not unique)");
	RNA_def_parameter_flags(parm, 0, PARM_REQUIRED);
	parm = RNA_def_pointer(func, "result", "SceneRenderView", "", "Newly created render view");
	RNA_def_function_return(func, parm);

	func = RNA_def_function(srna, "remove", "rna_RenderView_remove");
	RNA_def_function_ui_description(func, "Remove a render view");
	RNA_def_function_flag(func, FUNC_USE_MAIN | FUNC_USE_REPORTS | FUNC_USE_SELF_ID);
	parm = RNA_def_pointer(func, "view", "SceneRenderView", "", "Render view to remove");
	RNA_def_parameter_flags(parm, PROP_NEVER_NULL, PARM_REQUIRED | PARM_RNAPTR);
	RNA_def_parameter_clear_flags(parm, PROP_THICK_WRAP, 0);
}

static void rna_def_image_format_stereo3d_format(BlenderRNA *brna)
{
	StructRNA *srna;
	PropertyRNA *prop;

	/* rna_enum_stereo3d_display_items, without (S3D_DISPLAY_PAGEFLIP) */
	static const EnumPropertyItem stereo3d_display_items[] = {
		{S3D_DISPLAY_ANAGLYPH, "ANAGLYPH", 0, "Anaglyph",
		 "Render views for left and right eyes as two differently filtered colors in a single image "
		 "(anaglyph glasses are required)"},
		{S3D_DISPLAY_INTERLACE, "INTERLACE", 0, "Interlace",
		 "Render views for left and right eyes interlaced in a single image (3D-ready monitor is required)"},
		{S3D_DISPLAY_SIDEBYSIDE, "SIDEBYSIDE", 0, "Side-by-Side", "Render views for left and right eyes side-by-side"},
		{S3D_DISPLAY_TOPBOTTOM, "TOPBOTTOM", 0, "Top-Bottom", "Render views for left and right eyes one above another"},
		{0, NULL, 0, NULL, NULL}
	};

	srna = RNA_def_struct(brna, "Stereo3dFormat", NULL);
	RNA_def_struct_sdna(srna, "Stereo3dFormat");
	RNA_def_struct_clear_flag(srna, STRUCT_UNDO);
	RNA_def_struct_ui_text(srna, "Stereo Output", "Settings for stereo output");

	prop = RNA_def_property(srna, "display_mode", PROP_ENUM, PROP_NONE);
	RNA_def_property_enum_sdna(prop, NULL, "display_mode");
	RNA_def_property_enum_items(prop, stereo3d_display_items);
	RNA_def_property_ui_text(prop, "Stereo Mode", "");
	RNA_def_property_update(prop, NC_IMAGE | ND_DISPLAY, "rna_Stereo3dFormat_update");

	prop = RNA_def_property(srna, "anaglyph_type", PROP_ENUM, PROP_NONE);
	RNA_def_property_enum_items(prop, rna_enum_stereo3d_anaglyph_type_items);
	RNA_def_property_ui_text(prop, "Anaglyph Type", "");
	RNA_def_property_update(prop, NC_IMAGE | ND_DISPLAY, "rna_Stereo3dFormat_update");

	prop = RNA_def_property(srna, "interlace_type", PROP_ENUM, PROP_NONE);
	RNA_def_property_enum_items(prop, rna_enum_stereo3d_interlace_type_items);
	RNA_def_property_ui_text(prop, "Interlace Type", "");
	RNA_def_property_update(prop, NC_IMAGE | ND_DISPLAY, "rna_Stereo3dFormat_update");

	prop = RNA_def_property(srna, "use_interlace_swap", PROP_BOOLEAN, PROP_BOOLEAN);
	RNA_def_property_boolean_sdna(prop, NULL, "flag", S3D_INTERLACE_SWAP);
	RNA_def_property_ui_text(prop, "Swap Left/Right", "Swap left and right stereo channels");
	RNA_def_property_update(prop, NC_IMAGE | ND_DISPLAY, "rna_Stereo3dFormat_update");

	prop = RNA_def_property(srna, "use_sidebyside_crosseyed", PROP_BOOLEAN, PROP_BOOLEAN);
	RNA_def_property_boolean_sdna(prop, NULL, "flag", S3D_SIDEBYSIDE_CROSSEYED);
	RNA_def_property_ui_text(prop, "Cross-Eyed", "Right eye should see left image and vice-versa");
	RNA_def_property_update(prop, NC_IMAGE | ND_DISPLAY, "rna_Stereo3dFormat_update");

	prop = RNA_def_property(srna, "use_squeezed_frame", PROP_BOOLEAN, PROP_BOOLEAN);
	RNA_def_property_boolean_sdna(prop, NULL, "flag", S3D_SQUEEZED_FRAME);
	RNA_def_property_ui_text(prop, "Squeezed Frame", "Combine both views in a squeezed image");
	RNA_def_property_update(prop, NC_IMAGE | ND_DISPLAY, "rna_Stereo3dFormat_update");
}

/* use for render output and image save operator,
 * note: there are some cases where the members act differently when this is
 * used from a scene, video formats can only be selected for render output
 * for example, this is checked by seeing if the ptr->id.data is a Scene id */

static void rna_def_scene_image_format_data(BlenderRNA *brna)
{

#ifdef WITH_OPENJPEG
	static const EnumPropertyItem jp2_codec_items[] = {
		{R_IMF_JP2_CODEC_JP2, "JP2", 0, "JP2", ""},
		{R_IMF_JP2_CODEC_J2K, "J2K", 0, "J2K", ""},
		{0, NULL, 0, NULL, NULL}
	};
#endif

#ifdef WITH_TIFF
	static const EnumPropertyItem tiff_codec_items[] = {
		{R_IMF_TIFF_CODEC_NONE, "NONE", 0, "None", ""},
		{R_IMF_TIFF_CODEC_DEFLATE, "DEFLATE", 0, "Deflate", ""},
		{R_IMF_TIFF_CODEC_LZW, "LZW", 0, "LZW", ""},
		{R_IMF_TIFF_CODEC_PACKBITS, "PACKBITS", 0, "Pack Bits", ""},
		{0, NULL, 0, NULL, NULL}
	};
#endif

	StructRNA *srna;
	PropertyRNA *prop;

	rna_def_image_format_stereo3d_format(brna);

	srna = RNA_def_struct(brna, "ImageFormatSettings", NULL);
	RNA_def_struct_sdna(srna, "ImageFormatData");
	RNA_def_struct_nested(brna, srna, "Scene");
	RNA_def_struct_path_func(srna, "rna_ImageFormatSettings_path");
	RNA_def_struct_ui_text(srna, "Image Format", "Settings for image formats");

	prop = RNA_def_property(srna, "file_format", PROP_ENUM, PROP_NONE);
	RNA_def_property_enum_sdna(prop, NULL, "imtype");
	RNA_def_property_enum_items(prop, rna_enum_image_type_items);
	RNA_def_property_enum_funcs(prop, NULL, "rna_ImageFormatSettings_file_format_set",
	                            "rna_ImageFormatSettings_file_format_itemf");
	RNA_def_property_ui_text(prop, "File Format", "File format to save the rendered images as");
	RNA_def_property_update(prop, NC_SCENE | ND_RENDER_OPTIONS, NULL);

	prop = RNA_def_property(srna, "color_mode", PROP_ENUM, PROP_NONE);
	RNA_def_property_enum_bitflag_sdna(prop, NULL, "planes");
	RNA_def_property_enum_items(prop, rna_enum_image_color_mode_items);
	RNA_def_property_enum_funcs(prop, NULL, NULL, "rna_ImageFormatSettings_color_mode_itemf");
	RNA_def_property_ui_text(prop, "Color Mode",
	                         "Choose BW for saving grayscale images, RGB for saving red, green and blue channels, "
	                         "and RGBA for saving red, green, blue and alpha channels");
	RNA_def_property_update(prop, NC_SCENE | ND_RENDER_OPTIONS, NULL);

	prop = RNA_def_property(srna, "color_depth", PROP_ENUM, PROP_NONE);
	RNA_def_property_enum_bitflag_sdna(prop, NULL, "depth");
	RNA_def_property_enum_items(prop, rna_enum_image_color_depth_items);
	RNA_def_property_enum_funcs(prop, NULL, NULL, "rna_ImageFormatSettings_color_depth_itemf");
	RNA_def_property_ui_text(prop, "Color Depth", "Bit depth per channel");
	RNA_def_property_update(prop, NC_SCENE | ND_RENDER_OPTIONS, NULL);

	/* was 'file_quality' */
	prop = RNA_def_property(srna, "quality", PROP_INT, PROP_PERCENTAGE);
	RNA_def_property_int_sdna(prop, NULL, "quality");
	RNA_def_property_range(prop, 0, 100); /* 0 is needed for compression. */
	RNA_def_property_ui_text(prop, "Quality", "Quality for image formats that support lossy compression");
	RNA_def_property_update(prop, NC_SCENE | ND_RENDER_OPTIONS, NULL);

	/* was shared with file_quality */
	prop = RNA_def_property(srna, "compression", PROP_INT, PROP_PERCENTAGE);
	RNA_def_property_int_sdna(prop, NULL, "compress");
	RNA_def_property_range(prop, 0, 100); /* 0 is needed for compression. */
	RNA_def_property_ui_text(prop, "Compression", "Amount of time to determine best compression: "
	                                              "0 = no compression with fast file output, "
	                                              "100 = maximum lossless compression with slow file output");
	RNA_def_property_update(prop, NC_SCENE | ND_RENDER_OPTIONS, NULL);

	/* flag */
	prop = RNA_def_property(srna, "use_zbuffer", PROP_BOOLEAN, PROP_NONE);
	RNA_def_property_boolean_sdna(prop, NULL, "flag", R_IMF_FLAG_ZBUF);
	RNA_def_property_ui_text(prop, "Z Buffer", "Save the z-depth per pixel (32 bit unsigned int z-buffer)");
	RNA_def_property_update(prop, NC_SCENE | ND_RENDER_OPTIONS, NULL);

	prop = RNA_def_property(srna, "use_preview", PROP_BOOLEAN, PROP_NONE);
	RNA_def_property_boolean_sdna(prop, NULL, "flag", R_IMF_FLAG_PREVIEW_JPG);
	RNA_def_property_ui_text(prop, "Preview", "When rendering animations, save JPG preview images in same directory");
	RNA_def_property_update(prop, NC_SCENE | ND_RENDER_OPTIONS, NULL);

	/* format specific */

#ifdef WITH_OPENEXR
	/* OpenEXR */

	prop = RNA_def_property(srna, "exr_codec", PROP_ENUM, PROP_NONE);
	RNA_def_property_enum_sdna(prop, NULL, "exr_codec");
	RNA_def_property_enum_items(prop, rna_enum_exr_codec_items);
	RNA_def_property_enum_funcs(prop, NULL, NULL, "rna_ImageFormatSettings_exr_codec_itemf");
	RNA_def_property_ui_text(prop, "Codec", "Codec settings for OpenEXR");
	RNA_def_property_update(prop, NC_SCENE | ND_RENDER_OPTIONS, NULL);
#endif

#ifdef WITH_OPENJPEG
	/* Jpeg 2000 */
	prop = RNA_def_property(srna, "use_jpeg2k_ycc", PROP_BOOLEAN, PROP_NONE);
	RNA_def_property_boolean_sdna(prop, NULL, "jp2_flag", R_IMF_JP2_FLAG_YCC);
	RNA_def_property_ui_text(prop, "YCC", "Save luminance-chrominance-chrominance channels instead of RGB colors");
	RNA_def_property_update(prop, NC_SCENE | ND_RENDER_OPTIONS, NULL);

	prop = RNA_def_property(srna, "use_jpeg2k_cinema_preset", PROP_BOOLEAN, PROP_NONE);
	RNA_def_property_boolean_sdna(prop, NULL, "jp2_flag", R_IMF_JP2_FLAG_CINE_PRESET);
	RNA_def_property_ui_text(prop, "Cinema", "Use Openjpeg Cinema Preset");
	RNA_def_property_update(prop, NC_SCENE | ND_RENDER_OPTIONS, NULL);

	prop = RNA_def_property(srna, "use_jpeg2k_cinema_48", PROP_BOOLEAN, PROP_NONE);
	RNA_def_property_boolean_sdna(prop, NULL, "jp2_flag", R_IMF_JP2_FLAG_CINE_48);
	RNA_def_property_ui_text(prop, "Cinema (48)", "Use Openjpeg Cinema Preset (48fps)");
	RNA_def_property_update(prop, NC_SCENE | ND_RENDER_OPTIONS, NULL);

	prop = RNA_def_property(srna, "jpeg2k_codec", PROP_ENUM, PROP_NONE);
	RNA_def_property_enum_sdna(prop, NULL, "jp2_codec");
	RNA_def_property_enum_items(prop, jp2_codec_items);
	RNA_def_property_ui_text(prop, "Codec", "Codec settings for Jpeg2000");
	RNA_def_property_update(prop, NC_SCENE | ND_RENDER_OPTIONS, NULL);
#endif

#ifdef WITH_TIFF
	/* TIFF */
	prop = RNA_def_property(srna, "tiff_codec", PROP_ENUM, PROP_NONE);
	RNA_def_property_enum_sdna(prop, NULL, "tiff_codec");
	RNA_def_property_enum_items(prop, tiff_codec_items);
	RNA_def_property_ui_text(prop, "Compression", "Compression mode for TIFF");
	RNA_def_property_update(prop, NC_SCENE | ND_RENDER_OPTIONS, NULL);
#endif

	/* Cineon and DPX */

	prop = RNA_def_property(srna, "use_cineon_log", PROP_BOOLEAN, PROP_NONE);
	RNA_def_property_boolean_sdna(prop, NULL, "cineon_flag", R_IMF_CINEON_FLAG_LOG);
	RNA_def_property_ui_text(prop, "Log", "Convert to logarithmic color space");
	RNA_def_property_update(prop, NC_SCENE | ND_RENDER_OPTIONS, NULL);

	prop = RNA_def_property(srna, "cineon_black", PROP_INT, PROP_NONE);
	RNA_def_property_int_sdna(prop, NULL, "cineon_black");
	RNA_def_property_range(prop, 0, 1024);
	RNA_def_property_ui_text(prop, "B", "Log conversion reference blackpoint");
	RNA_def_property_update(prop, NC_SCENE | ND_RENDER_OPTIONS, NULL);

	prop = RNA_def_property(srna, "cineon_white", PROP_INT, PROP_NONE);
	RNA_def_property_int_sdna(prop, NULL, "cineon_white");
	RNA_def_property_range(prop, 0, 1024);
	RNA_def_property_ui_text(prop, "W", "Log conversion reference whitepoint");
	RNA_def_property_update(prop, NC_SCENE | ND_RENDER_OPTIONS, NULL);

	prop = RNA_def_property(srna, "cineon_gamma", PROP_FLOAT, PROP_NONE);
	RNA_def_property_float_sdna(prop, NULL, "cineon_gamma");
	RNA_def_property_range(prop, 0.0f, 10.0f);
	RNA_def_property_ui_text(prop, "G", "Log conversion gamma");
	RNA_def_property_update(prop, NC_SCENE | ND_RENDER_OPTIONS, NULL);

	/* multiview */
	prop = RNA_def_property(srna, "views_format", PROP_ENUM, PROP_NONE);
	RNA_def_property_enum_sdna(prop, NULL, "views_format");
	RNA_def_property_enum_items(prop, rna_enum_views_format_items);
	RNA_def_property_enum_funcs(prop, NULL, NULL, "rna_ImageFormatSettings_views_format_itemf");
	RNA_def_property_ui_text(prop, "Views Format", "Format of multiview media");
	RNA_def_property_update(prop, NC_SCENE | ND_RENDER_OPTIONS, NULL);

	prop = RNA_def_property(srna, "stereo_3d_format", PROP_POINTER, PROP_NONE);
	RNA_def_property_pointer_sdna(prop, NULL, "stereo3d_format");
	RNA_def_property_flag(prop, PROP_NEVER_NULL);
	RNA_def_property_struct_type(prop, "Stereo3dFormat");
	RNA_def_property_ui_text(prop, "Stereo 3D Format", "Settings for stereo 3d");

	/* color management */
	prop = RNA_def_property(srna, "view_settings", PROP_POINTER, PROP_NONE);
	RNA_def_property_pointer_sdna(prop, NULL, "view_settings");
	RNA_def_property_struct_type(prop, "ColorManagedViewSettings");
	RNA_def_property_ui_text(prop, "View Settings", "Color management settings applied on image before saving");

	prop = RNA_def_property(srna, "display_settings", PROP_POINTER, PROP_NONE);
	RNA_def_property_pointer_sdna(prop, NULL, "display_settings");
	RNA_def_property_struct_type(prop, "ColorManagedDisplaySettings");
	RNA_def_property_ui_text(prop, "Display Settings", "Settings of device saved image would be displayed on");
}

static void rna_def_scene_ffmpeg_settings(BlenderRNA *brna)
{
	StructRNA *srna;
	PropertyRNA *prop;

#ifdef WITH_FFMPEG
	/* Container types */
	static const EnumPropertyItem ffmpeg_format_items[] = {
		{FFMPEG_MPEG1, "MPEG1", 0, "MPEG-1", ""},
		{FFMPEG_MPEG2, "MPEG2", 0, "MPEG-2", ""},
		{FFMPEG_MPEG4, "MPEG4", 0, "MPEG-4", ""},
		{FFMPEG_AVI, "AVI", 0, "AVI", ""},
		{FFMPEG_MOV, "QUICKTIME", 0, "Quicktime", ""},
		{FFMPEG_DV, "DV", 0, "DV", ""},
//		{FFMPEG_H264, "H264", 0, "H.264", ""},  not a container
//		{FFMPEG_XVID, "XVID", 0, "Xvid", ""},   not a container
		{FFMPEG_OGG, "OGG", 0, "Ogg", ""},
		{FFMPEG_MKV, "MKV", 0, "Matroska", ""},
		{FFMPEG_FLV, "FLASH", 0, "Flash", ""},
		{0, NULL, 0, NULL, NULL}
	};

	static const EnumPropertyItem ffmpeg_codec_items[] = {
		{AV_CODEC_ID_NONE, "NONE", 0, "None", ""},
		{AV_CODEC_ID_MPEG1VIDEO, "MPEG1", 0, "MPEG-1", ""},
		{AV_CODEC_ID_MPEG2VIDEO, "MPEG2", 0, "MPEG-2", ""},
		{AV_CODEC_ID_MPEG4, "MPEG4", 0, "MPEG-4(divx)", ""},
		{AV_CODEC_ID_HUFFYUV, "HUFFYUV", 0, "HuffYUV", ""},
		{AV_CODEC_ID_DVVIDEO, "DV", 0, "DV", ""},
		{AV_CODEC_ID_H264, "H264", 0, "H.264", ""},
		{AV_CODEC_ID_THEORA, "THEORA", 0, "Theora", ""},
		{AV_CODEC_ID_FLV1, "FLASH", 0, "Flash Video", ""},
		{AV_CODEC_ID_FFV1, "FFV1", 0, "FFmpeg video codec #1", ""},
		{AV_CODEC_ID_QTRLE, "QTRLE", 0, "QT rle / QT Animation", ""},
		{AV_CODEC_ID_DNXHD, "DNXHD", 0, "DNxHD", ""},
		{AV_CODEC_ID_PNG, "PNG", 0, "PNG", ""},
		{0, NULL, 0, NULL, NULL}
	};

	static const EnumPropertyItem ffmpeg_preset_items[] = {
		{FFM_PRESET_ULTRAFAST, "ULTRAFAST", 0, "Ultra fast; biggest file", ""},
		{FFM_PRESET_SUPERFAST, "SUPERFAST", 0, "Super fast", ""},
		{FFM_PRESET_VERYFAST, "VERYFAST", 0, "Very fast", ""},
		{FFM_PRESET_FASTER, "FASTER", 0, "Faster", ""},
		{FFM_PRESET_FAST, "FAST", 0, "Fast", ""},
		{FFM_PRESET_MEDIUM, "MEDIUM", 0, "Medium speed", ""},
		{FFM_PRESET_SLOW, "SLOW", 0, "Slow", ""},
		{FFM_PRESET_SLOWER, "SLOWER", 0, "Slower", ""},
		{FFM_PRESET_VERYSLOW, "VERYSLOW", 0, "Very slow; smallest file", ""},
		{0, NULL, 0, NULL, NULL}
	};

	static const EnumPropertyItem ffmpeg_crf_items[] = {
		{FFM_CRF_NONE, "NONE", 0, "None; use constant bit-rate",
		 "Use constant bit rate, rather than constant output quality"},
		{FFM_CRF_LOSSLESS, "LOSSLESS", 0, "Lossless", ""},
		{FFM_CRF_PERC_LOSSLESS, "PERC_LOSSLESS", 0, "Perceptually lossless", ""},
		{FFM_CRF_HIGH, "HIGH", 0, "High quality", ""},
		{FFM_CRF_MEDIUM, "MEDIUM", 0, "Medium quality", ""},
		{FFM_CRF_LOW, "LOW", 0, "Low quality", ""},
		{FFM_CRF_VERYLOW, "VERYLOW", 0, "Very low quality", ""},
		{FFM_CRF_LOWEST, "LOWEST", 0, "Lowest quality", ""},
		{0, NULL, 0, NULL, NULL}
	};

	static const EnumPropertyItem ffmpeg_audio_codec_items[] = {
		{AV_CODEC_ID_NONE, "NONE", 0, "None", ""},
		{AV_CODEC_ID_MP2, "MP2", 0, "MP2", ""},
		{AV_CODEC_ID_MP3, "MP3", 0, "MP3", ""},
		{AV_CODEC_ID_AC3, "AC3", 0, "AC3", ""},
		{AV_CODEC_ID_AAC, "AAC", 0, "AAC", ""},
		{AV_CODEC_ID_VORBIS, "VORBIS", 0, "Vorbis", ""},
		{AV_CODEC_ID_FLAC, "FLAC", 0, "FLAC", ""},
		{AV_CODEC_ID_PCM_S16LE, "PCM", 0, "PCM", ""},
		{0, NULL, 0, NULL, NULL}
	};
#endif

	static const EnumPropertyItem audio_channel_items[] = {
		{1, "MONO", 0, "Mono", "Set audio channels to mono"},
		{2, "STEREO", 0, "Stereo", "Set audio channels to stereo"},
		{4, "SURROUND4", 0, "4 Channels", "Set audio channels to 4 channels"},
		{6, "SURROUND51", 0, "5.1 Surround", "Set audio channels to 5.1 surround sound"},
		{8, "SURROUND71", 0, "7.1 Surround", "Set audio channels to 7.1 surround sound"},
		{0, NULL, 0, NULL, NULL}
	};

	srna = RNA_def_struct(brna, "FFmpegSettings", NULL);
	RNA_def_struct_sdna(srna, "FFMpegCodecData");
	RNA_def_struct_ui_text(srna, "FFmpeg Settings", "FFmpeg related settings for the scene");

#ifdef WITH_FFMPEG
	prop = RNA_def_property(srna, "format", PROP_ENUM, PROP_NONE);
	RNA_def_property_enum_bitflag_sdna(prop, NULL, "type");
	RNA_def_property_clear_flag(prop, PROP_ANIMATABLE);
	RNA_def_property_enum_items(prop, ffmpeg_format_items);
	RNA_def_property_enum_default(prop, FFMPEG_MKV);
	RNA_def_property_ui_text(prop, "Container", "Output file container");
	RNA_def_property_update(prop, NC_SCENE | ND_RENDER_OPTIONS, "rna_FFmpegSettings_codec_settings_update");

	prop = RNA_def_property(srna, "codec", PROP_ENUM, PROP_NONE);
	RNA_def_property_enum_bitflag_sdna(prop, NULL, "codec");
	RNA_def_property_clear_flag(prop, PROP_ANIMATABLE);
	RNA_def_property_enum_items(prop, ffmpeg_codec_items);
	RNA_def_property_enum_default(prop, AV_CODEC_ID_H264);
	RNA_def_property_ui_text(prop, "Codec", "FFmpeg codec to use");
	RNA_def_property_update(prop, NC_SCENE | ND_RENDER_OPTIONS, "rna_FFmpegSettings_codec_settings_update");

	prop = RNA_def_property(srna, "video_bitrate", PROP_INT, PROP_NONE);
	RNA_def_property_int_sdna(prop, NULL, "video_bitrate");
	RNA_def_property_clear_flag(prop, PROP_ANIMATABLE);
	RNA_def_property_ui_text(prop, "Bitrate", "Video bitrate (kb/s)");
	RNA_def_property_update(prop, NC_SCENE | ND_RENDER_OPTIONS, NULL);

	prop = RNA_def_property(srna, "minrate", PROP_INT, PROP_NONE);
	RNA_def_property_int_sdna(prop, NULL, "rc_min_rate");
	RNA_def_property_clear_flag(prop, PROP_ANIMATABLE);
	RNA_def_property_ui_text(prop, "Min Rate", "Rate control: min rate (kb/s)");
	RNA_def_property_update(prop, NC_SCENE | ND_RENDER_OPTIONS, NULL);

	prop = RNA_def_property(srna, "maxrate", PROP_INT, PROP_NONE);
	RNA_def_property_int_sdna(prop, NULL, "rc_max_rate");
	RNA_def_property_clear_flag(prop, PROP_ANIMATABLE);
	RNA_def_property_ui_text(prop, "Max Rate", "Rate control: max rate (kb/s)");
	RNA_def_property_update(prop, NC_SCENE | ND_RENDER_OPTIONS, NULL);

	prop = RNA_def_property(srna, "muxrate", PROP_INT, PROP_NONE);
	RNA_def_property_int_sdna(prop, NULL, "mux_rate");
	RNA_def_property_clear_flag(prop, PROP_ANIMATABLE);
	RNA_def_property_range(prop, 0, 100000000);
	RNA_def_property_ui_text(prop, "Mux Rate", "Mux rate (bits/s(!))");
	RNA_def_property_update(prop, NC_SCENE | ND_RENDER_OPTIONS, NULL);

	prop = RNA_def_property(srna, "gopsize", PROP_INT, PROP_NONE);
	RNA_def_property_int_sdna(prop, NULL, "gop_size");
	RNA_def_property_clear_flag(prop, PROP_ANIMATABLE);
	RNA_def_property_range(prop, 0, 500);
	RNA_def_property_int_default(prop, 25);
	RNA_def_property_ui_text(prop, "Keyframe interval",
	                         "Distance between key frames, also known as GOP size; "
	                         "influences file size and seekability");
	RNA_def_property_update(prop, NC_SCENE | ND_RENDER_OPTIONS, NULL);

	prop = RNA_def_property(srna, "max_b_frames", PROP_INT, PROP_NONE);
	RNA_def_property_int_sdna(prop, NULL, "max_b_frames");
	RNA_def_property_clear_flag(prop, PROP_ANIMATABLE);
	RNA_def_property_range(prop, 0, 16);
	RNA_def_property_ui_text(prop, "Max B-frames",
	                         "Maximum number of B-frames between non-B-frames; influences file size and seekability");
	RNA_def_property_update(prop, NC_SCENE | ND_RENDER_OPTIONS, NULL);

	prop = RNA_def_property(srna, "use_max_b_frames", PROP_BOOLEAN, PROP_NONE);
	RNA_def_property_boolean_sdna(prop, NULL, "flags", FFMPEG_USE_MAX_B_FRAMES);
	RNA_def_property_clear_flag(prop, PROP_ANIMATABLE);
	RNA_def_property_ui_text(prop, "Use max B-frames", "Set a maximum number of B-frames");
	RNA_def_property_update(prop, NC_SCENE | ND_RENDER_OPTIONS, NULL);

	prop = RNA_def_property(srna, "buffersize", PROP_INT, PROP_NONE);
	RNA_def_property_int_sdna(prop, NULL, "rc_buffer_size");
	RNA_def_property_clear_flag(prop, PROP_ANIMATABLE);
	RNA_def_property_range(prop, 0, 2000);
	RNA_def_property_ui_text(prop, "Buffersize", "Rate control: buffer size (kb)");
	RNA_def_property_update(prop, NC_SCENE | ND_RENDER_OPTIONS, NULL);

	prop = RNA_def_property(srna, "packetsize", PROP_INT, PROP_NONE);
	RNA_def_property_int_sdna(prop, NULL, "mux_packet_size");
	RNA_def_property_clear_flag(prop, PROP_ANIMATABLE);
	RNA_def_property_range(prop, 0, 16384);
	RNA_def_property_ui_text(prop, "Mux Packet Size", "Mux packet size (byte)");
	RNA_def_property_update(prop, NC_SCENE | ND_RENDER_OPTIONS, NULL);

	prop = RNA_def_property(srna, "constant_rate_factor", PROP_ENUM, PROP_NONE);
	RNA_def_property_enum_sdna(prop, NULL, "constant_rate_factor");
	RNA_def_property_clear_flag(prop, PROP_ANIMATABLE);
	RNA_def_property_enum_items(prop, ffmpeg_crf_items);
	RNA_def_property_enum_default(prop, FFM_CRF_MEDIUM);
	RNA_def_property_ui_text(prop, "Output quality",
	                         "Constant Rate Factor (CRF); tradeoff between video quality and file size");
	RNA_def_property_update(prop, NC_SCENE | ND_RENDER_OPTIONS, NULL);

	prop = RNA_def_property(srna, "ffmpeg_preset", PROP_ENUM, PROP_NONE);
	RNA_def_property_enum_bitflag_sdna(prop, NULL, "ffmpeg_preset");
	RNA_def_property_clear_flag(prop, PROP_ANIMATABLE);
	RNA_def_property_enum_items(prop, ffmpeg_preset_items);
	RNA_def_property_enum_default(prop, FFM_PRESET_MEDIUM);
	RNA_def_property_ui_text(prop, "Encoding speed",
	                         "Tradeoff between encoding speed and compression ratio");
	RNA_def_property_update(prop, NC_SCENE | ND_RENDER_OPTIONS, NULL);

	prop = RNA_def_property(srna, "use_autosplit", PROP_BOOLEAN, PROP_NONE);
	RNA_def_property_boolean_sdna(prop, NULL, "flags", FFMPEG_AUTOSPLIT_OUTPUT);
	RNA_def_property_clear_flag(prop, PROP_ANIMATABLE);
	RNA_def_property_ui_text(prop, "Autosplit Output", "Autosplit output at 2GB boundary");
	RNA_def_property_update(prop, NC_SCENE | ND_RENDER_OPTIONS, NULL);

	prop = RNA_def_property(srna, "use_lossless_output", PROP_BOOLEAN, PROP_NONE);
	RNA_def_property_boolean_sdna(prop, NULL, "flags", FFMPEG_LOSSLESS_OUTPUT);
	RNA_def_property_clear_flag(prop, PROP_ANIMATABLE);
	RNA_def_property_boolean_funcs(prop, NULL, "rna_FFmpegSettings_lossless_output_set");
	RNA_def_property_ui_text(prop, "Lossless Output", "Use lossless output for video streams");
	RNA_def_property_update(prop, NC_SCENE | ND_RENDER_OPTIONS, NULL);

	/* FFMPEG Audio*/
	prop = RNA_def_property(srna, "audio_codec", PROP_ENUM, PROP_NONE);
	RNA_def_property_enum_bitflag_sdna(prop, NULL, "audio_codec");
	RNA_def_property_clear_flag(prop, PROP_ANIMATABLE);
	RNA_def_property_enum_items(prop, ffmpeg_audio_codec_items);
	RNA_def_property_ui_text(prop, "Audio Codec", "FFmpeg audio codec to use");
	RNA_def_property_update(prop, NC_SCENE | ND_RENDER_OPTIONS, NULL);

	prop = RNA_def_property(srna, "audio_bitrate", PROP_INT, PROP_NONE);
	RNA_def_property_int_sdna(prop, NULL, "audio_bitrate");
	RNA_def_property_clear_flag(prop, PROP_ANIMATABLE);
	RNA_def_property_range(prop, 32, 384);
	RNA_def_property_ui_text(prop, "Bitrate", "Audio bitrate (kb/s)");
	RNA_def_property_update(prop, NC_SCENE | ND_RENDER_OPTIONS, NULL);

	prop = RNA_def_property(srna, "audio_volume", PROP_FLOAT, PROP_NONE);
	RNA_def_property_float_sdna(prop, NULL, "audio_volume");
	RNA_def_property_clear_flag(prop, PROP_ANIMATABLE);
	RNA_def_property_range(prop, 0.0f, 1.0f);
	RNA_def_property_ui_text(prop, "Volume", "Audio volume");
	RNA_def_property_translation_context(prop, BLT_I18NCONTEXT_ID_SOUND);
	RNA_def_property_update(prop, NC_SCENE | ND_RENDER_OPTIONS, NULL);
#endif

	/* the following two "ffmpeg" settings are general audio settings */
	prop = RNA_def_property(srna, "audio_mixrate", PROP_INT, PROP_NONE);
	RNA_def_property_int_sdna(prop, NULL, "audio_mixrate");
	RNA_def_property_clear_flag(prop, PROP_ANIMATABLE);
	RNA_def_property_range(prop, 8000, 192000);
	RNA_def_property_ui_text(prop, "Samplerate", "Audio samplerate(samples/s)");
	RNA_def_property_update(prop, NC_SCENE | ND_RENDER_OPTIONS, NULL);

	prop = RNA_def_property(srna, "audio_channels", PROP_ENUM, PROP_NONE);
	RNA_def_property_enum_sdna(prop, NULL, "audio_channels");
	RNA_def_property_clear_flag(prop, PROP_ANIMATABLE);
	RNA_def_property_enum_items(prop, audio_channel_items);
	RNA_def_property_ui_text(prop, "Audio Channels", "Audio channel count");
}

static void rna_def_scene_render_data(BlenderRNA *brna)
{
	StructRNA *srna;
	PropertyRNA *prop;
	
	static const EnumPropertyItem pixel_filter_items[] = {
		{R_FILTER_BOX, "BOX", 0, "Box", "Use a box filter for anti-aliasing"},
		{R_FILTER_TENT, "TENT", 0, "Tent", "Use a tent filter for anti-aliasing"},
		{R_FILTER_QUAD, "QUADRATIC", 0, "Quadratic", "Use a quadratic filter for anti-aliasing"},
		{R_FILTER_CUBIC, "CUBIC", 0, "Cubic", "Use a cubic filter for anti-aliasing"},
		{R_FILTER_CATROM, "CATMULLROM", 0, "Catmull-Rom", "Use a Catmull-Rom filter for anti-aliasing"},
		{R_FILTER_GAUSS, "GAUSSIAN", 0, "Gaussian", "Use a Gaussian filter for anti-aliasing"},
		{R_FILTER_MITCH, "MITCHELL", 0, "Mitchell-Netravali", "Use a Mitchell-Netravali filter for anti-aliasing"},
		{0, NULL, 0, NULL, NULL}
	};
		
	static const EnumPropertyItem alpha_mode_items[] = {
		{R_ADDSKY, "SKY", 0, "Sky", "Transparent pixels are filled with sky color"},
		{R_ALPHAPREMUL, "TRANSPARENT", 0, "Transparent", "World background is transparent with premultiplied alpha"},
		{0, NULL, 0, NULL, NULL}
	};

	static const EnumPropertyItem display_mode_items[] = {
		{R_OUTPUT_SCREEN, "SCREEN", 0, "Full Screen", "Images are rendered in full Screen"},
		{R_OUTPUT_AREA, "AREA", 0, "Image Editor", "Images are rendered in Image Editor"},
		{R_OUTPUT_WINDOW, "WINDOW", 0, "New Window", "Images are rendered in new Window"},
		{R_OUTPUT_NONE, "NONE", 0, "Keep UI", "Images are rendered without forcing UI changes"},
		{0, NULL, 0, NULL, NULL}
	};
	
	/* Bake */
	static const EnumPropertyItem bake_mode_items[] = {
		{RE_BAKE_ALL, "FULL", 0, "Full Render", "Bake everything"},
		{RE_BAKE_AO, "AO", 0, "Ambient Occlusion", "Bake ambient occlusion"},
		{RE_BAKE_SHADOW, "SHADOW", 0, "Shadow", "Bake shadows"},
		{RE_BAKE_NORMALS, "NORMALS", 0, "Normals", "Bake normals"},
		{RE_BAKE_TEXTURE, "TEXTURE", 0, "Textures", "Bake textures"},
		{RE_BAKE_DISPLACEMENT, "DISPLACEMENT", 0, "Displacement", "Bake displacement"},
		{RE_BAKE_DERIVATIVE, "DERIVATIVE", 0, "Derivative", "Bake derivative map"},
		{RE_BAKE_VERTEX_COLORS, "VERTEX_COLORS", 0, "Vertex Colors", "Bake vertex colors"},
		{RE_BAKE_EMIT, "EMIT", 0, "Emission", "Bake Emit values (glow)"},
		{RE_BAKE_ALPHA, "ALPHA", 0, "Alpha", "Bake Alpha values (transparency)"},
		{RE_BAKE_MIRROR_INTENSITY, "MIRROR_INTENSITY", 0, "Mirror Intensity", "Bake Mirror values"},
		{RE_BAKE_MIRROR_COLOR, "MIRROR_COLOR", 0, "Mirror Colors", "Bake Mirror colors"},
		{RE_BAKE_SPEC_INTENSITY, "SPEC_INTENSITY", 0, "Specular Intensity", "Bake Specular values"},
		{RE_BAKE_SPEC_COLOR, "SPEC_COLOR", 0, "Specular Colors", "Bake Specular colors"},
		{0, NULL, 0, NULL, NULL}
	};

	static const EnumPropertyItem bake_normal_space_items[] = {
		{R_BAKE_SPACE_CAMERA, "CAMERA", 0, "Camera", "Bake the normals in camera space"},
		{R_BAKE_SPACE_WORLD, "WORLD", 0, "World", "Bake the normals in world space"},
		{R_BAKE_SPACE_OBJECT, "OBJECT", 0, "Object", "Bake the normals in object space"},
		{R_BAKE_SPACE_TANGENT, "TANGENT", 0, "Tangent", "Bake the normals in tangent space"},
		{0, NULL, 0, NULL, NULL}
	};

	static const EnumPropertyItem bake_qyad_split_items[] = {
		{0, "AUTO", 0, "Automatic", "Split quads to give the least distortion while baking"},
		{1, "FIXED", 0, "Fixed", "Split quads predictably (0,1,2) (0,2,3)"},
		{2, "FIXED_ALT", 0, "Fixed Alternate", "Split quads predictably (1,2,3) (1,3,0)"},
		{0, NULL, 0, NULL, NULL}
	};
	
	static const EnumPropertyItem pixel_size_items[] = {
		{0, "AUTO", 0, "Automatic", "Automatic pixel size, depends on the UI scale"},
		{1, "1", 0, "1x", "Render at full resolution"},
		{2, "2", 0, "2x", "Render at 50% resolution"},
		{4, "4", 0, "4x", "Render at 25% resolution"},
		{8, "8", 0, "8x", "Render at 12.5% resolution"},
		{0, NULL, 0, NULL, NULL}
	};

	static const EnumPropertyItem octree_resolution_items[] = {
		{64, "64", 0, "64", ""},
		{128, "128", 0, "128", ""},
		{256, "256", 0, "256", ""},
		{512, "512", 0, "512", ""},
		{0, NULL, 0, NULL, NULL}
	};

	static const EnumPropertyItem raytrace_structure_items[] = {
		{R_RAYSTRUCTURE_AUTO, "AUTO", 0, "Auto", "Automatically select acceleration structure"},
		{R_RAYSTRUCTURE_OCTREE, "OCTREE", 0, "Octree", "Use old Octree structure"},
		{R_RAYSTRUCTURE_VBVH, "VBVH", 0, "vBVH", "Use vBVH"},
		{R_RAYSTRUCTURE_SIMD_SVBVH, "SIMD_SVBVH", 0, "SIMD SVBVH", "Use SIMD SVBVH"},
		{R_RAYSTRUCTURE_SIMD_QBVH, "SIMD_QBVH", 0, "SIMD QBVH", "Use SIMD QBVH"},
		{0, NULL, 0, NULL, NULL}
	};

	static const EnumPropertyItem fixed_oversample_items[] = {
		{5, "5", 0, "5", ""},
		{8, "8", 0, "8", ""},
		{11, "11", 0, "11", ""},
		{16, "16", 0, "16", ""},
		{0, NULL, 0, NULL, NULL}
	};
		
	static const EnumPropertyItem field_order_items[] = {
		{0, "EVEN_FIRST", 0, "Upper First", "Upper field first"},
		{R_ODDFIELD, "ODD_FIRST", 0, "Lower First", "Lower field first"},
		{0, NULL, 0, NULL, NULL}
	};
		
	static const EnumPropertyItem threads_mode_items[] = {
		{0, "AUTO", 0, "Auto-detect", "Automatically determine the number of threads, based on CPUs"},
		{R_FIXED_THREADS, "FIXED", 0, "Fixed", "Manually determine the number of threads"},
		{0, NULL, 0, NULL, NULL}
	};

	static const EnumPropertyItem freestyle_thickness_items[] = {
		{R_LINE_THICKNESS_ABSOLUTE, "ABSOLUTE", 0, "Absolute", "Specify unit line thickness in pixels"},
		{R_LINE_THICKNESS_RELATIVE, "RELATIVE", 0, "Relative",
		                            "Unit line thickness is scaled by the proportion of the present vertical image "
		                            "resolution to 480 pixels"},
		{0, NULL, 0, NULL, NULL}};

	static const EnumPropertyItem views_format_items[] = {
		{SCE_VIEWS_FORMAT_STEREO_3D, "STEREO_3D", 0, "Stereo 3D",
		                        "Single stereo camera system, adjust the stereo settings in the camera panel"},
		{SCE_VIEWS_FORMAT_MULTIVIEW, "MULTIVIEW", 0, "Multi-View",
		                        "Multi camera system, adjust the cameras individually"},
		{0, NULL, 0, NULL, NULL}
	};



	rna_def_scene_ffmpeg_settings(brna);

	srna = RNA_def_struct(brna, "RenderSettings", NULL);
	RNA_def_struct_sdna(srna, "RenderData");
	RNA_def_struct_nested(brna, srna, "Scene");
	RNA_def_struct_path_func(srna, "rna_RenderSettings_path");
	RNA_def_struct_ui_text(srna, "Render Data", "Rendering settings for a Scene data-block");

	/* Render Data */
	prop = RNA_def_property(srna, "image_settings", PROP_POINTER, PROP_NONE);
	RNA_def_property_flag(prop, PROP_NEVER_NULL);
	RNA_def_property_pointer_sdna(prop, NULL, "im_format");
	RNA_def_property_struct_type(prop, "ImageFormatSettings");
	RNA_def_property_ui_text(prop, "Image Format", "");

	prop = RNA_def_property(srna, "resolution_x", PROP_INT, PROP_PIXEL);
	RNA_def_property_int_sdna(prop, NULL, "xsch");
	RNA_def_property_flag(prop, PROP_PROPORTIONAL);
	RNA_def_property_clear_flag(prop, PROP_ANIMATABLE);
	RNA_def_property_range(prop, 4, 65536);
	RNA_def_property_ui_text(prop, "Resolution X", "Number of horizontal pixels in the rendered image");
	RNA_def_property_update(prop, NC_SCENE | ND_RENDER_OPTIONS, "rna_SceneCamera_update");
	
	prop = RNA_def_property(srna, "resolution_y", PROP_INT, PROP_PIXEL);
	RNA_def_property_int_sdna(prop, NULL, "ysch");
	RNA_def_property_flag(prop, PROP_PROPORTIONAL);
	RNA_def_property_clear_flag(prop, PROP_ANIMATABLE);
	RNA_def_property_range(prop, 4, 65536);
	RNA_def_property_ui_text(prop, "Resolution Y", "Number of vertical pixels in the rendered image");
	RNA_def_property_update(prop, NC_SCENE | ND_RENDER_OPTIONS, "rna_SceneCamera_update");
	
	prop = RNA_def_property(srna, "resolution_percentage", PROP_INT, PROP_PERCENTAGE);
	RNA_def_property_int_sdna(prop, NULL, "size");
	RNA_def_property_clear_flag(prop, PROP_ANIMATABLE);
	RNA_def_property_range(prop, 1, SHRT_MAX);
	RNA_def_property_ui_range(prop, 1, 100, 10, 1);
	RNA_def_property_ui_text(prop, "Resolution %", "Percentage scale for render resolution");
	RNA_def_property_update(prop, NC_SCENE | ND_RENDER_OPTIONS, NULL);
	
	prop = RNA_def_property(srna, "tile_x", PROP_INT, PROP_NONE);
	RNA_def_property_int_sdna(prop, NULL, "tilex");
	RNA_def_property_clear_flag(prop, PROP_ANIMATABLE);
	RNA_def_property_range(prop, 8, 65536);
	RNA_def_property_ui_text(prop, "Tile X", "Horizontal tile size to use while rendering");
	RNA_def_property_update(prop, NC_SCENE | ND_RENDER_OPTIONS, NULL);
	
	prop = RNA_def_property(srna, "tile_y", PROP_INT, PROP_NONE);
	RNA_def_property_int_sdna(prop, NULL, "tiley");
	RNA_def_property_clear_flag(prop, PROP_ANIMATABLE);
	RNA_def_property_range(prop, 8, 65536);
	RNA_def_property_ui_text(prop, "Tile Y", "Vertical tile size to use while rendering");
	RNA_def_property_update(prop, NC_SCENE | ND_RENDER_OPTIONS, NULL);

	prop = RNA_def_property(srna, "preview_start_resolution", PROP_INT, PROP_NONE);
	RNA_def_property_clear_flag(prop, PROP_ANIMATABLE);
	RNA_def_property_range(prop, 8, 16384);
	RNA_def_property_int_default(prop, 64);
	RNA_def_property_ui_text(prop, "Start Resolution", "Resolution to start rendering preview at, "
	                                                   "progressively increasing it to the full viewport size");
	RNA_def_property_update(prop, NC_SCENE | ND_RENDER_OPTIONS, NULL);

	prop = RNA_def_property(srna, "preview_pixel_size", PROP_ENUM, PROP_NONE);
	RNA_def_property_enum_sdna(prop, NULL, "preview_pixel_size");
	RNA_def_property_enum_items(prop, pixel_size_items);
	RNA_def_property_ui_text(prop, "Pixel Size", "Pixel size for viewport rendering");
	RNA_def_property_update(prop, NC_SCENE | ND_RENDER_OPTIONS, "rna_SceneRenderData_update");

	prop = RNA_def_property(srna, "pixel_aspect_x", PROP_FLOAT, PROP_NONE);
	RNA_def_property_float_sdna(prop, NULL, "xasp");
	RNA_def_property_flag(prop, PROP_PROPORTIONAL);
	RNA_def_property_clear_flag(prop, PROP_ANIMATABLE);
	RNA_def_property_range(prop, 1.0f, 200.0f);
	RNA_def_property_ui_text(prop, "Pixel Aspect X",
	                         "Horizontal aspect ratio - for anamorphic or non-square pixel output");
	RNA_def_property_update(prop, NC_SCENE | ND_RENDER_OPTIONS, "rna_SceneCamera_update");
	
	prop = RNA_def_property(srna, "pixel_aspect_y", PROP_FLOAT, PROP_NONE);
	RNA_def_property_float_sdna(prop, NULL, "yasp");
	RNA_def_property_flag(prop, PROP_PROPORTIONAL);
	RNA_def_property_clear_flag(prop, PROP_ANIMATABLE);
	RNA_def_property_range(prop, 1.0f, 200.0f);
	RNA_def_property_ui_text(prop, "Pixel Aspect Y",
	                         "Vertical aspect ratio - for anamorphic or non-square pixel output");
	RNA_def_property_update(prop, NC_SCENE | ND_RENDER_OPTIONS, "rna_SceneCamera_update");

	prop = RNA_def_property(srna, "ffmpeg", PROP_POINTER, PROP_NONE);
	RNA_def_property_struct_type(prop, "FFmpegSettings");
	RNA_def_property_pointer_sdna(prop, NULL, "ffcodecdata");
	RNA_def_property_flag(prop, PROP_NEVER_UNLINK);
	RNA_def_property_ui_text(prop, "FFmpeg Settings", "FFmpeg related settings for the scene");

	prop = RNA_def_property(srna, "fps", PROP_INT, PROP_NONE);
	RNA_def_property_int_sdna(prop, NULL, "frs_sec");
	RNA_def_property_clear_flag(prop, PROP_ANIMATABLE);
	RNA_def_property_range(prop, 1, 120);
	RNA_def_property_ui_text(prop, "FPS", "Framerate, expressed in frames per second");
	RNA_def_property_update(prop, NC_SCENE | ND_RENDER_OPTIONS, "rna_Scene_fps_update");
	
	prop = RNA_def_property(srna, "fps_base", PROP_FLOAT, PROP_NONE);
	RNA_def_property_float_sdna(prop, NULL, "frs_sec_base");
	RNA_def_property_clear_flag(prop, PROP_ANIMATABLE);
	RNA_def_property_range(prop, 0.1f, 120.0f);
	RNA_def_property_ui_text(prop, "FPS Base", "Framerate base");
	RNA_def_property_update(prop, NC_SCENE | ND_RENDER_OPTIONS, "rna_Scene_fps_update");
	
	/* frame mapping */
	prop = RNA_def_property(srna, "frame_map_old", PROP_INT, PROP_NONE);
	RNA_def_property_int_sdna(prop, NULL, "framapto");
	RNA_def_property_clear_flag(prop, PROP_ANIMATABLE);
	RNA_def_property_range(prop, 1, 900);
	RNA_def_property_ui_text(prop, "Frame Map Old", "Old mapping value in frames");
	RNA_def_property_update(prop, NC_SCENE | ND_FRAME, "rna_Scene_framelen_update");
	
	prop = RNA_def_property(srna, "frame_map_new", PROP_INT, PROP_NONE);
	RNA_def_property_int_sdna(prop, NULL, "images");
	RNA_def_property_clear_flag(prop, PROP_ANIMATABLE);
	RNA_def_property_range(prop, 1, 900);
	RNA_def_property_ui_text(prop, "Frame Map New", "How many frames the Map Old will last");
	RNA_def_property_update(prop, NC_SCENE | ND_FRAME, "rna_Scene_framelen_update");

	
	prop = RNA_def_property(srna, "dither_intensity", PROP_FLOAT, PROP_NONE);
	RNA_def_property_float_sdna(prop, NULL, "dither_intensity");
	RNA_def_property_range(prop, 0.0f, 2.0f);
	RNA_def_property_ui_text(prop, "Dither Intensity",
	                         "Amount of dithering noise added to the rendered image to break up banding");
	RNA_def_property_update(prop, NC_SCENE | ND_RENDER_OPTIONS, NULL);
	
	prop = RNA_def_property(srna, "pixel_filter_type", PROP_ENUM, PROP_NONE);
	RNA_def_property_enum_sdna(prop, NULL, "filtertype");
	RNA_def_property_enum_items(prop, pixel_filter_items);
	RNA_def_property_ui_text(prop, "Pixel Filter", "Reconstruction filter used for combining anti-aliasing samples");
	RNA_def_property_update(prop, NC_SCENE | ND_RENDER_OPTIONS, NULL);
	
	prop = RNA_def_property(srna, "filter_size", PROP_FLOAT, PROP_PIXEL);
	RNA_def_property_float_sdna(prop, NULL, "gauss");
	RNA_def_property_range(prop, 0.5f, 1.5f);
	RNA_def_property_ui_text(prop, "Filter Size", "Width over which the reconstruction filter combines samples");
	RNA_def_property_update(prop, NC_SCENE | ND_RENDER_OPTIONS, NULL);
	
	prop = RNA_def_property(srna, "alpha_mode", PROP_ENUM, PROP_NONE);
	RNA_def_property_enum_sdna(prop, NULL, "alphamode");
	RNA_def_property_enum_items(prop, alpha_mode_items);
	RNA_def_property_ui_text(prop, "Alpha Mode", "Representation of alpha information in the RGBA pixels");
	RNA_def_property_update(prop, NC_SCENE | ND_RENDER_OPTIONS, "rna_Scene_glsl_update");
	
	prop = RNA_def_property(srna, "octree_resolution", PROP_ENUM, PROP_NONE);
	RNA_def_property_enum_sdna(prop, NULL, "ocres");
	RNA_def_property_enum_items(prop, octree_resolution_items);
	RNA_def_property_ui_text(prop, "Octree Resolution",
	                         "Resolution of raytrace accelerator, use higher resolutions for larger scenes");
	RNA_def_property_update(prop, NC_SCENE | ND_RENDER_OPTIONS, NULL);

	prop = RNA_def_property(srna, "raytrace_method", PROP_ENUM, PROP_NONE);
	RNA_def_property_enum_sdna(prop, NULL, "raytrace_structure");
	RNA_def_property_enum_items(prop, raytrace_structure_items);
	RNA_def_property_ui_text(prop, "Raytrace Acceleration Structure", "Type of raytrace accelerator structure");
	RNA_def_property_update(prop, NC_SCENE | ND_RENDER_OPTIONS, NULL);

	prop = RNA_def_property(srna, "use_instances", PROP_BOOLEAN, PROP_NONE);
	RNA_def_property_boolean_sdna(prop, NULL, "raytrace_options", R_RAYTRACE_USE_INSTANCES);
	RNA_def_property_ui_text(prop, "Use Instances",
	                         "Instance support leads to effective memory reduction when using duplicates");
	RNA_def_property_update(prop, NC_SCENE | ND_RENDER_OPTIONS, NULL);

	prop = RNA_def_property(srna, "use_local_coords", PROP_BOOLEAN, PROP_NONE);
	RNA_def_property_boolean_sdna(prop, NULL, "raytrace_options", R_RAYTRACE_USE_LOCAL_COORDS);
	RNA_def_property_ui_text(prop, "Use Local Coords",
	                         "Vertex coordinates are stored locally on each primitive "
	                         "(increases memory usage, but may have impact on speed)");
	RNA_def_property_update(prop, NC_SCENE | ND_RENDER_OPTIONS, NULL);

	prop = RNA_def_property(srna, "use_antialiasing", PROP_BOOLEAN, PROP_NONE);
	RNA_def_property_boolean_sdna(prop, NULL, "mode", R_OSA);
	RNA_def_property_ui_text(prop, "Anti-Aliasing",
	                         "Render and combine multiple samples per pixel to prevent jagged edges");
	RNA_def_property_update(prop, NC_SCENE | ND_RENDER_OPTIONS, NULL);
	
	prop = RNA_def_property(srna, "antialiasing_samples", PROP_ENUM, PROP_NONE);
	RNA_def_property_enum_sdna(prop, NULL, "osa");
	RNA_def_property_enum_items(prop, fixed_oversample_items);
	RNA_def_property_ui_text(prop, "Anti-Aliasing Samples", "Amount of anti-aliasing samples per pixel");
	RNA_def_property_update(prop, NC_SCENE | ND_RENDER_OPTIONS, NULL);
	
	prop = RNA_def_property(srna, "use_fields", PROP_BOOLEAN, PROP_NONE);
	RNA_def_property_boolean_sdna(prop, NULL, "mode", R_FIELDS);
	RNA_def_property_ui_text(prop, "Fields", "Render image to two fields per frame, for interlaced TV output");
	RNA_def_property_update(prop, NC_SCENE | ND_RENDER_OPTIONS, NULL);
	
	prop = RNA_def_property(srna, "field_order", PROP_ENUM, PROP_NONE);
	RNA_def_property_enum_bitflag_sdna(prop, NULL, "mode");
	RNA_def_property_enum_items(prop, field_order_items);
	RNA_def_property_ui_text(prop, "Field Order",
	                         "Order of video fields (select which lines get rendered first, "
	                         "to create smooth motion for TV output)");
	RNA_def_property_update(prop, NC_SCENE | ND_RENDER_OPTIONS, NULL);
	
	prop = RNA_def_property(srna, "use_fields_still", PROP_BOOLEAN, PROP_NONE);
	RNA_def_property_boolean_sdna(prop, NULL, "mode", R_FIELDSTILL);
	RNA_def_property_ui_text(prop, "Fields Still", "Disable the time difference between fields");
	RNA_def_property_update(prop, NC_SCENE | ND_RENDER_OPTIONS, NULL);
	
	/* rendering features */
	prop = RNA_def_property(srna, "use_shadows", PROP_BOOLEAN, PROP_NONE);
	RNA_def_property_boolean_sdna(prop, NULL, "mode", R_SHADOW);
	RNA_def_property_ui_text(prop, "Shadows", "Calculate shadows while rendering");
	RNA_def_property_update(prop, NC_SCENE | ND_RENDER_OPTIONS, "rna_Scene_glsl_update");
	
	prop = RNA_def_property(srna, "use_envmaps", PROP_BOOLEAN, PROP_NONE);
	RNA_def_property_boolean_sdna(prop, NULL, "mode", R_ENVMAP);
	RNA_def_property_ui_text(prop, "Environment Maps", "Calculate environment maps while rendering");
	RNA_def_property_update(prop, NC_SCENE | ND_RENDER_OPTIONS, "rna_Scene_glsl_update");
	
	prop = RNA_def_property(srna, "use_sss", PROP_BOOLEAN, PROP_NONE);
	RNA_def_property_boolean_sdna(prop, NULL, "mode", R_SSS);
	RNA_def_property_ui_text(prop, "Subsurface Scattering", "Calculate sub-surface scattering in materials rendering");
	RNA_def_property_update(prop, NC_SCENE | ND_RENDER_OPTIONS, "rna_Scene_glsl_update");

	prop = RNA_def_property(srna, "use_world_space_shading", PROP_BOOLEAN, PROP_NONE);
	RNA_def_property_boolean_sdna(prop, NULL, "mode", R_USE_WS_SHADING);
	RNA_def_property_ui_text(prop, "World Space Shading", "Use world space interpretation of lighting data for node materials");
	RNA_def_property_update(prop, NC_SCENE | ND_RENDER_OPTIONS, "rna_Scene_glsl_update");
	
	prop = RNA_def_property(srna, "use_raytrace", PROP_BOOLEAN, PROP_NONE);
	RNA_def_property_boolean_sdna(prop, NULL, "mode", R_RAYTRACE);
	RNA_def_property_ui_text(prop, "Raytracing",
	                         "Pre-calculate the raytrace accelerator and render raytracing effects");
	RNA_def_property_update(prop, NC_SCENE | ND_RENDER_OPTIONS, "rna_Scene_glsl_update");
	
	prop = RNA_def_property(srna, "use_textures", PROP_BOOLEAN, PROP_NONE);
	RNA_def_property_boolean_negative_sdna(prop, NULL, "scemode", R_NO_TEX);
	RNA_def_property_ui_text(prop, "Textures", "Use textures to affect material properties");
	RNA_def_property_update(prop, NC_SCENE | ND_RENDER_OPTIONS, "rna_Scene_glsl_update");
	
	prop = RNA_def_property(srna, "use_edge_enhance", PROP_BOOLEAN, PROP_NONE);
	RNA_def_property_boolean_sdna(prop, NULL, "mode", R_EDGE);
	RNA_def_property_ui_text(prop, "Edge", "Create a toon outline around the edges of geometry");
	RNA_def_property_update(prop, NC_SCENE | ND_RENDER_OPTIONS, "rna_Scene_glsl_update");
	
	prop = RNA_def_property(srna, "edge_threshold", PROP_INT, PROP_NONE);
	RNA_def_property_int_sdna(prop, NULL, "edgeint");
	RNA_def_property_range(prop, 0, 255);
	RNA_def_property_ui_text(prop, "Edge Threshold", "Threshold for drawing outlines on geometry edges");
	RNA_def_property_update(prop, NC_SCENE | ND_RENDER_OPTIONS, "rna_Scene_glsl_update");
	
	prop = RNA_def_property(srna, "edge_color", PROP_FLOAT, PROP_COLOR);
	RNA_def_property_float_sdna(prop, NULL, "edgeR");
	RNA_def_property_array(prop, 3);
	RNA_def_property_ui_text(prop, "Edge Color", "Edge color");
	RNA_def_property_update(prop, NC_SCENE | ND_RENDER_OPTIONS, "rna_Scene_glsl_update");
	
	prop = RNA_def_property(srna, "use_freestyle", PROP_BOOLEAN, PROP_NONE);
	RNA_def_property_clear_flag(prop, PROP_ANIMATABLE);
	RNA_def_property_boolean_sdna(prop, NULL, "mode", R_EDGE_FRS);
	RNA_def_property_ui_text(prop, "Edge", "Draw stylized strokes using Freestyle");
	RNA_def_property_update(prop, NC_SCENE | ND_RENDER_OPTIONS, "rna_Scene_freestyle_update");

	/* threads */
	prop = RNA_def_property(srna, "threads", PROP_INT, PROP_NONE);
	RNA_def_property_int_sdna(prop, NULL, "threads");
	RNA_def_property_range(prop, 1, BLENDER_MAX_THREADS);
	RNA_def_property_int_funcs(prop, "rna_RenderSettings_threads_get", NULL, NULL);
	RNA_def_property_ui_text(prop, "Threads",
	                         "Number of CPU threads to use simultaneously while rendering "
	                         "(for multi-core/CPU systems)");
	RNA_def_property_update(prop, NC_SCENE | ND_RENDER_OPTIONS, NULL);
	
	prop = RNA_def_property(srna, "threads_mode", PROP_ENUM, PROP_NONE);
	RNA_def_property_enum_bitflag_sdna(prop, NULL, "mode");
	RNA_def_property_enum_items(prop, threads_mode_items);
	RNA_def_property_enum_funcs(prop, "rna_RenderSettings_threads_mode_get", NULL, NULL);
	RNA_def_property_ui_text(prop, "Threads Mode", "Determine the amount of render threads used");
	RNA_def_property_update(prop, NC_SCENE | ND_RENDER_OPTIONS, NULL);
	
	/* motion blur */
	prop = RNA_def_property(srna, "use_motion_blur", PROP_BOOLEAN, PROP_NONE);
	RNA_def_property_boolean_sdna(prop, NULL, "mode", R_MBLUR);
	RNA_def_property_ui_text(prop, "Motion Blur", "Use multi-sampled 3D scene motion blur");
	RNA_def_property_clear_flag(prop, PROP_ANIMATABLE);
	RNA_def_property_update(prop, NC_SCENE | ND_RENDER_OPTIONS, "rna_Scene_glsl_update");
	
	prop = RNA_def_property(srna, "motion_blur_samples", PROP_INT, PROP_NONE);
	RNA_def_property_int_sdna(prop, NULL, "mblur_samples");
	RNA_def_property_range(prop, 1, 32);
	RNA_def_property_ui_text(prop, "Motion Samples", "Number of scene samples to take with motion blur");
	RNA_def_property_clear_flag(prop, PROP_ANIMATABLE);
	RNA_def_property_update(prop, NC_SCENE | ND_RENDER_OPTIONS, "rna_Scene_glsl_update");
	
	prop = RNA_def_property(srna, "motion_blur_shutter", PROP_FLOAT, PROP_UNSIGNED);
	RNA_def_property_float_sdna(prop, NULL, "blurfac");
	RNA_def_property_ui_range(prop, 0.01f, 2.0f, 1, 2);
	RNA_def_property_ui_text(prop, "Shutter", "Time taken in frames between shutter open and close "
	                                          "(NOTE: Blender Internal does not support animated shutter)");
	RNA_def_property_update(prop, NC_SCENE | ND_RENDER_OPTIONS, "rna_Scene_glsl_update");

	prop = RNA_def_property(srna, "motion_blur_shutter_curve", PROP_POINTER, PROP_NONE);
	RNA_def_property_pointer_sdna(prop, NULL, "mblur_shutter_curve");
	RNA_def_property_struct_type(prop, "CurveMapping");
	RNA_def_property_ui_text(prop, "Shutter Curve", "Curve defining the shutter's openness over time");
	
	/* border */
	prop = RNA_def_property(srna, "use_border", PROP_BOOLEAN, PROP_NONE);
	RNA_def_property_boolean_sdna(prop, NULL, "mode", R_BORDER);
	RNA_def_property_clear_flag(prop, PROP_ANIMATABLE);
	RNA_def_property_ui_text(prop, "Border",
	                         "Render a user-defined border region, within the frame size "
	                         "(note that this disables save_buffers and full_sample)");
	RNA_def_property_update(prop, NC_SCENE | ND_RENDER_OPTIONS, NULL);

	
	
	prop = RNA_def_property(srna, "border_min_x", PROP_FLOAT, PROP_NONE);
	RNA_def_property_float_sdna(prop, NULL, "border.xmin");
	RNA_def_property_range(prop, 0.0f, 1.0f);
	RNA_def_property_clear_flag(prop, PROP_ANIMATABLE);
	RNA_def_property_ui_text(prop, "Border Minimum X", "Minimum X value for the render border");
	RNA_def_property_update(prop, NC_SCENE | ND_RENDER_OPTIONS, NULL);

	prop = RNA_def_property(srna, "border_min_y", PROP_FLOAT, PROP_NONE);
	RNA_def_property_float_sdna(prop, NULL, "border.ymin");
	RNA_def_property_range(prop, 0.0f, 1.0f);
	RNA_def_property_clear_flag(prop, PROP_ANIMATABLE);
	RNA_def_property_ui_text(prop, "Border Minimum Y", "Minimum Y value for the render border");
	RNA_def_property_update(prop, NC_SCENE | ND_RENDER_OPTIONS, NULL);

	prop = RNA_def_property(srna, "border_max_x", PROP_FLOAT, PROP_NONE);
	RNA_def_property_float_sdna(prop, NULL, "border.xmax");
	RNA_def_property_range(prop, 0.0f, 1.0f);
	RNA_def_property_clear_flag(prop, PROP_ANIMATABLE);
	RNA_def_property_ui_text(prop, "Border Maximum X", "Maximum X value for the render border");
	RNA_def_property_update(prop, NC_SCENE | ND_RENDER_OPTIONS, NULL);

	prop = RNA_def_property(srna, "border_max_y", PROP_FLOAT, PROP_NONE);
	RNA_def_property_float_sdna(prop, NULL, "border.ymax");
	RNA_def_property_range(prop, 0.0f, 1.0f);
	RNA_def_property_clear_flag(prop, PROP_ANIMATABLE);
	RNA_def_property_ui_text(prop, "Border Maximum Y", "Maximum Y value for the render border");
	RNA_def_property_update(prop, NC_SCENE | ND_RENDER_OPTIONS, NULL);
	
	prop = RNA_def_property(srna, "use_crop_to_border", PROP_BOOLEAN, PROP_NONE);
	RNA_def_property_boolean_sdna(prop, NULL, "mode", R_CROP);
	RNA_def_property_clear_flag(prop, PROP_ANIMATABLE);
	RNA_def_property_ui_text(prop, "Crop to Border", "Crop the rendered frame to the defined border size");
	RNA_def_property_update(prop, NC_SCENE | ND_RENDER_OPTIONS, NULL);
	
	prop = RNA_def_property(srna, "use_placeholder", PROP_BOOLEAN, PROP_NONE);
	RNA_def_property_boolean_sdna(prop, NULL, "mode", R_TOUCH);
	RNA_def_property_ui_text(prop, "Placeholders",
	                         "Create empty placeholder files while rendering frames (similar to Unix 'touch')");
	RNA_def_property_update(prop, NC_SCENE | ND_RENDER_OPTIONS, NULL);
	
	prop = RNA_def_property(srna, "use_overwrite", PROP_BOOLEAN, PROP_NONE);
	RNA_def_property_boolean_negative_sdna(prop, NULL, "mode", R_NO_OVERWRITE);
	RNA_def_property_ui_text(prop, "Overwrite", "Overwrite existing files while rendering");
	RNA_def_property_update(prop, NC_SCENE | ND_RENDER_OPTIONS, NULL);
	
	prop = RNA_def_property(srna, "use_compositing", PROP_BOOLEAN, PROP_NONE);
	RNA_def_property_boolean_sdna(prop, NULL, "scemode", R_DOCOMP);
	RNA_def_property_clear_flag(prop, PROP_ANIMATABLE);
	RNA_def_property_ui_text(prop, "Compositing",
	                         "Process the render result through the compositing pipeline, "
	                         "if compositing nodes are enabled");
	RNA_def_property_update(prop, NC_SCENE | ND_RENDER_OPTIONS, NULL);
	
	prop = RNA_def_property(srna, "use_sequencer", PROP_BOOLEAN, PROP_NONE);
	RNA_def_property_boolean_sdna(prop, NULL, "scemode", R_DOSEQ);
	RNA_def_property_clear_flag(prop, PROP_ANIMATABLE);
	RNA_def_property_ui_text(prop, "Sequencer",
	                         "Process the render (and composited) result through the video sequence "
	                         "editor pipeline, if sequencer strips exist");
	RNA_def_property_update(prop, NC_SCENE | ND_RENDER_OPTIONS, NULL);
	
	prop = RNA_def_property(srna, "use_file_extension", PROP_BOOLEAN, PROP_NONE);
	RNA_def_property_boolean_sdna(prop, NULL, "scemode", R_EXTENSION);
	RNA_def_property_ui_text(prop, "File Extensions",
	                         "Add the file format extensions to the rendered file name (eg: filename + .jpg)");
	RNA_def_property_update(prop, NC_SCENE | ND_RENDER_OPTIONS, NULL);

#if 0 /* moved */
	prop = RNA_def_property(srna, "file_format", PROP_ENUM, PROP_NONE);
	RNA_def_property_enum_sdna(prop, NULL, "imtype");
	RNA_def_property_enum_items(prop, rna_enum_image_type_items);
	RNA_def_property_enum_funcs(prop, NULL, "rna_RenderSettings_file_format_set", NULL);
	RNA_def_property_ui_text(prop, "File Format", "File format to save the rendered images as");
	RNA_def_property_update(prop, NC_SCENE | ND_RENDER_OPTIONS, NULL);
#endif

	prop = RNA_def_property(srna, "file_extension", PROP_STRING, PROP_NONE);
	RNA_def_property_string_funcs(prop, "rna_SceneRender_file_ext_get", "rna_SceneRender_file_ext_length", NULL);
	RNA_def_property_ui_text(prop, "Extension", "The file extension used for saving renders");
	RNA_def_property_clear_flag(prop, PROP_EDITABLE);

	prop = RNA_def_property(srna, "is_movie_format", PROP_BOOLEAN, PROP_NONE);
	RNA_def_property_boolean_funcs(prop, "rna_RenderSettings_is_movie_format_get", NULL);
	RNA_def_property_clear_flag(prop, PROP_EDITABLE);
	RNA_def_property_ui_text(prop, "Movie Format", "When true the format is a movie");

	prop = RNA_def_property(srna, "use_free_image_textures", PROP_BOOLEAN, PROP_NONE);
	RNA_def_property_boolean_sdna(prop, NULL, "scemode", R_FREE_IMAGE);
	RNA_def_property_ui_text(prop, "Free Image Textures",
	                         "Free all image textures from memory after render, to save memory before compositing");
	RNA_def_property_update(prop, NC_SCENE | ND_RENDER_OPTIONS, NULL);

	prop = RNA_def_property(srna, "use_save_buffers", PROP_BOOLEAN, PROP_NONE);
	RNA_def_property_boolean_sdna(prop, NULL, "scemode", R_EXR_TILE_FILE);
	RNA_def_property_boolean_funcs(prop, "rna_RenderSettings_save_buffers_get", NULL);
	RNA_def_property_ui_text(prop, "Save Buffers",
	                         "Save tiles for all RenderLayers and SceneNodes to files in the temp directory "
	                         "(saves memory, required for Full Sample)");
	RNA_def_property_update(prop, NC_SCENE | ND_RENDER_OPTIONS, NULL);
	
	prop = RNA_def_property(srna, "use_full_sample", PROP_BOOLEAN, PROP_NONE);
	RNA_def_property_boolean_sdna(prop, NULL, "scemode", R_FULL_SAMPLE);
	RNA_def_property_ui_text(prop, "Full Sample",
	                         "Save for every anti-aliasing sample the entire RenderLayer results "
	                         "(this solves anti-aliasing issues with compositing)");
	RNA_def_property_update(prop, NC_SCENE | ND_RENDER_OPTIONS, NULL);

	prop = RNA_def_property(srna, "display_mode", PROP_ENUM, PROP_NONE);
	RNA_def_property_enum_bitflag_sdna(prop, NULL, "displaymode");
	RNA_def_property_enum_items(prop, display_mode_items);
	RNA_def_property_ui_text(prop, "Display", "Select where rendered images will be displayed");
	RNA_def_property_update(prop, NC_SCENE | ND_RENDER_OPTIONS, NULL);

	prop = RNA_def_property(srna, "use_lock_interface", PROP_BOOLEAN, PROP_NONE);
	RNA_def_property_boolean_sdna(prop, NULL, "use_lock_interface", 1);
	RNA_def_property_ui_icon(prop, ICON_UNLOCKED, true);
	RNA_def_property_ui_text(prop, "Lock Interface", "Lock interface during rendering in favor of giving more memory to the renderer");
	RNA_def_property_update(prop, NC_SCENE | ND_RENDER_OPTIONS, NULL);

	prop = RNA_def_property(srna, "filepath", PROP_STRING, PROP_FILEPATH);
	RNA_def_property_string_sdna(prop, NULL, "pic");
	RNA_def_property_ui_text(prop, "Output Path",
	                         "Directory/name to save animations, # characters defines the position "
	                         "and length of frame numbers");
	RNA_def_property_update(prop, NC_SCENE | ND_RENDER_OPTIONS, NULL);

	/* Render result EXR cache. */
	prop = RNA_def_property(srna, "use_render_cache", PROP_BOOLEAN, PROP_NONE);
	RNA_def_property_boolean_sdna(prop, NULL, "scemode", R_EXR_CACHE_FILE);
	RNA_def_property_ui_text(prop, "Cache Result",
	                         "Save render cache to EXR files (useful for heavy compositing, "
	                         "Note: affects indirectly rendered scenes)");
	RNA_def_property_update(prop, NC_SCENE | ND_RENDER_OPTIONS, NULL);

	/* Bake */
	
	prop = RNA_def_property(srna, "bake_type", PROP_ENUM, PROP_NONE);
	RNA_def_property_enum_bitflag_sdna(prop, NULL, "bake_mode");
	RNA_def_property_enum_items(prop, bake_mode_items);
	RNA_def_property_ui_text(prop, "Bake Mode", "Choose shading information to bake into the image");
	RNA_def_property_update(prop, NC_SCENE | ND_RENDER_OPTIONS, NULL);

	prop = RNA_def_property(srna, "bake_normal_space", PROP_ENUM, PROP_NONE);
	RNA_def_property_enum_bitflag_sdna(prop, NULL, "bake_normal_space");
	RNA_def_property_enum_items(prop, bake_normal_space_items);
	RNA_def_property_ui_text(prop, "Normal Space", "Choose normal space for baking");
	RNA_def_property_update(prop, NC_SCENE | ND_RENDER_OPTIONS, NULL);

	prop = RNA_def_property(srna, "bake_quad_split", PROP_ENUM, PROP_NONE);
	RNA_def_property_enum_items(prop, bake_qyad_split_items);
	RNA_def_property_ui_text(prop, "Quad Split", "Choose the method used to split a quad into 2 triangles for baking");
	RNA_def_property_update(prop, NC_SCENE | ND_RENDER_OPTIONS, NULL);

	prop = RNA_def_property(srna, "bake_aa_mode", PROP_ENUM, PROP_NONE);
	RNA_def_property_enum_bitflag_sdna(prop, NULL, "bake_osa");
	RNA_def_property_enum_items(prop, fixed_oversample_items);
	RNA_def_property_ui_text(prop, "Anti-Aliasing Level", "");
	RNA_def_property_update(prop, NC_SCENE | ND_RENDER_OPTIONS, NULL);

	prop = RNA_def_property(srna, "use_bake_selected_to_active", PROP_BOOLEAN, PROP_NONE);
	RNA_def_property_boolean_sdna(prop, NULL, "bake_flag", R_BAKE_TO_ACTIVE);
	RNA_def_property_ui_text(prop, "Selected to Active",
	                         "Bake shading on the surface of selected objects to the active object");
	RNA_def_property_update(prop, NC_SCENE | ND_RENDER_OPTIONS, NULL);

	prop = RNA_def_property(srna, "use_bake_normalize", PROP_BOOLEAN, PROP_NONE);
	RNA_def_property_boolean_sdna(prop, NULL, "bake_flag", R_BAKE_NORMALIZE);
	RNA_def_property_ui_text(prop, "Normalized",
	                         "With displacement normalize to the distance, with ambient occlusion "
	                         "normalize without using material settings");
	RNA_def_property_update(prop, NC_SCENE | ND_RENDER_OPTIONS, NULL);

	prop = RNA_def_property(srna, "use_bake_clear", PROP_BOOLEAN, PROP_NONE);
	RNA_def_property_boolean_sdna(prop, NULL, "bake_flag", R_BAKE_CLEAR);
	RNA_def_property_ui_text(prop, "Clear", "Clear Images before baking");
	RNA_def_property_update(prop, NC_SCENE | ND_RENDER_OPTIONS, NULL);

	prop = RNA_def_property(srna, "use_bake_antialiasing", PROP_BOOLEAN, PROP_NONE);
	RNA_def_property_boolean_sdna(prop, NULL, "bake_flag", R_BAKE_OSA);
	RNA_def_property_ui_text(prop, "Anti-Aliasing", "Enables Anti-aliasing");
	RNA_def_property_update(prop, NC_SCENE | ND_RENDER_OPTIONS, NULL);

	prop = RNA_def_property(srna, "bake_margin", PROP_INT, PROP_PIXEL);
	RNA_def_property_int_sdna(prop, NULL, "bake_filter");
	RNA_def_property_range(prop, 0, 64);
	RNA_def_property_ui_text(prop, "Margin",
	                         "Extends the baked result as a post process filter");
	RNA_def_property_update(prop, NC_SCENE | ND_RENDER_OPTIONS, NULL);

	prop = RNA_def_property(srna, "bake_distance", PROP_FLOAT, PROP_NONE);
	RNA_def_property_float_sdna(prop, NULL, "bake_maxdist");
	RNA_def_property_range(prop, 0.0, 1000.0);
	RNA_def_property_ui_text(prop, "Distance",
	                         "Maximum distance from active object to other object (in blender units)");
	RNA_def_property_update(prop, NC_SCENE | ND_RENDER_OPTIONS, NULL);

	prop = RNA_def_property(srna, "bake_bias", PROP_FLOAT, PROP_NONE);
	RNA_def_property_float_sdna(prop, NULL, "bake_biasdist");
	RNA_def_property_range(prop, 0.0, 1000.0);
	RNA_def_property_ui_text(prop, "Bias", "Bias towards faces further away from the object (in blender units)");
	RNA_def_property_update(prop, NC_SCENE | ND_RENDER_OPTIONS, NULL);

	prop = RNA_def_property(srna, "use_bake_multires", PROP_BOOLEAN, PROP_NONE);
	RNA_def_property_boolean_sdna(prop, NULL, "bake_flag", R_BAKE_MULTIRES);
	RNA_def_property_ui_text(prop, "Bake from Multires", "Bake directly from multires object");
	RNA_def_property_update(prop, NC_SCENE | ND_RENDER_OPTIONS, NULL);

	prop = RNA_def_property(srna, "use_bake_lores_mesh", PROP_BOOLEAN, PROP_NONE);
	RNA_def_property_boolean_sdna(prop, NULL, "bake_flag", R_BAKE_LORES_MESH);
	RNA_def_property_ui_text(prop, "Low Resolution Mesh",
	                         "Calculate heights against unsubdivided low resolution mesh");
	RNA_def_property_update(prop, NC_SCENE | ND_RENDER_OPTIONS, NULL);

	prop = RNA_def_property(srna, "bake_samples", PROP_INT, PROP_NONE);
	RNA_def_property_int_sdna(prop, NULL, "bake_samples");
	RNA_def_property_range(prop, 64, 1024);
	RNA_def_property_int_default(prop, 256);
	RNA_def_property_ui_text(prop, "Samples", "Number of samples used for ambient occlusion baking from multires");
	RNA_def_property_update(prop, NC_SCENE | ND_RENDER_OPTIONS, NULL);

	prop = RNA_def_property(srna, "use_bake_to_vertex_color", PROP_BOOLEAN, PROP_NONE);
	RNA_def_property_boolean_sdna(prop, NULL, "bake_flag", R_BAKE_VCOL);
	RNA_def_property_ui_text(prop, "Bake to Vertex Color",
	                         "Bake to vertex colors instead of to a UV-mapped image");
	RNA_def_property_update(prop, NC_SCENE | ND_RENDER_OPTIONS, NULL);

	prop = RNA_def_property(srna, "use_bake_user_scale", PROP_BOOLEAN, PROP_NONE);
	RNA_def_property_boolean_sdna(prop, NULL, "bake_flag", R_BAKE_USERSCALE);
	RNA_def_property_ui_text(prop, "User scale", "Use a user scale for the derivative map");

	prop = RNA_def_property(srna, "bake_user_scale", PROP_FLOAT, PROP_NONE);
	RNA_def_property_float_sdna(prop, NULL, "bake_user_scale");
	RNA_def_property_range(prop, 0.0, 1000.0);
	RNA_def_property_ui_text(prop, "Scale",
	                         "Instead of automatically normalizing to 0..1, "
	                         "apply a user scale to the derivative map");

	/* stamp */
	
	prop = RNA_def_property(srna, "use_stamp_time", PROP_BOOLEAN, PROP_NONE);
	RNA_def_property_boolean_sdna(prop, NULL, "stamp", R_STAMP_TIME);
	RNA_def_property_ui_text(prop, "Stamp Time",
	                         "Include the rendered frame timecode as HH:MM:SS.FF in image metadata");
	RNA_def_property_update(prop, NC_SCENE | ND_RENDER_OPTIONS, NULL);
	
	prop = RNA_def_property(srna, "use_stamp_date", PROP_BOOLEAN, PROP_NONE);
	RNA_def_property_boolean_sdna(prop, NULL, "stamp", R_STAMP_DATE);
	RNA_def_property_ui_text(prop, "Stamp Date", "Include the current date in image metadata");
	RNA_def_property_update(prop, NC_SCENE | ND_RENDER_OPTIONS, NULL);
	
	prop = RNA_def_property(srna, "use_stamp_frame", PROP_BOOLEAN, PROP_NONE);
	RNA_def_property_boolean_sdna(prop, NULL, "stamp", R_STAMP_FRAME);
	RNA_def_property_ui_text(prop, "Stamp Frame", "Include the frame number in image metadata");
	RNA_def_property_update(prop, NC_SCENE | ND_RENDER_OPTIONS, NULL);
	
	prop = RNA_def_property(srna, "use_stamp_camera", PROP_BOOLEAN, PROP_NONE);
	RNA_def_property_boolean_sdna(prop, NULL, "stamp", R_STAMP_CAMERA);
	RNA_def_property_ui_text(prop, "Stamp Camera", "Include the name of the active camera in image metadata");
	RNA_def_property_update(prop, NC_SCENE | ND_RENDER_OPTIONS, NULL);

	prop = RNA_def_property(srna, "use_stamp_lens", PROP_BOOLEAN, PROP_NONE);
	RNA_def_property_boolean_sdna(prop, NULL, "stamp", R_STAMP_CAMERALENS);
	RNA_def_property_ui_text(prop, "Stamp Lens", "Include the active camera's lens in image metadata");
	RNA_def_property_update(prop, NC_SCENE | ND_RENDER_OPTIONS, NULL);
	
	prop = RNA_def_property(srna, "use_stamp_scene", PROP_BOOLEAN, PROP_NONE);
	RNA_def_property_boolean_sdna(prop, NULL, "stamp", R_STAMP_SCENE);
	RNA_def_property_ui_text(prop, "Stamp Scene", "Include the name of the active scene in image metadata");
	RNA_def_property_update(prop, NC_SCENE | ND_RENDER_OPTIONS, NULL);
	
	prop = RNA_def_property(srna, "use_stamp_note", PROP_BOOLEAN, PROP_NONE);
	RNA_def_property_boolean_sdna(prop, NULL, "stamp", R_STAMP_NOTE);
	RNA_def_property_ui_text(prop, "Stamp Note", "Include a custom note in image metadata");
	RNA_def_property_update(prop, NC_SCENE | ND_RENDER_OPTIONS, NULL);
	
	prop = RNA_def_property(srna, "use_stamp_marker", PROP_BOOLEAN, PROP_NONE);
	RNA_def_property_boolean_sdna(prop, NULL, "stamp", R_STAMP_MARKER);
	RNA_def_property_ui_text(prop, "Stamp Marker", "Include the name of the last marker in image metadata");
	RNA_def_property_update(prop, NC_SCENE | ND_RENDER_OPTIONS, NULL);
	
	prop = RNA_def_property(srna, "use_stamp_filename", PROP_BOOLEAN, PROP_NONE);
	RNA_def_property_boolean_sdna(prop, NULL, "stamp", R_STAMP_FILENAME);
	RNA_def_property_ui_text(prop, "Stamp Filename", "Include the .blend filename in image metadata");
	RNA_def_property_update(prop, NC_SCENE | ND_RENDER_OPTIONS, NULL);
	
	prop = RNA_def_property(srna, "use_stamp_sequencer_strip", PROP_BOOLEAN, PROP_NONE);
	RNA_def_property_boolean_sdna(prop, NULL, "stamp", R_STAMP_SEQSTRIP);
	RNA_def_property_ui_text(prop, "Stamp Sequence Strip",
	                         "Include the name of the foreground sequence strip in image metadata");
	RNA_def_property_update(prop, NC_SCENE | ND_RENDER_OPTIONS, NULL);

	prop = RNA_def_property(srna, "use_stamp_render_time", PROP_BOOLEAN, PROP_NONE);
	RNA_def_property_boolean_sdna(prop, NULL, "stamp", R_STAMP_RENDERTIME);
	RNA_def_property_ui_text(prop, "Stamp Render Time", "Include the render time in image metadata");
	RNA_def_property_update(prop, NC_SCENE | ND_RENDER_OPTIONS, NULL);
	
	prop = RNA_def_property(srna, "stamp_note_text", PROP_STRING, PROP_NONE);
	RNA_def_property_string_sdna(prop, NULL, "stamp_udata");
	RNA_def_property_ui_text(prop, "Stamp Note Text", "Custom text to appear in the stamp note");
	RNA_def_property_update(prop, NC_SCENE | ND_RENDER_OPTIONS, NULL);

	prop = RNA_def_property(srna, "use_stamp", PROP_BOOLEAN, PROP_NONE);
	RNA_def_property_boolean_sdna(prop, NULL, "stamp", R_STAMP_DRAW);
	RNA_def_property_ui_text(prop, "Stamp Output", "Render the stamp info text in the rendered image");
	RNA_def_property_update(prop, NC_SCENE | ND_RENDER_OPTIONS, NULL);

	prop = RNA_def_property(srna, "use_stamp_labels", PROP_BOOLEAN, PROP_NONE);
	RNA_def_property_boolean_negative_sdna(prop, NULL, "stamp", R_STAMP_HIDE_LABELS);
	RNA_def_property_ui_text(prop, "Stamp Labels", "Draw stamp labels (\"Camera\" in front of camera name, etc.)");
	RNA_def_property_update(prop, NC_SCENE | ND_RENDER_OPTIONS, NULL);

	prop = RNA_def_property(srna, "use_stamp_strip_meta", PROP_BOOLEAN, PROP_NONE);
	RNA_def_property_boolean_sdna(prop, NULL, "stamp", R_STAMP_STRIPMETA);
	RNA_def_property_ui_text(prop, "Strip Metadata", "Use metadata from the strips in the sequencer");
	RNA_def_property_update(prop, NC_SCENE | ND_RENDER_OPTIONS, NULL);

	prop = RNA_def_property(srna, "use_stamp_memory", PROP_BOOLEAN, PROP_NONE);
	RNA_def_property_boolean_sdna(prop, NULL, "stamp", R_STAMP_MEMORY);
	RNA_def_property_ui_text(prop, "Stamp Peak Memory", "Include the peak memory usage in image metadata");
	RNA_def_property_update(prop, NC_SCENE | ND_RENDER_OPTIONS, NULL);

	prop = RNA_def_property(srna, "stamp_font_size", PROP_INT, PROP_NONE);
	RNA_def_property_int_sdna(prop, NULL, "stamp_font_id");
	RNA_def_property_range(prop, 8, 64);
	RNA_def_property_ui_text(prop, "Font Size", "Size of the font used when rendering stamp text");
	RNA_def_property_update(prop, NC_SCENE | ND_RENDER_OPTIONS, NULL);

	prop = RNA_def_property(srna, "stamp_foreground", PROP_FLOAT, PROP_COLOR);
	RNA_def_property_float_sdna(prop, NULL, "fg_stamp");
	RNA_def_property_array(prop, 4);
	RNA_def_property_range(prop, 0.0, 1.0);
	RNA_def_property_ui_text(prop, "Text Color", "Color to use for stamp text");
	RNA_def_property_update(prop, NC_SCENE | ND_RENDER_OPTIONS, NULL);
	
	prop = RNA_def_property(srna, "stamp_background", PROP_FLOAT, PROP_COLOR);
	RNA_def_property_float_sdna(prop, NULL, "bg_stamp");
	RNA_def_property_array(prop, 4);
	RNA_def_property_range(prop, 0.0, 1.0);
	RNA_def_property_ui_text(prop, "Background", "Color to use behind stamp text");
	RNA_def_property_update(prop, NC_SCENE | ND_RENDER_OPTIONS, NULL);

	/* sequencer draw options */

#if 0  /* see R_SEQ_GL_REND comment */
	prop = RNA_def_property(srna, "use_sequencer_gl_render", PROP_BOOLEAN, PROP_NONE);
	RNA_def_property_boolean_sdna(prop, NULL, "seq_flag", R_SEQ_GL_REND);
	RNA_def_property_ui_text(prop, "Sequencer OpenGL", "");
#endif

	prop = RNA_def_property(srna, "sequencer_gl_preview", PROP_ENUM, PROP_NONE);
	RNA_def_property_enum_sdna(prop, NULL, "seq_prev_type");
	RNA_def_property_enum_items(prop, rna_enum_viewport_shade_items);
	RNA_def_property_ui_text(prop, "Sequencer Preview Shading", "Method to draw in the sequencer view");
	RNA_def_property_update(prop, NC_SCENE | ND_SEQUENCER, "rna_SceneSequencer_update");

#if 0  /* UNUSED, see R_SEQ_GL_REND comment */
	prop = RNA_def_property(srna, "sequencer_gl_render", PROP_ENUM, PROP_NONE);
	RNA_def_property_enum_sdna(prop, NULL, "seq_rend_type");
	RNA_def_property_enum_items(prop, rna_enum_viewport_shade_items);
	/* XXX Label and tooltips are obviously wrong! */
	RNA_def_property_ui_text(prop, "Sequencer Preview Shading", "Method to draw in the sequencer view");
#endif

	prop = RNA_def_property(srna, "use_sequencer_gl_textured_solid", PROP_BOOLEAN, PROP_NONE);
	RNA_def_property_boolean_sdna(prop, NULL, "seq_flag", R_SEQ_SOLID_TEX);
	RNA_def_property_ui_text(prop, "Textured Solid", "Draw face-assigned textures in solid draw method");
	RNA_def_property_update(prop, NC_SCENE | ND_SEQUENCER, "rna_SceneSequencer_update");

	/* layers */
	prop = RNA_def_property(srna, "layers", PROP_COLLECTION, PROP_NONE);
	RNA_def_property_collection_sdna(prop, NULL, "layers", NULL);
	RNA_def_property_struct_type(prop, "SceneRenderLayer");
	RNA_def_property_ui_text(prop, "Render Layers", "");
	rna_def_render_layers(brna, prop);


	prop = RNA_def_property(srna, "use_single_layer", PROP_BOOLEAN, PROP_NONE);
	RNA_def_property_boolean_sdna(prop, NULL, "scemode", R_SINGLE_LAYER);
	RNA_def_property_ui_text(prop, "Single Layer", "Only render the active layer");
	RNA_def_property_ui_icon(prop, ICON_UNPINNED, 1);
	RNA_def_property_update(prop, NC_SCENE | ND_RENDER_OPTIONS, NULL);

	/* views (stereoscopy et al) */
	prop = RNA_def_property(srna, "views", PROP_COLLECTION, PROP_NONE);
	RNA_def_property_struct_type(prop, "SceneRenderView");
	RNA_def_property_ui_text(prop, "Render Views", "");
	rna_def_render_views(brna, prop);

	prop = RNA_def_property(srna, "stereo_views", PROP_COLLECTION, PROP_NONE);
	RNA_def_property_collection_sdna(prop, NULL, "views", NULL);
	RNA_def_property_collection_funcs(prop, "rna_RenderSettings_stereoViews_begin", "rna_iterator_listbase_next",
	                                        "rna_iterator_listbase_end", "rna_iterator_listbase_get",
	                                        NULL, NULL, NULL, NULL);
	RNA_def_property_struct_type(prop, "SceneRenderView");
	RNA_def_property_ui_text(prop, "Render Views", "");

	prop = RNA_def_property(srna, "use_multiview", PROP_BOOLEAN, PROP_NONE);
	RNA_def_property_boolean_sdna(prop, NULL, "scemode", R_MULTIVIEW);
	RNA_def_property_ui_text(prop, "Multiple Views", "Use multiple views in the scene");
	RNA_def_property_update(prop, NC_WINDOW, NULL);

	prop = RNA_def_property(srna, "views_format", PROP_ENUM, PROP_NONE);
	RNA_def_property_enum_items(prop, views_format_items);
	RNA_def_property_clear_flag(prop, PROP_ANIMATABLE);
	RNA_def_property_ui_text(prop, "Setup Stereo Mode", "");
	RNA_def_property_enum_funcs(prop, NULL, "rna_RenderSettings_views_format_set", NULL);
	RNA_def_property_update(prop, NC_SPACE | ND_SPACE_VIEW3D, NULL);

	/* simplify */
	prop = RNA_def_property(srna, "use_simplify", PROP_BOOLEAN, PROP_NONE);
	RNA_def_property_boolean_sdna(prop, NULL, "mode", R_SIMPLIFY);
	RNA_def_property_ui_text(prop, "Use Simplify", "Enable simplification of scene for quicker preview renders");
	RNA_def_property_update(prop, 0, "rna_Scene_use_simplify_update");

	prop = RNA_def_property(srna, "simplify_subdivision", PROP_INT, PROP_UNSIGNED);
	RNA_def_property_int_sdna(prop, NULL, "simplify_subsurf");
	RNA_def_property_ui_range(prop, 0, 6, 1, -1);
	RNA_def_property_ui_text(prop, "Simplify Subdivision", "Global maximum subdivision level");
	RNA_def_property_update(prop, 0, "rna_Scene_simplify_update");

	prop = RNA_def_property(srna, "simplify_child_particles", PROP_FLOAT, PROP_FACTOR);
	RNA_def_property_float_sdna(prop, NULL, "simplify_particles");
	RNA_def_property_ui_text(prop, "Simplify Child Particles", "Global child particles percentage");
	RNA_def_property_update(prop, 0, "rna_Scene_simplify_update");

	prop = RNA_def_property(srna, "simplify_subdivision_render", PROP_INT, PROP_UNSIGNED);
	RNA_def_property_int_sdna(prop, NULL, "simplify_subsurf_render");
	RNA_def_property_ui_range(prop, 0, 6, 1, -1);
	RNA_def_property_ui_text(prop, "Simplify Subdivision", "Global maximum subdivision level during rendering");
	RNA_def_property_update(prop, 0, "rna_Scene_simplify_update");

	prop = RNA_def_property(srna, "simplify_child_particles_render", PROP_FLOAT, PROP_FACTOR);
	RNA_def_property_float_sdna(prop, NULL, "simplify_particles_render");
	RNA_def_property_ui_text(prop, "Simplify Child Particles", "Global child particles percentage during rendering");
	RNA_def_property_update(prop, 0, "rna_Scene_simplify_update");

	prop = RNA_def_property(srna, "simplify_shadow_samples", PROP_INT, PROP_UNSIGNED);
	RNA_def_property_int_sdna(prop, NULL, "simplify_shadowsamples");
	RNA_def_property_ui_range(prop, 1, 16, 1, -1);
	RNA_def_property_ui_text(prop, "Simplify Shadow Samples", "Global maximum shadow samples");
	RNA_def_property_update(prop, 0, "rna_Scene_simplify_update");

	prop = RNA_def_property(srna, "simplify_ao_sss", PROP_FLOAT, PROP_FACTOR);
	RNA_def_property_float_sdna(prop, NULL, "simplify_aosss");
	RNA_def_property_ui_text(prop, "Simplify AO and SSS", "Global approximate AO and SSS quality factor");
	RNA_def_property_update(prop, 0, "rna_Scene_simplify_update");

	prop = RNA_def_property(srna, "use_simplify_triangulate", PROP_BOOLEAN, PROP_NONE);
	RNA_def_property_boolean_sdna(prop, NULL, "simplify_flag", R_SIMPLE_NO_TRIANGULATE);
	RNA_def_property_ui_text(prop, "Skip Quad to Triangles", "Disable non-planar quads being triangulated");

	/* persistent data */
	prop = RNA_def_property(srna, "use_persistent_data", PROP_BOOLEAN, PROP_NONE);
	RNA_def_property_boolean_sdna(prop, NULL, "mode", R_PERSISTENT_DATA);
	RNA_def_property_ui_text(prop, "Persistent Data", "Keep render data around for faster re-renders");
	RNA_def_property_update(prop, 0, "rna_Scene_use_persistent_data_update");

	/* Freestyle line thickness options */
	prop = RNA_def_property(srna, "line_thickness_mode", PROP_ENUM, PROP_NONE);
	RNA_def_property_enum_sdna(prop, NULL, "line_thickness_mode");
	RNA_def_property_enum_items(prop, freestyle_thickness_items);
	RNA_def_property_ui_text(prop, "Line Thickness Mode", "Line thickness mode for Freestyle line drawing");
	RNA_def_property_update(prop, NC_SCENE | ND_RENDER_OPTIONS, "rna_Scene_freestyle_update");

	prop = RNA_def_property(srna, "line_thickness", PROP_FLOAT, PROP_PIXEL);
	RNA_def_property_float_sdna(prop, NULL, "unit_line_thickness");
	RNA_def_property_range(prop, 0.f, 10000.f);
	RNA_def_property_ui_text(prop, "Line Thickness", "Line thickness in pixels");
	RNA_def_property_update(prop, NC_SCENE | ND_RENDER_OPTIONS, "rna_Scene_freestyle_update");

	/* Bake Settings */
	prop = RNA_def_property(srna, "bake", PROP_POINTER, PROP_NONE);
	RNA_def_property_flag(prop, PROP_NEVER_NULL);
	RNA_def_property_pointer_sdna(prop, NULL, "bake");
	RNA_def_property_struct_type(prop, "BakeSettings");
	RNA_def_property_ui_text(prop, "Bake Data", "");

	/* Nestled Data  */
	/* *** Non-Animated *** */
	RNA_define_animate_sdna(false);
	rna_def_bake_data(brna);
	RNA_define_animate_sdna(true);

	/* *** Animated *** */

	/* Scene API */
	RNA_api_scene_render(srna);
}

static void rna_def_scene_view_render(BlenderRNA *brna)
{
	StructRNA *srna;
	PropertyRNA *prop;

	static const EnumPropertyItem engine_items[] = {
		{0, "BLENDER_RENDER", 0, "Blender Render", "Use the Blender internal rendering engine for rendering"},
		{0, NULL, 0, NULL, NULL}
	};

	srna = RNA_def_struct(brna, "ViewRenderSettings", NULL);
	RNA_def_struct_sdna(srna, "ViewRender");
	RNA_def_struct_nested(brna, srna, "Scene");
	RNA_def_struct_path_func(srna, "rna_ViewRenderSettings_path");
	RNA_def_struct_ui_text(srna, "View Render", "Rendering settings related to viewport drawing/rendering");

	/* engine */
	prop = RNA_def_property(srna, "engine", PROP_ENUM, PROP_NONE);
	RNA_def_property_enum_items(prop, engine_items);
	RNA_def_property_enum_funcs(prop, "rna_ViewRenderSettings_engine_get", "rna_ViewRenderSettings_engine_set",
	                            "rna_ViewRenderSettings_engine_itemf");
	RNA_def_property_clear_flag(prop, PROP_ANIMATABLE);
	RNA_def_property_ui_text(prop, "Engine", "Engine to use for rendering");
	RNA_def_property_update(prop, NC_WINDOW, "rna_ViewRenderSettings_engine_update");

	prop = RNA_def_property(srna, "has_multiple_engines", PROP_BOOLEAN, PROP_NONE);
	RNA_def_property_boolean_funcs(prop, "rna_ViewRenderSettings_multiple_engines_get", NULL);
	RNA_def_property_clear_flag(prop, PROP_EDITABLE);
	RNA_def_property_ui_text(prop, "Multiple Engines", "More than one rendering engine is available");

	prop = RNA_def_property(srna, "use_shading_nodes", PROP_BOOLEAN, PROP_NONE);
	RNA_def_property_boolean_funcs(prop, "rna_ViewRenderSettings_use_shading_nodes_get", NULL);
	RNA_def_property_clear_flag(prop, PROP_EDITABLE);
	RNA_def_property_ui_text(prop, "Use Shading Nodes", "Active render engine uses new shading nodes system");

	prop = RNA_def_property(srna, "use_spherical_stereo", PROP_BOOLEAN, PROP_NONE);
	RNA_def_property_boolean_funcs(prop, "rna_ViewRenderSettings_use_spherical_stereo_get", NULL);
	RNA_def_property_clear_flag(prop, PROP_EDITABLE);
	RNA_def_property_ui_text(prop, "Use Spherical Stereo", "Active render engine supports spherical stereo rendering");

	prop = RNA_def_property(srna, "use_game_engine", PROP_BOOLEAN, PROP_NONE);
	RNA_def_property_boolean_funcs(prop, "rna_ViewRenderSettings_use_game_engine_get", NULL);
	RNA_def_property_clear_flag(prop, PROP_EDITABLE);
	RNA_def_property_ui_text(prop, "Use Game Engine", "Current rendering engine is a game engine");
}

/* scene.objects */
static void rna_def_scene_objects(BlenderRNA *brna, PropertyRNA *cprop)
{
	StructRNA *srna;
	PropertyRNA *prop;

	FunctionRNA *func;
	PropertyRNA *parm;
	
	RNA_def_property_srna(cprop, "SceneObjects");
	srna = RNA_def_struct(brna, "SceneObjects", NULL);
	RNA_def_struct_sdna(srna, "Scene");
	RNA_def_struct_ui_text(srna, "Scene Objects", "Collection of scene objects");

	func = RNA_def_function(srna, "link", "rna_Scene_object_link");
	RNA_def_function_ui_description(func, "Link object to scene, run scene.update() after");
	RNA_def_function_flag(func, FUNC_USE_CONTEXT | FUNC_USE_REPORTS);
	parm = RNA_def_pointer(func, "object", "Object", "", "Object to add to scene");
	RNA_def_parameter_flags(parm, PROP_NEVER_NULL, PARM_REQUIRED);
	parm = RNA_def_pointer(func, "base", "ObjectBaseLegacy", "", "The newly created base");
	RNA_def_function_return(func, parm);

	func = RNA_def_function(srna, "unlink", "rna_Scene_object_unlink");
	RNA_def_function_ui_description(func, "Unlink object from scene");
	RNA_def_function_flag(func, FUNC_USE_REPORTS);
	parm = RNA_def_pointer(func, "object", "Object", "", "Object to remove from scene");
	RNA_def_parameter_flags(parm, PROP_NEVER_NULL, PARM_REQUIRED);

	prop = RNA_def_property(srna, "active", PROP_POINTER, PROP_NONE);
	RNA_def_property_struct_type(prop, "Object");
	RNA_def_property_pointer_funcs(prop, "rna_Scene_active_object_get", "rna_Scene_active_object_set", NULL, NULL);
	RNA_def_property_flag(prop, PROP_EDITABLE | PROP_NEVER_UNLINK);
	RNA_def_property_ui_text(prop, "Active Object", "Active object for this scene");
	/* Could call: ED_base_object_activate(C, scene->basact);
	 * but would be a bad level call and it seems the notifier is enough */
	RNA_def_property_update(prop, NC_SCENE | ND_OB_ACTIVE, NULL);
}


/* scene.bases.* */
static void rna_def_scene_bases(BlenderRNA *brna, PropertyRNA *cprop)
{
	StructRNA *srna;
	PropertyRNA *prop;

/*	FunctionRNA *func; */
/*	PropertyRNA *parm; */

	RNA_def_property_srna(cprop, "SceneBases");
	srna = RNA_def_struct(brna, "SceneBases", NULL);
	RNA_def_struct_sdna(srna, "Scene");
	RNA_def_struct_ui_text(srna, "Scene Bases", "Collection of scene bases");

	prop = RNA_def_property(srna, "active", PROP_POINTER, PROP_NONE);
	RNA_def_property_struct_type(prop, "ObjectBaseLegacy");
	RNA_def_property_pointer_sdna(prop, NULL, "basact");
	RNA_def_property_flag(prop, PROP_EDITABLE);
	RNA_def_property_ui_text(prop, "Active Base", "Active object base in the scene");
	RNA_def_property_update(prop, NC_SCENE | ND_OB_ACTIVE, NULL);
}

/* scene.timeline_markers */
static void rna_def_timeline_markers(BlenderRNA *brna, PropertyRNA *cprop)
{
	StructRNA *srna;

	FunctionRNA *func;
	PropertyRNA *parm;

	RNA_def_property_srna(cprop, "TimelineMarkers");
	srna = RNA_def_struct(brna, "TimelineMarkers", NULL);
	RNA_def_struct_sdna(srna, "Scene");
	RNA_def_struct_ui_text(srna, "Timeline Markers", "Collection of timeline markers");

	func = RNA_def_function(srna, "new", "rna_TimeLine_add");
	RNA_def_function_ui_description(func, "Add a keyframe to the curve");
	parm = RNA_def_string(func, "name", "Marker", 0, "", "New name for the marker (not unique)");
	RNA_def_parameter_flags(parm, 0, PARM_REQUIRED);
	parm = RNA_def_int(func, "frame", 1, -MAXFRAME, MAXFRAME, "", "The frame for the new marker", -MAXFRAME, MAXFRAME);
	parm = RNA_def_pointer(func, "marker", "TimelineMarker", "", "Newly created timeline marker");
	RNA_def_function_return(func, parm);


	func = RNA_def_function(srna, "remove", "rna_TimeLine_remove");
	RNA_def_function_ui_description(func, "Remove a timeline marker");
	RNA_def_function_flag(func, FUNC_USE_REPORTS);
	parm = RNA_def_pointer(func, "marker", "TimelineMarker", "", "Timeline marker to remove");
	RNA_def_parameter_flags(parm, PROP_NEVER_NULL, PARM_REQUIRED | PARM_RNAPTR);
	RNA_def_parameter_clear_flags(parm, PROP_THICK_WRAP, 0);

	func = RNA_def_function(srna, "clear", "rna_TimeLine_clear");
	RNA_def_function_ui_description(func, "Remove all timeline markers");
}

/* scene.keying_sets */
static void rna_def_scene_keying_sets(BlenderRNA *brna, PropertyRNA *cprop)
{
	StructRNA *srna;
	PropertyRNA *prop;

	FunctionRNA *func;
	PropertyRNA *parm;

	RNA_def_property_srna(cprop, "KeyingSets");
	srna = RNA_def_struct(brna, "KeyingSets", NULL);
	RNA_def_struct_sdna(srna, "Scene");
	RNA_def_struct_ui_text(srna, "Keying Sets", "Scene keying sets");

	/* Add Keying Set */
	func = RNA_def_function(srna, "new", "rna_Scene_keying_set_new");
	RNA_def_function_ui_description(func, "Add a new Keying Set to Scene");
	RNA_def_function_flag(func, FUNC_USE_REPORTS);
	/* name */
	RNA_def_string(func, "idname", "KeyingSet", 64, "IDName", "Internal identifier of Keying Set");
	RNA_def_string(func, "name", "KeyingSet", 64, "Name", "User visible name of Keying Set");
	/* returns the new KeyingSet */
	parm = RNA_def_pointer(func, "keyingset", "KeyingSet", "", "Newly created Keying Set");
	RNA_def_function_return(func, parm);

	prop = RNA_def_property(srna, "active", PROP_POINTER, PROP_NONE);
	RNA_def_property_struct_type(prop, "KeyingSet");
	RNA_def_property_flag(prop, PROP_EDITABLE);
	RNA_def_property_pointer_funcs(prop, "rna_Scene_active_keying_set_get",
	                               "rna_Scene_active_keying_set_set", NULL, NULL);
	RNA_def_property_ui_text(prop, "Active Keying Set", "Active Keying Set used to insert/delete keyframes");
	RNA_def_property_update(prop, NC_SCENE | ND_KEYINGSET, NULL);
	
	prop = RNA_def_property(srna, "active_index", PROP_INT, PROP_NONE);
	RNA_def_property_int_sdna(prop, NULL, "active_keyingset");
	RNA_def_property_int_funcs(prop, "rna_Scene_active_keying_set_index_get",
	                           "rna_Scene_active_keying_set_index_set", NULL);
	RNA_def_property_ui_text(prop, "Active Keying Set Index",
	                         "Current Keying Set index (negative for 'builtin' and positive for 'absolute')");
	RNA_def_property_update(prop, NC_SCENE | ND_KEYINGSET, NULL);
}

static void rna_def_scene_keying_sets_all(BlenderRNA *brna, PropertyRNA *cprop)
{
	StructRNA *srna;
	PropertyRNA *prop;
	
	RNA_def_property_srna(cprop, "KeyingSetsAll");
	srna = RNA_def_struct(brna, "KeyingSetsAll", NULL);
	RNA_def_struct_sdna(srna, "Scene");
	RNA_def_struct_ui_text(srna, "Keying Sets All", "All available keying sets");
	
	/* NOTE: no add/remove available here, without screwing up this amalgamated list... */
	
	prop = RNA_def_property(srna, "active", PROP_POINTER, PROP_NONE);
	RNA_def_property_struct_type(prop, "KeyingSet");
	RNA_def_property_flag(prop, PROP_EDITABLE);
	RNA_def_property_pointer_funcs(prop, "rna_Scene_active_keying_set_get",
	                               "rna_Scene_active_keying_set_set", NULL, NULL);
	RNA_def_property_ui_text(prop, "Active Keying Set", "Active Keying Set used to insert/delete keyframes");
	RNA_def_property_update(prop, NC_SCENE | ND_KEYINGSET, NULL);
	
	prop = RNA_def_property(srna, "active_index", PROP_INT, PROP_NONE);
	RNA_def_property_int_sdna(prop, NULL, "active_keyingset");
	RNA_def_property_int_funcs(prop, "rna_Scene_active_keying_set_index_get",
	                           "rna_Scene_active_keying_set_index_set", NULL);
	RNA_def_property_ui_text(prop, "Active Keying Set Index",
	                         "Current Keying Set index (negative for 'builtin' and positive for 'absolute')");
	RNA_def_property_update(prop, NC_SCENE | ND_KEYINGSET, NULL);
}

/* Runtime property, used to remember uv indices, used only in UV stitch for now.
 */
static void rna_def_selected_uv_element(BlenderRNA *brna)
{
	StructRNA *srna;
	PropertyRNA *prop;

	srna = RNA_def_struct(brna, "SelectedUvElement", "PropertyGroup");
	RNA_def_struct_ui_text(srna, "Selected UV Element", "");

	/* store the index to the UV element selected */
	prop = RNA_def_property(srna, "element_index", PROP_INT, PROP_UNSIGNED);
	RNA_def_property_flag(prop, PROP_IDPROPERTY);
	RNA_def_property_ui_text(prop, "Element Index", "");

	prop = RNA_def_property(srna, "face_index", PROP_INT, PROP_UNSIGNED);
	RNA_def_property_flag(prop, PROP_IDPROPERTY);
	RNA_def_property_ui_text(prop, "Face Index", "");
}

static void rna_def_display_safe_areas(BlenderRNA *brna)
{
	StructRNA *srna;
	PropertyRNA *prop;

	static float default_title[2] = {0.035f, 0.035f};
	static float default_action[2] = {0.1f, 0.05f};

	static float default_title_center[2] = {0.175f, 0.05f};
	static float default_action_center[2] = {0.15f, 0.05f};

	srna = RNA_def_struct(brna, "DisplaySafeAreas", NULL);
	RNA_def_struct_ui_text(srna, "Safe Areas", "Safe Areas used in 3D view and the VSE");
	RNA_def_struct_sdna(srna, "DisplaySafeAreas");

	/* SAFE AREAS */
	prop = RNA_def_property(srna, "title", PROP_FLOAT, PROP_XYZ);
	RNA_def_property_float_sdna(prop, NULL, "title");
	RNA_def_property_array(prop, 2);
	RNA_def_property_range(prop, 0.0f, 1.0f);
	RNA_def_property_float_array_default(prop, default_title);
	RNA_def_property_ui_text(prop, "Title Safe Margins", "Safe area for text and graphics");
	RNA_def_property_update(prop, NC_SCENE | ND_DRAW_RENDER_VIEWPORT, NULL);

	prop = RNA_def_property(srna, "action", PROP_FLOAT, PROP_XYZ);
	RNA_def_property_float_sdna(prop, NULL, "action");
	RNA_def_property_array(prop, 2);
	RNA_def_property_float_array_default(prop, default_action);
	RNA_def_property_range(prop, 0.0f, 1.0f);
	RNA_def_property_ui_text(prop, "Action Safe Margins", "Safe area for general elements");
	RNA_def_property_update(prop, NC_SCENE | ND_DRAW_RENDER_VIEWPORT, NULL);

	prop = RNA_def_property(srna, "title_center", PROP_FLOAT, PROP_XYZ);
	RNA_def_property_float_sdna(prop, NULL, "title_center");
	RNA_def_property_array(prop, 2);
	RNA_def_property_float_array_default(prop, default_title_center);
	RNA_def_property_range(prop, 0.0f, 1.0f);
	RNA_def_property_ui_text(prop, "Center Title Safe Margins", "Safe area for text and graphics in a different aspect ratio");
	RNA_def_property_update(prop, NC_SCENE | ND_DRAW_RENDER_VIEWPORT, NULL);

	prop = RNA_def_property(srna, "action_center", PROP_FLOAT, PROP_XYZ);
	RNA_def_property_float_sdna(prop, NULL, "action_center");
	RNA_def_property_array(prop, 2);
	RNA_def_property_float_array_default(prop, default_action_center);
	RNA_def_property_range(prop, 0.0f, 1.0f);
	RNA_def_property_ui_text(prop, "Center Action Safe Margins", "Safe area for general elements in a different aspect ratio");
	RNA_def_property_update(prop, NC_SCENE | ND_DRAW_RENDER_VIEWPORT, NULL);
}


void RNA_def_scene(BlenderRNA *brna)
{
	StructRNA *srna;
	PropertyRNA *prop;

	FunctionRNA *func;
	PropertyRNA *parm;
	
	static const EnumPropertyItem audio_distance_model_items[] = {
		{0, "NONE", 0, "None", "No distance attenuation"},
		{1, "INVERSE", 0, "Inverse", "Inverse distance model"},
		{2, "INVERSE_CLAMPED", 0, "Inverse Clamped", "Inverse distance model with clamping"},
		{3, "LINEAR", 0, "Linear", "Linear distance model"},
		{4, "LINEAR_CLAMPED", 0, "Linear Clamped", "Linear distance model with clamping"},
		{5, "EXPONENT", 0, "Exponent", "Exponent distance model"},
		{6, "EXPONENT_CLAMPED", 0, "Exponent Clamped", "Exponent distance model with clamping"},
		{0, NULL, 0, NULL, NULL}
	};

	static const EnumPropertyItem sync_mode_items[] = {
		{0, "NONE", 0, "No Sync", "Do not sync, play every frame"},
		{SCE_FRAME_DROP, "FRAME_DROP", 0, "Frame Dropping", "Drop frames if playback is too slow"},
		{AUDIO_SYNC, "AUDIO_SYNC", 0, "AV-sync", "Sync to audio playback, dropping frames"},
		{0, NULL, 0, NULL, NULL}
	};

	/* Struct definition */
	srna = RNA_def_struct(brna, "Scene", "ID");
	RNA_def_struct_ui_text(srna, "Scene", "Scene data-block, consisting in objects and "
	                       "defining time and render related settings");
	RNA_def_struct_ui_icon(srna, ICON_SCENE_DATA);
	RNA_def_struct_clear_flag(srna, STRUCT_ID_REFCOUNT);
	
	/* Global Settings */
	prop = RNA_def_property(srna, "camera", PROP_POINTER, PROP_NONE);
	RNA_def_property_flag(prop, PROP_EDITABLE);
	RNA_def_property_pointer_funcs(prop, NULL, NULL, NULL, "rna_Camera_object_poll");
	RNA_def_property_ui_text(prop, "Camera", "Active camera, used for rendering the scene");
	RNA_def_property_update(prop, NC_SCENE | NA_EDITED, "rna_Scene_view3d_update");

	prop = RNA_def_property(srna, "background_set", PROP_POINTER, PROP_NONE);
	RNA_def_property_pointer_sdna(prop, NULL, "set");
	RNA_def_property_struct_type(prop, "Scene");
	RNA_def_property_flag(prop, PROP_EDITABLE | PROP_ID_SELF_CHECK);
	RNA_def_property_pointer_funcs(prop, NULL, "rna_Scene_set_set", NULL, NULL);
	RNA_def_property_ui_text(prop, "Background Scene", "Background set scene");
	RNA_def_property_update(prop, NC_SCENE | NA_EDITED, "rna_Scene_glsl_update");

	prop = RNA_def_property(srna, "world", PROP_POINTER, PROP_NONE);
	RNA_def_property_flag(prop, PROP_EDITABLE);
	RNA_def_property_ui_text(prop, "World", "World used for rendering the scene");
	RNA_def_property_update(prop, NC_SCENE | ND_WORLD, "rna_Scene_world_update");

	prop = RNA_def_property(srna, "cursor_location", PROP_FLOAT, PROP_XYZ_LENGTH);
	RNA_def_property_float_sdna(prop, NULL, "cursor");
	RNA_def_property_ui_text(prop, "Cursor Location", "3D cursor location");
	RNA_def_property_ui_range(prop, -10000.0, 10000.0, 10, 4);
	RNA_def_property_update(prop, NC_WINDOW, NULL);
	
	/* Bases/Objects */
	prop = RNA_def_property(srna, "object_bases", PROP_COLLECTION, PROP_NONE);
	RNA_def_property_collection_sdna(prop, NULL, "base", NULL);
	RNA_def_property_struct_type(prop, "ObjectBaseLegacy");
	RNA_def_property_ui_text(prop, "Bases", "");
	RNA_def_property_collection_funcs(prop, NULL, NULL, NULL, NULL, NULL, NULL,
	                                  "rna_Scene_object_bases_lookup_string", NULL);
	rna_def_scene_bases(brna, prop);

	prop = RNA_def_property(srna, "objects", PROP_COLLECTION, PROP_NONE);
	RNA_def_property_collection_sdna(prop, NULL, "base", NULL);
	RNA_def_property_struct_type(prop, "Object");
	RNA_def_property_ui_text(prop, "Objects", "");
	RNA_def_property_collection_funcs(prop, NULL, NULL, NULL, "rna_Scene_objects_get", NULL, NULL, NULL, NULL);
	rna_def_scene_objects(brna, prop);

	/* Layers */
	prop = RNA_def_property(srna, "layers", PROP_BOOLEAN, PROP_LAYER_MEMBER);
	/* this seems to be too much trouble with depsgraph updates/etc. currently (20110420) */
	RNA_def_property_clear_flag(prop, PROP_ANIMATABLE);
	RNA_def_property_boolean_sdna(prop, NULL, "lay", 1);
	RNA_def_property_array(prop, 20);
	RNA_def_property_boolean_funcs(prop, NULL, "rna_Scene_layer_set");
	RNA_def_property_ui_text(prop, "Layers", "Visible layers - Shift-Click/Drag to select multiple layers");
	RNA_def_property_update(prop, NC_SCENE | ND_LAYER, "rna_Scene_layer_update");

	/* active layer */
	prop = RNA_def_property(srna, "active_layer", PROP_INT, PROP_NONE);
	RNA_def_property_clear_flag(prop, PROP_ANIMATABLE | PROP_EDITABLE);
	RNA_def_property_int_funcs(prop, "rna_Scene_active_layer_get", NULL, NULL);
	RNA_def_property_ui_text(prop, "Active Layer", "Active scene layer index");

	/* Frame Range Stuff */
	prop = RNA_def_property(srna, "frame_current", PROP_INT, PROP_TIME);
	RNA_def_property_clear_flag(prop, PROP_ANIMATABLE);
	RNA_def_property_int_sdna(prop, NULL, "r.cfra");
	RNA_def_property_range(prop, MINAFRAME, MAXFRAME);
	RNA_def_property_int_funcs(prop, NULL, "rna_Scene_frame_current_set", NULL);
	RNA_def_property_ui_text(prop, "Current Frame",
	                         "Current Frame, to update animation data from python frame_set() instead");
	RNA_def_property_update(prop, NC_SCENE | ND_FRAME, "rna_Scene_frame_update");
	
	prop = RNA_def_property(srna, "frame_subframe", PROP_FLOAT, PROP_TIME);
	RNA_def_property_float_sdna(prop, NULL, "r.subframe");
	RNA_def_property_ui_text(prop, "Current Sub-Frame", "");
	RNA_def_property_clear_flag(prop, PROP_ANIMATABLE);
	RNA_def_property_range(prop, 0.0f, 1.0f);
	RNA_def_property_ui_range(prop, 0.0f, 1.0f, 0.01, 2);
	RNA_def_property_update(prop, NC_SCENE | ND_FRAME, "rna_Scene_frame_update");

	prop = RNA_def_property(srna, "frame_float", PROP_FLOAT, PROP_TIME);
	RNA_def_property_ui_text(prop, "Current Sub-Frame", "");
	RNA_def_property_clear_flag(prop, PROP_ANIMATABLE);
	RNA_def_property_range(prop, MINAFRAME, MAXFRAME);
	RNA_def_property_ui_range(prop, MINAFRAME, MAXFRAME, 0.1, 2);
	RNA_def_property_float_funcs(prop, "rna_Scene_frame_float_get", "rna_Scene_frame_float_set", NULL);
	RNA_def_property_update(prop, NC_SCENE | ND_FRAME, "rna_Scene_frame_update");

	prop = RNA_def_property(srna, "frame_start", PROP_INT, PROP_TIME);
	RNA_def_property_clear_flag(prop, PROP_ANIMATABLE);
	RNA_def_property_int_sdna(prop, NULL, "r.sfra");
	RNA_def_property_int_funcs(prop, NULL, "rna_Scene_start_frame_set", NULL);
	RNA_def_property_range(prop, MINFRAME, MAXFRAME);
	RNA_def_property_ui_text(prop, "Start Frame", "First frame of the playback/rendering range");
	RNA_def_property_update(prop, NC_SCENE | ND_FRAME_RANGE, NULL);
	
	prop = RNA_def_property(srna, "frame_end", PROP_INT, PROP_TIME);
	RNA_def_property_clear_flag(prop, PROP_ANIMATABLE);
	RNA_def_property_int_sdna(prop, NULL, "r.efra");
	RNA_def_property_int_funcs(prop, NULL, "rna_Scene_end_frame_set", NULL);
	RNA_def_property_range(prop, MINFRAME, MAXFRAME);
	RNA_def_property_ui_text(prop, "End Frame", "Final frame of the playback/rendering range");
	RNA_def_property_update(prop, NC_SCENE | ND_FRAME_RANGE, NULL);
	
	prop = RNA_def_property(srna, "frame_step", PROP_INT, PROP_TIME);
	RNA_def_property_clear_flag(prop, PROP_ANIMATABLE);
	RNA_def_property_int_sdna(prop, NULL, "r.frame_step");
	RNA_def_property_range(prop, 0, MAXFRAME);
	RNA_def_property_ui_range(prop, 1, 100, 1, -1);
	RNA_def_property_ui_text(prop, "Frame Step",
	                         "Number of frames to skip forward while rendering/playing back each frame");
	RNA_def_property_update(prop, NC_SCENE | ND_FRAME, NULL);
	
	prop = RNA_def_property(srna, "frame_current_final", PROP_FLOAT, PROP_TIME);
	RNA_def_property_clear_flag(prop, PROP_ANIMATABLE | PROP_EDITABLE);
	RNA_def_property_range(prop, MINAFRAME, MAXFRAME);
	RNA_def_property_float_funcs(prop, "rna_Scene_frame_current_final_get", NULL, NULL);
	RNA_def_property_ui_text(prop, "Current Frame Final",
	                         "Current frame with subframe and time remapping applied");

	prop = RNA_def_property(srna, "lock_frame_selection_to_range", PROP_BOOLEAN, PROP_NONE);
	RNA_def_property_clear_flag(prop, PROP_ANIMATABLE);
	RNA_def_property_boolean_sdna(prop, NULL, "r.flag", SCER_LOCK_FRAME_SELECTION);
	RNA_def_property_ui_text(prop, "Lock Frame Selection",
	                         "Don't allow frame to be selected with mouse outside of frame range");
	RNA_def_property_update(prop, NC_SCENE | ND_FRAME, NULL);
	RNA_def_property_ui_icon(prop, ICON_LOCKED, 0);

	/* Preview Range (frame-range for UI playback) */
	prop = RNA_def_property(srna, "use_preview_range", PROP_BOOLEAN, PROP_NONE);
	RNA_def_property_clear_flag(prop, PROP_ANIMATABLE);
	RNA_def_property_boolean_sdna(prop, NULL, "r.flag", SCER_PRV_RANGE);
	RNA_def_property_boolean_funcs(prop, NULL, "rna_Scene_use_preview_range_set");
	RNA_def_property_ui_text(prop, "Use Preview Range",
	                         "Use an alternative start/end frame range for animation playback and "
	                         "OpenGL renders instead of the Render properties start/end frame range");
	RNA_def_property_update(prop, NC_SCENE | ND_FRAME, NULL);
	RNA_def_property_ui_icon(prop, ICON_PREVIEW_RANGE, 0);
	
	prop = RNA_def_property(srna, "frame_preview_start", PROP_INT, PROP_TIME);
	RNA_def_property_clear_flag(prop, PROP_ANIMATABLE);
	RNA_def_property_int_sdna(prop, NULL, "r.psfra");
	RNA_def_property_int_funcs(prop, NULL, "rna_Scene_preview_range_start_frame_set", NULL);
	RNA_def_property_ui_text(prop, "Preview Range Start Frame", "Alternative start frame for UI playback");
	RNA_def_property_update(prop, NC_SCENE | ND_FRAME, NULL);
	
	prop = RNA_def_property(srna, "frame_preview_end", PROP_INT, PROP_TIME);
	RNA_def_property_clear_flag(prop, PROP_ANIMATABLE);
	RNA_def_property_int_sdna(prop, NULL, "r.pefra");
	RNA_def_property_int_funcs(prop, NULL, "rna_Scene_preview_range_end_frame_set", NULL);
	RNA_def_property_ui_text(prop, "Preview Range End Frame", "Alternative end frame for UI playback");
	RNA_def_property_update(prop, NC_SCENE | ND_FRAME, NULL);

	/* Subframe for moblur debug. */
	prop = RNA_def_property(srna, "show_subframe", PROP_BOOLEAN, PROP_NONE);
	RNA_def_property_clear_flag(prop, PROP_ANIMATABLE);
	RNA_def_property_boolean_sdna(prop, NULL, "r.flag", SCER_SHOW_SUBFRAME);
	RNA_def_property_ui_text(prop, "Show Subframe",
	                         "Show current scene subframe and allow set it using interface tools");
	RNA_def_property_update(prop, NC_SCENE | ND_FRAME, "rna_Scene_show_subframe_update");

	/* Timeline / Time Navigation settings */
	prop = RNA_def_property(srna, "show_keys_from_selected_only", PROP_BOOLEAN, PROP_NONE);
	RNA_def_property_boolean_negative_sdna(prop, NULL, "flag", SCE_KEYS_NO_SELONLY);
	RNA_def_property_ui_text(prop, "Only Keyframes from Selected Channels",
	                         "Consider keyframes for active Object and/or its selected bones only "
	                         "(in timeline and when jumping between keyframes)");
	RNA_def_property_update(prop, NC_SCENE | ND_FRAME, NULL);
	
	/* Stamp */
	prop = RNA_def_property(srna, "use_stamp_note", PROP_STRING, PROP_NONE);
	RNA_def_property_string_sdna(prop, NULL, "r.stamp_udata");
	RNA_def_property_ui_text(prop, "Stamp Note", "User defined note for the render stamping");
	RNA_def_property_update(prop, NC_SCENE | ND_RENDER_OPTIONS, NULL);
	
	/* Animation Data (for Scene) */
	rna_def_animdata_common(srna);
	
	/* Readonly Properties */
	prop = RNA_def_property(srna, "is_nla_tweakmode", PROP_BOOLEAN, PROP_NONE);
	RNA_def_property_boolean_sdna(prop, NULL, "flag", SCE_NLA_EDIT_ON);
	RNA_def_property_clear_flag(prop, PROP_EDITABLE); /* DO NOT MAKE THIS EDITABLE, OR NLA EDITOR BREAKS */
	RNA_def_property_ui_text(prop, "NLA TweakMode",
	                         "Whether there is any action referenced by NLA being edited (strictly read-only)");
	RNA_def_property_update(prop, NC_SPACE | ND_SPACE_GRAPH, NULL);
	
	/* Frame dropping flag for playback and sync enum */
	prop = RNA_def_property(srna, "use_frame_drop", PROP_BOOLEAN, PROP_NONE);
	RNA_def_property_boolean_sdna(prop, NULL, "flag", SCE_FRAME_DROP);
	RNA_def_property_ui_text(prop, "Frame Dropping", "Play back dropping frames if frame display is too slow");
	RNA_def_property_update(prop, NC_SCENE, NULL);

	prop = RNA_def_property(srna, "sync_mode", PROP_ENUM, PROP_NONE);
	RNA_def_property_enum_funcs(prop, "rna_Scene_sync_mode_get", "rna_Scene_sync_mode_set", NULL);
	RNA_def_property_enum_items(prop, sync_mode_items);
	RNA_def_property_ui_text(prop, "Sync Mode", "How to sync playback");
	RNA_def_property_update(prop, NC_SCENE, NULL);


	/* Nodes (Compositing) */
	prop = RNA_def_property(srna, "node_tree", PROP_POINTER, PROP_NONE);
	RNA_def_property_pointer_sdna(prop, NULL, "nodetree");
	RNA_def_property_ui_text(prop, "Node Tree", "Compositing node tree");

	prop = RNA_def_property(srna, "use_nodes", PROP_BOOLEAN, PROP_NONE);
	RNA_def_property_boolean_sdna(prop, NULL, "use_nodes", 1);
	RNA_def_property_flag(prop, PROP_CONTEXT_UPDATE);
	RNA_def_property_ui_text(prop, "Use Nodes", "Enable the compositing node tree");
	RNA_def_property_update(prop, NC_SCENE | ND_RENDER_OPTIONS, "rna_Scene_use_nodes_update");
	
	/* Sequencer */
	prop = RNA_def_property(srna, "sequence_editor", PROP_POINTER, PROP_NONE);
	RNA_def_property_pointer_sdna(prop, NULL, "ed");
	RNA_def_property_struct_type(prop, "SequenceEditor");
	RNA_def_property_ui_text(prop, "Sequence Editor", "");
	
	func = RNA_def_function(srna, "sequence_editor_create", "BKE_sequencer_editing_ensure");
	RNA_def_function_ui_description(func, "Ensure sequence editor is valid in this scene");
	parm = RNA_def_pointer(func, "sequence_editor", "SequenceEditor", "", "New sequence editor data or NULL");
	RNA_def_function_return(func, parm);

	func = RNA_def_function(srna, "sequence_editor_clear", "BKE_sequencer_editing_free");
	RNA_def_function_ui_description(func, "Clear sequence editor in this scene");

	/* Keying Sets */
	prop = RNA_def_property(srna, "keying_sets", PROP_COLLECTION, PROP_NONE);
	RNA_def_property_collection_sdna(prop, NULL, "keyingsets", NULL);
	RNA_def_property_struct_type(prop, "KeyingSet");
	RNA_def_property_ui_text(prop, "Absolute Keying Sets", "Absolute Keying Sets for this Scene");
	RNA_def_property_update(prop, NC_SCENE | ND_KEYINGSET, NULL);
	rna_def_scene_keying_sets(brna, prop);
	
	prop = RNA_def_property(srna, "keying_sets_all", PROP_COLLECTION, PROP_NONE);
	RNA_def_property_collection_funcs(prop, "rna_Scene_all_keyingsets_begin", "rna_Scene_all_keyingsets_next",
	                                  "rna_iterator_listbase_end", "rna_iterator_listbase_get",
	                                  NULL, NULL, NULL, NULL);
	RNA_def_property_struct_type(prop, "KeyingSet");
	RNA_def_property_ui_text(prop, "All Keying Sets",
	                         "All Keying Sets available for use (Builtins and Absolute Keying Sets for this Scene)");
	RNA_def_property_update(prop, NC_SCENE | ND_KEYINGSET, NULL);
	rna_def_scene_keying_sets_all(brna, prop);
	
	/* Rigid Body Simulation */
	prop = RNA_def_property(srna, "rigidbody_world", PROP_POINTER, PROP_NONE);
	RNA_def_property_pointer_sdna(prop, NULL, "rigidbody_world");
	RNA_def_property_struct_type(prop, "RigidBodyWorld");
	RNA_def_property_ui_text(prop, "Rigid Body World", "");
	RNA_def_property_update(prop, NC_SCENE, NULL);
	
	/* Tool Settings */
	prop = RNA_def_property(srna, "tool_settings", PROP_POINTER, PROP_NONE);
	RNA_def_property_flag(prop, PROP_NEVER_NULL);
	RNA_def_property_pointer_sdna(prop, NULL, "toolsettings");
	RNA_def_property_struct_type(prop, "ToolSettings");
	RNA_def_property_ui_text(prop, "Tool Settings", "");

	/* Unit Settings */
	prop = RNA_def_property(srna, "unit_settings", PROP_POINTER, PROP_NONE);
	RNA_def_property_flag(prop, PROP_NEVER_NULL);
	RNA_def_property_pointer_sdna(prop, NULL, "unit");
	RNA_def_property_struct_type(prop, "UnitSettings");
	RNA_def_property_ui_text(prop, "Unit Settings", "Unit editing settings");

	/* Physics Settings */
	prop = RNA_def_property(srna, "gravity", PROP_FLOAT, PROP_ACCELERATION);
	RNA_def_property_float_sdna(prop, NULL, "physics_settings.gravity");
	RNA_def_property_array(prop, 3);
	RNA_def_property_ui_range(prop, -200.0f, 200.0f, 1, 2);
	RNA_def_property_ui_text(prop, "Gravity", "Constant acceleration in a given direction");
	RNA_def_property_update(prop, 0, "rna_Physics_update");

	prop = RNA_def_property(srna, "use_gravity", PROP_BOOLEAN, PROP_NONE);
	RNA_def_property_boolean_sdna(prop, NULL, "physics_settings.flag", PHYS_GLOBAL_GRAVITY);
	RNA_def_property_ui_text(prop, "Global Gravity", "Use global gravity for all dynamics");
	RNA_def_property_update(prop, 0, "rna_Physics_update");
	
	/* Render Data */
	prop = RNA_def_property(srna, "render", PROP_POINTER, PROP_NONE);
	RNA_def_property_flag(prop, PROP_NEVER_NULL);
	RNA_def_property_pointer_sdna(prop, NULL, "r");
	RNA_def_property_struct_type(prop, "RenderSettings");
	RNA_def_property_ui_text(prop, "Render Data", "");

	/* View Render */
	prop = RNA_def_property(srna, "view_render", PROP_POINTER, PROP_NONE);
	RNA_def_property_flag(prop, PROP_NEVER_NULL);
	RNA_def_property_struct_type(prop, "ViewRenderSettings");
	RNA_def_property_ui_text(prop, "View Render", "");

	/* Render Engine Data */
	prop = RNA_def_property(srna, "layer_properties", PROP_COLLECTION, PROP_NONE);
	RNA_def_property_collection_sdna(prop, NULL, "layer_properties->data.group", NULL);
	RNA_def_property_struct_type(prop, "SceneLayerSettings");
	RNA_def_property_ui_text(prop, "Layer Settings",
	                         "Engine specific render settings to be overridden by layers");

	prop = RNA_def_property(srna, "collection_properties", PROP_COLLECTION, PROP_NONE);
	RNA_def_property_collection_sdna(prop, NULL, "collection_properties->data.group", NULL);
	RNA_def_property_struct_type(prop, "LayerCollectionSettings");
	RNA_def_property_ui_text(prop, "Collection Settings",
	                         "Engine specific render settings to be overridden by collections");

	/* Safe Areas */
	prop = RNA_def_property(srna, "safe_areas", PROP_POINTER, PROP_NONE);
	RNA_def_property_pointer_sdna(prop, NULL, "safe_areas");
	RNA_def_property_flag(prop, PROP_NEVER_NULL);
	RNA_def_property_struct_type(prop, "DisplaySafeAreas");
	RNA_def_property_ui_text(prop, "Safe Areas", "");

	/* Markers */
	prop = RNA_def_property(srna, "timeline_markers", PROP_COLLECTION, PROP_NONE);
	RNA_def_property_collection_sdna(prop, NULL, "markers", NULL);
	RNA_def_property_struct_type(prop, "TimelineMarker");
	RNA_def_property_ui_text(prop, "Timeline Markers", "Markers used in all timelines for the current scene");
	rna_def_timeline_markers(brna, prop);

	/* Audio Settings */
	prop = RNA_def_property(srna, "use_audio", PROP_BOOLEAN, PROP_NONE);
	RNA_def_property_boolean_funcs(prop, "rna_Scene_use_audio_get", "rna_Scene_use_audio_set");
	RNA_def_property_ui_text(prop, "Audio Muted", "Play back of audio from Sequence Editor will be muted");
	RNA_def_property_update(prop, NC_SCENE, NULL);

	prop = RNA_def_property(srna, "use_audio_sync", PROP_BOOLEAN, PROP_NONE);
	RNA_def_property_boolean_sdna(prop, NULL, "audio.flag", AUDIO_SYNC);
	RNA_def_property_ui_text(prop, "Audio Sync",
	                         "Play back and sync with audio clock, dropping frames if frame display is too slow");
	RNA_def_property_update(prop, NC_SCENE, NULL);

	prop = RNA_def_property(srna, "use_audio_scrub", PROP_BOOLEAN, PROP_NONE);
	RNA_def_property_boolean_sdna(prop, NULL, "audio.flag", AUDIO_SCRUB);
	RNA_def_property_ui_text(prop, "Audio Scrubbing", "Play audio from Sequence Editor while scrubbing");
	RNA_def_property_update(prop, NC_SCENE, NULL);

	prop = RNA_def_property(srna, "audio_doppler_speed", PROP_FLOAT, PROP_NONE);
	RNA_def_property_float_sdna(prop, NULL, "audio.speed_of_sound");
	RNA_def_property_clear_flag(prop, PROP_ANIMATABLE);
	RNA_def_property_range(prop, 0.01f, FLT_MAX);
	RNA_def_property_ui_text(prop, "Speed of Sound", "Speed of sound for Doppler effect calculation");
	RNA_def_property_update(prop, NC_SCENE, "rna_Scene_listener_update");

	prop = RNA_def_property(srna, "audio_doppler_factor", PROP_FLOAT, PROP_NONE);
	RNA_def_property_float_sdna(prop, NULL, "audio.doppler_factor");
	RNA_def_property_clear_flag(prop, PROP_ANIMATABLE);
	RNA_def_property_range(prop, 0.0, FLT_MAX);
	RNA_def_property_ui_text(prop, "Doppler Factor", "Pitch factor for Doppler effect calculation");
	RNA_def_property_update(prop, NC_SCENE, "rna_Scene_listener_update");

	prop = RNA_def_property(srna, "audio_distance_model", PROP_ENUM, PROP_NONE);
	RNA_def_property_enum_bitflag_sdna(prop, NULL, "audio.distance_model");
	RNA_def_property_clear_flag(prop, PROP_ANIMATABLE);
	RNA_def_property_enum_items(prop, audio_distance_model_items);
	RNA_def_property_ui_text(prop, "Distance Model", "Distance model for distance attenuation calculation");
	RNA_def_property_update(prop, NC_SCENE, "rna_Scene_listener_update");

	prop = RNA_def_property(srna, "audio_volume", PROP_FLOAT, PROP_NONE);
	RNA_def_property_float_sdna(prop, NULL, "audio.volume");
	RNA_def_property_range(prop, 0.0f, 100.0f);
	RNA_def_property_ui_text(prop, "Volume", "Audio volume");
	RNA_def_property_translation_context(prop, BLT_I18NCONTEXT_ID_SOUND);
	RNA_def_property_update(prop, NC_SCENE, NULL);
	RNA_def_property_float_funcs(prop, NULL, "rna_Scene_volume_set", NULL);

	/* Game Settings */
	prop = RNA_def_property(srna, "game_settings", PROP_POINTER, PROP_NONE);
	RNA_def_property_flag(prop, PROP_NEVER_NULL);
	RNA_def_property_pointer_sdna(prop, NULL, "gm");
	RNA_def_property_struct_type(prop, "SceneGameData");
	RNA_def_property_ui_text(prop, "Game Data", "");

	/* Statistics */
	func = RNA_def_function(srna, "statistics", "ED_info_stats_string");
	parm = RNA_def_pointer(func, "scene_layer", "SceneLayer", "", "Active layer");
	RNA_def_parameter_flags(parm, PROP_NEVER_NULL, PARM_REQUIRED);
	parm = RNA_def_string(func, "statistics", NULL, 0, "Statistics", "");
	RNA_def_function_return(func, parm);
	
	/* Grease Pencil */
	prop = RNA_def_property(srna, "grease_pencil", PROP_POINTER, PROP_NONE);
	RNA_def_property_pointer_sdna(prop, NULL, "gpd");
	RNA_def_property_struct_type(prop, "GreasePencil");
	RNA_def_property_flag(prop, PROP_EDITABLE | PROP_ID_REFCOUNT);
	RNA_def_property_ui_text(prop, "Grease Pencil Data", "Grease Pencil data-block");
	RNA_def_property_update(prop, NC_GPENCIL | ND_DATA | NA_EDITED, NULL);
	
	prop = RNA_def_property(srna, "gpencil_object", PROP_POINTER, PROP_NONE);
	RNA_def_property_pointer_sdna(prop, NULL, "gp_object");
	RNA_def_property_flag(prop, PROP_EDITABLE);
	RNA_def_property_pointer_funcs(prop, NULL, NULL, NULL, "rna_GPencil_object_poll");
	RNA_def_property_ui_text(prop, "GPencil Object", "Grease Pencil object where scene annotations are stored by default");
	RNA_def_property_update(prop, NC_GPENCIL | NA_EDITED, NULL);

	/* active MovieClip */
	prop = RNA_def_property(srna, "active_clip", PROP_POINTER, PROP_NONE);
	RNA_def_property_pointer_sdna(prop, NULL, "clip");
	RNA_def_property_flag(prop, PROP_EDITABLE);
	RNA_def_property_struct_type(prop, "MovieClip");
	RNA_def_property_ui_text(prop, "Active Movie Clip", "Active movie clip used for constraints and viewport drawing");
	RNA_def_property_update(prop, NC_SPACE | ND_SPACE_VIEW3D, NULL);

	/* color management */
	prop = RNA_def_property(srna, "view_settings", PROP_POINTER, PROP_NONE);
	RNA_def_property_pointer_sdna(prop, NULL, "view_settings");
	RNA_def_property_struct_type(prop, "ColorManagedViewSettings");
	RNA_def_property_ui_text(prop, "View Settings", "Color management settings applied on image before saving");

	prop = RNA_def_property(srna, "display_settings", PROP_POINTER, PROP_NONE);
	RNA_def_property_pointer_sdna(prop, NULL, "display_settings");
	RNA_def_property_struct_type(prop, "ColorManagedDisplaySettings");
	RNA_def_property_ui_text(prop, "Display Settings", "Settings of device saved image would be displayed on");

	prop = RNA_def_property(srna, "sequencer_colorspace_settings", PROP_POINTER, PROP_NONE);
	RNA_def_property_pointer_sdna(prop, NULL, "sequencer_colorspace_settings");
	RNA_def_property_struct_type(prop, "ColorManagedSequencerColorspaceSettings");
	RNA_def_property_ui_text(prop, "Sequencer Color Space Settings", "Settings of color space sequencer is working in");

	/* Dependency Graph */
	prop = RNA_def_property(srna, "depsgraph", PROP_POINTER, PROP_NONE);
	RNA_def_property_pointer_sdna(prop, NULL, "depsgraph_legacy");
	RNA_def_property_struct_type(prop, "Depsgraph");
	RNA_def_property_ui_text(prop, "Dependency Graph", "Dependencies in the scene data");

	/* Layer and Collections */
	prop = RNA_def_property(srna, "render_layers", PROP_COLLECTION, PROP_NONE);
	RNA_def_property_collection_sdna(prop, NULL, "render_layers", NULL);
	RNA_def_property_struct_type(prop, "SceneLayer");
	RNA_def_property_ui_text(prop, "Render Layers", "");
	rna_def_scene_layers(brna, prop);

	prop = RNA_def_property(srna, "master_collection", PROP_POINTER, PROP_NONE);
	RNA_def_property_flag(prop, PROP_NEVER_NULL);
	RNA_def_property_pointer_sdna(prop, NULL, "collection");
	RNA_def_property_struct_type(prop, "SceneCollection");
	RNA_def_property_ui_text(prop, "Master Collection", "Collection that contains all other collections");

	/* Nestled Data  */
	/* *** Non-Animated *** */
	RNA_define_animate_sdna(false);
	rna_def_tool_settings(brna);
	rna_def_gpencil_brush(brna);
	rna_def_gpencil_interpolate(brna);
	rna_def_unified_paint_settings(brna);
	rna_def_curve_paint_settings(brna);
	rna_def_statvis(brna);
	rna_def_unit_settings(brna);
	rna_def_scene_image_format_data(brna);
	rna_def_scene_game_data(brna);
	rna_def_selected_uv_element(brna);
	rna_def_display_safe_areas(brna);
	rna_def_scene_collection(brna);
	rna_def_layer_collection(brna);
	rna_def_layer_collection_override(brna);
	rna_def_scene_layer(brna);
	rna_def_object_base(brna);
	RNA_define_animate_sdna(true);
	/* *** Animated *** */
	rna_def_scene_layer_settings(brna);
	rna_def_layer_collection_settings(brna);
	rna_def_scene_render_data(brna);
	rna_def_scene_view_render(brna);
	rna_def_scene_render_layer(brna);
	rna_def_gpu_fx(brna);
	rna_def_scene_render_view(brna);

	/* Scene API */
	RNA_api_scene(srna);
}

#endif<|MERGE_RESOLUTION|>--- conflicted
+++ resolved
@@ -438,7 +438,6 @@
 
 #endif
 
-<<<<<<< HEAD
 /* loaded dynamic only defined as dummy */
 EnumPropertyItem rna_enum_gpencil_drawing_brushes_items[] = {
 	{ 0, "BASIC", ICON_BRUSH_SCULPT_DRAW, "Basic", "Basic drawing brush" },
@@ -447,9 +446,6 @@
 
 
 EnumPropertyItem rna_enum_layer_collection_mode_settings_type_items[] = {
-=======
-const EnumPropertyItem rna_enum_layer_collection_mode_settings_type_items[] = {
->>>>>>> ec2bbc90
 	{COLLECTION_MODE_OBJECT, "OBJECT", 0, "Object", ""},
 	{COLLECTION_MODE_EDIT, "EDIT", 0, "Edit", ""},
 	{COLLECTION_MODE_PAINT_WEIGHT, "PAINT_WEIGHT", 0, "Weight Paint", ""},
@@ -3470,20 +3466,12 @@
 		{0, NULL, 0, NULL, NULL}
 	};
 	
-<<<<<<< HEAD
-	static EnumPropertyItem gpencil_stroke_placement_items[] = {
+	static const EnumPropertyItem gpencil_stroke_placement_items[] = {
 		{GP_PROJECT_VIEWSPACE, "ORIGIN", ICON_OBJECT_ORIGIN, "Origin", "Draw stroke at Object origin"},
 		{GP_PROJECT_VIEWSPACE | GP_PROJECT_CURSOR, "CURSOR", ICON_CURSOR, "3D Cursor", "Draw stroke at 3D cursor location" },
 		// {0, "VIEW", ICON_VISIBLE_IPO_ON, "View", "Stick stroke to the view "}, /* weird, GP_PROJECT_VIEWALIGN is inverted */
 		{GP_PROJECT_VIEWSPACE | GP_PROJECT_DEPTH_VIEW, "SURFACE", ICON_FACESEL, "Surface", "Stick stroke to surfaces"},
 		//{GP_PROJECT_VIEWSPACE | GP_PROJECT_DEPTH_STROKE, "STROKE", ICON_GREASEPENCIL, "Stroke", "Stick stroke to other strokes"},
-=======
-	static const EnumPropertyItem gpencil_stroke_placement_items[] = {
-		{GP_PROJECT_VIEWSPACE, "CURSOR", 0, "Cursor", "Draw stroke at the 3D cursor"},
-		{0, "VIEW", 0, "View", "Stick stroke to the view "}, /* weird, GP_PROJECT_VIEWALIGN is inverted */
-		{GP_PROJECT_VIEWSPACE | GP_PROJECT_DEPTH_VIEW, "SURFACE", 0, "Surface", "Stick stroke to surfaces"},
-		{GP_PROJECT_VIEWSPACE | GP_PROJECT_DEPTH_STROKE, "STROKE", 0, "Stroke", "Stick stroke to other strokes"},
->>>>>>> ec2bbc90
 		{0, NULL, 0, NULL, NULL}
 	};
 	
