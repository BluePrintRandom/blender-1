--- conflicted
+++ resolved
@@ -44,11 +44,7 @@
 
 void RNA_api_action(StructRNA *srna)
 {
-<<<<<<< HEAD
-
-=======
 	
->>>>>>> 2198cfdb
 }
 
 #endif