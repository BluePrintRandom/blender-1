--- conflicted
+++ resolved
@@ -1542,7 +1542,6 @@
 	RNA_def_function_return(func, parm);
 }
 
-<<<<<<< HEAD
 void RNA_def_main_linestyles(BlenderRNA *brna, PropertyRNA *cprop)
 {
 	StructRNA *srna;
@@ -1569,7 +1568,4 @@
 	RNA_def_property_flag(parm, PROP_REQUIRED);
 }
 
-#endif
-=======
-#endif
->>>>>>> e99a23fc
+#endif