--- conflicted
+++ resolved
@@ -44,8 +44,6 @@
 	{BRUSH_DIR_IN, "SUBTRACT", 0, "Subtract", "Subtract effect of brush"},
 	{0, NULL, 0, NULL, NULL}};
 
-<<<<<<< HEAD
-=======
 EnumPropertyItem brush_sculpt_tool_items[] = {
 	{SCULPT_TOOL_BLOB, "BLOB", ICON_BRUSH_BLOB, "Blob", ""},
 	{SCULPT_TOOL_CLAY, "CLAY", ICON_BRUSH_CLAY, "Clay", ""},
@@ -83,7 +81,6 @@
 	{PAINT_TOOL_CLONE, "CLONE", ICON_BRUSH_CLONE, "Clone", ""},
 	{0, NULL, 0, NULL, NULL}};
 
->>>>>>> ba3192bf
 #ifdef RNA_RUNTIME
 
 #include "MEM_guardedalloc.h"
@@ -303,10 +300,6 @@
 		case SCULPT_TOOL_BLOB:
 		case SCULPT_TOOL_LAYER:
 		case SCULPT_TOOL_CLAY:
-<<<<<<< HEAD
-		case SCULPT_TOOL_CLAY_STRIPS:
-=======
->>>>>>> ba3192bf
 			return prop_direction_items;
 
 		case SCULPT_TOOL_FLATTEN:
@@ -375,29 +368,6 @@
 		{IMB_BLEND_ADD_ALPHA, "ADD_ALPHA", 0, "Add Alpha", "Add alpha while painting"},
 		{0, NULL, 0, NULL, NULL}};
 	
-<<<<<<< HEAD
-	static EnumPropertyItem brush_sculpt_tool_items[] = {
-		{SCULPT_TOOL_BLOB, "BLOB", ICON_BRUSH_BLOB, "Blob", ""},
-		{SCULPT_TOOL_CLAY, "CLAY", ICON_BRUSH_CLAY, "Clay", ""},
-		{SCULPT_TOOL_CLAY_STRIPS, "CLAY_STRIPS", ICON_BRUSH_CLAY, "Clay Strips", ""},
-		{SCULPT_TOOL_CREASE, "CREASE",ICON_BRUSH_CREASE, "Crease", ""},
-		{SCULPT_TOOL_DRAW, "DRAW", ICON_BRUSH_SCULPT_DRAW, "Draw", ""},
-		{SCULPT_TOOL_FILL, "FILL", ICON_BRUSH_FILL, "Fill", ""},
-		{SCULPT_TOOL_FLATTEN, "FLATTEN", ICON_BRUSH_FLATTEN, "Flatten", ""},
-		{SCULPT_TOOL_GRAB, "GRAB", ICON_BRUSH_GRAB, "Grab", ""},
-		{SCULPT_TOOL_INFLATE, "INFLATE", ICON_BRUSH_INFLATE, "Inflate", ""},
-		{SCULPT_TOOL_LAYER, "LAYER", ICON_BRUSH_LAYER, "Layer", ""},
-		{SCULPT_TOOL_NUDGE, "NUDGE", ICON_BRUSH_NUDGE, "Nudge", ""},
-		{SCULPT_TOOL_PINCH, "PINCH", ICON_BRUSH_PINCH, "Pinch", ""},
-		{SCULPT_TOOL_ROTATE, "ROTATE", ICON_BRUSH_ROTATE, "Rotate", ""},
-		{SCULPT_TOOL_SCRAPE, "SCRAPE", ICON_BRUSH_SCRAPE, "Scrape", ""},
-		{SCULPT_TOOL_SMOOTH, "SMOOTH", ICON_BRUSH_SMOOTH, "Smooth", ""},
-		{SCULPT_TOOL_SNAKE_HOOK, "SNAKE_HOOK", ICON_BRUSH_SNAKE_HOOK, "Snake Hook", ""},
-		{SCULPT_TOOL_THUMB, "THUMB", ICON_BRUSH_THUMB, "Thumb", ""},
-		{0, NULL, 0, NULL, NULL}};
-
-=======
->>>>>>> ba3192bf
 	static EnumPropertyItem brush_stroke_method_items[] = {
 		{0, "DOTS", 0, "Dots", ""},
 		{BRUSH_RESTORE_MESH, "DRAG_DOT", 0, "Drag Dot", ""},
@@ -417,26 +387,6 @@
 		{BRUSH_RAKE, "RAKE", 0, "Rake", ""},
 		{0, NULL, 0, NULL, NULL}};
 
-<<<<<<< HEAD
-	static EnumPropertyItem brush_vertexpaint_tool_items[] = {
-		{0, "MIX", ICON_BRUSH_MIX, "Mix", "Use mix blending mode while painting"},
-		{1, "ADD", ICON_BRUSH_ADD, "Add", "Use add blending mode while painting"},
-		{2, "SUB", ICON_BRUSH_SUBTRACT, "Subtract", "Use subtract blending mode while painting"},
-		{3, "MUL", ICON_BRUSH_MULTIPLY, "Multiply", "Use multiply blending mode while painting"},
-		{4, "BLUR", ICON_BRUSH_BLUR, "Blur", "Blur the color with surrounding values"},
-		{5, "LIGHTEN", ICON_BRUSH_LIGHTEN, "Lighten", "Use lighten blending mode while painting"},
-		{6, "DARKEN", ICON_BRUSH_DARKEN, "Darken", "Use darken blending mode while painting"},
-		{0, NULL, 0, NULL, NULL}};
-	
-	static EnumPropertyItem brush_imagepaint_tool_items[] = {
-		{PAINT_TOOL_DRAW, "DRAW", ICON_BRUSH_TEXDRAW, "Draw", ""},
-		{PAINT_TOOL_SOFTEN, "SOFTEN", ICON_BRUSH_SOFTEN, "Soften", ""},
-		{PAINT_TOOL_SMEAR, "SMEAR", ICON_BRUSH_SMEAR, "Smear", ""},
-		{PAINT_TOOL_CLONE, "CLONE", ICON_BRUSH_CLONE, "Clone", ""},
-		{0, NULL, 0, NULL, NULL}};
-	
-=======
->>>>>>> ba3192bf
 	static EnumPropertyItem brush_sculpt_plane_items[] = {
 		{SCULPT_DISP_DIR_AREA, "AREA", 0, "Area Plane", ""},
 		{SCULPT_DISP_DIR_VIEW, "VIEW", 0, "View Plane", ""},
