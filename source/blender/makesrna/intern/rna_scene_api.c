/**
 * $Id$
 *
 * ***** BEGIN GPL LICENSE BLOCK *****
 *
 * This program is free software; you can redistribute it and/or
 * modify it under the terms of the GNU General Public License
 * as published by the Free Software Foundation; either version 2
 * of the License, or (at your option) any later version. 
 *
 * This program is distributed in the hope that it will be useful,
 * but WITHOUT ANY WARRANTY; without even the implied warranty of
 * MERCHANTABILITY or FITNESS FOR A PARTICULAR PURPOSE.  See the
 * GNU General Public License for more details.
 *
 * You should have received a copy of the GNU General Public License
 * along with this program; if not, write to the Free Software Foundation,
 * Inc., 51 Franklin Street, Fifth Floor, Boston, MA 02110-1301, USA.
 *
 * The Original Code is Copyright (C) 2009 Blender Foundation.
 * All rights reserved.
 *
 * 
 * Contributor(s): Joshua Leung, Arystanbek Dyussenov
 *
 * ***** END GPL LICENSE BLOCK *****
 */

#include <stdlib.h>
#include <stdio.h>

#include "RNA_define.h"

#include "DNA_anim_types.h"
#include "DNA_object_types.h"
#include "DNA_scene_types.h"
#include "BKE_utildefines.h"

#ifdef RNA_RUNTIME

#include "BKE_animsys.h"
#include "BKE_depsgraph.h"
#include "BKE_global.h"
#include "BKE_image.h"
#include "BKE_scene.h"
#include "BKE_writeavi.h"



static void rna_Scene_frame_set(Scene *scene, int frame, float subframe)
{
	scene->r.cfra= frame;
	scene->r.subframe= subframe;
	
	CLAMP(scene->r.cfra, MINAFRAME, MAXFRAME);
	scene_update_for_newframe(G.main, scene, (1<<20) - 1);

	/* cant use NC_SCENE|ND_FRAME because this casues wm_event_do_notifiers to call 
	 * scene_update_for_newframe which will loose any un-keyed changes [#24690] */
	/* WM_main_add_notifier(NC_SCENE|ND_FRAME, scene); */
	
	/* instead just redraw the views */
	WM_main_add_notifier(NC_WINDOW, NULL);
}

static void rna_Scene_update_tagged(Scene *scene)
{
	scene_update_tagged(G.main, scene);
}

static void rna_SceneRender_get_frame_path(RenderData *rd, int frame, char *name)
{
	if(BKE_imtype_is_movie(rd->imtype))
		BKE_makeanimstring(name, rd);
	else
		BKE_makepicstring(name, rd->pic, (frame==INT_MIN) ? rd->cfra : frame, rd->imtype, rd->scemode & R_EXTENSION, TRUE);
}

<<<<<<< HEAD
=======
#ifdef WITH_COLLADA

#include "../../collada/collada.h"

static void rna_Scene_collada_export(Scene *scene, const char *filepath)
{
	/* XXX not really nice, as this will bring essentially in COLLADA as dependency for
	 * blenderplayer. For now stubbing in blc. */
	collada_export(scene, filepath);
}

#endif

>>>>>>> 6d201907
#else

void RNA_api_scene(StructRNA *srna)
{
	FunctionRNA *func;
	PropertyRNA *parm;

	func= RNA_def_function(srna, "frame_set", "rna_Scene_frame_set");
	RNA_def_function_ui_description(func, "Set scene frame updating all objects immediately.");
	parm= RNA_def_int(func, "frame", 0, MINAFRAME, MAXFRAME, "", "Frame number to set.", MINAFRAME, MAXFRAME);
	RNA_def_property_flag(parm, PROP_REQUIRED);
	parm= RNA_def_float(func, "subframe", 0.0, 0.0, 1.0, "", "Sub-frame time, between 0.0 and 1.0", 0.0, 1.0);

	func= RNA_def_function(srna, "update", "rna_Scene_update_tagged");
	RNA_def_function_ui_description(func, "Update data tagged to be updated from previous access to data or operators.");
}

void RNA_api_scene_render(StructRNA *srna)
{
	FunctionRNA *func;
	PropertyRNA *parm;

	func= RNA_def_function(srna, "frame_path", "rna_SceneRender_get_frame_path");
	RNA_def_function_ui_description(func, "Return the absolute path to the filename to be written for a given frame.");
	parm= RNA_def_int(func, "frame", INT_MIN, INT_MIN, INT_MAX, "", "Frame number to use, if unset the current frame will be used.", MINAFRAME, MAXFRAME);
	parm= RNA_def_string(func, "name", "", FILE_MAX, "File Name", "the resulting filename from the scenes render settings.");
	RNA_def_property_flag(parm, PROP_THICK_WRAP); /* needed for string return value */
	RNA_def_function_output(func, parm);
}

#endif
<|MERGE_RESOLUTION|>--- conflicted
+++ resolved
@@ -76,8 +76,6 @@
 		BKE_makepicstring(name, rd->pic, (frame==INT_MIN) ? rd->cfra : frame, rd->imtype, rd->scemode & R_EXTENSION, TRUE);
 }
 
-<<<<<<< HEAD
-=======
 #ifdef WITH_COLLADA
 
 #include "../../collada/collada.h"
@@ -91,7 +89,6 @@
 
 #endif
 
->>>>>>> 6d201907
 #else
 
 void RNA_api_scene(StructRNA *srna)
