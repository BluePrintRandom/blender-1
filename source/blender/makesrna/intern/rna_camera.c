--- conflicted
+++ resolved
@@ -345,19 +345,18 @@
 	RNA_def_property_ui_text(prop, "DOF Object", "Use this object to define the depth of field focal point");
 	RNA_def_property_update(prop, NC_OBJECT | ND_DRAW, NULL);
 
-<<<<<<< HEAD
-	/* Nested Data  */
-	RNA_define_animate_sdna(true);
-	/* *** Animated *** */
-	rna_def_camera_stereo_data(brna);
-=======
 	prop = RNA_def_property(srna, "gpu_dof", PROP_POINTER, PROP_NONE);
 	RNA_def_property_struct_type(prop, "GPUDOFSettings");
 	RNA_def_property_ui_text(prop, "GPU Depth Of Field", "");
 	RNA_def_property_update(prop, NC_OBJECT | ND_DRAW, NULL);
 
 	rna_def_animdata_common(srna);
->>>>>>> 90a9415c
+
+	/* Nested Data  */
+	RNA_define_animate_sdna(true);
+
+	/* *** Animated *** */
+	rna_def_camera_stereo_data(brna);
 
 	/* Camera API */
 	RNA_api_camera(srna);
