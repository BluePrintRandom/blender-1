--- conflicted
+++ resolved
@@ -4694,7 +4694,6 @@
 				 * or explicitly requested
 				 */
 				if (eval_pointer || *path) {
-<<<<<<< HEAD
 					PointerRNA nextptr;
 					if (do_type_only) {
 						StructRNA *nexttype = RNA_property_pointer_type(&curptr, prop);
@@ -4709,11 +4708,7 @@
 					else {
 						nextptr = RNA_property_pointer_get(&curptr, prop);
 					}
-					
-=======
-					PointerRNA nextptr = RNA_property_pointer_get(&curptr, prop);
-
->>>>>>> 4bf331c0
+
 					curptr = nextptr;
 					prop = NULL; /* now we have a PointerRNA, the prop is our parent so forget it */
 					index = -1;
