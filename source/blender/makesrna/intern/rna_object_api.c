--- conflicted
+++ resolved
@@ -280,34 +280,7 @@
 	DAG_id_tag_update(&ob->id, flag);
 }
 
-<<<<<<< HEAD
-static Object *rna_Object_find_armature(Object *ob)
-{
-	Object *ob_arm = NULL;
-
-	if (ob->type != OB_MESH) return NULL;
-
-	if (ob->parent && ob->partype == PARSKEL && ob->parent->type == OB_ARMATURE) {
-		ob_arm = ob->parent;
-	}
-	else {
-		ModifierData *mod = (ModifierData*)ob->modifiers.first;
-		while (mod) {
-			if (mod->type == eModifierType_Armature) {
-				ob_arm = ((ArmatureModifierData*)mod)->object;
-			}
-
-			mod = mod->next;
-		}
-	}
-
-	return ob_arm;
-}
-
-static PointerRNA rna_Object_add_shape_key(Object *ob, bContext *C, ReportList *reports, char *name, int from_mix)
-=======
 static PointerRNA rna_Object_shape_key_add(Object *ob, bContext *C, ReportList *reports, const char *name, int from_mix)
->>>>>>> 6d201907
 {
 	Scene *scene= CTX_data_scene(C);
 	KeyBlock *kb= NULL;
