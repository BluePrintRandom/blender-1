<<<<<<< HEAD
/**
 * $Id: rna_nla.c 21537 2009-07-11 22:22:53Z gsrb3d $
=======
/*
 * $Id$
>>>>>>> 2198cfdb
 *
 * ***** BEGIN GPL LICENSE BLOCK *****
 *
 * This program is free software; you can redistribute it and/or
 * modify it under the terms of the GNU General Public License
 * as published by the Free Software Foundation; either version 2
 * of the License, or (at your option) any later version.
 *
 * This program is distributed in the hope that it will be useful,
 * but WITHOUT ANY WARRANTY; without even the implied warranty of
 * MERCHANTABILITY or FITNESS FOR A PARTICULAR PURPOSE.  See the
 * GNU General Public License for more details.
 *
 * You should have received a copy of the GNU General Public License
 * along with this program; if not, write to the Free Software Foundation,
 * Inc., 51 Franklin Street, Fifth Floor, Boston, MA 02110-1301, USA.
 *
 * Contributor(s): Blender Foundation (2009), Joshua Leung
 *
 * ***** END GPL LICENSE BLOCK *****
 */

#include <stdlib.h>

#include "RNA_define.h"

#include "rna_internal.h"

#include "DNA_anim_types.h"
#include "DNA_action_types.h"
#include "DNA_scene_types.h"

#include "MEM_guardedalloc.h"

#include "WM_api.h"
#include "WM_types.h"

#ifdef RNA_RUNTIME

#include <stdio.h>
#include <math.h>

/* needed for some of the validation stuff... */
#include "BKE_animsys.h"
#include "BKE_nla.h"

#include "ED_anim_api.h"

/* temp constant defined for these funcs only... */
#define NLASTRIP_MIN_LEN_THRESH 	0.1f

static void rna_NlaStrip_name_set(PointerRNA *ptr, const char *value)
{
	NlaStrip *data= (NlaStrip *)ptr->data;
	
	/* copy the name first */
	BLI_strncpy(data->name, value, sizeof(data->name));
	
	/* validate if there's enough info to do so */
	if (ptr->id.data) {
		AnimData *adt= BKE_animdata_from_id(ptr->id.data);
		BKE_nlastrip_validate_name(adt, data);
	}
}

static char *rna_NlaStrip_path(PointerRNA *ptr)
{
	NlaStrip *strip= (NlaStrip *)ptr->data;
	AnimData *adt= BKE_animdata_from_id(ptr->id.data);
	
	/* if we're attached to AnimData, try to resolve path back to AnimData */
	if (adt) {
		NlaTrack *nlt;
		NlaStrip *nls;
		
		for (nlt= adt->nla_tracks.first; nlt; nlt= nlt->next) {
			for (nls = nlt->strips.first; nls; nls = nls->next) {
				if (nls == strip) {
					// XXX but if we animate like this, the control will never work...
					return BLI_sprintfN("animation_data.nla_tracks[\"%s\"].strips[\"%s\"]", nlt->name, strip->name);
				}
			}
		}
	}
	
	/* no path */
	return "";
}

static void rna_NlaStrip_transform_update(Main *bmain, Scene *scene, PointerRNA *ptr)
{
	NlaStrip *strip= (NlaStrip*)ptr->data;

	BKE_nlameta_flush_transforms(strip);
}

static void rna_NlaStrip_start_frame_set(PointerRNA *ptr, float value)
{
	NlaStrip *data= (NlaStrip*)ptr->data;
	
	/* clamp value to lie within valid limits 
	 *	- cannot start past the end of the strip + some flexibility threshold
	 *	- cannot start before the previous strip (if present) ends
	 *		-> but if it was a transition, we could go up to the start of the strip + some flexibility threshold
	 *		as long as we re-adjust the transition afterwards
	 *	- minimum frame is -MAXFRAME so that we don't get clipping on frame 0
	 */
	if (data->prev) {
		if (data->prev->type == NLASTRIP_TYPE_TRANSITION) {
			CLAMP(value, data->prev->start+NLASTRIP_MIN_LEN_THRESH, data->end-NLASTRIP_MIN_LEN_THRESH);
			
			/* readjust the transition to stick to the endpoints of the action-clips */
			data->prev->end= value;
		}
		else {
			CLAMP(value, data->prev->end, data->end-NLASTRIP_MIN_LEN_THRESH);
		}
	}
	else {
		CLAMP(value, MINAFRAME, data->end);
	}
	data->start= value;
}

static void rna_NlaStrip_end_frame_set(PointerRNA *ptr, float value)
{
	NlaStrip *data= (NlaStrip*)ptr->data;
	
	/* clamp value to lie within valid limits
	 *	- must not have zero or negative length strip, so cannot start before the first frame 
	 *	  + some minimum-strip-length threshold
	 *	- cannot end later than the start of the next strip (if present)
	 *		-> but if it was a transition, we could go up to the start of the end - some flexibility threshold
	 *		as long as we re-adjust the transition afterwards
	 */
	if (data->next) {
		if (data->next->type == NLASTRIP_TYPE_TRANSITION) {
			CLAMP(value, data->start+NLASTRIP_MIN_LEN_THRESH, data->next->end-NLASTRIP_MIN_LEN_THRESH);
			
			/* readjust the transition to stick to the endpoints of the action-clips */
			data->next->start= value;
		}
		else {
			CLAMP(value, data->start+NLASTRIP_MIN_LEN_THRESH, data->next->start);
		}
	}
	else {
		CLAMP(value, data->start+NLASTRIP_MIN_LEN_THRESH, MAXFRAME);
	}
	data->end= value;
	
	
	/* calculate the lengths the strip and its action (if applicable) */
	if (data->type == NLASTRIP_TYPE_CLIP) {
		float len, actlen;
		
		len= data->end - data->start;
		actlen= data->actend - data->actstart;
		if (IS_EQ(actlen, 0.0f)) actlen= 1.0f;
		
		/* now, adjust the 'scale' setting to reflect this (so that this change can be valid) */
		data->scale= len / ((actlen) * data->repeat);
	}
}

static void rna_NlaStrip_scale_set(PointerRNA *ptr, float value)
{
	NlaStrip *data= (NlaStrip*)ptr->data;
	
	/* set scale value */
	CLAMP(value, 0.0001f, 1000.0f); /* NOTE: these need to be synced with the values in the property definition in rna_def_nlastrip() */
	data->scale= value;
	
	/* adjust the strip extents in response to this */
	BKE_nlastrip_recalculate_bounds(data);
}

static void rna_NlaStrip_repeat_set(PointerRNA *ptr, float value)
{
	NlaStrip *data= (NlaStrip*)ptr->data;
	
	/* set repeat value */
	CLAMP(value, 0.01f, 1000.0f); /* NOTE: these need to be synced with the values in the property definition in rna_def_nlastrip() */
	data->repeat= value;
	
	/* adjust the strip extents in response to this */
	BKE_nlastrip_recalculate_bounds(data);
}

static void rna_NlaStrip_blend_in_set(PointerRNA *ptr, float value)
{
	NlaStrip *data= (NlaStrip*)ptr->data;
	float len;
	
	/* blend-in is limited to the length of the strip, and also cannot overlap with blendout */
	len= (data->end - data->start) - data->blendout;
	CLAMP(value, 0, len);
	
	data->blendin= value;
}

static void rna_NlaStrip_blend_out_set(PointerRNA *ptr, float value)
{
	NlaStrip *data= (NlaStrip*)ptr->data;
	float len;
	
	/* blend-out is limited to the length of the strip */
	len= (data->end - data->start);
	CLAMP(value, 0, len);
	
	/* it also cannot overlap with blendin */
	if ((len - value) < data->blendin)
		value= len - data->blendin;
	
	data->blendout= value;
}

static void rna_NlaStrip_action_start_frame_set(PointerRNA *ptr, float value)
{
	NlaStrip *data= (NlaStrip*)ptr->data;
	
	/* prevent start frame from occurring after end of action */
	CLAMP(value, MINAFRAME, data->actend);
	data->actstart= value;
	
	/* adjust the strip extents in response to this */
	// TODO: should the strip be moved backwards instead as a special case?
	BKE_nlastrip_recalculate_bounds(data);
}

static void rna_NlaStrip_action_end_frame_set(PointerRNA *ptr, float value)
{
	NlaStrip *data= (NlaStrip*)ptr->data;
	
	/* prevent end frame from starting before start of action */
	CLAMP(value, data->actstart, MAXFRAME);
	data->actend= value;
	
	/* adjust the strip extents in response to this */
	BKE_nlastrip_recalculate_bounds(data);
}

static void rna_NlaStrip_animated_influence_set(PointerRNA *ptr, int value)
{
	NlaStrip *data= (NlaStrip*)ptr->data;
	
	if (value) {
		/* set the flag, then make sure a curve for this exists */
		data->flag |= NLASTRIP_FLAG_USR_INFLUENCE;
		BKE_nlastrip_validate_fcurves(data);
	}
	else
		data->flag &= ~NLASTRIP_FLAG_USR_INFLUENCE;
}

static void rna_NlaStrip_animated_time_set(PointerRNA *ptr, int value)
{
	NlaStrip *data= (NlaStrip*)ptr->data;
	
	if (value) {
		/* set the flag, then make sure a curve for this exists */
		data->flag |= NLASTRIP_FLAG_USR_TIME;
		BKE_nlastrip_validate_fcurves(data);
	}
	else
		data->flag &= ~NLASTRIP_FLAG_USR_TIME;
}

static NlaStrip *rna_NlaStrip_new(NlaTrack *track, bContext *C, ReportList *reports, const char *name, int start, bAction *action)
{
	NlaStrip *strip = add_nlastrip(action);
	
	if (strip == NULL) {
		BKE_reportf(reports, RPT_ERROR, "Unable to create new strip.");
		return NULL;
	}
	
	strip->end += (start - strip->start);
	strip->start = start;
	
	if (BKE_nlastrips_add_strip(&track->strips, strip) == 0) {
		BKE_reportf(reports, RPT_ERROR, "Unable to add strip. Track doesn't have any space to accommodate this new strip.");
		free_nlastrip(NULL, strip);
		return NULL;
	}
	
	/* create dummy AnimData block so that BKE_nlastrip_validate_name() 
	 * can be used to ensure a valid name, as we don't have one here...
	 * 	- only the nla_tracks list is needed there, which we aim to reverse engineer here...
	 */
	{
		AnimData adt = {0};
		NlaTrack *nlt, *nlt_p;
		
		/* 'first' NLA track is found by going back up chain of given track's parents until we fall off */
		nlt_p = track; nlt = track;
		while ((nlt = nlt->prev) != NULL)
			nlt_p = nlt;
		adt.nla_tracks.first = nlt_p;
		
		/* do the same thing to find the last track */
		nlt_p = track; nlt = track;
		while ((nlt = nlt->next) != NULL)
			nlt_p = nlt;
		adt.nla_tracks.last = nlt_p;
		
		/* now we can just auto-name as usual */
		BKE_nlastrip_validate_name(&adt, strip);
	}
	
	WM_event_add_notifier(C, NC_ANIMATION|ND_NLA|NA_ADDED, NULL);
	
	return strip;
}

static void rna_NlaStrip_remove(NlaTrack *track, bContext *C, ReportList *reports, NlaStrip *strip)
{
	if(BLI_findindex(&track->strips, strip) == -1) {
		BKE_reportf(reports, RPT_ERROR, "NLA's Strip '%s' not found in track '%s'", strip->name, track->name);
		return;
	}
	else {
		free_nlastrip(&track->strips, strip);
		WM_event_add_notifier(C, NC_ANIMATION|ND_NLA|NA_REMOVED, NULL);
	}
}

#else

/* enum defines exported for rna_animation.c */
EnumPropertyItem nla_mode_blend_items[] = {
	{NLASTRIP_MODE_REPLACE, "REPLACE", 0, "Replace", "Result strip replaces the accumulated results by amount specified by influence"},
	{NLASTRIP_MODE_ADD, "ADD", 0, "Add", "Weighted result of strip is added to the accumlated results"},
	{NLASTRIP_MODE_SUBTRACT, "SUBTRACT", 0, "Subtract", "Weighted result of strip is removed from the accumlated results"},
	{NLASTRIP_MODE_MULTIPLY, "MULITPLY", 0, "Multiply", "Weighted result of strip is multiplied with the accumlated results"},
	{0, NULL, 0, NULL, NULL}};
EnumPropertyItem nla_mode_extend_items[] = {
	{NLASTRIP_EXTEND_NOTHING, "NOTHING", 0, "Nothing", "Strip has no influence past its extents"},
	{NLASTRIP_EXTEND_HOLD, "HOLD", 0, "Hold", "Hold the first frame if no previous strips in track, and always hold last frame"},
	{NLASTRIP_EXTEND_HOLD_FORWARD, "HOLD_FORWARD", 0, "Hold Forward", "Only hold last frame"},
	{0, NULL, 0, NULL, NULL}};

static void rna_def_nlastrip(BlenderRNA *brna)
{
	StructRNA *srna;
	PropertyRNA *prop;
	
		/* enum defs */
	static EnumPropertyItem prop_type_items[] = {
		{NLASTRIP_TYPE_CLIP, "CLIP", 0, "Action Clip", "NLA Strip references some Action"},
		{NLASTRIP_TYPE_TRANSITION, "TRANSITION", 0, "Transition", "NLA Strip 'transitions' between adjacent strips"},
		{NLASTRIP_TYPE_META, "META", 0, "Meta", "NLA Strip acts as a container for adjacent strips"},
		{0, NULL, 0, NULL, NULL}};
	
	/* struct definition */
	srna= RNA_def_struct(brna, "NlaStrip", NULL);
	RNA_def_struct_ui_text(srna, "NLA Strip", "A container referencing an existing Action");
	RNA_def_struct_path_func(srna, "rna_NlaStrip_path");
	RNA_def_struct_ui_icon(srna, ICON_NLA); // XXX
	
	/* name property */
	prop= RNA_def_property(srna, "name", PROP_STRING, PROP_NONE);
	RNA_def_property_ui_text(prop, "Name", "");
	RNA_def_property_string_funcs(prop, NULL, NULL, "rna_NlaStrip_name_set");
	RNA_def_struct_name_property(srna, prop);
	RNA_def_property_update(prop, NC_ANIMATION|ND_NLA, NULL); /* this will do? */
	
	/* Enums */
	prop= RNA_def_property(srna, "type", PROP_ENUM, PROP_NONE);
	RNA_def_property_enum_sdna(prop, NULL, "type");
	RNA_def_property_clear_flag(prop, PROP_EDITABLE); // XXX for now, not editable, since this is dangerous
	RNA_def_property_enum_items(prop, prop_type_items);
	RNA_def_property_ui_text(prop, "Type", "Type of NLA Strip");
	RNA_def_property_update(prop, NC_ANIMATION|ND_NLA, NULL); /* this will do? */
	
	prop= RNA_def_property(srna, "extrapolation", PROP_ENUM, PROP_NONE);
	RNA_def_property_enum_sdna(prop, NULL, "extendmode");
	RNA_def_property_enum_items(prop, nla_mode_extend_items);
	RNA_def_property_ui_text(prop, "Extrapolation", "Action to take for gaps past the strip extents");
	RNA_def_property_update(prop, NC_ANIMATION|ND_NLA, NULL); /* this will do? */
	
	prop= RNA_def_property(srna, "blend_type", PROP_ENUM, PROP_NONE);
	RNA_def_property_enum_sdna(prop, NULL, "blendmode");
	RNA_def_property_enum_items(prop, nla_mode_blend_items);
	RNA_def_property_ui_text(prop, "Blending", "Method used for combining strip's result with accumulated result");
	RNA_def_property_update(prop, NC_ANIMATION|ND_NLA, NULL); /* this will do? */
	
	/* Strip extents */
	prop= RNA_def_property(srna, "frame_start", PROP_FLOAT, PROP_TIME);
	RNA_def_property_float_sdna(prop, NULL, "start");
	RNA_def_property_float_funcs(prop, NULL, "rna_NlaStrip_start_frame_set", NULL);
	RNA_def_property_ui_text(prop, "Start Frame", "");
	RNA_def_property_update(prop, 0, "rna_NlaStrip_transform_update");
	
	prop= RNA_def_property(srna, "frame_end", PROP_FLOAT, PROP_TIME);
	RNA_def_property_float_sdna(prop, NULL, "end");
	RNA_def_property_float_funcs(prop, NULL, "rna_NlaStrip_end_frame_set", NULL);
	RNA_def_property_ui_text(prop, "End Frame", "");
	RNA_def_property_update(prop, 0, "rna_NlaStrip_transform_update");
	
	/* Blending */
	prop= RNA_def_property(srna, "blend_in", PROP_FLOAT, PROP_NONE);
	RNA_def_property_float_sdna(prop, NULL, "blendin");
	RNA_def_property_float_funcs(prop, NULL, "rna_NlaStrip_blend_in_set", NULL);
	RNA_def_property_ui_text(prop, "Blend In", "Number of frames at start of strip to fade in influence");
	RNA_def_property_update(prop, NC_ANIMATION|ND_NLA, NULL); /* this will do? */
	
	prop= RNA_def_property(srna, "blend_out", PROP_FLOAT, PROP_NONE);
	RNA_def_property_float_sdna(prop, NULL, "blendout");
	RNA_def_property_float_funcs(prop, NULL, "rna_NlaStrip_blend_out_set", NULL);
	RNA_def_property_ui_text(prop, "Blend Out", "");
	RNA_def_property_update(prop, NC_ANIMATION|ND_NLA, NULL); /* this will do? */
	
	prop= RNA_def_property(srna, "use_auto_blend", PROP_BOOLEAN, PROP_NONE);
	RNA_def_property_boolean_sdna(prop, NULL, "flag", NLASTRIP_FLAG_AUTO_BLENDS);
	RNA_def_property_ui_text(prop, "Auto Blend In/Out", "Number of frames for Blending In/Out is automatically determined from overlapping strips");
	RNA_def_property_update(prop, NC_ANIMATION|ND_NLA, NULL); /* this will do? */
	
	/* Action */
	prop= RNA_def_property(srna, "action", PROP_POINTER, PROP_NONE);
	RNA_def_property_pointer_sdna(prop, NULL, "act");
	RNA_def_property_flag(prop, PROP_EDITABLE); 
	RNA_def_property_ui_text(prop, "Action", "Action referenced by this strip");
	RNA_def_property_update(prop, NC_ANIMATION|ND_NLA, NULL); /* this will do? */
	
	/* Action extents */
	prop= RNA_def_property(srna, "action_frame_start", PROP_FLOAT, PROP_TIME);
	RNA_def_property_float_sdna(prop, NULL, "actstart");
	RNA_def_property_float_funcs(prop, NULL, "rna_NlaStrip_action_start_frame_set", NULL);
	RNA_def_property_ui_text(prop, "Action Start Frame", "");
	RNA_def_property_update(prop, NC_ANIMATION|ND_NLA, NULL); /* this will do? */
	
	prop= RNA_def_property(srna, "action_frame_end", PROP_FLOAT, PROP_TIME);
	RNA_def_property_float_sdna(prop, NULL, "actend");
	RNA_def_property_float_funcs(prop, NULL, "rna_NlaStrip_action_end_frame_set", NULL);
	RNA_def_property_ui_text(prop, "Action End Frame", "");
	RNA_def_property_update(prop, NC_ANIMATION|ND_NLA, NULL); /* this will do? */
	
	/* Action Reuse */
	prop= RNA_def_property(srna, "repeat", PROP_FLOAT, PROP_NONE);
	RNA_def_property_float_sdna(prop, NULL, "repeat"); 
	RNA_def_property_float_funcs(prop, NULL, "rna_NlaStrip_repeat_set", NULL);
	RNA_def_property_range(prop, 0.1f, 1000.0f); /* these limits have currently be chosen arbitarily, but could be extended (minimum should still be > 0 though) if needed... */
	RNA_def_property_ui_text(prop, "Repeat", "Number of times to repeat the action range");
	RNA_def_property_update(prop, NC_ANIMATION|ND_NLA, NULL); /* this will do? */
	
	prop= RNA_def_property(srna, "scale", PROP_FLOAT, PROP_NONE);
	RNA_def_property_float_sdna(prop, NULL, "scale"); 
	RNA_def_property_float_funcs(prop, NULL, "rna_NlaStrip_scale_set", NULL);
	RNA_def_property_range(prop, 0.0001f, 1000.0f); /* these limits can be extended, but beyond this, we can get some crazy+annoying bugs due to numeric errors */
	RNA_def_property_ui_text(prop, "Scale", "Scaling factor for action");
	RNA_def_property_update(prop, NC_ANIMATION|ND_NLA, NULL); /* this will do? */
	
	/* Strip's F-Curves */
	prop= RNA_def_property(srna, "fcurves", PROP_COLLECTION, PROP_NONE);
	RNA_def_property_struct_type(prop, "FCurve");
	RNA_def_property_ui_text(prop, "F-Curves", "F-Curves for controlling the strip's influence and timing");
	
	/* Strip's F-Modifiers */
	prop= RNA_def_property(srna, "modifiers", PROP_COLLECTION, PROP_NONE);
	RNA_def_property_struct_type(prop, "FModifier");
	RNA_def_property_ui_text(prop, "Modifiers", "Modifiers affecting all the F-Curves in the referenced Action");
	
	/* Strip's Sub-Strips (for Meta-Strips) */
	prop= RNA_def_property(srna, "strips", PROP_COLLECTION, PROP_NONE);
	RNA_def_property_struct_type(prop, "NlaStrip");
	RNA_def_property_ui_text(prop, "NLA Strips", "NLA Strips that this strip acts as a container for (if it is of type Meta)");
	
	/* Settings - Values necessary for evaluation */
	prop= RNA_def_property(srna, "influence", PROP_FLOAT, PROP_NONE);
	RNA_def_property_range(prop, 0.0f, 1.0f);
	RNA_def_property_ui_text(prop, "Influence", "Amount the strip contributes to the current result");
	RNA_def_property_update(prop, NC_ANIMATION|ND_NLA, NULL); /* this will do? */
	
	prop= RNA_def_property(srna, "strip_time", PROP_FLOAT, PROP_TIME);
	RNA_def_property_ui_text(prop, "Strip Time", "Frame of referenced Action to evaluate");
	RNA_def_property_update(prop, NC_ANIMATION|ND_NLA, NULL); /* this will do? */
	
		// TODO: should the animated_influence/time settings be animatable themselves?
	prop= RNA_def_property(srna, "use_animated_influence", PROP_BOOLEAN, PROP_NONE);
	RNA_def_property_boolean_sdna(prop, NULL, "flag", NLASTRIP_FLAG_USR_INFLUENCE);
	RNA_def_property_boolean_funcs(prop, NULL, "rna_NlaStrip_animated_influence_set");
	RNA_def_property_ui_text(prop, "Animated Influence", "Influence setting is controlled by an F-Curve rather than automatically determined");
	RNA_def_property_update(prop, NC_ANIMATION|ND_NLA, NULL); /* this will do? */
	
	prop= RNA_def_property(srna, "use_animated_time", PROP_BOOLEAN, PROP_NONE);
	RNA_def_property_boolean_sdna(prop, NULL, "flag", NLASTRIP_FLAG_USR_TIME);
	RNA_def_property_boolean_funcs(prop, NULL, "rna_NlaStrip_animated_time_set");
	RNA_def_property_ui_text(prop, "Animated Strip Time", "Strip time is controlled by an F-Curve rather than automatically determined");
	RNA_def_property_update(prop, NC_ANIMATION|ND_NLA, NULL); /* this will do? */
	
	prop= RNA_def_property(srna, "use_animated_time_cyclic", PROP_BOOLEAN, PROP_NONE);
	RNA_def_property_boolean_sdna(prop, NULL, "flag", NLASTRIP_FLAG_USR_TIME_CYCLIC);
	RNA_def_property_ui_text(prop, "Cyclic Strip Time", "Cycle the animated time within the action start & end");
	RNA_def_property_update(prop, 0, "rna_NlaStrip_transform_update"); // is there a better update flag?
	
	/* settings */
	prop= RNA_def_property(srna, "active", PROP_BOOLEAN, PROP_NONE);
	RNA_def_property_clear_flag(prop, PROP_EDITABLE); /* can be made editable by hooking it up to the necessary NLA API methods */
	RNA_def_property_boolean_sdna(prop, NULL, "flag", NLASTRIP_FLAG_ACTIVE);
	RNA_def_property_ui_text(prop, "Active", "NLA Strip is active");
	RNA_def_property_update(prop, NC_ANIMATION|ND_NLA, NULL); /* this will do? */
	
	prop= RNA_def_property(srna, "select", PROP_BOOLEAN, PROP_NONE);
	RNA_def_property_boolean_sdna(prop, NULL, "flag", NLASTRIP_FLAG_SELECT);
	RNA_def_property_ui_text(prop, "Select", "NLA Strip is selected");
	RNA_def_property_update(prop, NC_ANIMATION|ND_NLA, NULL); /* this will do? */
	
	prop= RNA_def_property(srna, "mute", PROP_BOOLEAN, PROP_NONE);
	RNA_def_property_boolean_sdna(prop, NULL, "flag", NLASTRIP_FLAG_MUTED);
	RNA_def_property_ui_text(prop, "Muted", "NLA Strip is not evaluated");
	RNA_def_property_update(prop, NC_ANIMATION|ND_NLA, NULL); /* this will do? */
	
	prop= RNA_def_property(srna, "use_reverse", PROP_BOOLEAN, PROP_NONE);
	RNA_def_property_boolean_sdna(prop, NULL, "flag", NLASTRIP_FLAG_REVERSE);
	RNA_def_property_ui_text(prop, "Reversed", "NLA Strip is played back in reverse order (only when timing is automatically determined)");
	RNA_def_property_update(prop, NC_ANIMATION|ND_NLA, NULL); /* this will do? */
	
	// TODO: 
	// - sync length
}

static void rna_api_nlatrack_strips(BlenderRNA *brna, PropertyRNA *cprop)
{
	StructRNA *srna;
	PropertyRNA *parm;
	FunctionRNA *func;

	RNA_def_property_srna(cprop, "NlaStrips");
	srna= RNA_def_struct(brna, "NlaStrips", NULL);
	RNA_def_struct_sdna(srna, "NlaTrack");
	RNA_def_struct_ui_text(srna, "Nla Strips", "Collection of Nla Strips");

	func = RNA_def_function(srna, "new", "rna_NlaStrip_new");
	RNA_def_function_flag(func, FUNC_USE_CONTEXT|FUNC_USE_REPORTS);
	RNA_def_function_ui_description(func, "Add a new Action-Clip strip to the track");
	parm= RNA_def_string(func, "name", "NlaStrip", 0, "", "Name for the NLA Strips.");
	RNA_def_property_flag(parm, PROP_REQUIRED);
	parm = RNA_def_int(func, "start", 0, INT_MIN, INT_MAX, "Start Frame", "Start frame for this strip.", INT_MIN, INT_MAX);
	RNA_def_property_flag(parm, PROP_REQUIRED);
	parm = RNA_def_pointer(func, "action", "Action", "", "Action to assign to this strip.");
	RNA_def_property_flag(parm, PROP_REQUIRED|PROP_NEVER_NULL);
	/* return type */
	parm = RNA_def_pointer(func, "strip", "NlaStrip", "", "New NLA Strip.");
	RNA_def_function_return(func, parm);

	func = RNA_def_function(srna, "remove", "rna_NlaStrip_remove");
	RNA_def_function_flag(func, FUNC_USE_CONTEXT|FUNC_USE_REPORTS);
	RNA_def_function_ui_description(func, "Remove a NLA Strip.");
	parm = RNA_def_pointer(func, "strip", "NlaStrip", "", "NLA Strip to remove.");
	RNA_def_property_flag(parm, PROP_REQUIRED|PROP_NEVER_NULL);
}

static void rna_def_nlatrack(BlenderRNA *brna)
{
	StructRNA *srna;
	PropertyRNA *prop;
	
	srna= RNA_def_struct(brna, "NlaTrack", NULL);
	RNA_def_struct_ui_text(srna, "NLA Track", "A animation layer containing Actions referenced as NLA strips");
	RNA_def_struct_ui_icon(srna, ICON_NLA);
	
	/* strips collection */
	prop= RNA_def_property(srna, "strips", PROP_COLLECTION, PROP_NONE);
	RNA_def_property_struct_type(prop, "NlaStrip");
	RNA_def_property_ui_text(prop, "NLA Strips", "NLA Strips on this NLA-track");

	rna_api_nlatrack_strips(brna, prop);

	/* name property */
	prop= RNA_def_property(srna, "name", PROP_STRING, PROP_NONE);
	RNA_def_property_ui_text(prop, "Name", "");
	RNA_def_struct_name_property(srna, prop);
	RNA_def_property_update(prop, NC_ANIMATION|ND_NLA, NULL); /* this will do? */
	
	/* settings */
	prop= RNA_def_property(srna, "active", PROP_BOOLEAN, PROP_NONE);
	RNA_def_property_clear_flag(prop, PROP_EDITABLE); /* can be made editable by hooking it up to the necessary NLA API methods */
	RNA_def_property_boolean_sdna(prop, NULL, "flag", NLATRACK_ACTIVE);
	RNA_def_property_ui_text(prop, "Active", "NLA Track is active");
	RNA_def_property_update(prop, NC_ANIMATION|ND_NLA, NULL); /* this will do? */
	
	prop= RNA_def_property(srna, "is_solo", PROP_BOOLEAN, PROP_NONE);
	RNA_def_property_clear_flag(prop, PROP_EDITABLE); /* can be made editable by hooking it up to the necessary NLA API methods */
	RNA_def_property_boolean_sdna(prop, NULL, "flag", NLATRACK_SOLO);
	RNA_def_property_ui_text(prop, "Solo", "NLA Track is evaluated itself (i.e. active Action and all other NLA Tracks in the same AnimData block are disabled)");
	RNA_def_property_update(prop, NC_ANIMATION|ND_NLA, NULL); /* this will do? */
	
	prop= RNA_def_property(srna, "select", PROP_BOOLEAN, PROP_NONE);
	RNA_def_property_boolean_sdna(prop, NULL, "flag", NLATRACK_SELECTED);
	RNA_def_property_ui_text(prop, "Select", "NLA Track is selected");
	RNA_def_property_update(prop, NC_ANIMATION|ND_NLA, NULL); /* this will do? */
	
	prop= RNA_def_property(srna, "mute", PROP_BOOLEAN, PROP_NONE);
	RNA_def_property_boolean_sdna(prop, NULL, "flag", NLATRACK_MUTED);
	RNA_def_property_ui_text(prop, "Muted", "NLA Track is not evaluated");
	RNA_def_property_update(prop, NC_ANIMATION|ND_NLA, NULL); /* this will do? */

	prop= RNA_def_property(srna, "lock", PROP_BOOLEAN, PROP_NONE);
	RNA_def_property_boolean_sdna(prop, NULL, "flag", NLATRACK_PROTECTED);
	RNA_def_property_ui_text(prop, "Locked", "NLA Track is locked");
	RNA_def_property_update(prop, NC_ANIMATION|ND_NLA, NULL); /* this will do? */
}

/* --------- */

void RNA_def_nla(BlenderRNA *brna)
{
	rna_def_nlatrack(brna);
	rna_def_nlastrip(brna);
}


#endif<|MERGE_RESOLUTION|>--- conflicted
+++ resolved
@@ -1,10 +1,5 @@
-<<<<<<< HEAD
-/**
+/*
  * $Id: rna_nla.c 21537 2009-07-11 22:22:53Z gsrb3d $
-=======
-/*
- * $Id$
->>>>>>> 2198cfdb
  *
  * ***** BEGIN GPL LICENSE BLOCK *****
  *
