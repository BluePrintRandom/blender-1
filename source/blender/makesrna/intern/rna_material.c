--- conflicted
+++ resolved
@@ -567,25 +567,13 @@
   prop = RNA_def_property(srna, "use_stroke_holdout", PROP_BOOLEAN, PROP_NONE);
   RNA_def_property_boolean_sdna(prop, NULL, "flag", GP_MATERIAL_IS_STROKE_HOLDOUT);
   RNA_def_property_ui_text(
-<<<<<<< HEAD
-      prop,
-      "Holdout",
-      "Use the material as a transparency mask adjusting level using color alpha value");
-=======
       prop, "Holdout", "Remove the color from underneath strokes using current stroke as mask");
->>>>>>> 0335c1fd
   RNA_def_property_update(prop, NC_GPENCIL | ND_SHADING, "rna_MaterialGpencil_update");
 
   prop = RNA_def_property(srna, "use_fill_holdout", PROP_BOOLEAN, PROP_NONE);
   RNA_def_property_boolean_sdna(prop, NULL, "flag", GP_MATERIAL_IS_FILL_HOLDOUT);
   RNA_def_property_ui_text(
-<<<<<<< HEAD
-      prop,
-      "Holdout",
-      "Use the material as a transparency mask adjusting level using color alpha value");
-=======
       prop, "Holdout", "Remove the color from underneath strokes using current stroke as mask");
->>>>>>> 0335c1fd
   RNA_def_property_update(prop, NC_GPENCIL | ND_SHADING, "rna_MaterialGpencil_update");
 
   prop = RNA_def_property(srna, "show_stroke", PROP_BOOLEAN, PROP_NONE);
