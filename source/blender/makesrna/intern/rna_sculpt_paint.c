/*
 * This program is free software; you can redistribute it and/or
 * modify it under the terms of the GNU General Public License
 * as published by the Free Software Foundation; either version 2
 * of the License, or (at your option) any later version.
 *
 * This program is distributed in the hope that it will be useful,
 * but WITHOUT ANY WARRANTY; without even the implied warranty of
 * MERCHANTABILITY or FITNESS FOR A PARTICULAR PURPOSE.  See the
 * GNU General Public License for more details.
 *
 * You should have received a copy of the GNU General Public License
 * along with this program; if not, write to the Free Software Foundation,
 * Inc., 51 Franklin Street, Fifth Floor, Boston, MA 02110-1301, USA.
 */

/** \file
 * \ingroup RNA
 */

#include <stdlib.h>

#include "BLI_math.h"
#include "BLI_utildefines.h"

#include "RNA_define.h"
#include "RNA_enum_types.h"

#include "rna_internal.h"

#include "DNA_ID.h"
#include "DNA_gpencil_types.h"
#include "DNA_scene_types.h"
#include "DNA_brush_types.h"
#include "DNA_screen_types.h"
#include "DNA_space_types.h"

#include "BKE_material.h"
#include "BKE_paint.h"
#include "BKE_brush.h"

#include "ED_image.h"

#include "WM_api.h"
#include "WM_types.h"

#include "bmesh.h"

const EnumPropertyItem rna_enum_particle_edit_hair_brush_items[] = {
    {PE_BRUSH_COMB, "COMB", 0, "Comb", "Comb hairs"},
    {PE_BRUSH_SMOOTH, "SMOOTH", 0, "Smooth", "Smooth hairs"},
    {PE_BRUSH_ADD, "ADD", 0, "Add", "Add hairs"},
    {PE_BRUSH_LENGTH, "LENGTH", 0, "Length", "Make hairs longer or shorter"},
    {PE_BRUSH_PUFF, "PUFF", 0, "Puff", "Make hairs stand up"},
    {PE_BRUSH_CUT, "CUT", 0, "Cut", "Cut hairs"},
    {PE_BRUSH_WEIGHT, "WEIGHT", 0, "Weight", "Weight hair particles"},
    {0, NULL, 0, NULL, NULL},
};

const EnumPropertyItem rna_enum_gpencil_sculpt_brush_items[] = {
    {GP_SCULPT_TYPE_SMOOTH, "SMOOTH", ICON_GPBRUSH_SMOOTH, "Smooth", "Smooth stroke points"},
    {GP_SCULPT_TYPE_THICKNESS,
     "THICKNESS",
     ICON_GPBRUSH_THICKNESS,
     "Thickness",
     "Adjust thickness of strokes"},
    {GP_SCULPT_TYPE_STRENGTH,
     "STRENGTH",
     ICON_GPBRUSH_STRENGTH,
     "Strength",
     "Adjust color strength of strokes"},
    {GP_SCULPT_TYPE_RANDOMIZE,
     "RANDOMIZE",
     ICON_GPBRUSH_RANDOMIZE,
     "Randomize",
     "Introduce jitter/randomness into strokes"},
    {GP_SCULPT_TYPE_GRAB,
     "GRAB",
     ICON_GPBRUSH_GRAB,
     "Grab",
     "Translate the set of points initially within the brush circle"},
    {GP_SCULPT_TYPE_PUSH,
     "PUSH",
     ICON_GPBRUSH_PUSH,
     "Push",
     "Move points out of the way, as if combing them"},
    {GP_SCULPT_TYPE_TWIST,
     "TWIST",
     ICON_GPBRUSH_TWIST,
     "Twist",
     "Rotate points around the midpoint of the brush"},
    {GP_SCULPT_TYPE_PINCH,
     "PINCH",
     ICON_GPBRUSH_PINCH,
     "Pinch",
     "Pull points towards the midpoint of the brush"},
    {GP_SCULPT_TYPE_CLONE,
     "CLONE",
     ICON_GPBRUSH_CLONE,
     "Clone",
     "Paste copies of the strokes stored on the clipboard"},
    {0, NULL, 0, NULL, NULL}};

const EnumPropertyItem rna_enum_gpencil_weight_brush_items[] = {
    {GP_SCULPT_TYPE_WEIGHT,
     "WEIGHT",
     ICON_GPBRUSH_WEIGHT,
     "Weight",
     "Weight Paint for Vertex Groups"},
    {0, NULL, 0, NULL, NULL},
};

#ifndef RNA_RUNTIME
static const EnumPropertyItem rna_enum_gpencil_lock_axis_items[] = {
    {GP_LOCKAXIS_VIEW,
     "VIEW",
     ICON_RESTRICT_VIEW_ON,
     "View",
     "Align strokes to current view plane"},
    {GP_LOCKAXIS_Y,
     "AXIS_Y",
     ICON_AXIS_FRONT,
     "Front (X-Z)",
     "Project strokes to plane locked to Y"},
    {GP_LOCKAXIS_X,
     "AXIS_X",
     ICON_AXIS_SIDE,
     "Side (Y-Z)",
     "Project strokes to plane locked to X"},
    {GP_LOCKAXIS_Z, "AXIS_Z", ICON_AXIS_TOP, "Top (X-Y)", "Project strokes to plane locked to Z"},
    {GP_LOCKAXIS_CURSOR,
     "CURSOR",
     ICON_PIVOT_CURSOR,
     "Cursor",
     "Align strokes to current 3D cursor orientation"},
    {0, NULL, 0, NULL, NULL},
};
#endif

const EnumPropertyItem rna_enum_symmetrize_direction_items[] = {
    {BMO_SYMMETRIZE_NEGATIVE_X, "NEGATIVE_X", 0, "-X to +X", ""},
    {BMO_SYMMETRIZE_POSITIVE_X, "POSITIVE_X", 0, "+X to -X", ""},

    {BMO_SYMMETRIZE_NEGATIVE_Y, "NEGATIVE_Y", 0, "-Y to +Y", ""},
    {BMO_SYMMETRIZE_POSITIVE_Y, "POSITIVE_Y", 0, "+Y to -Y", ""},

    {BMO_SYMMETRIZE_NEGATIVE_Z, "NEGATIVE_Z", 0, "-Z to +Z", ""},
    {BMO_SYMMETRIZE_POSITIVE_Z, "POSITIVE_Z", 0, "+Z to -Z", ""},
    {0, NULL, 0, NULL, NULL},
};

#ifdef RNA_RUNTIME
#  include "MEM_guardedalloc.h"

#  include "BKE_collection.h"
#  include "BKE_context.h"
#  include "BKE_particle.h"
#  include "BKE_pbvh.h"
#  include "BKE_pointcache.h"
#  include "BKE_object.h"
#  include "BKE_gpencil.h"

#  include "DEG_depsgraph.h"

#  include "ED_particle.h"

static void rna_GPencil_update(Main *UNUSED(bmain), Scene *scene, PointerRNA *UNUSED(ptr))
{
  /* mark all grease pencil datablocks of the scene */
  FOREACH_SCENE_COLLECTION_BEGIN (scene, collection) {
    FOREACH_COLLECTION_OBJECT_RECURSIVE_BEGIN (collection, ob) {
      if (ob->type == OB_GPENCIL) {
        bGPdata *gpd = (bGPdata *)ob->data;
        gpd->flag |= GP_DATA_CACHE_IS_DIRTY;
        DEG_id_tag_update(&gpd->id, ID_RECALC_TRANSFORM | ID_RECALC_GEOMETRY);
      }
    }
    FOREACH_COLLECTION_OBJECT_RECURSIVE_END;
  }
  FOREACH_SCENE_COLLECTION_END;

  WM_main_add_notifier(NC_GPENCIL | NA_EDITED, NULL);
}

const EnumPropertyItem rna_enum_particle_edit_disconnected_hair_brush_items[] = {
    {PE_BRUSH_COMB, "COMB", 0, "Comb", "Comb hairs"},
    {PE_BRUSH_SMOOTH, "SMOOTH", 0, "Smooth", "Smooth hairs"},
    {PE_BRUSH_LENGTH, "LENGTH", 0, "Length", "Make hairs longer or shorter"},
    {PE_BRUSH_CUT, "CUT", 0, "Cut", "Cut hairs"},
    {PE_BRUSH_WEIGHT, "WEIGHT", 0, "Weight", "Weight hair particles"},
    {0, NULL, 0, NULL, NULL},
};

static const EnumPropertyItem particle_edit_cache_brush_items[] = {
    {PE_BRUSH_COMB, "COMB", 0, "Comb", "Comb paths"},
    {PE_BRUSH_SMOOTH, "SMOOTH", 0, "Smooth", "Smooth paths"},
    {PE_BRUSH_LENGTH, "LENGTH", 0, "Length", "Make paths longer or shorter"},
    {0, NULL, 0, NULL, NULL},
};

static PointerRNA rna_ParticleEdit_brush_get(PointerRNA *ptr)
{
  ParticleEditSettings *pset = (ParticleEditSettings *)ptr->data;
  ParticleBrushData *brush = NULL;

  brush = &pset->brush[pset->brushtype];

  return rna_pointer_inherit_refine(ptr, &RNA_ParticleBrush, brush);
}

static PointerRNA rna_ParticleBrush_curve_get(PointerRNA *ptr)
{
  return rna_pointer_inherit_refine(ptr, &RNA_CurveMapping, NULL);
}

static void rna_ParticleEdit_redo(bContext *C, PointerRNA *UNUSED(ptr))
{
  Scene *scene = CTX_data_scene(C);
  ViewLayer *view_layer = CTX_data_view_layer(C);
  Object *ob = OBACT(view_layer);
  PTCacheEdit *edit = PE_get_current(scene, ob);

  if (!edit)
    return;

  if (ob)
    DEG_id_tag_update(&ob->id, ID_RECALC_GEOMETRY);

  BKE_particle_batch_cache_dirty_tag(edit->psys, BKE_PARTICLE_BATCH_DIRTY_ALL);
  psys_free_path_cache(edit->psys, edit);
  DEG_id_tag_update(&CTX_data_scene(C)->id, ID_RECALC_COPY_ON_WRITE);
}

static void rna_ParticleEdit_update(bContext *C, PointerRNA *UNUSED(ptr))
{
  ViewLayer *view_layer = CTX_data_view_layer(C);
  Object *ob = OBACT(view_layer);

  if (ob)
    DEG_id_tag_update(&ob->id, ID_RECALC_GEOMETRY);

  /* Sync tool setting changes from original to evaluated scenes. */
  DEG_id_tag_update(&CTX_data_scene(C)->id, ID_RECALC_COPY_ON_WRITE);
}

static void rna_ParticleEdit_tool_set(PointerRNA *ptr, int value)
{
  ParticleEditSettings *pset = (ParticleEditSettings *)ptr->data;

  /* redraw hair completely if weight brush is/was used */
  if ((pset->brushtype == PE_BRUSH_WEIGHT || value == PE_BRUSH_WEIGHT) && pset->object) {
    Object *ob = pset->object;
    if (ob) {
      DEG_id_tag_update(&ob->id, ID_RECALC_GEOMETRY);
      WM_main_add_notifier(NC_OBJECT | ND_PARTICLE | NA_EDITED, NULL);
    }
  }

  pset->brushtype = value;
}
static const EnumPropertyItem *rna_ParticleEdit_tool_itemf(bContext *C,
                                                           PointerRNA *UNUSED(ptr),
                                                           PropertyRNA *UNUSED(prop),
                                                           bool *UNUSED(r_free))
{
  ViewLayer *view_layer = CTX_data_view_layer(C);
  Object *ob = OBACT(view_layer);
#  if 0
  Scene *scene = CTX_data_scene(C);
  PTCacheEdit *edit = PE_get_current(scene, ob);
  ParticleSystem *psys = edit ? edit->psys : NULL;
#  else
  /* use this rather than PE_get_current() - because the editing cache is
   * dependent on the cache being updated which can happen after this UI
   * draws causing a glitch [#28883] */
  ParticleSystem *psys = psys_get_current(ob);
#  endif

  if (psys) {
    if (psys->flag & PSYS_GLOBAL_HAIR) {
      return rna_enum_particle_edit_disconnected_hair_brush_items;
    }
    else {
      return rna_enum_particle_edit_hair_brush_items;
    }
  }

  return particle_edit_cache_brush_items;
}

static bool rna_ParticleEdit_editable_get(PointerRNA *ptr)
{
  ParticleEditSettings *pset = (ParticleEditSettings *)ptr->data;

  return (pset->object && pset->scene && PE_get_current(pset->scene, pset->object));
}
static bool rna_ParticleEdit_hair_get(PointerRNA *ptr)
{
  ParticleEditSettings *pset = (ParticleEditSettings *)ptr->data;

  if (pset->scene) {
    PTCacheEdit *edit = PE_get_current(pset->scene, pset->object);

    return (edit && edit->psys);
  }

  return 0;
}

static char *rna_ParticleEdit_path(PointerRNA *UNUSED(ptr))
{
  return BLI_strdup("tool_settings.particle_edit");
}

static bool rna_Brush_mode_poll(PointerRNA *ptr, PointerRNA value)
{
  const Paint *paint = ptr->data;
  Brush *brush = value.id.data;
  const uint tool_offset = paint->runtime.tool_offset;
  const eObjectMode ob_mode = paint->runtime.ob_mode;
  UNUSED_VARS_NDEBUG(tool_offset);
  BLI_assert(tool_offset && ob_mode);

  if (brush->ob_mode & ob_mode) {
    if (paint->brush) {
      if (BKE_brush_tool_get(paint->brush, paint) == BKE_brush_tool_get(brush, paint)) {
        return true;
      }
    }
    else {
      return true;
    }
  }

  return false;
}

static bool paint_contains_brush_slot(const Paint *paint, const PaintToolSlot *tslot, int *r_index)
{
  if ((tslot >= paint->tool_slots) && (tslot < (paint->tool_slots + paint->tool_slots_len))) {
    *r_index = (int)(tslot - paint->tool_slots);
    return true;
  }
  return false;
}

static bool rna_Brush_mode_with_tool_poll(PointerRNA *ptr, PointerRNA value)
{
  Scene *scene = (Scene *)ptr->id.data;
  const PaintToolSlot *tslot = ptr->data;
  ToolSettings *ts = scene->toolsettings;
  Brush *brush = value.id.data;
  int mode = 0;
  int slot_index = 0;

  if (paint_contains_brush_slot(&ts->imapaint.paint, tslot, &slot_index)) {
    if (slot_index != brush->imagepaint_tool) {
      return false;
    }
    mode = OB_MODE_TEXTURE_PAINT;
  }
  else if (paint_contains_brush_slot(&ts->sculpt->paint, tslot, &slot_index)) {
    if (slot_index != brush->sculpt_tool) {
      return false;
    }
    mode = OB_MODE_SCULPT;
  }
  else if (paint_contains_brush_slot(&ts->vpaint->paint, tslot, &slot_index)) {
    if (slot_index != brush->vertexpaint_tool) {
      return false;
    }
    mode = OB_MODE_VERTEX_PAINT;
  }
  else if (paint_contains_brush_slot(&ts->wpaint->paint, tslot, &slot_index)) {
    if (slot_index != brush->weightpaint_tool) {
      return false;
    }
    mode = OB_MODE_WEIGHT_PAINT;
  }
  else if (paint_contains_brush_slot(&ts->gp_paint->paint, tslot, &slot_index)) {
    if (slot_index != brush->gpencil_tool) {
      return false;
    }
    mode = OB_MODE_PAINT_GPENCIL;
  }

  return brush->ob_mode & mode;
}

static void rna_Sculpt_update(bContext *C, PointerRNA *UNUSED(ptr))
{
  Scene *scene = CTX_data_scene(C);
  ViewLayer *view_layer = CTX_data_view_layer(C);
  Object *ob = OBACT(view_layer);

  if (ob) {
    DEG_id_tag_update(&ob->id, ID_RECALC_GEOMETRY);
    WM_main_add_notifier(NC_OBJECT | ND_MODIFIER, ob);

    if (ob->sculpt) {
      ob->sculpt->bm_smooth_shading = ((scene->toolsettings->sculpt->flags &
                                        SCULPT_DYNTOPO_SMOOTH_SHADING) != 0);
    }
  }
}

static void rna_Sculpt_ShowDiffuseColor_update(bContext *C, PointerRNA *UNUSED(ptr))
{
  ViewLayer *view_layer = CTX_data_view_layer(C);
  Object *ob = OBACT(view_layer);

  if (ob && ob->sculpt) {
    Scene *scene = CTX_data_scene(C);
    Sculpt *sd = scene->toolsettings->sculpt;
    ob->sculpt->show_diffuse_color = ((sd->flags & SCULPT_SHOW_DIFFUSE) != 0);

    if (ob->sculpt->pbvh)
      pbvh_show_diffuse_color_set(ob->sculpt->pbvh, ob->sculpt->show_diffuse_color);

    DEG_id_tag_update(&ob->id, ID_RECALC_GEOMETRY);
    WM_main_add_notifier(NC_OBJECT | ND_MODIFIER, ob);
  }
}

static void rna_Sculpt_ShowMask_update(bContext *C, PointerRNA *UNUSED(ptr))
{
  ViewLayer *view_layer = CTX_data_view_layer(C);
  Object *object = OBACT(view_layer);
  if (object == NULL || object->sculpt == NULL) {
    return;
  }
  Scene *scene = CTX_data_scene(C);
  Sculpt *sd = scene->toolsettings->sculpt;
  object->sculpt->show_mask = ((sd->flags & SCULPT_HIDE_MASK) == 0);
  if (object->sculpt->pbvh != NULL) {
    pbvh_show_mask_set(object->sculpt->pbvh, object->sculpt->show_mask);
  }
  DEG_id_tag_update(&object->id, ID_RECALC_GEOMETRY);
  WM_main_add_notifier(NC_OBJECT | ND_MODIFIER, object);
}

static char *rna_Sculpt_path(PointerRNA *UNUSED(ptr))
{
  return BLI_strdup("tool_settings.sculpt");
}

static char *rna_VertexPaint_path(PointerRNA *ptr)
{
  Scene *scene = (Scene *)ptr->id.data;
  ToolSettings *ts = scene->toolsettings;
  if (ptr->data == ts->vpaint) {
    return BLI_strdup("tool_settings.vertex_paint");
  }
  else {
    return BLI_strdup("tool_settings.weight_paint");
  }
}

static char *rna_ImagePaintSettings_path(PointerRNA *UNUSED(ptr))
{
  return BLI_strdup("tool_settings.image_paint");
}

static char *rna_UvSculpt_path(PointerRNA *UNUSED(ptr))
{
  return BLI_strdup("tool_settings.uv_sculpt");
}

static char *rna_GpPaint_path(PointerRNA *UNUSED(ptr))
{
  return BLI_strdup("tool_settings.gpencil_paint");
}

static char *rna_ParticleBrush_path(PointerRNA *UNUSED(ptr))
{
  return BLI_strdup("tool_settings.particle_edit.brush");
}

static void rna_Paint_brush_update(Main *UNUSED(bmain), Scene *UNUSED(scene), PointerRNA *ptr)
{
  Paint *paint = ptr->data;
  Brush *br = paint->brush;
  BKE_paint_invalidate_overlay_all();
  /* Needed because we're not calling 'BKE_paint_brush_set' which handles this. */
  BKE_paint_toolslots_brush_update(paint);
  WM_main_add_notifier(NC_BRUSH | NA_SELECTED, br);
}

static void rna_ImaPaint_viewport_update(Main *UNUSED(bmain),
                                         Scene *UNUSED(scene),
                                         PointerRNA *UNUSED(ptr))
{
  /* not the best solution maybe, but will refresh the 3D viewport */
  WM_main_add_notifier(NC_OBJECT | ND_DRAW, NULL);
}

static void rna_ImaPaint_mode_update(bContext *C, PointerRNA *UNUSED(ptr))
{
  Scene *scene = CTX_data_scene(C);
  ViewLayer *view_layer = CTX_data_view_layer(C);
  Object *ob = OBACT(view_layer);

  if (ob && ob->type == OB_MESH) {
    /* of course we need to invalidate here */
    BKE_texpaint_slots_refresh_object(scene, ob);

    /* we assume that changing the current mode will invalidate the uv layers so we need to refresh display */
    BKE_paint_proj_mesh_data_check(scene, ob, NULL, NULL, NULL, NULL);
    WM_main_add_notifier(NC_OBJECT | ND_DRAW, NULL);
  }
}

static void rna_ImaPaint_stencil_update(bContext *C, PointerRNA *UNUSED(ptr))
{
  Scene *scene = CTX_data_scene(C);
  ViewLayer *view_layer = CTX_data_view_layer(C);
  Object *ob = OBACT(view_layer);

  if (ob && ob->type == OB_MESH) {
    BKE_paint_proj_mesh_data_check(scene, ob, NULL, NULL, NULL, NULL);
    WM_main_add_notifier(NC_OBJECT | ND_DRAW, NULL);
  }
}

static void rna_ImaPaint_canvas_update(bContext *C, PointerRNA *UNUSED(ptr))
{
  Main *bmain = CTX_data_main(C);
  Scene *scene = CTX_data_scene(C);
  ViewLayer *view_layer = CTX_data_view_layer(C);
  Object *ob = OBACT(view_layer);
  Object *obedit = OBEDIT_FROM_OBACT(ob);
  bScreen *sc;
  Image *ima = scene->toolsettings->imapaint.canvas;

  for (sc = bmain->screens.first; sc; sc = sc->id.next) {
    ScrArea *sa;
    for (sa = sc->areabase.first; sa; sa = sa->next) {
      SpaceLink *slink;
      for (slink = sa->spacedata.first; slink; slink = slink->next) {
        if (slink->spacetype == SPACE_IMAGE) {
          SpaceImage *sima = (SpaceImage *)slink;

          if (!sima->pin)
            ED_space_image_set(bmain, sima, obedit, ima, true);
        }
      }
    }
  }

  if (ob && ob->type == OB_MESH) {
    BKE_paint_proj_mesh_data_check(scene, ob, NULL, NULL, NULL, NULL);
    WM_main_add_notifier(NC_OBJECT | ND_DRAW, NULL);
  }
}

static bool rna_ImaPaint_detect_data(ImagePaintSettings *imapaint)
{
  return imapaint->missing_data == 0;
}

static PointerRNA rna_GPencilSculptSettings_brush_get(PointerRNA *ptr)
{
  GP_Sculpt_Settings *gset = (GP_Sculpt_Settings *)ptr->data;
  GP_Sculpt_Data *brush = NULL;

  if ((gset) && (gset->flag & GP_SCULPT_SETT_FLAG_WEIGHT_MODE)) {
    if ((gset->weighttype >= GP_SCULPT_TYPE_WEIGHT) && (gset->weighttype < GP_SCULPT_TYPE_MAX))
      brush = &gset->brush[gset->weighttype];
  }
  else {
    if ((gset->brushtype >= 0) && (gset->brushtype < GP_SCULPT_TYPE_WEIGHT))
      brush = &gset->brush[gset->brushtype];
  }
  return rna_pointer_inherit_refine(ptr, &RNA_GPencilSculptBrush, brush);
}

static char *rna_GPencilSculptSettings_path(PointerRNA *UNUSED(ptr))
{
  return BLI_strdup("tool_settings.gpencil_sculpt");
}

static char *rna_GPencilSculptBrush_path(PointerRNA *UNUSED(ptr))
{
  return BLI_strdup("tool_settings.gpencil_sculpt.brush");
}

static char *rna_GPencilSculptGuide_path(PointerRNA *UNUSED(ptr))
{
  return BLI_strdup("tool_settings.gpencil_sculpt.guide");
}

#else

static void rna_def_paint_curve(BlenderRNA *brna)
{
  StructRNA *srna;

  srna = RNA_def_struct(brna, "PaintCurve", "ID");
  RNA_def_struct_ui_text(srna, "Paint Curve", "");
  RNA_def_struct_ui_icon(srna, ICON_CURVE_BEZCURVE);
}

static void rna_def_paint_tool_slot(BlenderRNA *brna)
{
  StructRNA *srna;
  PropertyRNA *prop;

  srna = RNA_def_struct(brna, "PaintToolSlot", NULL);
  RNA_def_struct_ui_text(srna, "Paint Tool Slot", "");

  prop = RNA_def_property(srna, "brush", PROP_POINTER, PROP_NONE);
  RNA_def_property_flag(prop, PROP_EDITABLE);
  RNA_def_property_pointer_funcs(prop, NULL, NULL, NULL, "rna_Brush_mode_with_tool_poll");
  RNA_def_property_ui_text(prop, "Brush", "");
}

static void rna_def_paint(BlenderRNA *brna)
{
  StructRNA *srna;
  PropertyRNA *prop;

  srna = RNA_def_struct(brna, "Paint", NULL);
  RNA_def_struct_ui_text(srna, "Paint", "");

  /* Global Settings */
  prop = RNA_def_property(srna, "brush", PROP_POINTER, PROP_NONE);
  RNA_def_property_flag(prop, PROP_EDITABLE);
  RNA_def_property_pointer_funcs(prop, NULL, NULL, NULL, "rna_Brush_mode_poll");
  RNA_def_property_ui_text(prop, "Brush", "Active Brush");
  RNA_def_property_update(prop, 0, "rna_Paint_brush_update");

  /* paint_tool_slots */
  prop = RNA_def_property(srna, "tool_slots", PROP_COLLECTION, PROP_NONE);
  RNA_def_property_collection_sdna(prop, NULL, "tool_slots", "tool_slots_len");
  RNA_def_property_struct_type(prop, "PaintToolSlot");
  /* don't dereference pointer! */
  RNA_def_property_collection_funcs(
      prop, NULL, NULL, NULL, "rna_iterator_array_get", NULL, NULL, NULL, NULL);
  RNA_def_property_ui_text(prop, "Paint Tool Slots", "");

  prop = RNA_def_property(srna, "palette", PROP_POINTER, PROP_NONE);
  RNA_def_property_flag(prop, PROP_EDITABLE);
  RNA_def_property_pointer_funcs(prop, NULL, NULL, NULL, NULL);
  RNA_def_property_ui_text(prop, "Palette", "Active Palette");

  prop = RNA_def_property(srna, "show_brush", PROP_BOOLEAN, PROP_NONE);
  RNA_def_property_boolean_sdna(prop, NULL, "flags", PAINT_SHOW_BRUSH);
  RNA_def_property_ui_text(prop, "Show Brush", "");
  RNA_def_property_update(prop, NC_SCENE | ND_TOOLSETTINGS, NULL);

  prop = RNA_def_property(srna, "show_brush_on_surface", PROP_BOOLEAN, PROP_NONE);
  RNA_def_property_boolean_sdna(prop, NULL, "flags", PAINT_SHOW_BRUSH_ON_SURFACE);
  RNA_def_property_ui_text(prop, "Show Brush On Surface", "");
  RNA_def_property_update(prop, NC_SCENE | ND_TOOLSETTINGS, NULL);

  prop = RNA_def_property(srna, "show_low_resolution", PROP_BOOLEAN, PROP_NONE);
  RNA_def_property_boolean_sdna(prop, NULL, "flags", PAINT_FAST_NAVIGATE);
  RNA_def_property_ui_text(
      prop, "Fast Navigate", "For multires, show low resolution while navigating the view");
  RNA_def_property_update(prop, NC_SCENE | ND_TOOLSETTINGS, NULL);

  prop = RNA_def_property(srna, "input_samples", PROP_INT, PROP_UNSIGNED);
  RNA_def_property_int_sdna(prop, NULL, "num_input_samples");
  RNA_def_property_ui_range(prop, 1, PAINT_MAX_INPUT_SAMPLES, 0, -1);
  RNA_def_property_ui_text(
      prop, "Input Samples", "Average multiple input samples together to smooth the brush stroke");
  RNA_def_property_update(prop, NC_SCENE | ND_TOOLSETTINGS, NULL);

  prop = RNA_def_property(srna, "use_symmetry_x", PROP_BOOLEAN, PROP_NONE);
  RNA_def_property_boolean_sdna(prop, NULL, "symmetry_flags", PAINT_SYMM_X);
  RNA_def_property_ui_text(prop, "Symmetry X", "Mirror brush across the X axis");
  RNA_def_property_update(prop, NC_SCENE | ND_TOOLSETTINGS, NULL);

  prop = RNA_def_property(srna, "use_symmetry_y", PROP_BOOLEAN, PROP_NONE);
  RNA_def_property_boolean_sdna(prop, NULL, "symmetry_flags", PAINT_SYMM_Y);
  RNA_def_property_ui_text(prop, "Symmetry Y", "Mirror brush across the Y axis");
  RNA_def_property_update(prop, NC_SCENE | ND_TOOLSETTINGS, NULL);

  prop = RNA_def_property(srna, "use_symmetry_z", PROP_BOOLEAN, PROP_NONE);
  RNA_def_property_boolean_sdna(prop, NULL, "symmetry_flags", PAINT_SYMM_Z);
  RNA_def_property_ui_text(prop, "Symmetry Z", "Mirror brush across the Z axis");
  RNA_def_property_update(prop, NC_SCENE | ND_TOOLSETTINGS, NULL);

  prop = RNA_def_property(srna, "use_symmetry_feather", PROP_BOOLEAN, PROP_NONE);
  RNA_def_property_boolean_sdna(prop, NULL, "symmetry_flags", PAINT_SYMMETRY_FEATHER);
  RNA_def_property_ui_text(prop,
                           "Symmetry Feathering",
                           "Reduce the strength of the brush where it overlaps symmetrical daubs");
  RNA_def_property_update(prop, NC_SCENE | ND_TOOLSETTINGS, NULL);

  prop = RNA_def_property(srna, "cavity_curve", PROP_POINTER, PROP_NONE);
  RNA_def_property_flag(prop, PROP_NEVER_NULL);
  RNA_def_property_ui_text(prop, "Curve", "Editable cavity curve");
  RNA_def_property_update(prop, NC_SCENE | ND_TOOLSETTINGS, NULL);

  prop = RNA_def_property(srna, "use_cavity", PROP_BOOLEAN, PROP_NONE);
  RNA_def_property_boolean_sdna(prop, NULL, "flags", PAINT_USE_CAVITY_MASK);
  RNA_def_property_ui_text(prop, "Cavity Mask", "Mask painting according to mesh geometry cavity");
  RNA_def_property_update(prop, NC_SCENE | ND_TOOLSETTINGS, NULL);

  prop = RNA_def_property(srna, "tile_offset", PROP_FLOAT, PROP_XYZ);
  RNA_def_property_float_sdna(prop, NULL, "tile_offset");
  RNA_def_property_array(prop, 3);
  RNA_def_property_range(prop, 0.01, FLT_MAX);
  RNA_def_property_ui_range(prop, 0.01, 100, 1 * 100, 2);
  RNA_def_property_ui_text(
      prop, "Tiling offset for the X Axis", "Stride at which tiled strokes are copied");

  prop = RNA_def_property(srna, "tile_x", PROP_BOOLEAN, PROP_NONE);
  RNA_def_property_boolean_sdna(prop, NULL, "symmetry_flags", PAINT_TILE_X);
  RNA_def_property_ui_text(prop, "Tile X", "Tile along X axis");
  RNA_def_property_update(prop, NC_SCENE | ND_TOOLSETTINGS, NULL);

  prop = RNA_def_property(srna, "tile_y", PROP_BOOLEAN, PROP_NONE);
  RNA_def_property_boolean_sdna(prop, NULL, "symmetry_flags", PAINT_TILE_Y);
  RNA_def_property_ui_text(prop, "Tile Y", "Tile along Y axis");
  RNA_def_property_update(prop, NC_SCENE | ND_TOOLSETTINGS, NULL);

  prop = RNA_def_property(srna, "tile_z", PROP_BOOLEAN, PROP_NONE);
  RNA_def_property_boolean_sdna(prop, NULL, "symmetry_flags", PAINT_TILE_Z);
  RNA_def_property_ui_text(prop, "Tile Z", "Tile along Z axis");
  RNA_def_property_update(prop, NC_SCENE | ND_TOOLSETTINGS, NULL);
}

static void rna_def_sculpt(BlenderRNA *brna)
{
<<<<<<< HEAD
	static const EnumPropertyItem detail_refine_items[] = {
		{SCULPT_DYNTOPO_SUBDIVIDE, "SUBDIVIDE", 0,
		 "Subdivide Edges", "Subdivide long edges to add mesh detail where needed"},
		{SCULPT_DYNTOPO_COLLAPSE, "COLLAPSE", 0,
		 "Collapse Edges", "Collapse short edges to remove mesh detail where possible"},
		{SCULPT_DYNTOPO_SUBDIVIDE | SCULPT_DYNTOPO_COLLAPSE, "SUBDIVIDE_COLLAPSE", 0,
		 "Subdivide Collapse", "Both subdivide long edges and collapse short edges to refine mesh detail"},
		{0, NULL, 0, NULL, NULL},
	};

	static const EnumPropertyItem detail_type_items[] = {
		{0, "RELATIVE", 0,
		 "Relative Detail", "Mesh detail is relative to the brush size and detail size"},
		{SCULPT_DYNTOPO_DETAIL_CONSTANT, "CONSTANT", 0,
		 "Constant Detail", "Mesh detail is constant in world space according to detail size"},
		{SCULPT_DYNTOPO_DETAIL_BRUSH, "BRUSH", 0,
		 "Brush Detail", "Mesh detail is relative to brush radius"},
		{SCULPT_DYNTOPO_DETAIL_MANUAL, "MANUAL", 0,
		 "Manual Detail", "Mesh detail does not change on each stroke, only when using Flood Fill"},
		{0, NULL, 0, NULL, NULL},
	};

	StructRNA *srna;
	PropertyRNA *prop;

	srna = RNA_def_struct(brna, "Sculpt", "Paint");
	RNA_def_struct_path_func(srna, "rna_Sculpt_path");
	RNA_def_struct_ui_text(srna, "Sculpt", "");

	prop = RNA_def_property(srna, "radial_symmetry", PROP_INT, PROP_XYZ);
	RNA_def_property_int_sdna(prop, NULL, "radial_symm");
	RNA_def_property_int_default(prop, 1);
	RNA_def_property_range(prop, 1, 64);
	RNA_def_property_ui_range(prop, 0, 32, 1, 1);
	RNA_def_property_ui_text(prop, "Radial Symmetry Count X Axis",
	                         "Number of times to copy strokes across the surface");

	prop = RNA_def_property(srna, "lock_x", PROP_BOOLEAN, PROP_NONE);
	RNA_def_property_boolean_sdna(prop, NULL, "flags", SCULPT_LOCK_X);
	RNA_def_property_ui_text(prop, "Lock X", "Disallow changes to the X axis of vertices");
	RNA_def_property_update(prop, NC_SCENE | ND_TOOLSETTINGS, NULL);

	prop = RNA_def_property(srna, "lock_y", PROP_BOOLEAN, PROP_NONE);
	RNA_def_property_boolean_sdna(prop, NULL, "flags", SCULPT_LOCK_Y);
	RNA_def_property_ui_text(prop, "Lock Y", "Disallow changes to the Y axis of vertices");
	RNA_def_property_update(prop, NC_SCENE | ND_TOOLSETTINGS, NULL);

	prop = RNA_def_property(srna, "lock_z", PROP_BOOLEAN, PROP_NONE);
	RNA_def_property_boolean_sdna(prop, NULL, "flags", SCULPT_LOCK_Z);
	RNA_def_property_ui_text(prop, "Lock Z", "Disallow changes to the Z axis of vertices");
	RNA_def_property_update(prop, NC_SCENE | ND_TOOLSETTINGS, NULL);

	prop = RNA_def_property(srna, "use_threaded", PROP_BOOLEAN, PROP_NONE);
	RNA_def_property_boolean_sdna(prop, NULL, "flags", SCULPT_USE_OPENMP);
	RNA_def_property_ui_text(prop, "Use OpenMP",
	                         "Take advantage of multiple CPU cores to improve sculpting performance");
	RNA_def_property_update(prop, NC_SCENE | ND_TOOLSETTINGS, NULL);

	prop = RNA_def_property(srna, "use_deform_only", PROP_BOOLEAN, PROP_NONE);
	RNA_def_property_boolean_sdna(prop, NULL, "flags", SCULPT_ONLY_DEFORM);
	RNA_def_property_ui_text(prop, "Use Deform Only",
	                         "Use only deformation modifiers (temporary disable all "
	                         "constructive modifiers except multi-resolution)");
	RNA_def_property_flag(prop, PROP_CONTEXT_UPDATE);
	RNA_def_property_update(prop, NC_OBJECT | ND_DRAW, "rna_Sculpt_update");

	prop = RNA_def_property(srna, "show_diffuse_color", PROP_BOOLEAN, PROP_NONE);
	RNA_def_property_boolean_sdna(prop, NULL, "flags", SCULPT_SHOW_DIFFUSE);
	RNA_def_property_ui_text(prop, "Show Diffuse Color",
	                         "Show diffuse color of object and overlay sculpt mask on top of it");
	RNA_def_property_flag(prop, PROP_CONTEXT_UPDATE);
	RNA_def_property_update(prop, NC_OBJECT | ND_DRAW, "rna_Sculpt_ShowDiffuseColor_update");

	prop = RNA_def_property(srna, "show_mask", PROP_BOOLEAN, PROP_NONE);
	RNA_def_property_boolean_negative_sdna(prop, NULL, "flags", SCULPT_HIDE_MASK);
	RNA_def_property_ui_text(prop, "Show Mask", "Show mask as overlay on object");
	RNA_def_property_flag(prop, PROP_CONTEXT_UPDATE);
	RNA_def_property_update(prop, NC_OBJECT | ND_DRAW, "rna_Sculpt_ShowMask_update");

	prop = RNA_def_property(srna, "mask_opacity", PROP_FLOAT, PROP_FACTOR);
	RNA_def_property_float_sdna(prop, NULL, "mask_opacity");
	RNA_def_property_ui_range(prop, 0.0, 1.0, 0.01, 2);
	RNA_def_property_float_default(prop, 1.0f);
	RNA_def_property_ui_text(prop, "Mask Opacity", "Opacitiy of the sculpt mask");
	RNA_def_property_flag(prop, PROP_CONTEXT_UPDATE);
	RNA_def_property_update(prop, NC_OBJECT | ND_DRAW, "rna_Sculpt_update");

	prop = RNA_def_property(srna, "detail_size", PROP_FLOAT, PROP_PIXEL);
	RNA_def_property_ui_range(prop, 0.5, 40.0, 10, 2);
	RNA_def_property_ui_text(prop, "Detail Size", "Maximum edge length for dynamic topology sculpting (in pixels)");
	RNA_def_property_update(prop, NC_SCENE | ND_TOOLSETTINGS, NULL);

	prop = RNA_def_property(srna, "detail_percent", PROP_FLOAT, PROP_PERCENTAGE);
	RNA_def_property_ui_range(prop, 0.5, 100.0, 10, 2);
	RNA_def_property_ui_text(prop, "Detail Percentage", "Maximum edge length for dynamic topology sculpting (in brush percenage)");
	RNA_def_property_update(prop, NC_SCENE | ND_TOOLSETTINGS, NULL);

	prop = RNA_def_property(srna, "constant_detail_resolution", PROP_FLOAT, PROP_NONE);
	RNA_def_property_float_sdna(prop, NULL, "constant_detail");
	RNA_def_property_range(prop, 0.0001, FLT_MAX);
	RNA_def_property_ui_range(prop, 0.001, 1000.0, 10, 2);
	RNA_def_property_ui_text(prop, "Resolution", "Maximum edge length for dynamic topology sculpting (as divisor "
	                         "of blender unit - higher value means smaller edge length)");
	RNA_def_property_update(prop, NC_SCENE | ND_TOOLSETTINGS, NULL);

	prop = RNA_def_property(srna, "use_smooth_shading", PROP_BOOLEAN, PROP_NONE);
	RNA_def_property_boolean_sdna(prop, NULL, "flags", SCULPT_DYNTOPO_SMOOTH_SHADING);
	RNA_def_property_ui_text(prop, "Smooth Shading",
	                         "Show faces in dynamic-topology mode with smooth "
	                         "shading rather than flat shaded");
	RNA_def_property_flag(prop, PROP_CONTEXT_UPDATE);
	RNA_def_property_update(prop, NC_OBJECT | ND_DRAW, "rna_Sculpt_update");

	prop = RNA_def_property(srna, "symmetrize_direction", PROP_ENUM, PROP_NONE);
	RNA_def_property_enum_items(prop, rna_enum_symmetrize_direction_items);
	RNA_def_property_ui_text(prop, "Direction", "Source and destination for symmetrize operator");

	prop = RNA_def_property(srna, "detail_refine_method", PROP_ENUM, PROP_NONE);
	RNA_def_property_enum_bitflag_sdna(prop, NULL, "flags");
	RNA_def_property_enum_items(prop, detail_refine_items);
	RNA_def_property_ui_text(prop, "Detail Refine Method",
	                         "In dynamic-topology mode, how to add or remove mesh detail");
	RNA_def_property_update(prop, NC_SCENE | ND_TOOLSETTINGS, NULL);

	prop = RNA_def_property(srna, "detail_type_method", PROP_ENUM, PROP_NONE);
	RNA_def_property_enum_bitflag_sdna(prop, NULL, "flags");
	RNA_def_property_enum_items(prop, detail_type_items);
	RNA_def_property_ui_text(prop, "Detail Type Method",
	                         "In dynamic-topology mode, how mesh detail size is calculated");
	RNA_def_property_update(prop, NC_SCENE | ND_TOOLSETTINGS, NULL);

	prop = RNA_def_property(srna, "gravity", PROP_FLOAT, PROP_FACTOR);
	RNA_def_property_float_sdna(prop, NULL, "gravity_factor");
	RNA_def_property_range(prop, 0.0f, 1.0f);
	RNA_def_property_ui_range(prop, 0.0f, 1.0f, 0.1, 3);
	RNA_def_property_ui_text(prop, "Gravity", "Amount of gravity after each dab");
	RNA_def_property_update(prop, NC_SCENE | ND_TOOLSETTINGS, NULL);

	prop = RNA_def_property(srna, "gravity_object", PROP_POINTER, PROP_NONE);
	RNA_def_property_flag(prop, PROP_EDITABLE);
	RNA_def_property_ui_text(prop, "Orientation", "Object whose Z axis defines orientation of gravity");
	RNA_def_property_update(prop, NC_SCENE | ND_TOOLSETTINGS, NULL);
=======
  static const EnumPropertyItem detail_refine_items[] = {
      {SCULPT_DYNTOPO_SUBDIVIDE,
       "SUBDIVIDE",
       0,
       "Subdivide Edges",
       "Subdivide long edges to add mesh detail where needed"},
      {SCULPT_DYNTOPO_COLLAPSE,
       "COLLAPSE",
       0,
       "Collapse Edges",
       "Collapse short edges to remove mesh detail where possible"},
      {SCULPT_DYNTOPO_SUBDIVIDE | SCULPT_DYNTOPO_COLLAPSE,
       "SUBDIVIDE_COLLAPSE",
       0,
       "Subdivide Collapse",
       "Both subdivide long edges and collapse short edges to refine mesh detail"},
      {0, NULL, 0, NULL, NULL},
  };

  static const EnumPropertyItem detail_type_items[] = {
      {0,
       "RELATIVE",
       0,
       "Relative Detail",
       "Mesh detail is relative to the brush size and detail size"},
      {SCULPT_DYNTOPO_DETAIL_CONSTANT,
       "CONSTANT",
       0,
       "Constant Detail",
       "Mesh detail is constant in world space according to detail size"},
      {SCULPT_DYNTOPO_DETAIL_BRUSH,
       "BRUSH",
       0,
       "Brush Detail",
       "Mesh detail is relative to brush radius"},
      {SCULPT_DYNTOPO_DETAIL_MANUAL,
       "MANUAL",
       0,
       "Manual Detail",
       "Mesh detail does not change on each stroke, only when using Flood Fill"},
      {0, NULL, 0, NULL, NULL},
  };

  StructRNA *srna;
  PropertyRNA *prop;

  srna = RNA_def_struct(brna, "Sculpt", "Paint");
  RNA_def_struct_path_func(srna, "rna_Sculpt_path");
  RNA_def_struct_ui_text(srna, "Sculpt", "");

  prop = RNA_def_property(srna, "radial_symmetry", PROP_INT, PROP_XYZ);
  RNA_def_property_int_sdna(prop, NULL, "radial_symm");
  RNA_def_property_int_default(prop, 1);
  RNA_def_property_range(prop, 1, 64);
  RNA_def_property_ui_range(prop, 0, 32, 1, 1);
  RNA_def_property_ui_text(
      prop, "Radial Symmetry Count X Axis", "Number of times to copy strokes across the surface");

  prop = RNA_def_property(srna, "lock_x", PROP_BOOLEAN, PROP_NONE);
  RNA_def_property_boolean_sdna(prop, NULL, "flags", SCULPT_LOCK_X);
  RNA_def_property_ui_text(prop, "Lock X", "Disallow changes to the X axis of vertices");
  RNA_def_property_update(prop, NC_SCENE | ND_TOOLSETTINGS, NULL);

  prop = RNA_def_property(srna, "lock_y", PROP_BOOLEAN, PROP_NONE);
  RNA_def_property_boolean_sdna(prop, NULL, "flags", SCULPT_LOCK_Y);
  RNA_def_property_ui_text(prop, "Lock Y", "Disallow changes to the Y axis of vertices");
  RNA_def_property_update(prop, NC_SCENE | ND_TOOLSETTINGS, NULL);

  prop = RNA_def_property(srna, "lock_z", PROP_BOOLEAN, PROP_NONE);
  RNA_def_property_boolean_sdna(prop, NULL, "flags", SCULPT_LOCK_Z);
  RNA_def_property_ui_text(prop, "Lock Z", "Disallow changes to the Z axis of vertices");
  RNA_def_property_update(prop, NC_SCENE | ND_TOOLSETTINGS, NULL);

  prop = RNA_def_property(srna, "use_threaded", PROP_BOOLEAN, PROP_NONE);
  RNA_def_property_boolean_sdna(prop, NULL, "flags", SCULPT_USE_OPENMP);
  RNA_def_property_ui_text(
      prop, "Use OpenMP", "Take advantage of multiple CPU cores to improve sculpting performance");
  RNA_def_property_update(prop, NC_SCENE | ND_TOOLSETTINGS, NULL);

  prop = RNA_def_property(srna, "use_deform_only", PROP_BOOLEAN, PROP_NONE);
  RNA_def_property_boolean_sdna(prop, NULL, "flags", SCULPT_ONLY_DEFORM);
  RNA_def_property_ui_text(prop,
                           "Use Deform Only",
                           "Use only deformation modifiers (temporary disable all "
                           "constructive modifiers except multi-resolution)");
  RNA_def_property_flag(prop, PROP_CONTEXT_UPDATE);
  RNA_def_property_update(prop, NC_OBJECT | ND_DRAW, "rna_Sculpt_update");

  prop = RNA_def_property(srna, "show_diffuse_color", PROP_BOOLEAN, PROP_NONE);
  RNA_def_property_boolean_sdna(prop, NULL, "flags", SCULPT_SHOW_DIFFUSE);
  RNA_def_property_ui_text(prop,
                           "Show Diffuse Color",
                           "Show diffuse color of object and overlay sculpt mask on top of it");
  RNA_def_property_flag(prop, PROP_CONTEXT_UPDATE);
  RNA_def_property_update(prop, NC_OBJECT | ND_DRAW, "rna_Sculpt_ShowDiffuseColor_update");

  prop = RNA_def_property(srna, "show_mask", PROP_BOOLEAN, PROP_NONE);
  RNA_def_property_boolean_negative_sdna(prop, NULL, "flags", SCULPT_HIDE_MASK);
  RNA_def_property_ui_text(prop, "Show Mask", "Show mask as overlay on object");
  RNA_def_property_flag(prop, PROP_CONTEXT_UPDATE);
  RNA_def_property_update(prop, NC_OBJECT | ND_DRAW, "rna_Sculpt_ShowMask_update");

  prop = RNA_def_property(srna, "detail_size", PROP_FLOAT, PROP_PIXEL);
  RNA_def_property_ui_range(prop, 0.5, 40.0, 10, 2);
  RNA_def_property_ui_text(
      prop, "Detail Size", "Maximum edge length for dynamic topology sculpting (in pixels)");
  RNA_def_property_update(prop, NC_SCENE | ND_TOOLSETTINGS, NULL);

  prop = RNA_def_property(srna, "detail_percent", PROP_FLOAT, PROP_PERCENTAGE);
  RNA_def_property_ui_range(prop, 0.5, 100.0, 10, 2);
  RNA_def_property_ui_text(
      prop,
      "Detail Percentage",
      "Maximum edge length for dynamic topology sculpting (in brush percenage)");
  RNA_def_property_update(prop, NC_SCENE | ND_TOOLSETTINGS, NULL);

  prop = RNA_def_property(srna, "constant_detail_resolution", PROP_FLOAT, PROP_NONE);
  RNA_def_property_float_sdna(prop, NULL, "constant_detail");
  RNA_def_property_range(prop, 0.0001, FLT_MAX);
  RNA_def_property_ui_range(prop, 0.001, 1000.0, 10, 2);
  RNA_def_property_ui_text(prop,
                           "Resolution",
                           "Maximum edge length for dynamic topology sculpting (as divisor "
                           "of blender unit - higher value means smaller edge length)");
  RNA_def_property_update(prop, NC_SCENE | ND_TOOLSETTINGS, NULL);

  prop = RNA_def_property(srna, "use_smooth_shading", PROP_BOOLEAN, PROP_NONE);
  RNA_def_property_boolean_sdna(prop, NULL, "flags", SCULPT_DYNTOPO_SMOOTH_SHADING);
  RNA_def_property_ui_text(prop,
                           "Smooth Shading",
                           "Show faces in dynamic-topology mode with smooth "
                           "shading rather than flat shaded");
  RNA_def_property_flag(prop, PROP_CONTEXT_UPDATE);
  RNA_def_property_update(prop, NC_OBJECT | ND_DRAW, "rna_Sculpt_update");

  prop = RNA_def_property(srna, "symmetrize_direction", PROP_ENUM, PROP_NONE);
  RNA_def_property_enum_items(prop, rna_enum_symmetrize_direction_items);
  RNA_def_property_ui_text(prop, "Direction", "Source and destination for symmetrize operator");

  prop = RNA_def_property(srna, "detail_refine_method", PROP_ENUM, PROP_NONE);
  RNA_def_property_enum_bitflag_sdna(prop, NULL, "flags");
  RNA_def_property_enum_items(prop, detail_refine_items);
  RNA_def_property_ui_text(
      prop, "Detail Refine Method", "In dynamic-topology mode, how to add or remove mesh detail");
  RNA_def_property_update(prop, NC_SCENE | ND_TOOLSETTINGS, NULL);

  prop = RNA_def_property(srna, "detail_type_method", PROP_ENUM, PROP_NONE);
  RNA_def_property_enum_bitflag_sdna(prop, NULL, "flags");
  RNA_def_property_enum_items(prop, detail_type_items);
  RNA_def_property_ui_text(
      prop, "Detail Type Method", "In dynamic-topology mode, how mesh detail size is calculated");
  RNA_def_property_update(prop, NC_SCENE | ND_TOOLSETTINGS, NULL);

  prop = RNA_def_property(srna, "gravity", PROP_FLOAT, PROP_FACTOR);
  RNA_def_property_float_sdna(prop, NULL, "gravity_factor");
  RNA_def_property_range(prop, 0.0f, 1.0f);
  RNA_def_property_ui_range(prop, 0.0f, 1.0f, 0.1, 3);
  RNA_def_property_ui_text(prop, "Gravity", "Amount of gravity after each dab");
  RNA_def_property_update(prop, NC_SCENE | ND_TOOLSETTINGS, NULL);

  prop = RNA_def_property(srna, "gravity_object", PROP_POINTER, PROP_NONE);
  RNA_def_property_flag(prop, PROP_EDITABLE);
  RNA_def_property_ui_text(
      prop, "Orientation", "Object whose Z axis defines orientation of gravity");
  RNA_def_property_update(prop, NC_SCENE | ND_TOOLSETTINGS, NULL);
>>>>>>> e12c08e8
}

static void rna_def_uv_sculpt(BlenderRNA *brna)
{
  StructRNA *srna;

  srna = RNA_def_struct(brna, "UvSculpt", "Paint");
  RNA_def_struct_path_func(srna, "rna_UvSculpt_path");
  RNA_def_struct_ui_text(srna, "UV Sculpting", "");
}

static void rna_def_gp_paint(BlenderRNA *brna)
{
  StructRNA *srna;

  srna = RNA_def_struct(brna, "GpPaint", "Paint");
  RNA_def_struct_path_func(srna, "rna_GpPaint_path");
  RNA_def_struct_ui_text(srna, "Grease Pencil Paint", "");
}

/* use for weight paint too */
static void rna_def_vertex_paint(BlenderRNA *brna)
{
  StructRNA *srna;
  PropertyRNA *prop;

  srna = RNA_def_struct(brna, "VertexPaint", "Paint");
  RNA_def_struct_sdna(srna, "VPaint");
  RNA_def_struct_path_func(srna, "rna_VertexPaint_path");
  RNA_def_struct_ui_text(srna, "Vertex Paint", "Properties of vertex and weight paint mode");

  /* weight paint only */
  prop = RNA_def_property(srna, "use_group_restrict", PROP_BOOLEAN, PROP_NONE);
  RNA_def_property_boolean_sdna(prop, NULL, "flag", VP_FLAG_VGROUP_RESTRICT);
  RNA_def_property_ui_text(prop, "Restrict", "Restrict painting to vertices in the group");
  RNA_def_property_update(prop, NC_SCENE | ND_TOOLSETTINGS, NULL);

  /* Mirroring */
  prop = RNA_def_property(srna, "radial_symmetry", PROP_INT, PROP_XYZ);
  RNA_def_property_int_sdna(prop, NULL, "radial_symm");
  RNA_def_property_int_default(prop, 1);
  RNA_def_property_range(prop, 1, 64);
  RNA_def_property_ui_range(prop, 1, 32, 1, 1);
  RNA_def_property_ui_text(
      prop, "Radial Symmetry Count X Axis", "Number of times to copy strokes across the surface");
}

static void rna_def_image_paint(BlenderRNA *brna)
{
  StructRNA *srna;
  PropertyRNA *prop;
  FunctionRNA *func;

  static const EnumPropertyItem paint_type_items[] = {
      {IMAGEPAINT_MODE_MATERIAL,
       "MATERIAL",
       0,
       "Material",
       "Detect image slots from the material"},
      {IMAGEPAINT_MODE_IMAGE,
       "IMAGE",
       0,
       "Single Image",
       "Set image for texture painting directly"},
      {0, NULL, 0, NULL, NULL},
  };

  static const EnumPropertyItem paint_interp_items[] = {
      {IMAGEPAINT_INTERP_LINEAR, "LINEAR", 0, "Linear", "Linear interpolation"},
      {IMAGEPAINT_INTERP_CLOSEST,
       "CLOSEST",
       0,
       "Closest",
       "No interpolation (sample closest texel)"},
      {0, NULL, 0, NULL, NULL},
  };

  srna = RNA_def_struct(brna, "ImagePaint", "Paint");
  RNA_def_struct_sdna(srna, "ImagePaintSettings");
  RNA_def_struct_path_func(srna, "rna_ImagePaintSettings_path");
  RNA_def_struct_ui_text(srna, "Image Paint", "Properties of image and texture painting mode");

  /* functions */
  func = RNA_def_function(srna, "detect_data", "rna_ImaPaint_detect_data");
  RNA_def_function_ui_description(func, "Check if required texpaint data exist");

  /* return type */
  RNA_def_function_return(func, RNA_def_boolean(func, "ok", 1, "", ""));

  /* booleans */
  prop = RNA_def_property(srna, "use_occlude", PROP_BOOLEAN, PROP_NONE);
  RNA_def_property_boolean_negative_sdna(prop, NULL, "flag", IMAGEPAINT_PROJECT_XRAY);
  RNA_def_property_ui_text(
      prop, "Occlude", "Only paint onto the faces directly under the brush (slower)");
  RNA_def_property_update(prop, NC_SCENE | ND_TOOLSETTINGS, NULL);

  prop = RNA_def_property(srna, "use_backface_culling", PROP_BOOLEAN, PROP_NONE);
  RNA_def_property_boolean_negative_sdna(prop, NULL, "flag", IMAGEPAINT_PROJECT_BACKFACE);
  RNA_def_property_ui_text(prop, "Cull", "Ignore faces pointing away from the view (faster)");
  RNA_def_property_update(prop, NC_SCENE | ND_TOOLSETTINGS, NULL);

  prop = RNA_def_property(srna, "use_normal_falloff", PROP_BOOLEAN, PROP_NONE);
  RNA_def_property_boolean_negative_sdna(prop, NULL, "flag", IMAGEPAINT_PROJECT_FLAT);
  RNA_def_property_ui_text(prop, "Normal", "Paint most on faces pointing towards the view");
  RNA_def_property_update(prop, NC_SCENE | ND_TOOLSETTINGS, NULL);

  prop = RNA_def_property(srna, "use_stencil_layer", PROP_BOOLEAN, PROP_NONE);
  RNA_def_property_boolean_sdna(prop, NULL, "flag", IMAGEPAINT_PROJECT_LAYER_STENCIL);
  RNA_def_property_ui_text(prop, "Stencil Layer", "Set the mask layer from the UV map buttons");
  RNA_def_property_update(prop, NC_SCENE | ND_TOOLSETTINGS, "rna_ImaPaint_viewport_update");

  prop = RNA_def_property(srna, "invert_stencil", PROP_BOOLEAN, PROP_NONE);
  RNA_def_property_boolean_sdna(prop, NULL, "flag", IMAGEPAINT_PROJECT_LAYER_STENCIL_INV);
  RNA_def_property_ui_text(prop, "Invert", "Invert the stencil layer");
  RNA_def_property_update(prop, NC_SCENE | ND_TOOLSETTINGS, "rna_ImaPaint_viewport_update");

  prop = RNA_def_property(srna, "stencil_image", PROP_POINTER, PROP_NONE);
  RNA_def_property_pointer_sdna(prop, NULL, "stencil");
  RNA_def_property_flag(prop, PROP_EDITABLE | PROP_CONTEXT_UPDATE);
  RNA_def_property_ui_text(prop, "Stencil Image", "Image used as stencil");
  RNA_def_property_update(prop, NC_SCENE | ND_TOOLSETTINGS, "rna_ImaPaint_stencil_update");

  prop = RNA_def_property(srna, "canvas", PROP_POINTER, PROP_NONE);
  RNA_def_property_flag(prop, PROP_EDITABLE | PROP_CONTEXT_UPDATE);
  RNA_def_property_ui_text(prop, "Canvas", "Image used as canvas");
  RNA_def_property_update(prop, NC_SCENE | ND_TOOLSETTINGS, "rna_ImaPaint_canvas_update");

  prop = RNA_def_property(srna, "clone_image", PROP_POINTER, PROP_NONE);
  RNA_def_property_pointer_sdna(prop, NULL, "clone");
  RNA_def_property_flag(prop, PROP_EDITABLE);
  RNA_def_property_ui_text(prop, "Clone Image", "Image used as clone source");
  RNA_def_property_update(prop, NC_SCENE | ND_TOOLSETTINGS, NULL);

  prop = RNA_def_property(srna, "stencil_color", PROP_FLOAT, PROP_COLOR_GAMMA);
  RNA_def_property_range(prop, 0.0, 1.0);
  RNA_def_property_float_sdna(prop, NULL, "stencil_col");
  RNA_def_property_ui_text(prop, "Stencil Color", "Stencil color in the viewport");
  RNA_def_property_update(prop, NC_SCENE | ND_TOOLSETTINGS, "rna_ImaPaint_viewport_update");

  prop = RNA_def_property(srna, "dither", PROP_FLOAT, PROP_NONE);
  RNA_def_property_range(prop, 0.0, 2.0);
  RNA_def_property_ui_text(prop, "Dither", "Amount of dithering when painting on byte images");
  RNA_def_property_update(prop, NC_SCENE | ND_TOOLSETTINGS, NULL);

  prop = RNA_def_property(srna, "use_clone_layer", PROP_BOOLEAN, PROP_NONE);
  RNA_def_property_boolean_sdna(prop, NULL, "flag", IMAGEPAINT_PROJECT_LAYER_CLONE);
  RNA_def_property_ui_text(
      prop,
      "Clone Map",
      "Use another UV map as clone source, otherwise use the 3D cursor as the source");
  RNA_def_property_update(prop, NC_SCENE | ND_TOOLSETTINGS, "rna_ImaPaint_viewport_update");

  /* integers */

  prop = RNA_def_property(srna, "seam_bleed", PROP_INT, PROP_PIXEL);
  RNA_def_property_ui_range(prop, 0, 8, 0, -1);
  RNA_def_property_ui_text(
      prop, "Bleed", "Extend paint beyond the faces UVs to reduce seams (in pixels, slower)");

  prop = RNA_def_property(srna, "normal_angle", PROP_INT, PROP_UNSIGNED);
  RNA_def_property_range(prop, 0, 90);
  RNA_def_property_ui_text(
      prop, "Angle", "Paint most on faces pointing towards the view according to this angle");

  prop = RNA_def_int_array(srna,
                           "screen_grab_size",
                           2,
                           NULL,
                           0,
                           0,
                           "screen_grab_size",
                           "Size to capture the image for re-projecting",
                           0,
                           0);
  RNA_def_property_range(prop, 512, 16384);

  prop = RNA_def_property(srna, "mode", PROP_ENUM, PROP_NONE);
  RNA_def_property_flag(prop, PROP_CONTEXT_UPDATE);
  RNA_def_property_enum_items(prop, paint_type_items);
  RNA_def_property_ui_text(prop, "Mode", "Mode of operation for projection painting");
  RNA_def_property_update(prop, NC_SCENE | ND_TOOLSETTINGS, "rna_ImaPaint_mode_update");

  prop = RNA_def_property(srna, "interpolation", PROP_ENUM, PROP_NONE);
  RNA_def_property_enum_sdna(prop, NULL, "interp");
  RNA_def_property_flag(prop, PROP_CONTEXT_UPDATE);
  RNA_def_property_enum_items(prop, paint_interp_items);
  RNA_def_property_ui_text(prop, "Interpolation", "Texture filtering type");
  RNA_def_property_update(prop, NC_SCENE | ND_TOOLSETTINGS, "rna_ImaPaint_mode_update");

  /* Missing data */
  prop = RNA_def_property(srna, "missing_uvs", PROP_BOOLEAN, PROP_NONE);
  RNA_def_property_boolean_sdna(prop, NULL, "missing_data", IMAGEPAINT_MISSING_UVS);
  RNA_def_property_ui_text(prop, "Missing UVs", "A UV layer is missing on the mesh");
  RNA_def_property_clear_flag(prop, PROP_EDITABLE);

  prop = RNA_def_property(srna, "missing_materials", PROP_BOOLEAN, PROP_NONE);
  RNA_def_property_boolean_sdna(prop, NULL, "missing_data", IMAGEPAINT_MISSING_MATERIAL);
  RNA_def_property_ui_text(prop, "Missing Materials", "The mesh is missing materials");
  RNA_def_property_clear_flag(prop, PROP_EDITABLE);

  prop = RNA_def_property(srna, "missing_stencil", PROP_BOOLEAN, PROP_NONE);
  RNA_def_property_boolean_sdna(prop, NULL, "missing_data", IMAGEPAINT_MISSING_STENCIL);
  RNA_def_property_ui_text(prop, "Missing Stencil", "Image Painting does not have a stencil");
  RNA_def_property_clear_flag(prop, PROP_EDITABLE);

  prop = RNA_def_property(srna, "missing_texture", PROP_BOOLEAN, PROP_NONE);
  RNA_def_property_boolean_sdna(prop, NULL, "missing_data", IMAGEPAINT_MISSING_TEX);
  RNA_def_property_ui_text(
      prop, "Missing Texture", "Image Painting does not have a texture to paint on");
  RNA_def_property_clear_flag(prop, PROP_EDITABLE);
}

static void rna_def_particle_edit(BlenderRNA *brna)
{
  StructRNA *srna;
  PropertyRNA *prop;

  static const EnumPropertyItem select_mode_items[] = {
      {SCE_SELECT_PATH, "PATH", ICON_PARTICLE_PATH, "Path", "Path edit mode"},
      {SCE_SELECT_POINT, "POINT", ICON_PARTICLE_POINT, "Point", "Point select mode"},
      {SCE_SELECT_END, "TIP", ICON_PARTICLE_TIP, "Tip", "Tip select mode"},
      {0, NULL, 0, NULL, NULL},
  };

  static const EnumPropertyItem puff_mode[] = {
      {0, "ADD", 0, "Add", "Make hairs more puffy"},
      {1, "SUB", 0, "Sub", "Make hairs less puffy"},
      {0, NULL, 0, NULL, NULL},
  };

  static const EnumPropertyItem length_mode[] = {
      {0, "GROW", 0, "Grow", "Make hairs longer"},
      {1, "SHRINK", 0, "Shrink", "Make hairs shorter"},
      {0, NULL, 0, NULL, NULL},
  };

  static const EnumPropertyItem edit_type_items[] = {
      {PE_TYPE_PARTICLES, "PARTICLES", 0, "Particles", ""},
      {PE_TYPE_SOFTBODY, "SOFT_BODY", 0, "Soft body", ""},
      {PE_TYPE_CLOTH, "CLOTH", 0, "Cloth", ""},
      {0, NULL, 0, NULL, NULL},
  };

  /* edit */

  srna = RNA_def_struct(brna, "ParticleEdit", NULL);
  RNA_def_struct_sdna(srna, "ParticleEditSettings");
  RNA_def_struct_path_func(srna, "rna_ParticleEdit_path");
  RNA_def_struct_ui_text(srna, "Particle Edit", "Properties of particle editing mode");

  prop = RNA_def_property(srna, "tool", PROP_ENUM, PROP_NONE);
  RNA_def_property_enum_sdna(prop, NULL, "brushtype");
  RNA_def_property_enum_items(prop, rna_enum_particle_edit_hair_brush_items);
  RNA_def_property_enum_funcs(
      prop, NULL, "rna_ParticleEdit_tool_set", "rna_ParticleEdit_tool_itemf");
  RNA_def_property_ui_text(prop, "Tool", "");

  prop = RNA_def_property(srna, "select_mode", PROP_ENUM, PROP_NONE);
  RNA_def_property_enum_bitflag_sdna(prop, NULL, "selectmode");
  RNA_def_property_enum_items(prop, select_mode_items);
  RNA_def_property_ui_text(prop, "Selection Mode", "Particle select and display mode");
  RNA_def_property_flag(prop, PROP_CONTEXT_UPDATE);
  RNA_def_property_update(prop, NC_OBJECT | ND_DRAW, "rna_ParticleEdit_update");

  prop = RNA_def_property(srna, "use_preserve_length", PROP_BOOLEAN, PROP_NONE);
  RNA_def_property_boolean_sdna(prop, NULL, "flag", PE_KEEP_LENGTHS);
  RNA_def_property_ui_text(prop, "Keep Lengths", "Keep path lengths constant");

  prop = RNA_def_property(srna, "use_preserve_root", PROP_BOOLEAN, PROP_NONE);
  RNA_def_property_boolean_sdna(prop, NULL, "flag", PE_LOCK_FIRST);
  RNA_def_property_ui_text(prop, "Keep Root", "Keep root keys unmodified");

  prop = RNA_def_property(srna, "use_emitter_deflect", PROP_BOOLEAN, PROP_NONE);
  RNA_def_property_boolean_sdna(prop, NULL, "flag", PE_DEFLECT_EMITTER);
  RNA_def_property_ui_text(prop, "Deflect Emitter", "Keep paths from intersecting the emitter");

  prop = RNA_def_property(srna, "emitter_distance", PROP_FLOAT, PROP_DISTANCE);
  RNA_def_property_float_sdna(prop, NULL, "emitterdist");
  RNA_def_property_ui_range(prop, 0.0f, 10.0f, 10, 3);
  RNA_def_property_ui_text(
      prop, "Emitter Distance", "Distance to keep particles away from the emitter");

  prop = RNA_def_property(srna, "use_fade_time", PROP_BOOLEAN, PROP_NONE);
  RNA_def_property_boolean_sdna(prop, NULL, "flag", PE_FADE_TIME);
  RNA_def_property_ui_text(
      prop, "Fade Time", "Fade paths and keys further away from current frame");
  RNA_def_property_flag(prop, PROP_CONTEXT_UPDATE);
  RNA_def_property_update(prop, NC_OBJECT | ND_DRAW, "rna_ParticleEdit_update");

  prop = RNA_def_property(srna, "use_auto_velocity", PROP_BOOLEAN, PROP_NONE);
  RNA_def_property_boolean_sdna(prop, NULL, "flag", PE_AUTO_VELOCITY);
  RNA_def_property_ui_text(prop, "Auto Velocity", "Calculate point velocities automatically");

  prop = RNA_def_property(srna, "show_particles", PROP_BOOLEAN, PROP_NONE);
  RNA_def_property_flag(prop, PROP_CONTEXT_UPDATE);
  RNA_def_property_boolean_sdna(prop, NULL, "flag", PE_DRAW_PART);
  RNA_def_property_ui_text(prop, "Display Particles", "Display actual particles");
  RNA_def_property_update(prop, NC_OBJECT | ND_DRAW, "rna_ParticleEdit_redo");

  prop = RNA_def_property(srna, "use_default_interpolate", PROP_BOOLEAN, PROP_NONE);
  RNA_def_property_boolean_sdna(prop, NULL, "flag", PE_INTERPOLATE_ADDED);
  RNA_def_property_ui_text(
      prop, "Interpolate", "Interpolate new particles from the existing ones");

  prop = RNA_def_property(srna, "default_key_count", PROP_INT, PROP_NONE);
  RNA_def_property_int_sdna(prop, NULL, "totaddkey");
  RNA_def_property_range(prop, 2, SHRT_MAX);
  RNA_def_property_ui_range(prop, 2, 20, 10, 3);
  RNA_def_property_ui_text(prop, "Keys", "How many keys to make new particles with");

  prop = RNA_def_property(srna, "brush", PROP_POINTER, PROP_NONE);
  RNA_def_property_struct_type(prop, "ParticleBrush");
  RNA_def_property_pointer_funcs(prop, "rna_ParticleEdit_brush_get", NULL, NULL, NULL);
  RNA_def_property_ui_text(prop, "Brush", "");

  prop = RNA_def_property(srna, "display_step", PROP_INT, PROP_NONE);
  RNA_def_property_int_sdna(prop, NULL, "draw_step");
  RNA_def_property_flag(prop, PROP_CONTEXT_UPDATE);
  RNA_def_property_range(prop, 1, 10);
  RNA_def_property_ui_text(prop, "Steps", "How many steps to display the path with");
  RNA_def_property_update(prop, NC_OBJECT | ND_DRAW, "rna_ParticleEdit_redo");

  prop = RNA_def_property(srna, "fade_frames", PROP_INT, PROP_NONE);
  RNA_def_property_range(prop, 1, 100);
  RNA_def_property_ui_text(prop, "Frames", "How many frames to fade");
  RNA_def_property_flag(prop, PROP_CONTEXT_UPDATE);
  RNA_def_property_update(prop, NC_OBJECT | ND_DRAW, "rna_ParticleEdit_update");

  prop = RNA_def_property(srna, "type", PROP_ENUM, PROP_NONE);
  RNA_def_property_flag(prop, PROP_CONTEXT_UPDATE);
  RNA_def_property_enum_sdna(prop, NULL, "edittype");
  RNA_def_property_enum_items(prop, edit_type_items);
  RNA_def_property_ui_text(prop, "Type", "");
  RNA_def_property_update(prop, NC_OBJECT | ND_DRAW, "rna_ParticleEdit_redo");

  prop = RNA_def_property(srna, "is_editable", PROP_BOOLEAN, PROP_NONE);
  RNA_def_property_boolean_funcs(prop, "rna_ParticleEdit_editable_get", NULL);
  RNA_def_property_clear_flag(prop, PROP_EDITABLE);
  RNA_def_property_ui_text(prop, "Editable", "A valid edit mode exists");

  prop = RNA_def_property(srna, "is_hair", PROP_BOOLEAN, PROP_NONE);
  RNA_def_property_boolean_funcs(prop, "rna_ParticleEdit_hair_get", NULL);
  RNA_def_property_clear_flag(prop, PROP_EDITABLE);
  RNA_def_property_ui_text(prop, "Hair", "Editing hair");

  prop = RNA_def_property(srna, "object", PROP_POINTER, PROP_NONE);
  RNA_def_property_clear_flag(prop, PROP_EDITABLE);
  RNA_def_property_ui_text(prop, "Object", "The edited object");

  prop = RNA_def_property(srna, "shape_object", PROP_POINTER, PROP_NONE);
  RNA_def_property_flag(prop, PROP_EDITABLE | PROP_CONTEXT_UPDATE);
  RNA_def_property_ui_text(prop, "Shape Object", "Outer shape to use for tools");
  RNA_def_property_pointer_funcs(prop, NULL, NULL, NULL, "rna_Mesh_object_poll");
  RNA_def_property_update(prop, NC_OBJECT | ND_DRAW, "rna_ParticleEdit_redo");

  /* brush */

  srna = RNA_def_struct(brna, "ParticleBrush", NULL);
  RNA_def_struct_sdna(srna, "ParticleBrushData");
  RNA_def_struct_path_func(srna, "rna_ParticleBrush_path");
  RNA_def_struct_ui_text(srna, "Particle Brush", "Particle editing brush");

  prop = RNA_def_property(srna, "size", PROP_INT, PROP_PIXEL);
  RNA_def_property_range(prop, 1, SHRT_MAX);
  RNA_def_property_ui_range(prop, 1, MAX_BRUSH_PIXEL_RADIUS, 10, 3);
  RNA_def_property_ui_text(prop, "Radius", "Radius of the brush in pixels");

  prop = RNA_def_property(srna, "strength", PROP_FLOAT, PROP_FACTOR);
  RNA_def_property_range(prop, 0.001, 1.0);
  RNA_def_property_ui_text(prop, "Strength", "Brush strength");

  prop = RNA_def_property(srna, "count", PROP_INT, PROP_NONE);
  RNA_def_property_range(prop, 1, 1000);
  RNA_def_property_ui_range(prop, 1, 100, 10, 3);
  RNA_def_property_ui_text(prop, "Count", "Particle count");

  prop = RNA_def_property(srna, "steps", PROP_INT, PROP_NONE);
  RNA_def_property_int_sdna(prop, NULL, "step");
  RNA_def_property_range(prop, 1, SHRT_MAX);
  RNA_def_property_ui_range(prop, 1, 50, 10, 3);
  RNA_def_property_ui_text(prop, "Steps", "Brush steps");

  prop = RNA_def_property(srna, "puff_mode", PROP_ENUM, PROP_NONE);
  RNA_def_property_enum_sdna(prop, NULL, "invert");
  RNA_def_property_enum_items(prop, puff_mode);
  RNA_def_property_ui_text(prop, "Puff Mode", "");

  prop = RNA_def_property(srna, "use_puff_volume", PROP_BOOLEAN, PROP_NONE);
  RNA_def_property_boolean_sdna(prop, NULL, "flag", PE_BRUSH_DATA_PUFF_VOLUME);
  RNA_def_property_ui_text(
      prop,
      "Puff Volume",
      "Apply puff to unselected end-points (helps maintain hair volume when puffing root)");

  prop = RNA_def_property(srna, "length_mode", PROP_ENUM, PROP_NONE);
  RNA_def_property_enum_sdna(prop, NULL, "invert");
  RNA_def_property_enum_items(prop, length_mode);
  RNA_def_property_ui_text(prop, "Length Mode", "");

  /* dummy */
  prop = RNA_def_property(srna, "curve", PROP_POINTER, PROP_NONE);
  RNA_def_property_struct_type(prop, "CurveMapping");
  RNA_def_property_pointer_funcs(prop, "rna_ParticleBrush_curve_get", NULL, NULL, NULL);
  RNA_def_property_ui_text(prop, "Curve", "");
}

/* srna -- gpencil speed guides */
static void rna_def_gpencil_guides(BlenderRNA *brna)
{
  StructRNA *srna;
  PropertyRNA *prop;

  srna = RNA_def_struct(brna, "GPencilSculptGuide", NULL);
  RNA_def_struct_sdna(srna, "GP_Sculpt_Guide");
  RNA_def_struct_path_func(srna, "rna_GPencilSculptGuide_path");
  RNA_def_struct_ui_text(srna, "GPencil Sculpt Guide", "Guides for drawing");

  static const EnumPropertyItem prop_gpencil_guidetypes[] = {
      {GP_GUIDE_CIRCULAR, "CIRCULAR", 0, "Circular", "Use single point to create rings"},
      {GP_GUIDE_RADIAL, "RADIAL", 0, "Radial", "Use single point as direction"},
      {GP_GUIDE_PARALLEL, "PARALLEL", 0, "Parallel", "Parallel lines"},
      {GP_GUIDE_GRID, "GRID", 0, "Grid", "Grid allows horizontal and vertical lines"},
      {0, NULL, 0, NULL, NULL},
  };

  static const EnumPropertyItem prop_gpencil_guide_references[] = {
      {GP_GUIDE_REF_CURSOR, "CURSOR", 0, "Cursor", "Use cursor as reference point"},
      {GP_GUIDE_REF_CUSTOM, "CUSTOM", 0, "Custom", "Use custom reference point"},
      {GP_GUIDE_REF_OBJECT, "OBJECT", 0, "Object", "Use object as reference point"},
      {0, NULL, 0, NULL, NULL},
  };

  prop = RNA_def_property(srna, "use_guide", PROP_BOOLEAN, PROP_NONE);
  RNA_def_property_boolean_sdna(prop, NULL, "use_guide", false);
  RNA_def_property_boolean_default(prop, false);
  RNA_def_property_ui_text(prop, "Use Guides", "Enable speed guides");
  RNA_def_property_clear_flag(prop, PROP_ANIMATABLE);
  RNA_def_property_update(prop, NC_SCENE | ND_TOOLSETTINGS, NULL);

  prop = RNA_def_property(srna, "use_snapping", PROP_BOOLEAN, PROP_NONE);
  RNA_def_property_boolean_sdna(prop, NULL, "use_snapping", false);
  RNA_def_property_boolean_default(prop, false);
  RNA_def_property_ui_text(
      prop, "Use Snapping", "Enable snapping to guides angle or spacing options");
  RNA_def_property_clear_flag(prop, PROP_ANIMATABLE);
  RNA_def_property_update(prop, NC_SCENE | ND_TOOLSETTINGS, NULL);

  prop = RNA_def_property(srna, "reference_object", PROP_POINTER, PROP_NONE);
  RNA_def_property_pointer_sdna(prop, NULL, "reference_object");
  RNA_def_property_ui_text(prop, "Object", "Object used for reference point");
  RNA_def_property_flag(prop, PROP_EDITABLE | PROP_ID_SELF_CHECK);
  RNA_def_property_update(prop, NC_SCENE | ND_TOOLSETTINGS, "rna_ImaPaint_viewport_update");

  prop = RNA_def_property(srna, "reference_point", PROP_ENUM, PROP_NONE);
  RNA_def_property_enum_sdna(prop, NULL, "reference_point");
  RNA_def_property_enum_items(prop, prop_gpencil_guide_references);
  RNA_def_property_ui_text(prop, "Type", "Type of speed guide");
  RNA_def_property_clear_flag(prop, PROP_ANIMATABLE);
  RNA_def_property_update(prop, NC_SCENE | ND_TOOLSETTINGS, "rna_ImaPaint_viewport_update");

  prop = RNA_def_property(srna, "type", PROP_ENUM, PROP_NONE);
  RNA_def_property_enum_sdna(prop, NULL, "type");
  RNA_def_property_enum_items(prop, prop_gpencil_guidetypes);
  RNA_def_property_ui_text(prop, "Type", "Type of speed guide");
  RNA_def_property_clear_flag(prop, PROP_ANIMATABLE);
  RNA_def_property_update(prop, NC_SCENE | ND_TOOLSETTINGS, NULL);

  prop = RNA_def_property(srna, "angle", PROP_FLOAT, PROP_ANGLE);
  RNA_def_property_float_sdna(prop, NULL, "angle");
  RNA_def_property_range(prop, -(M_PI * 2.0f), (M_PI * 2.0f));
  RNA_def_property_ui_text(prop, "Angle", "Direction of lines");
  RNA_def_property_clear_flag(prop, PROP_ANIMATABLE);
  RNA_def_property_update(prop, NC_SCENE | ND_TOOLSETTINGS, NULL);

  prop = RNA_def_property(srna, "angle_snap", PROP_FLOAT, PROP_ANGLE);
  RNA_def_property_float_sdna(prop, NULL, "angle_snap");
  RNA_def_property_range(prop, -(M_PI * 2.0f), (M_PI * 2.0f));
  RNA_def_property_ui_text(prop, "Angle Snap", "Angle snapping");
  RNA_def_property_clear_flag(prop, PROP_ANIMATABLE);
  RNA_def_property_update(prop, NC_SCENE | ND_TOOLSETTINGS, NULL);

  prop = RNA_def_property(srna, "spacing", PROP_FLOAT, PROP_DISTANCE);
  RNA_def_property_float_sdna(prop, NULL, "spacing");
  RNA_def_property_float_default(prop, 0.01f);
  RNA_def_property_range(prop, 0.0f, FLT_MAX);
  RNA_def_property_ui_range(prop, 0.0f, FLT_MAX, 1, 3);
  RNA_def_property_ui_text(prop, "Spacing", "Guide spacing");
  RNA_def_property_clear_flag(prop, PROP_ANIMATABLE);
  RNA_def_property_update(prop, NC_SCENE | ND_TOOLSETTINGS, NULL);

  prop = RNA_def_property(srna, "location", PROP_FLOAT, PROP_DISTANCE);
  RNA_def_property_float_sdna(prop, NULL, "location");
  RNA_def_property_array(prop, 3);
  RNA_def_property_clear_flag(prop, PROP_ANIMATABLE);
  RNA_def_property_ui_text(prop, "Location", "Custom reference point for guides");
  RNA_def_property_range(prop, -FLT_MAX, FLT_MAX);
  RNA_def_property_ui_range(prop, -FLT_MAX, FLT_MAX, 1, 3);
  RNA_def_property_update(prop, NC_SCENE | ND_TOOLSETTINGS, "rna_ImaPaint_viewport_update");
}

static void rna_def_gpencil_sculpt(BlenderRNA *brna)
{
  static const EnumPropertyItem prop_direction_items[] = {
      {0, "ADD", ICON_ADD, "Add", "Add effect of brush"},
      {GP_SCULPT_FLAG_INVERT, "SUBTRACT", ICON_REMOVE, "Subtract", "Subtract effect of brush"},
      {0, NULL, 0, NULL, NULL},
  };

  StructRNA *srna;
  PropertyRNA *prop;

  /* == Settings == */
  srna = RNA_def_struct(brna, "GPencilSculptSettings", NULL);
  RNA_def_struct_sdna(srna, "GP_Sculpt_Settings");
  RNA_def_struct_path_func(srna, "rna_GPencilSculptSettings_path");
  RNA_def_struct_ui_text(
      srna, "GPencil Sculpt Settings", "Properties for Grease Pencil stroke sculpting tool");

  prop = RNA_def_property(srna, "sculpt_tool", PROP_ENUM, PROP_NONE);
  RNA_def_property_enum_sdna(prop, NULL, "brushtype");
  RNA_def_property_enum_items(prop, rna_enum_gpencil_sculpt_brush_items);
  RNA_def_property_ui_text(prop, "Tool", "");
  RNA_def_property_clear_flag(prop, PROP_ANIMATABLE);
  RNA_def_property_update(prop, NC_SCENE | ND_TOOLSETTINGS, "rna_GPencil_update");

  prop = RNA_def_property(srna, "weight_tool", PROP_ENUM, PROP_NONE);
  RNA_def_property_enum_sdna(prop, NULL, "weighttype");
  RNA_def_property_enum_items(prop, rna_enum_gpencil_weight_brush_items);
  RNA_def_property_ui_text(prop, "Tool", "Tool for weight painting");
  RNA_def_property_clear_flag(prop, PROP_ANIMATABLE);
  RNA_def_property_update(prop, NC_SCENE | ND_TOOLSETTINGS, "rna_GPencil_update");

  prop = RNA_def_property(srna, "brush", PROP_POINTER, PROP_NONE);
  RNA_def_property_struct_type(prop, "GPencilSculptBrush");
  RNA_def_property_pointer_funcs(prop, "rna_GPencilSculptSettings_brush_get", NULL, NULL, NULL);
  RNA_def_property_clear_flag(prop, PROP_ANIMATABLE);
  RNA_def_property_ui_text(prop, "Brush", "");

  prop = RNA_def_property(srna, "guide", PROP_POINTER, PROP_NONE);
  RNA_def_property_struct_type(prop, "GPencilSculptGuide");
  RNA_def_property_clear_flag(prop, PROP_ANIMATABLE);
  RNA_def_property_ui_text(prop, "Guide", "");

  prop = RNA_def_property(srna, "use_select_mask", PROP_BOOLEAN, PROP_NONE);
  RNA_def_property_boolean_sdna(prop, NULL, "flag", GP_SCULPT_SETT_FLAG_SELECT_MASK);
  RNA_def_property_ui_text(prop, "Selection Mask", "Only sculpt selected stroke points");
  RNA_def_property_ui_icon(prop, ICON_GP_ONLY_SELECTED, 0);
  RNA_def_property_clear_flag(prop, PROP_ANIMATABLE);
  RNA_def_property_update(prop, NC_SCENE | ND_TOOLSETTINGS, NULL);

  prop = RNA_def_property(srna, "use_edit_position", PROP_BOOLEAN, PROP_NONE);
  RNA_def_property_boolean_sdna(prop, NULL, "flag", GP_SCULPT_SETT_FLAG_APPLY_POSITION);
  RNA_def_property_ui_text(prop, "Affect Position", "The brush affects the position of the point");
  RNA_def_property_clear_flag(prop, PROP_ANIMATABLE);
  RNA_def_property_update(prop, NC_SCENE | ND_TOOLSETTINGS, NULL);

  prop = RNA_def_property(srna, "use_edit_strength", PROP_BOOLEAN, PROP_NONE);
  RNA_def_property_boolean_sdna(prop, NULL, "flag", GP_SCULPT_SETT_FLAG_APPLY_STRENGTH);
  RNA_def_property_ui_text(
      prop, "Affect Strength", "The brush affects the color strength of the point");
  RNA_def_property_clear_flag(prop, PROP_ANIMATABLE);
  RNA_def_property_update(prop, NC_SCENE | ND_TOOLSETTINGS, NULL);

  prop = RNA_def_property(srna, "use_edit_thickness", PROP_BOOLEAN, PROP_NONE);
  RNA_def_property_boolean_sdna(prop, NULL, "flag", GP_SCULPT_SETT_FLAG_APPLY_THICKNESS);
  RNA_def_property_ui_text(
      prop, "Affect Thickness", "The brush affects the thickness of the point");
  RNA_def_property_clear_flag(prop, PROP_ANIMATABLE);
  RNA_def_property_update(prop, NC_SCENE | ND_TOOLSETTINGS, NULL);

  prop = RNA_def_property(srna, "use_edit_uv", PROP_BOOLEAN, PROP_NONE);
  RNA_def_property_boolean_sdna(prop, NULL, "flag", GP_SCULPT_SETT_FLAG_APPLY_UV);
  RNA_def_property_ui_text(prop, "Affect UV", "The brush affects the UV rotation of the point");
  RNA_def_property_clear_flag(prop, PROP_ANIMATABLE);
  RNA_def_property_update(prop, NC_SCENE | ND_TOOLSETTINGS, NULL);

  prop = RNA_def_property(srna, "use_multiframe_falloff", PROP_BOOLEAN, PROP_NONE);
  RNA_def_property_boolean_sdna(prop, NULL, "flag", GP_SCULPT_SETT_FLAG_FRAME_FALLOFF);
  RNA_def_property_ui_text(
      prop,
      "Use Falloff",
      "Use falloff effect when edit in multiframe mode to compute brush effect by frame");
  RNA_def_property_clear_flag(prop, PROP_ANIMATABLE);
  RNA_def_property_update(prop, NC_SCENE | ND_TOOLSETTINGS, NULL);

  prop = RNA_def_property(srna, "use_thickness_curve", PROP_BOOLEAN, PROP_NONE);
  RNA_def_property_boolean_sdna(prop, NULL, "flag", GP_SCULPT_SETT_FLAG_PRIMITIVE_CURVE);
  RNA_def_property_ui_text(prop, "Use Curve", "Use curve to define primitive stroke thickness");
  RNA_def_property_clear_flag(prop, PROP_ANIMATABLE);
  RNA_def_property_update(prop, NC_SCENE | ND_TOOLSETTINGS, NULL);

  /* custom falloff curve */
  prop = RNA_def_property(srna, "multiframe_falloff_curve", PROP_POINTER, PROP_NONE);
  RNA_def_property_pointer_sdna(prop, NULL, "cur_falloff");
  RNA_def_property_struct_type(prop, "CurveMapping");
  RNA_def_property_ui_text(
      prop, "Curve", "Custom curve to control falloff of brush effect by Grease Pencil frames");
  RNA_def_property_clear_flag(prop, PROP_ANIMATABLE);
  RNA_def_property_update(prop, NC_SCENE | ND_TOOLSETTINGS, NULL);

  /* custom primitive curve */
  prop = RNA_def_property(srna, "thickness_primitive_curve", PROP_POINTER, PROP_NONE);
  RNA_def_property_pointer_sdna(prop, NULL, "cur_primitive");
  RNA_def_property_struct_type(prop, "CurveMapping");
  RNA_def_property_ui_text(prop, "Curve", "Custom curve to control primitive thickness");
  RNA_def_property_clear_flag(prop, PROP_ANIMATABLE);
  RNA_def_property_update(prop, NC_SCENE | ND_TOOLSETTINGS, NULL);

  /* lock axis */
  prop = RNA_def_property(srna, "lock_axis", PROP_ENUM, PROP_NONE);
  RNA_def_property_enum_sdna(prop, NULL, "lock_axis");
  RNA_def_property_enum_items(prop, rna_enum_gpencil_lock_axis_items);
  RNA_def_property_ui_text(prop, "Lock Axis", "");
  RNA_def_property_clear_flag(prop, PROP_ANIMATABLE);
  RNA_def_property_update(prop, NC_GPENCIL | ND_DATA, "rna_GPencil_update");

  /* threshold for cutter */
  prop = RNA_def_property(srna, "intersection_threshold", PROP_FLOAT, PROP_NONE);
  RNA_def_property_float_sdna(prop, NULL, "isect_threshold");
  RNA_def_property_range(prop, 0.0f, 10.0f);
  RNA_def_property_float_default(prop, 0.1f);
  RNA_def_property_ui_text(prop, "Threshold", "Threshold for stroke intersections");
  RNA_def_property_clear_flag(prop, PROP_ANIMATABLE);

  /* brush */
  srna = RNA_def_struct(brna, "GPencilSculptBrush", NULL);
  RNA_def_struct_sdna(srna, "GP_Sculpt_Data");
  RNA_def_struct_path_func(srna, "rna_GPencilSculptBrush_path");
  RNA_def_struct_ui_text(srna, "GPencil Sculpt Brush", "Stroke editing brush");

  prop = RNA_def_property(srna, "size", PROP_INT, PROP_PIXEL);
  RNA_def_property_range(prop, 1, GP_MAX_BRUSH_PIXEL_RADIUS);
  RNA_def_property_ui_range(prop, 1, 500, 10, 3);
  RNA_def_property_ui_text(prop, "Radius", "Radius of the brush in pixels");
  RNA_def_property_clear_flag(prop, PROP_ANIMATABLE);
  RNA_def_property_update(prop, NC_SCENE | ND_TOOLSETTINGS, NULL);

  prop = RNA_def_property(srna, "strength", PROP_FLOAT, PROP_FACTOR);
  RNA_def_property_range(prop, 0.001, 1.0);
  RNA_def_property_ui_text(prop, "Strength", "Brush strength");
  RNA_def_property_clear_flag(prop, PROP_ANIMATABLE);
  RNA_def_property_update(prop, NC_SCENE | ND_TOOLSETTINGS, NULL);

  prop = RNA_def_property(srna, "weight", PROP_FLOAT, PROP_FACTOR);
  RNA_def_property_range(prop, 0.0, 1.0);
  RNA_def_property_ui_text(prop, "Weight", "Target weight");
  RNA_def_property_clear_flag(prop, PROP_ANIMATABLE);
  RNA_def_property_update(prop, NC_SCENE | ND_TOOLSETTINGS, NULL);

  prop = RNA_def_property(srna, "use_pressure_strength", PROP_BOOLEAN, PROP_NONE);
  RNA_def_property_boolean_sdna(prop, NULL, "flag", GP_SCULPT_FLAG_USE_PRESSURE);
  RNA_def_property_ui_icon(prop, ICON_STYLUS_PRESSURE, 0);
  RNA_def_property_ui_text(
      prop, "Strength Pressure", "Enable tablet pressure sensitivity for strength");
  RNA_def_property_clear_flag(prop, PROP_ANIMATABLE);
  RNA_def_property_update(prop, NC_SCENE | ND_TOOLSETTINGS, NULL);

  prop = RNA_def_property(srna, "use_pressure_radius", PROP_BOOLEAN, PROP_NONE);
  RNA_def_property_boolean_sdna(prop, NULL, "flag", GP_SCULPT_FLAG_PRESSURE_RADIUS);
  RNA_def_property_ui_icon(prop, ICON_STYLUS_PRESSURE, 0);
  RNA_def_property_ui_text(
      prop, "Radius Pressure", "Enable tablet pressure sensitivity for radius");
  RNA_def_property_clear_flag(prop, PROP_ANIMATABLE);
  RNA_def_property_update(prop, NC_SCENE | ND_TOOLSETTINGS, NULL);

  prop = RNA_def_property(srna, "use_falloff", PROP_BOOLEAN, PROP_NONE);
  RNA_def_property_boolean_sdna(prop, NULL, "flag", GP_SCULPT_FLAG_USE_FALLOFF);
  RNA_def_property_ui_text(
      prop, "Use Falloff", "Strength of brush decays with distance from cursor");
  RNA_def_property_clear_flag(prop, PROP_ANIMATABLE);
  RNA_def_property_update(prop, NC_SCENE | ND_TOOLSETTINGS, NULL);

  prop = RNA_def_property(srna, "use_edit_pressure", PROP_BOOLEAN, PROP_NONE);
  RNA_def_property_boolean_sdna(prop, NULL, "flag", GP_SCULPT_FLAG_SMOOTH_PRESSURE);
  RNA_def_property_ui_text(
      prop, "Affect Pressure", "Affect pressure values as well when smoothing strokes");
  RNA_def_property_clear_flag(prop, PROP_ANIMATABLE);
  RNA_def_property_update(prop, NC_SCENE | ND_TOOLSETTINGS, NULL);

  prop = RNA_def_property(srna, "direction", PROP_ENUM, PROP_NONE);
  RNA_def_property_enum_bitflag_sdna(prop, NULL, "flag");
  RNA_def_property_enum_items(prop, prop_direction_items);
  RNA_def_property_ui_text(prop, "Direction", "");
  RNA_def_property_clear_flag(prop, PROP_ANIMATABLE);
  RNA_def_property_update(prop, NC_SCENE | ND_TOOLSETTINGS, NULL);

  /* Cursor Color */
  static float default_1[3] = {1.0f, 0.6f, 0.6f};
  static float default_2[3] = {0.6f, 0.6f, 1.0f};

  prop = RNA_def_property(srna, "cursor_color_add", PROP_FLOAT, PROP_COLOR_GAMMA);
  RNA_def_property_float_sdna(prop, NULL, "curcolor_add");
  RNA_def_property_array(prop, 3);
  RNA_def_property_range(prop, 0.0f, 1.0f);
  RNA_def_property_float_array_default(prop, default_1);
  RNA_def_property_ui_text(prop, "Cursor Add", "Color for the cursor for addition");
  RNA_def_property_clear_flag(prop, PROP_ANIMATABLE);

  prop = RNA_def_property(srna, "cursor_color_sub", PROP_FLOAT, PROP_COLOR_GAMMA);
  RNA_def_property_float_sdna(prop, NULL, "curcolor_sub");
  RNA_def_property_array(prop, 3);
  RNA_def_property_range(prop, 0.0f, 1.0f);
  RNA_def_property_float_array_default(prop, default_2);
  RNA_def_property_ui_text(prop, "Cursor Sub", "Color for the cursor for subtraction");
  RNA_def_property_clear_flag(prop, PROP_ANIMATABLE);

  prop = RNA_def_property(srna, "use_cursor", PROP_BOOLEAN, PROP_NONE);
  RNA_def_property_boolean_sdna(prop, NULL, "flag", GP_SCULPT_FLAG_ENABLE_CURSOR);
  RNA_def_property_boolean_default(prop, true);
  RNA_def_property_ui_text(prop, "Enable Cursor", "Enable cursor on screen");
  RNA_def_property_clear_flag(prop, PROP_ANIMATABLE);
}

void RNA_def_sculpt_paint(BlenderRNA *brna)
{
  /* *** Non-Animated *** */
  RNA_define_animate_sdna(false);
  rna_def_paint_curve(brna);
  rna_def_paint_tool_slot(brna);
  rna_def_paint(brna);
  rna_def_sculpt(brna);
  rna_def_uv_sculpt(brna);
  rna_def_gp_paint(brna);
  rna_def_vertex_paint(brna);
  rna_def_image_paint(brna);
  rna_def_particle_edit(brna);
  rna_def_gpencil_guides(brna);
  rna_def_gpencil_sculpt(brna);
  RNA_define_animate_sdna(true);
}

#endif<|MERGE_RESOLUTION|>--- conflicted
+++ resolved
@@ -724,150 +724,6 @@
 
 static void rna_def_sculpt(BlenderRNA *brna)
 {
-<<<<<<< HEAD
-	static const EnumPropertyItem detail_refine_items[] = {
-		{SCULPT_DYNTOPO_SUBDIVIDE, "SUBDIVIDE", 0,
-		 "Subdivide Edges", "Subdivide long edges to add mesh detail where needed"},
-		{SCULPT_DYNTOPO_COLLAPSE, "COLLAPSE", 0,
-		 "Collapse Edges", "Collapse short edges to remove mesh detail where possible"},
-		{SCULPT_DYNTOPO_SUBDIVIDE | SCULPT_DYNTOPO_COLLAPSE, "SUBDIVIDE_COLLAPSE", 0,
-		 "Subdivide Collapse", "Both subdivide long edges and collapse short edges to refine mesh detail"},
-		{0, NULL, 0, NULL, NULL},
-	};
-
-	static const EnumPropertyItem detail_type_items[] = {
-		{0, "RELATIVE", 0,
-		 "Relative Detail", "Mesh detail is relative to the brush size and detail size"},
-		{SCULPT_DYNTOPO_DETAIL_CONSTANT, "CONSTANT", 0,
-		 "Constant Detail", "Mesh detail is constant in world space according to detail size"},
-		{SCULPT_DYNTOPO_DETAIL_BRUSH, "BRUSH", 0,
-		 "Brush Detail", "Mesh detail is relative to brush radius"},
-		{SCULPT_DYNTOPO_DETAIL_MANUAL, "MANUAL", 0,
-		 "Manual Detail", "Mesh detail does not change on each stroke, only when using Flood Fill"},
-		{0, NULL, 0, NULL, NULL},
-	};
-
-	StructRNA *srna;
-	PropertyRNA *prop;
-
-	srna = RNA_def_struct(brna, "Sculpt", "Paint");
-	RNA_def_struct_path_func(srna, "rna_Sculpt_path");
-	RNA_def_struct_ui_text(srna, "Sculpt", "");
-
-	prop = RNA_def_property(srna, "radial_symmetry", PROP_INT, PROP_XYZ);
-	RNA_def_property_int_sdna(prop, NULL, "radial_symm");
-	RNA_def_property_int_default(prop, 1);
-	RNA_def_property_range(prop, 1, 64);
-	RNA_def_property_ui_range(prop, 0, 32, 1, 1);
-	RNA_def_property_ui_text(prop, "Radial Symmetry Count X Axis",
-	                         "Number of times to copy strokes across the surface");
-
-	prop = RNA_def_property(srna, "lock_x", PROP_BOOLEAN, PROP_NONE);
-	RNA_def_property_boolean_sdna(prop, NULL, "flags", SCULPT_LOCK_X);
-	RNA_def_property_ui_text(prop, "Lock X", "Disallow changes to the X axis of vertices");
-	RNA_def_property_update(prop, NC_SCENE | ND_TOOLSETTINGS, NULL);
-
-	prop = RNA_def_property(srna, "lock_y", PROP_BOOLEAN, PROP_NONE);
-	RNA_def_property_boolean_sdna(prop, NULL, "flags", SCULPT_LOCK_Y);
-	RNA_def_property_ui_text(prop, "Lock Y", "Disallow changes to the Y axis of vertices");
-	RNA_def_property_update(prop, NC_SCENE | ND_TOOLSETTINGS, NULL);
-
-	prop = RNA_def_property(srna, "lock_z", PROP_BOOLEAN, PROP_NONE);
-	RNA_def_property_boolean_sdna(prop, NULL, "flags", SCULPT_LOCK_Z);
-	RNA_def_property_ui_text(prop, "Lock Z", "Disallow changes to the Z axis of vertices");
-	RNA_def_property_update(prop, NC_SCENE | ND_TOOLSETTINGS, NULL);
-
-	prop = RNA_def_property(srna, "use_threaded", PROP_BOOLEAN, PROP_NONE);
-	RNA_def_property_boolean_sdna(prop, NULL, "flags", SCULPT_USE_OPENMP);
-	RNA_def_property_ui_text(prop, "Use OpenMP",
-	                         "Take advantage of multiple CPU cores to improve sculpting performance");
-	RNA_def_property_update(prop, NC_SCENE | ND_TOOLSETTINGS, NULL);
-
-	prop = RNA_def_property(srna, "use_deform_only", PROP_BOOLEAN, PROP_NONE);
-	RNA_def_property_boolean_sdna(prop, NULL, "flags", SCULPT_ONLY_DEFORM);
-	RNA_def_property_ui_text(prop, "Use Deform Only",
-	                         "Use only deformation modifiers (temporary disable all "
-	                         "constructive modifiers except multi-resolution)");
-	RNA_def_property_flag(prop, PROP_CONTEXT_UPDATE);
-	RNA_def_property_update(prop, NC_OBJECT | ND_DRAW, "rna_Sculpt_update");
-
-	prop = RNA_def_property(srna, "show_diffuse_color", PROP_BOOLEAN, PROP_NONE);
-	RNA_def_property_boolean_sdna(prop, NULL, "flags", SCULPT_SHOW_DIFFUSE);
-	RNA_def_property_ui_text(prop, "Show Diffuse Color",
-	                         "Show diffuse color of object and overlay sculpt mask on top of it");
-	RNA_def_property_flag(prop, PROP_CONTEXT_UPDATE);
-	RNA_def_property_update(prop, NC_OBJECT | ND_DRAW, "rna_Sculpt_ShowDiffuseColor_update");
-
-	prop = RNA_def_property(srna, "show_mask", PROP_BOOLEAN, PROP_NONE);
-	RNA_def_property_boolean_negative_sdna(prop, NULL, "flags", SCULPT_HIDE_MASK);
-	RNA_def_property_ui_text(prop, "Show Mask", "Show mask as overlay on object");
-	RNA_def_property_flag(prop, PROP_CONTEXT_UPDATE);
-	RNA_def_property_update(prop, NC_OBJECT | ND_DRAW, "rna_Sculpt_ShowMask_update");
-
-	prop = RNA_def_property(srna, "mask_opacity", PROP_FLOAT, PROP_FACTOR);
-	RNA_def_property_float_sdna(prop, NULL, "mask_opacity");
-	RNA_def_property_ui_range(prop, 0.0, 1.0, 0.01, 2);
-	RNA_def_property_float_default(prop, 1.0f);
-	RNA_def_property_ui_text(prop, "Mask Opacity", "Opacitiy of the sculpt mask");
-	RNA_def_property_flag(prop, PROP_CONTEXT_UPDATE);
-	RNA_def_property_update(prop, NC_OBJECT | ND_DRAW, "rna_Sculpt_update");
-
-	prop = RNA_def_property(srna, "detail_size", PROP_FLOAT, PROP_PIXEL);
-	RNA_def_property_ui_range(prop, 0.5, 40.0, 10, 2);
-	RNA_def_property_ui_text(prop, "Detail Size", "Maximum edge length for dynamic topology sculpting (in pixels)");
-	RNA_def_property_update(prop, NC_SCENE | ND_TOOLSETTINGS, NULL);
-
-	prop = RNA_def_property(srna, "detail_percent", PROP_FLOAT, PROP_PERCENTAGE);
-	RNA_def_property_ui_range(prop, 0.5, 100.0, 10, 2);
-	RNA_def_property_ui_text(prop, "Detail Percentage", "Maximum edge length for dynamic topology sculpting (in brush percenage)");
-	RNA_def_property_update(prop, NC_SCENE | ND_TOOLSETTINGS, NULL);
-
-	prop = RNA_def_property(srna, "constant_detail_resolution", PROP_FLOAT, PROP_NONE);
-	RNA_def_property_float_sdna(prop, NULL, "constant_detail");
-	RNA_def_property_range(prop, 0.0001, FLT_MAX);
-	RNA_def_property_ui_range(prop, 0.001, 1000.0, 10, 2);
-	RNA_def_property_ui_text(prop, "Resolution", "Maximum edge length for dynamic topology sculpting (as divisor "
-	                         "of blender unit - higher value means smaller edge length)");
-	RNA_def_property_update(prop, NC_SCENE | ND_TOOLSETTINGS, NULL);
-
-	prop = RNA_def_property(srna, "use_smooth_shading", PROP_BOOLEAN, PROP_NONE);
-	RNA_def_property_boolean_sdna(prop, NULL, "flags", SCULPT_DYNTOPO_SMOOTH_SHADING);
-	RNA_def_property_ui_text(prop, "Smooth Shading",
-	                         "Show faces in dynamic-topology mode with smooth "
-	                         "shading rather than flat shaded");
-	RNA_def_property_flag(prop, PROP_CONTEXT_UPDATE);
-	RNA_def_property_update(prop, NC_OBJECT | ND_DRAW, "rna_Sculpt_update");
-
-	prop = RNA_def_property(srna, "symmetrize_direction", PROP_ENUM, PROP_NONE);
-	RNA_def_property_enum_items(prop, rna_enum_symmetrize_direction_items);
-	RNA_def_property_ui_text(prop, "Direction", "Source and destination for symmetrize operator");
-
-	prop = RNA_def_property(srna, "detail_refine_method", PROP_ENUM, PROP_NONE);
-	RNA_def_property_enum_bitflag_sdna(prop, NULL, "flags");
-	RNA_def_property_enum_items(prop, detail_refine_items);
-	RNA_def_property_ui_text(prop, "Detail Refine Method",
-	                         "In dynamic-topology mode, how to add or remove mesh detail");
-	RNA_def_property_update(prop, NC_SCENE | ND_TOOLSETTINGS, NULL);
-
-	prop = RNA_def_property(srna, "detail_type_method", PROP_ENUM, PROP_NONE);
-	RNA_def_property_enum_bitflag_sdna(prop, NULL, "flags");
-	RNA_def_property_enum_items(prop, detail_type_items);
-	RNA_def_property_ui_text(prop, "Detail Type Method",
-	                         "In dynamic-topology mode, how mesh detail size is calculated");
-	RNA_def_property_update(prop, NC_SCENE | ND_TOOLSETTINGS, NULL);
-
-	prop = RNA_def_property(srna, "gravity", PROP_FLOAT, PROP_FACTOR);
-	RNA_def_property_float_sdna(prop, NULL, "gravity_factor");
-	RNA_def_property_range(prop, 0.0f, 1.0f);
-	RNA_def_property_ui_range(prop, 0.0f, 1.0f, 0.1, 3);
-	RNA_def_property_ui_text(prop, "Gravity", "Amount of gravity after each dab");
-	RNA_def_property_update(prop, NC_SCENE | ND_TOOLSETTINGS, NULL);
-
-	prop = RNA_def_property(srna, "gravity_object", PROP_POINTER, PROP_NONE);
-	RNA_def_property_flag(prop, PROP_EDITABLE);
-	RNA_def_property_ui_text(prop, "Orientation", "Object whose Z axis defines orientation of gravity");
-	RNA_def_property_update(prop, NC_SCENE | ND_TOOLSETTINGS, NULL);
-=======
   static const EnumPropertyItem detail_refine_items[] = {
       {SCULPT_DYNTOPO_SUBDIVIDE,
        "SUBDIVIDE",
@@ -970,6 +826,14 @@
   RNA_def_property_flag(prop, PROP_CONTEXT_UPDATE);
   RNA_def_property_update(prop, NC_OBJECT | ND_DRAW, "rna_Sculpt_ShowMask_update");
 
+  prop = RNA_def_property(srna, "mask_opacity", PROP_FLOAT, PROP_FACTOR);
+  RNA_def_property_float_sdna(prop, NULL, "mask_opacity");
+  RNA_def_property_ui_range(prop, 0.0, 1.0, 0.01, 2);
+  RNA_def_property_float_default(prop, 1.0f);
+  RNA_def_property_ui_text(prop, "Mask Opacity", "Opacitiy of the sculpt mask");
+  RNA_def_property_flag(prop, PROP_CONTEXT_UPDATE);
+  RNA_def_property_update(prop, NC_OBJECT | ND_DRAW, "rna_Sculpt_update");
+
   prop = RNA_def_property(srna, "detail_size", PROP_FLOAT, PROP_PIXEL);
   RNA_def_property_ui_range(prop, 0.5, 40.0, 10, 2);
   RNA_def_property_ui_text(
@@ -1033,7 +897,6 @@
   RNA_def_property_ui_text(
       prop, "Orientation", "Object whose Z axis defines orientation of gravity");
   RNA_def_property_update(prop, NC_SCENE | ND_TOOLSETTINGS, NULL);
->>>>>>> e12c08e8
 }
 
 static void rna_def_uv_sculpt(BlenderRNA *brna)
