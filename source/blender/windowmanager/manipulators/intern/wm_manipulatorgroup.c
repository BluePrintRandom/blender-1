--- conflicted
+++ resolved
@@ -595,13 +595,8 @@
 				ListBase *lb = (sl == sa->spacedata.first) ? &sa->regionbase : &sl->regionbase;
 				for (ARegion *ar = lb->first; ar; ar = ar->next) {
 					wmManipulatorMap *mmap = ar->manipulator_map;
-<<<<<<< HEAD
 					if (mmap && mmap->type == mmaptype) {
-						wmManipulatorGroup *mgroup = wm_manipulatorgroup_new_from_type(mgrouptype);
-=======
-					if (mmap->type == mmaptype) {
 						wm_manipulatorgroup_new_from_type(mmap, mgrouptype);
->>>>>>> 6d4f0846
 
 						/* just add here, drawing will occur on next update */
 						wm_manipulatormap_set_highlighted_manipulator(mmap, NULL, NULL, 0);
@@ -621,25 +616,15 @@
 				ListBase *lb = (sl == sa->spacedata.first) ? &sa->regionbase : &sl->regionbase;
 				for (ARegion *ar = lb->first; ar; ar = ar->next) {
 					wmManipulatorMap *mmap = ar->manipulator_map;
-<<<<<<< HEAD
 					if (mmap) {
 						wmManipulatorGroup *mgroup, *mgroup_next;
 						for (mgroup = mmap->manipulator_groups.first; mgroup; mgroup = mgroup_next) {
 							mgroup_next = mgroup->next;
 							if (mgroup->type == mgrouptype) {
-								wm_manipulatorgroup_free(C, mmap, mgroup);
+								BLI_assert(mgroup->parent_mmap == mmap);
+								wm_manipulatorgroup_free(C, mgroup);
 								ED_region_tag_redraw(ar);
 							}
-=======
-					wmManipulatorGroup *mgroup, *mgroup_next;
-
-					for (mgroup = mmap->manipulator_groups.first; mgroup; mgroup = mgroup_next) {
-						mgroup_next = mgroup->next;
-						if (mgroup->type == mgrouptype) {
-							BLI_assert(mgroup->parent_mmap == mmap);
-							wm_manipulatorgroup_free(C, mgroup);
-							ED_region_tag_redraw(ar);
->>>>>>> 6d4f0846
 						}
 					}
 				}
