--- conflicted
+++ resolved
@@ -2963,16 +2963,11 @@
 	
 	WM_operator_properties_filesel(ot, FOLDERFILE | BLENDERFILE, FILE_BLENDER, FILE_SAVE,
 	                               WM_FILESEL_FILEPATH, FILE_DEFAULTDISPLAY);
-<<<<<<< HEAD
-	RNA_def_boolean(ot->srna, "compress", 0, "Compress", "Write compressed .blend file");
-	RNA_def_boolean(ot->srna, "relative_remap", 0, "Remap Relative", "Remap relative paths when saving in a different directory");
-	RNA_def_boolean(ot->srna, "use_shapekey_compat", false, "Legacy ShapeKey Format",
-	                "Save using legacy ShapeKey format (no compression)");
-=======
 	RNA_def_boolean(ot->srna, "compress", false, "Compress", "Write compressed .blend file");
 	RNA_def_boolean(ot->srna, "relative_remap", false, "Remap Relative",
 	                "Remap relative paths when saving in a different directory");
->>>>>>> 31a83ee9
+	RNA_def_boolean(ot->srna, "use_shapekey_compat", false, "Legacy ShapeKey Format",
+	                "Save using legacy ShapeKey format (no compression)");
 }
 
 static void WM_OT_window_fullscreen_toggle(wmOperatorType *ot)
