/*
 * This program is free software; you can redistribute it and/or
 * modify it under the terms of the GNU General Public License
 * as published by the Free Software Foundation; either version 2
 * of the License, or (at your option) any later version.
 *
 * This program is distributed in the hope that it will be useful,
 * but WITHOUT ANY WARRANTY; without even the implied warranty of
 * MERCHANTABILITY or FITNESS FOR A PARTICULAR PURPOSE.  See the
 * GNU General Public License for more details.
 *
 * You should have received a copy of the GNU General Public License
 * along with this program; if not, write to the Free Software Foundation,
 * Inc., 51 Franklin Street, Fifth Floor, Boston, MA 02110-1301, USA.
 *
 * The Original Code is Copyright (C) 2013 Blender Foundation.
 * All rights reserved.
 */

/** \file
 * \ingroup depsgraph
 *
 * Evaluation engine entry-points for Depsgraph Engine.
 */

#include "MEM_guardedalloc.h"

#include "BLI_listbase.h"
#include "BLI_utildefines.h"

#include "BKE_scene.h"

#include "DNA_object_types.h"
#include "DNA_scene_types.h"

#include "DEG_depsgraph.h"
#include "DEG_depsgraph_query.h"

#include "intern/eval/deg_eval.h"
#include "intern/eval/deg_eval_flush.h"

#include "intern/node/deg_node.h"
#include "intern/node/deg_node_operation.h"
#include "intern/node/deg_node_time.h"

#include "intern/depsgraph.h"

namespace deg = blender::deg;

<<<<<<< HEAD
/* Evaluate all nodes tagged for updating. */
void DEG_evaluate_on_refresh(Depsgraph *graph)
{
  deg::Depsgraph *deg_graph = reinterpret_cast<deg::Depsgraph *>(graph);
  deg_graph->ctime = BKE_scene_frame_get(deg_graph->scene);
  /* Update time in scene. */
  if (deg_graph->scene_cow) {
    BKE_scene_frame_set(deg_graph->scene_cow, deg_graph->ctime);
  }
=======
static void deg_flush_updates_and_refresh(deg::Depsgraph *deg_graph)
{
  /* Update the time on the cow scene. */
  if (deg_graph->scene_cow) {
    BKE_scene_frame_set(deg_graph->scene_cow, deg_graph->ctime);
  }

>>>>>>> 019cd2e5
  deg::deg_graph_flush_updates(deg_graph);
  deg::deg_evaluate_on_refresh(deg_graph);
}

<<<<<<< HEAD
/* Frame-change happened for root scene that graph belongs to. */
void DEG_evaluate_on_framechange(Depsgraph *graph, float ctime)
{
  deg::Depsgraph *deg_graph = reinterpret_cast<deg::Depsgraph *>(graph);
  deg_graph->ctime = ctime;
  deg_graph->need_update_time = true;
  deg::deg_graph_flush_updates(deg_graph);
  /* Update time in scene. */
  if (deg_graph->scene_cow) {
    BKE_scene_frame_set(deg_graph->scene_cow, deg_graph->ctime);
=======
/* Evaluate all nodes tagged for updating. */
void DEG_evaluate_on_refresh(Depsgraph *graph)
{
  deg::Depsgraph *deg_graph = reinterpret_cast<deg::Depsgraph *>(graph);
  const Scene *scene = DEG_get_input_scene(graph);
  const float ctime = BKE_scene_frame_get(scene);

  if (ctime != deg_graph->ctime) {
    deg_graph->tag_time_source();
    deg_graph->ctime = ctime;
>>>>>>> 019cd2e5
  }

  deg_flush_updates_and_refresh(deg_graph);
}

/* Frame-change happened for root scene that graph belongs to. */
void DEG_evaluate_on_framechange(Depsgraph *graph, float ctime)
{
  deg::Depsgraph *deg_graph = reinterpret_cast<deg::Depsgraph *>(graph);
  deg_graph->tag_time_source();
  deg_graph->ctime = ctime;
  deg_flush_updates_and_refresh(deg_graph);
}<|MERGE_RESOLUTION|>--- conflicted
+++ resolved
@@ -47,17 +47,6 @@
 
 namespace deg = blender::deg;
 
-<<<<<<< HEAD
-/* Evaluate all nodes tagged for updating. */
-void DEG_evaluate_on_refresh(Depsgraph *graph)
-{
-  deg::Depsgraph *deg_graph = reinterpret_cast<deg::Depsgraph *>(graph);
-  deg_graph->ctime = BKE_scene_frame_get(deg_graph->scene);
-  /* Update time in scene. */
-  if (deg_graph->scene_cow) {
-    BKE_scene_frame_set(deg_graph->scene_cow, deg_graph->ctime);
-  }
-=======
 static void deg_flush_updates_and_refresh(deg::Depsgraph *deg_graph)
 {
   /* Update the time on the cow scene. */
@@ -65,23 +54,10 @@
     BKE_scene_frame_set(deg_graph->scene_cow, deg_graph->ctime);
   }
 
->>>>>>> 019cd2e5
   deg::deg_graph_flush_updates(deg_graph);
   deg::deg_evaluate_on_refresh(deg_graph);
 }
 
-<<<<<<< HEAD
-/* Frame-change happened for root scene that graph belongs to. */
-void DEG_evaluate_on_framechange(Depsgraph *graph, float ctime)
-{
-  deg::Depsgraph *deg_graph = reinterpret_cast<deg::Depsgraph *>(graph);
-  deg_graph->ctime = ctime;
-  deg_graph->need_update_time = true;
-  deg::deg_graph_flush_updates(deg_graph);
-  /* Update time in scene. */
-  if (deg_graph->scene_cow) {
-    BKE_scene_frame_set(deg_graph->scene_cow, deg_graph->ctime);
-=======
 /* Evaluate all nodes tagged for updating. */
 void DEG_evaluate_on_refresh(Depsgraph *graph)
 {
@@ -92,7 +68,6 @@
   if (ctime != deg_graph->ctime) {
     deg_graph->tag_time_source();
     deg_graph->ctime = ctime;
->>>>>>> 019cd2e5
   }
 
   deg_flush_updates_and_refresh(deg_graph);
