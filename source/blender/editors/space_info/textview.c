--- conflicted
+++ resolved
@@ -185,13 +185,8 @@
 		cdc->sel[1] = str_len - sel_orig[0];
 		
 		if (bg) {
-<<<<<<< HEAD
 			gpuColor3ubv(bg);
-			gpuSingleFilledRecti(0, cdc->xy[1] - rct_ofs, cdc->winx, (cdc->xy[1] + (cdc->lheight * tot_lines)) + rct_ofs);
-=======
-			glColor3ubv(bg);
-			glRecti(0, cdc->xy[1], cdc->winx, (cdc->xy[1] + (cdc->lheight * tot_lines)));
->>>>>>> 42946c37
+			gpuSingleFilledRecti(0, cdc->xy[1], cdc->winx, (cdc->xy[1] + (cdc->lheight * tot_lines)));
 		}
 
 		gpuColor3ubv(fg);
@@ -238,13 +233,8 @@
 	else { /* simple, no wrap */
 
 		if (bg) {
-<<<<<<< HEAD
 			gpuColor3ubv(bg);
-			gpuSingleFilledRecti(0, cdc->xy[1] - rct_ofs, cdc->winx, cdc->xy[1] + cdc->lheight - rct_ofs);
-=======
-			glColor3ubv(bg);
-			glRecti(0, cdc->xy[1], cdc->winx, cdc->xy[1] + cdc->lheight);
->>>>>>> 42946c37
+			gpuSingleFilledRecti(0, cdc->xy[1], cdc->winx, cdc->xy[1] + cdc->lheight);
 		}
 
 		gpuColor3ubv(fg);
