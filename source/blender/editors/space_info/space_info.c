--- conflicted
+++ resolved
@@ -264,11 +264,7 @@
 	/* context changes */
 	switch (wmn->category) {
 		case NC_SCREEN:
-<<<<<<< HEAD
-			if (ELEM(wmn->data, ND_LAYER, ND_SCREENCAST, ND_ANIMPLAY)) {
-=======
-			if (ELEM(wmn->data, ND_ANIMPLAY))
->>>>>>> 46dceefc
+			if (ELEM(wmn->data, ND_LAYER, ND_ANIMPLAY)) {
 				ED_region_tag_redraw(ar);
 			}
 			break;
