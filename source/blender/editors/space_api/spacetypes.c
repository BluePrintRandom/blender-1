/*
 * ***** BEGIN GPL LICENSE BLOCK *****
 *
 * This program is free software; you can redistribute it and/or
 * modify it under the terms of the GNU General Public License
 * as published by the Free Software Foundation; either version 2
 * of the License, or (at your option) any later version.
 *
 * This program is distributed in the hope that it will be useful,
 * but WITHOUT ANY WARRANTY; without even the implied warranty of
 * MERCHANTABILITY or FITNESS FOR A PARTICULAR PURPOSE.  See the
 * GNU General Public License for more details.
 *
 * You should have received a copy of the GNU General Public License
 * along with this program; if not, write to the Free Software Foundation,
 * Inc., 51 Franklin Street, Fifth Floor, Boston, MA 02110-1301, USA.
 *
 * The Original Code is Copyright (C) Blender Foundation, 2008
 *
 * ***** END GPL/BL DUAL LICENSE BLOCK *****
 */

/** \file blender/editors/space_api/spacetypes.c
 *  \ingroup spapi
 */


#include <stdlib.h>

#include "MEM_guardedalloc.h"

#include "BLI_blenlib.h"
#include "BLI_utildefines.h"

#include "DNA_scene_types.h"
#include "DNA_windowmanager_types.h"


#include "BKE_context.h"
#include "BKE_screen.h"

#include "UI_interface.h"
#include "UI_view2d.h"


#include "ED_anim_api.h"
#include "ED_armature.h"
#include "ED_curve.h"
#include "ED_fileselect.h"
#include "ED_gpencil.h"
#include "ED_markers.h"
#include "ED_mesh.h"
#include "ED_node.h"
#include "ED_object.h"
#include "ED_paint.h"
#include "ED_physics.h"
#include "ED_render.h"
#include "ED_scene.h"
#include "ED_screen.h"
#include "ED_sculpt.h"
#include "ED_space_api.h"
#include "ED_sound.h"
#include "ED_uvedit.h"
#include "ED_lattice.h"
#include "ED_mball.h"
#include "ED_logic.h"
#include "ED_clip.h"
#include "ED_mask.h"
#include "ED_sequencer.h"
#include "ED_manipulator_library.h"

#include "io_ops.h"

/* only call once on startup, storage is global in BKE kernel listbase */
void ED_spacetypes_init(void)
{
	const ListBase *spacetypes;
	SpaceType *type;

	/* UI_UNIT_X is now a variable, is used in some spacetype inits? */
	U.widget_unit = 20;

	/* create space types */
	ED_spacetype_outliner();
	ED_spacetype_view3d();
	ED_spacetype_ipo();
	ED_spacetype_image();
	ED_spacetype_node();
	ED_spacetype_buttons();
	ED_spacetype_info();
	ED_spacetype_file();
	ED_spacetype_action();
	ED_spacetype_nla();
	ED_spacetype_script();
	ED_spacetype_text();
	ED_spacetype_sequencer();
	ED_spacetype_console();
	ED_spacetype_userpref();
	ED_spacetype_clip();
	ED_spacetype_statusbar();
	ED_spacetype_topbar();
//	...

	/* register operator types for screen and all spaces */
	ED_operatortypes_workspace();
	ED_operatortypes_scene();
	ED_operatortypes_screen();
	ED_operatortypes_anim();
	ED_operatortypes_animchannels();
	ED_operatortypes_gpencil();
	ED_operatortypes_object();
	ED_operatortypes_lattice();
	ED_operatortypes_mesh();
	ED_operatortypes_sculpt();
	ED_operatortypes_uvedit();
	ED_operatortypes_paint();
	ED_operatortypes_physics();
	ED_operatortypes_curve();
	ED_operatortypes_armature();
	ED_operatortypes_marker();
	ED_operatortypes_metaball();
	ED_operatortypes_sound();
	ED_operatortypes_render();
	ED_operatortypes_mask();
	ED_operatortypes_io();

	ED_operatortypes_view2d();
	ED_operatortypes_ui();

<<<<<<< HEAD
	/* manipulator types */
	ED_manipulatortypes_button_2d();
	ED_manipulatortypes_dial_3d();
	ED_manipulatortypes_grab_3d();
	ED_manipulatortypes_arrow_2d();
	ED_manipulatortypes_arrow_3d();
	ED_manipulatortypes_primitive_3d();
	ED_manipulatortypes_cage_2d();
	ED_manipulatortypes_cage_3d();

	/* register types for operators and manipulators */
=======
	/* register operators */
>>>>>>> 44505b38
	spacetypes = BKE_spacetypes_list();
	for (type = spacetypes->first; type; type = type->next) {
		/* init manipulator types first, operator-types need them */
		if (type->manipulators) {
			type->manipulators();
		}
		if (type->operatortypes) {
			type->operatortypes();
		}
	}
}

void ED_spacemacros_init(void)
{
	const ListBase *spacetypes;
	SpaceType *type;

	/* Macros's must go last since they reference other operators.
	 * We need to have them go after python operators too */
	ED_operatormacros_armature();
	ED_operatormacros_mesh();
	ED_operatormacros_metaball();
	ED_operatormacros_node();
	ED_operatormacros_object();
	ED_operatormacros_file();
	ED_operatormacros_graph();
	ED_operatormacros_action();
	ED_operatormacros_clip();
	ED_operatormacros_curve();
	ED_operatormacros_mask();
	ED_operatormacros_sequencer();
	ED_operatormacros_paint();
	ED_operatormacros_gpencil();

	/* register dropboxes (can use macros) */
	spacetypes = BKE_spacetypes_list();
	for (type = spacetypes->first; type; type = type->next) {
		if (type->dropboxes)
			type->dropboxes();
	}
}

/* called in wm.c */
/* keymap definitions are registered only once per WM initialize, usually on file read,
 * using the keymap the actual areas/regions add the handlers */
void ED_spacetypes_keymap(wmKeyConfig *keyconf)
{
	const ListBase *spacetypes;
	SpaceType *stype;
	ARegionType *atype;

	ED_keymap_screen(keyconf);
	ED_keymap_anim(keyconf);
	ED_keymap_animchannels(keyconf);
	ED_keymap_gpencil(keyconf);
	ED_keymap_object(keyconf);
	ED_keymap_lattice(keyconf);
	ED_keymap_mesh(keyconf);
	ED_keymap_uvedit(keyconf);
	ED_keymap_curve(keyconf);
	ED_keymap_armature(keyconf);
	ED_keymap_physics(keyconf);
	ED_keymap_metaball(keyconf);
	ED_keymap_paint(keyconf);
	ED_keymap_mask(keyconf);
	ED_keymap_marker(keyconf);

	ED_keymap_view2d(keyconf);
	ED_keymap_ui(keyconf);

	spacetypes = BKE_spacetypes_list();
	for (stype = spacetypes->first; stype; stype = stype->next) {
		if (stype->keymap)
			stype->keymap(keyconf);
		for (atype = stype->regiontypes.first; atype; atype = atype->next) {
			if (atype->keymap)
				atype->keymap(keyconf);
		}
	}
}

/* ********************** custom drawcall api ***************** */

typedef struct RegionDrawCB {
	struct RegionDrawCB *next, *prev;

	void (*draw)(const struct bContext *, struct ARegion *, void *);
	void *customdata;

	int type;

} RegionDrawCB;

void *ED_region_draw_cb_activate(ARegionType *art,
                                 void (*draw)(const struct bContext *, struct ARegion *, void *),
                                 void *customdata, int type)
{
	RegionDrawCB *rdc = MEM_callocN(sizeof(RegionDrawCB), "RegionDrawCB");

	BLI_addtail(&art->drawcalls, rdc);
	rdc->draw = draw;
	rdc->customdata = customdata;
	rdc->type = type;

	return rdc;
}

void ED_region_draw_cb_exit(ARegionType *art, void *handle)
{
	RegionDrawCB *rdc;

	for (rdc = art->drawcalls.first; rdc; rdc = rdc->next) {
		if (rdc == (RegionDrawCB *)handle) {
			BLI_remlink(&art->drawcalls, rdc);
			MEM_freeN(rdc);
			return;
		}
	}
}

void *ED_region_draw_cb_customdata(void *handle)
{
	return ((RegionDrawCB *)handle)->customdata;
}

void ED_region_draw_cb_draw(const bContext *C, ARegion *ar, int type)
{
	RegionDrawCB *rdc;

	for (rdc = ar->type->drawcalls.first; rdc; rdc = rdc->next) {
		if (rdc->type == type) {
			rdc->draw(C, ar, rdc->customdata);
		}
	}
}



/* ********************* space template *********************** */
/* forward declare */
void ED_spacetype_xxx(void);

/* allocate and init some vars */
static SpaceLink *xxx_new(const ScrArea *UNUSED(sa), const Scene *UNUSED(scene))
{
	return NULL;
}

/* not spacelink itself */
static void xxx_free(SpaceLink *UNUSED(sl))
{

}

/* spacetype; init callback for usage, should be redoable */
static void xxx_init(wmWindowManager *UNUSED(wm), ScrArea *UNUSED(sa))
{

	/* link area to SpaceXXX struct */

	/* define how many regions, the order and types */

	/* add types to regions */
}

static SpaceLink *xxx_duplicate(SpaceLink *UNUSED(sl))
{

	return NULL;
}

static void xxx_operatortypes(void)
{
	/* register operator types for this space */
}

static void xxx_keymap(wmKeyConfig *UNUSED(keyconf))
{
	/* add default items to keymap */
}

/* only called once, from screen/spacetypes.c */
void ED_spacetype_xxx(void)
{
	static SpaceType st;

	st.spaceid = SPACE_VIEW3D;

	st.new = xxx_new;
	st.free = xxx_free;
	st.init = xxx_init;
	st.duplicate = xxx_duplicate;
	st.operatortypes = xxx_operatortypes;
	st.keymap = xxx_keymap;

	BKE_spacetype_register(&st);
}

/* ****************************** end template *********************** */<|MERGE_RESOLUTION|>--- conflicted
+++ resolved
@@ -127,7 +127,6 @@
 	ED_operatortypes_view2d();
 	ED_operatortypes_ui();
 
-<<<<<<< HEAD
 	/* manipulator types */
 	ED_manipulatortypes_button_2d();
 	ED_manipulatortypes_dial_3d();
@@ -139,9 +138,6 @@
 	ED_manipulatortypes_cage_3d();
 
 	/* register types for operators and manipulators */
-=======
-	/* register operators */
->>>>>>> 44505b38
 	spacetypes = BKE_spacetypes_list();
 	for (type = spacetypes->first; type; type = type->next) {
 		/* init manipulator types first, operator-types need them */
