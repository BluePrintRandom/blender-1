/*
 * This program is free software; you can redistribute it and/or
 * modify it under the terms of the GNU General Public License
 * as published by the Free Software Foundation; either version 2
 * of the License, or (at your option) any later version.
 *
 * This program is distributed in the hope that it will be useful,
 * but WITHOUT ANY WARRANTY; without even the implied warranty of
 * MERCHANTABILITY or FITNESS FOR A PARTICULAR PURPOSE.  See the
 * GNU General Public License for more details.
 *
 * You should have received a copy of the GNU General Public License
 * along with this program; if not, write to the Free Software Foundation,
 * Inc., 51 Franklin Street, Fifth Floor, Boston, MA 02110-1301, USA.
 *
 * The Original Code is Copyright (C) 2008 Blender Foundation.
 * All rights reserved.
 */

/** \file
 * \ingroup editors
 */

#ifndef __ED_OBJECT_H__
#define __ED_OBJECT_H__

#ifdef __cplusplus
extern "C" {
#endif

struct Base;
struct Depsgraph;
struct EnumPropertyItem;
struct EnumPropertyItem;
struct ID;
struct Main;
struct ModifierData;
struct Object;
struct PointerRNA;
struct PropertyRNA;
struct ReportList;
struct Scene;
struct ShaderFxData;
struct View3D;
struct ViewLayer;
struct XFormObjectData;
struct bConstraint;
struct bContext;
struct bFaceMap;
struct bPoseChannel;
struct uiLayout;
struct wmKeyConfig;
struct wmOperator;
struct wmOperatorType;
struct wmWindowManager;

#include "DNA_object_enums.h"
#include "BLI_compiler_attrs.h"

/* object_edit.c */
/* context.object */
struct Object *ED_object_context(struct bContext *C);
/* context.object or context.active_object */
struct Object *ED_object_active_context(struct bContext *C);
void ED_collection_hide_menu_draw(const struct bContext *C, struct uiLayout *layout);

/* object_utils.c */
bool ED_object_calc_active_center_for_editmode(struct Object *obedit,
                                               const bool select_only,
                                               float r_center[3]);
bool ED_object_calc_active_center_for_posemode(struct Object *ob,
                                               const bool select_only,
                                               float r_center[3]);
bool ED_object_calc_active_center(struct Object *ob, const bool select_only, float r_center[3]);

/* object_ops.c */
void ED_operatortypes_object(void);
void ED_operatormacros_object(void);
void ED_keymap_object(struct wmKeyConfig *keyconf);

/* object_relations.c */
typedef enum eParentType {
  PAR_OBJECT,
  PAR_ARMATURE,
  PAR_ARMATURE_NAME,
  PAR_ARMATURE_ENVELOPE,
  PAR_ARMATURE_AUTO,
  PAR_BONE,
  PAR_BONE_RELATIVE,
  PAR_CURVE,
  PAR_FOLLOW,
  PAR_PATH_CONST,
  PAR_LATTICE,
  PAR_VERTEX,
  PAR_VERTEX_TRI,
} eParentType;

typedef enum eObjectSelect_Mode {
  BA_DESELECT = 0,
  BA_SELECT = 1,
  BA_INVERT = 2,
} eObjectSelect_Mode;

#ifdef __RNA_TYPES_H__
extern struct EnumPropertyItem prop_clear_parent_types[];
extern struct EnumPropertyItem prop_make_parent_types[];
#endif

bool ED_object_parent_set(struct ReportList *reports,
                          const struct bContext *C,
                          struct Scene *scene,
                          struct Object *ob,
                          struct Object *par,
                          int partype,
                          const bool xmirror,
                          const bool keep_transform,
                          const int vert_par[3]);
void ED_object_parent_clear(struct Object *ob, const int type);

void ED_object_base_select(struct Base *base, eObjectSelect_Mode mode);
void ED_object_base_activate(struct bContext *C, struct Base *base);
void ED_object_base_active_refresh(struct Main *bmain,
                                   struct Scene *scene,
                                   struct ViewLayer *view_layer);
void ED_object_base_free_and_unlink(struct Main *bmain, struct Scene *scene, struct Object *ob);
bool ED_object_base_deselect_all_ex(struct ViewLayer *view_layer,
                                    struct View3D *v3d,
                                    int action,
                                    bool *r_any_visible);
bool ED_object_base_deselect_all(struct ViewLayer *view_layer, struct View3D *v3d, int action);

/* single object duplicate, if (dupflag == 0), fully linked, else it uses the flags given */
struct Base *ED_object_add_duplicate(struct Main *bmain,
                                     struct Scene *scene,
                                     struct ViewLayer *view_layer,
                                     struct Base *base,
                                     int dupflag);

void ED_object_parent(struct Object *ob,
                      struct Object *parent,
                      const int type,
                      const char *substr);

/* bitflags for enter/exit editmode */
enum {
  EM_FREEDATA = (1 << 0),
  EM_NO_CONTEXT = (1 << 1),
};
bool ED_object_editmode_exit_ex(struct Main *bmain,
                                struct Scene *scene,
                                struct Object *obedit,
                                int flag);
bool ED_object_editmode_exit(struct bContext *C, int flag);

bool ED_object_editmode_enter_ex(struct Main *bmain,
                                 struct Scene *scene,
                                 struct Object *ob,
                                 int flag);
bool ED_object_editmode_enter(struct bContext *C, int flag);
bool ED_object_editmode_load(struct Main *bmain, struct Object *obedit);

void ED_object_vpaintmode_enter_ex(struct Main *bmain,
                                   struct Depsgraph *depsgraph,
                                   struct wmWindowManager *wm,
                                   struct Scene *scene,
                                   struct Object *ob);
void ED_object_vpaintmode_enter(struct bContext *C, struct Depsgraph *depsgraph);
void ED_object_wpaintmode_enter_ex(struct Main *bmain,
                                   struct Depsgraph *depsgraph,
                                   struct wmWindowManager *wm,
                                   struct Scene *scene,
                                   struct Object *ob);
void ED_object_wpaintmode_enter(struct bContext *C, struct Depsgraph *depsgraph);

void ED_object_vpaintmode_exit_ex(struct Object *ob);
void ED_object_vpaintmode_exit(struct bContext *C);
void ED_object_wpaintmode_exit_ex(struct Object *ob);
void ED_object_wpaintmode_exit(struct bContext *C);

void ED_object_sculptmode_enter_ex(struct Main *bmain,
                                   struct Depsgraph *depsgraph,
                                   struct Scene *scene,
                                   struct Object *ob,
                                   const bool force_dyntopo,
                                   struct ReportList *reports);
void ED_object_sculptmode_enter(struct bContext *C,
                                struct Depsgraph *depsgraph,
                                struct ReportList *reports);
void ED_object_sculptmode_exit_ex(struct Main *bmain,
                                  struct Depsgraph *depsgraph,
                                  struct Scene *scene,
                                  struct Object *ob);
void ED_object_sculptmode_exit(struct bContext *C, struct Depsgraph *depsgraph);

void ED_object_location_from_view(struct bContext *C, float loc[3]);
void ED_object_rotation_from_quat(float rot[3], const float quat[4], const char align_axis);
void ED_object_rotation_from_view(struct bContext *C, float rot[3], const char align_axis);
void ED_object_base_init_transform_on_add(struct Object *obejct,
                                          const float loc[3],
                                          const float rot[3]);
float ED_object_new_primitive_matrix(struct bContext *C,
                                     struct Object *editob,
                                     const float loc[3],
                                     const float rot[3],
                                     float primmat[4][4]);

/* Avoid allowing too much insane values even by typing
 * (typos can hang/crash Blender otherwise). */
#define OBJECT_ADD_SIZE_MAXF 1.0e12f

void ED_object_add_unit_props_size(struct wmOperatorType *ot);
void ED_object_add_unit_props_radius(struct wmOperatorType *ot);
void ED_object_add_generic_props(struct wmOperatorType *ot, bool do_editmode);
void ED_object_add_mesh_props(struct wmOperatorType *ot);
bool ED_object_add_generic_get_opts(struct bContext *C,
                                    struct wmOperator *op,
                                    const char view_align_axis,
                                    float loc[3],
                                    float rot[3],
                                    bool *enter_editmode,
                                    unsigned short *local_view_bits,
                                    bool *is_view_aligned);

struct Object *ED_object_add_type(struct bContext *C,
                                  int type,
                                  const char *name,
                                  const float loc[3],
                                  const float rot[3],
                                  bool enter_editmode,
                                  unsigned short local_view_bits)
    ATTR_NONNULL(1) ATTR_RETURNS_NONNULL;

void ED_object_single_users(struct Main *bmain,
                            struct Scene *scene,
                            const bool full,
                            const bool copy_groups);
void ED_object_single_user(struct Main *bmain, struct Scene *scene, struct Object *ob);

/* object motion paths */
void ED_objects_clear_paths(struct bContext *C, bool only_selected);

/* Corresponds to eAnimvizCalcRange. */
typedef enum eObjectPathCalcRange {
  OBJECT_PATH_CALC_RANGE_CURRENT_FRAME,
  OBJECT_PATH_CALC_RANGE_CHANGED,
  OBJECT_PATH_CALC_RANGE_FULL,
} eObjectPathCalcRange;

void ED_objects_recalculate_paths(struct bContext *C,
                                  struct Scene *scene,
                                  eObjectPathCalcRange range);

/* constraints */
struct ListBase *get_active_constraints(struct Object *ob);
struct ListBase *get_constraint_lb(struct Object *ob,
                                   struct bConstraint *con,
                                   struct bPoseChannel **r_pchan);
struct bConstraint *get_active_constraint(struct Object *ob);

void object_test_constraints(struct Main *bmain, struct Object *ob);

void ED_object_constraint_set_active(struct Object *ob, struct bConstraint *con);
void ED_object_constraint_update(struct Main *bmain, struct Object *ob);
void ED_object_constraint_dependency_update(struct Main *bmain, struct Object *ob);

void ED_object_constraint_tag_update(struct Main *bmain,
                                     struct Object *ob,
                                     struct bConstraint *con);
void ED_object_constraint_dependency_tag_update(struct Main *bmain,
                                                struct Object *ob,
                                                struct bConstraint *con);

/* object_modes.c */
bool ED_object_mode_compat_test(const struct Object *ob, eObjectMode mode);
bool ED_object_mode_compat_set(struct bContext *C,
                               struct Object *ob,
                               eObjectMode mode,
                               struct ReportList *reports);
void ED_object_mode_toggle(struct bContext *C, eObjectMode mode);
void ED_object_mode_set(struct bContext *C, eObjectMode mode);
void ED_object_mode_exit(struct bContext *C, struct Depsgraph *depsgraph);

bool ED_object_mode_generic_enter(struct bContext *C, eObjectMode object_mode);
void ED_object_mode_generic_exit(struct Main *bmain,
                                 struct Depsgraph *depsgraph,
                                 struct Scene *scene,
                                 struct Object *ob);
bool ED_object_mode_generic_has_data(struct Depsgraph *depsgraph, struct Object *ob);

/* object_modifier.c */
enum {
  MODIFIER_APPLY_DATA = 1,
  MODIFIER_APPLY_SHAPE,
};

struct ModifierData *ED_object_modifier_add(struct ReportList *reports,
                                            struct Main *bmain,
                                            struct Scene *scene,
                                            struct Object *ob,
                                            const char *name,
                                            int type);
bool ED_object_modifier_remove(struct ReportList *reports,
                               struct Main *bmain,
                               struct Object *ob,
                               struct ModifierData *md);
void ED_object_modifier_clear(struct Main *bmain, struct Object *ob);
int ED_object_modifier_move_down(struct ReportList *reports,
                                 struct Object *ob,
                                 struct ModifierData *md);
int ED_object_modifier_move_up(struct ReportList *reports,
                               struct Object *ob,
                               struct ModifierData *md);
int ED_object_modifier_convert(struct ReportList *reports,
                               struct Main *bmain,
                               struct Depsgraph *depsgraph,
                               struct Scene *scene,
                               struct ViewLayer *view_layer,
                               struct Object *ob,
                               struct ModifierData *md);
int ED_object_modifier_apply(struct Main *bmain,
                             struct ReportList *reports,
                             struct Depsgraph *depsgraph,
                             struct Scene *scene,
                             struct Object *ob,
                             struct ModifierData *md,
                             int mode);
int ED_object_modifier_copy(struct ReportList *reports,
                            struct Object *ob,
                            struct ModifierData *md);

bool ED_object_iter_other(struct Main *bmain,
                          struct Object *orig_ob,
                          const bool include_orig,
                          bool (*callback)(struct Object *ob, void *callback_data),
                          void *callback_data);

bool ED_object_multires_update_totlevels_cb(struct Object *ob, void *totlevel_v);

/* object_greasepencil_modifier.c */
struct GpencilModifierData *ED_object_gpencil_modifier_add(struct ReportList *reports,
                                                           struct Main *bmain,
                                                           struct Scene *scene,
                                                           struct Object *ob,
                                                           const char *name,
                                                           int type);
bool ED_object_gpencil_modifier_remove(struct ReportList *reports,
                                       struct Main *bmain,
                                       struct Object *ob,
                                       struct GpencilModifierData *md);
void ED_object_gpencil_modifier_clear(struct Main *bmain, struct Object *ob);
int ED_object_gpencil_modifier_move_down(struct ReportList *reports,
                                         struct Object *ob,
                                         struct GpencilModifierData *md);
int ED_object_gpencil_modifier_move_up(struct ReportList *reports,
                                       struct Object *ob,
                                       struct GpencilModifierData *md);
int ED_object_gpencil_modifier_apply(struct Main *bmain,
                                     struct ReportList *reports,
                                     struct Depsgraph *depsgraph,
                                     struct Object *ob,
                                     struct GpencilModifierData *md,
                                     int mode);
int ED_object_gpencil_modifier_copy(struct ReportList *reports,
                                    struct Object *ob,
                                    struct GpencilModifierData *md);

/* object_shader_fx.c */
struct ShaderFxData *ED_object_shaderfx_add(struct ReportList *reports,
                                            struct Main *bmain,
                                            struct Scene *scene,
                                            struct Object *ob,
                                            const char *name,
                                            int type);
bool ED_object_shaderfx_remove(struct ReportList *reports,
                               struct Main *bmain,
                               struct Object *ob,
                               struct ShaderFxData *fx);
void ED_object_shaderfx_clear(struct Main *bmain, struct Object *ob);
int ED_object_shaderfx_move_down(struct ReportList *reports,
                                 struct Object *ob,
                                 struct ShaderFxData *fx);
int ED_object_shaderfx_move_up(struct ReportList *reports,
                               struct Object *ob,
                               struct ShaderFxData *fx);

/* object_select.c */
void ED_object_select_linked_by_id(struct bContext *C, struct ID *id);

const struct EnumPropertyItem *ED_object_vgroup_selection_itemf_helper(
    const struct bContext *C,
    struct PointerRNA *ptr,
    struct PropertyRNA *prop,
    bool *r_free,
    const unsigned int selection_mask);

void ED_object_check_force_modifiers(struct Main *bmain,
                                     struct Scene *scene,
                                     struct Object *object);

struct Base *ED_object_find_first_by_data_id(struct ViewLayer *view_layer, struct ID *id);

bool ED_object_jump_to_object(struct bContext *C, struct Object *ob, const bool reveal_hidden);
bool ED_object_jump_to_bone(struct bContext *C,
                            struct Object *ob,
                            const char *bone_name,
                            const bool reveal_hidden);

/* object_facemap_ops.c */
void ED_object_facemap_face_add(struct Object *ob, struct bFaceMap *fmap, int facenum);
void ED_object_facemap_face_remove(struct Object *ob, struct bFaceMap *fmap, int facenum);

/* object_data_transform.c */
struct XFormObjectData *ED_object_data_xform_create_ex(struct ID *id, bool is_edit_mode);
struct XFormObjectData *ED_object_data_xform_create(struct ID *id);
struct XFormObjectData *ED_object_data_xform_create_from_edit_mode(ID *id);

void ED_object_data_xform_destroy(struct XFormObjectData *xod);

void ED_object_data_xform_by_mat4(struct XFormObjectData *xod, const float mat[4][4]);

void ED_object_data_xform_restore(struct XFormObjectData *xod);
void ED_object_data_xform_tag_update(struct XFormObjectData *xod);

<<<<<<< HEAD
=======
/* Container helper API. */
struct XFormObjectData_Container;
struct XFormObjectData_Container *ED_object_data_xform_container_create(void);
void ED_object_data_xform_container_destroy(struct XFormObjectData_Container *xds);
void ED_object_data_xform_container_update_all(struct XFormObjectData_Container *xds,
                                               struct Main *bmain,
                                               struct Depsgraph *depsgraph);
void ED_object_data_xform_container_item_ensure(struct XFormObjectData_Container *xds,
                                                struct Object *ob);

>>>>>>> fcc6e948
#ifdef __cplusplus
}
#endif

#endif /* __ED_OBJECT_H__ */<|MERGE_RESOLUTION|>--- conflicted
+++ resolved
@@ -421,8 +421,6 @@
 void ED_object_data_xform_restore(struct XFormObjectData *xod);
 void ED_object_data_xform_tag_update(struct XFormObjectData *xod);
 
-<<<<<<< HEAD
-=======
 /* Container helper API. */
 struct XFormObjectData_Container;
 struct XFormObjectData_Container *ED_object_data_xform_container_create(void);
@@ -433,7 +431,6 @@
 void ED_object_data_xform_container_item_ensure(struct XFormObjectData_Container *xds,
                                                 struct Object *ob);
 
->>>>>>> fcc6e948
 #ifdef __cplusplus
 }
 #endif
