/*
 * ***** BEGIN GPL LICENSE BLOCK *****
 *
 * This program is free software; you can redistribute it and/or
 * modify it under the terms of the GNU General Public License
 * as published by the Free Software Foundation; either version 2
 * of the License, or (at your option) any later version.
 *
 * This program is distributed in the hope that it will be useful,
 * but WITHOUT ANY WARRANTY; without even the implied warranty of
 * MERCHANTABILITY or FITNESS FOR A PARTICULAR PURPOSE.  See the
 * GNU General Public License for more details.
 *
 * You should have received a copy of the GNU General Public License
 * along with this program; if not, write to the Free Software Foundation,
 * Inc., 51 Franklin Street, Fifth Floor, Boston, MA 02110-1301, USA.
 *
 * The Original Code is Copyright (C) 2001-2002 by NaN Holding BV.
 * All rights reserved.
 *
 * Contributor(s): Blender Foundation
 *
 * ***** END GPL LICENSE BLOCK *****
 */

/** \file ED_armature.h
 *  \ingroup editors
 */

#ifndef __ED_ARMATURE_H__
#define __ED_ARMATURE_H__

#ifdef __cplusplus
extern "C" {
#endif

struct bArmature;
struct Base;
struct bContext;
struct Bone;
struct bPoseChannel;
struct EvaluationContext;
struct IDProperty;
struct ListBase;
struct MeshDeformModifierData;
struct DerivedMesh;
struct Object;
struct ReportList;
struct Scene;
struct ViewLayer;
struct ViewContext;
struct wmKeyConfig;
struct wmOperator;
struct Main;
struct UndoType;

typedef struct EditBone {
	struct EditBone *next, *prev;
	struct IDProperty *prop; /* User-Defined Properties on this Bone */
	struct EditBone *parent; /* Editbones have a one-way link  (i.e. children refer
	                          * to parents.  This is converted to a two-way link for
	                          * normal bones when leaving editmode. */
	char    name[64];       /* MAXBONENAME */
	float   roll;           /* Roll along axis.  We'll ultimately use the axis/angle method
	                         * for determining the transformation matrix of the bone.  The axis
	                         * is tail-head while roll provides the angle. Refer to Graphics
	                         * Gems 1 p. 466 (section IX.6) if it's not already in here somewhere*/

	float head[3];          /* Orientation and length is implicit during editing */
	float tail[3];
	/* All joints are considered to have zero rotation with respect to
	 * their parents.	Therefore any rotations specified during the
	 * animation are automatically relative to the bones' rest positions*/
	int flag;
	int layer;
	
	float dist, weight;
	float xwidth, length, zwidth;  /* put them in order! transform uses this as scale */
	float rad_head, rad_tail;

	/* Bendy-Bone parameters */
	float roll1, roll2;
	float curveOutX, curveOutY;
	float curveInX, curveInY;
	float ease1, ease2;
	float scaleIn, scaleOut;

	float oldlength;        /* for envelope scaling */
	
	short segments;

	/* Used for display */
	float disp_mat[4][4];  /*  in Armature space, rest pos matrix */
	float disp_tail_mat[4][4];  /*  in Armature space, rest pos matrix */
	/* 32 == MAX_BBONE_SUBDIV */
	float disp_bbone_mat[32][4][4]; /*  in Armature space, rest pos matrix */

	/* Used to store temporary data */
	union {
		struct EditBone *ebone;
		struct Bone     *bone;
		void            *p;
		int              i;
	} temp;
} EditBone;

#define BONESEL_ROOT    (1 << 28)
#define BONESEL_TIP     (1 << 29)
#define BONESEL_BONE    (1 << 30)
#define BONESEL_ANY     (BONESEL_TIP | BONESEL_ROOT | BONESEL_BONE)

#define BONESEL_NOSEL   (1u << 31u)

/* useful macros */
#define EBONE_VISIBLE(arm, ebone) ( \
	CHECK_TYPE_INLINE(arm, bArmature *), \
	CHECK_TYPE_INLINE(ebone, EditBone *), \
	(((arm)->layer & (ebone)->layer) && !((ebone)->flag & BONE_HIDDEN_A)) \
	)

#define EBONE_SELECTABLE(arm, ebone) (EBONE_VISIBLE(arm, ebone) && !(ebone->flag & BONE_UNSELECTABLE))

#define EBONE_EDITABLE(ebone) ( \
	CHECK_TYPE_INLINE(ebone, EditBone *), \
	(((ebone)->flag & BONE_SELECTED) && !((ebone)->flag & BONE_EDITMODE_LOCKED)) \
	)

/* used in armature_select_hierarchy_exec() */
#define BONE_SELECT_PARENT  0
#define BONE_SELECT_CHILD   1

/* armature_ops.c */
void ED_operatortypes_armature(void);
void ED_operatormacros_armature(void);
void ED_keymap_armature(struct wmKeyConfig *keyconf);

/* editarmature.c */
void ED_armature_from_edit(struct bArmature *arm);
void ED_armature_to_edit(struct bArmature *arm);
void ED_armature_edit_free(struct bArmature *arm);

void ED_armature_edit_deselect_all(struct Object *obedit);
void ED_armature_edit_deselect_all_visible(struct Object *obedit);

<<<<<<< HEAD
bool ED_do_pose_selectbuffer(
        struct ViewLayer *view_layer, struct Base *base, const unsigned int *buffer, short hits,
=======
bool ED_armature_pose_select_pick_with_buffer(
        struct Scene *scene, struct Base *base, const unsigned int *buffer, short hits,
>>>>>>> 0f2efce6
        bool extend, bool deselect, bool toggle, bool do_nearest);
bool ED_armature_edit_select_pick(
        struct bContext *C, const int mval[2], bool extend, bool deselect, bool toggle);
int join_armature_exec(struct bContext *C, struct wmOperator *op);
struct Bone *ED_armature_bone_find_index(struct Object *ob, int index);
float ED_armature_ebone_roll_to_vector(const EditBone *bone, const float new_up_axis[3], const bool axis_only);
EditBone *ED_armature_ebone_find_name(const struct ListBase *edbo, const char *name);
EditBone *ED_armature_ebone_get_mirrored(const struct ListBase *edbo, EditBone *ebo);
void ED_armature_edit_sync_selection(struct ListBase *edbo);
void ED_armature_edit_validate_active(struct bArmature *arm);

EditBone *ED_armature_ebone_add_primitive(struct Object *obedit_arm, float length, bool view_aligned);
EditBone *ED_armature_ebone_add(struct bArmature *arm, const char *name);

void ED_armature_ebone_remove_ex(struct bArmature *arm, EditBone *exBone, bool clear_connected);
void ED_armature_ebone_remove(struct bArmature *arm, EditBone *exBone);

bool ED_armature_ebone_is_child_recursive(EditBone *ebone_parent, EditBone *ebone_child);
EditBone *ED_armature_ebone_find_shared_parent(EditBone *ebone_child[], const unsigned int ebone_child_tot);

void ED_armature_ebone_to_mat3(EditBone *ebone, float mat[3][3]);
void ED_armature_ebone_to_mat4(EditBone *ebone, float mat[4][4]);

void ED_armature_ebone_from_mat3(EditBone *ebone, float mat[3][3]);
void ED_armature_ebone_from_mat4(EditBone *ebone, float mat[4][4]);

<<<<<<< HEAD
void transform_armature_mirror_update(struct Object *obedit);
void ED_armature_origin_set(struct Object *ob, float cursor[3], int centermode, int around);
=======
void ED_armature_edit_transform_mirror_update(struct Object *obedit);
void ED_armature_origin_set(struct Scene *scene, struct Object *ob, float cursor[3], int centermode, int around);
>>>>>>> 0f2efce6

void ED_armature_transform_bones(struct bArmature *arm, float mat[4][4], const bool do_props);
void ED_armature_transform_apply(struct Object *ob, float mat[4][4], const bool do_props);
void ED_armature_transform(struct bArmature *arm, float mat[4][4], const bool do_props);

#define ARM_GROUPS_NAME     1
#define ARM_GROUPS_ENVELOPE 2
#define ARM_GROUPS_AUTO     3

<<<<<<< HEAD
void create_vgroups_from_armature(
        struct ReportList *reports, const struct EvaluationContext *eval_ctx, struct Scene *scene,
        struct Object *ob, struct Object *par, const int mode, const bool mirror);
=======
void ED_object_vgroup_calc_from_armature(struct ReportList *reports, struct Scene *scene, struct Object *ob,
                                  struct Object *par, const int mode, const bool mirror);
>>>>>>> 0f2efce6

/* if bone is already in list, pass it as param to ignore it */
void ED_armature_ebone_unique_name(struct ListBase *ebones, char *name, EditBone *bone);
void ED_armature_bone_rename(struct bArmature *arm, const char *oldnamep, const char *newnamep);
void ED_armature_bones_flip_names(struct bArmature *arm, struct ListBase *bones_names, const bool do_strip_numbers);

/* low level selection functions which handle */
int  ED_armature_ebone_selectflag_get(const EditBone *ebone);
void ED_armature_ebone_selectflag_set(EditBone *ebone, int flag);
void ED_armature_ebone_select_set(EditBone *ebone, bool select);
void ED_armature_ebone_selectflag_enable(EditBone *ebone, int flag);
void ED_armature_ebone_selectflag_disable(EditBone *ebone, int flag);

/* editarmature_undo.c */
void ED_armature_undosys_type(struct UndoType *ut);

/* armature_utils.c */
void ED_armature_ebone_listbase_temp_clear(struct ListBase *lb);
void ED_armature_ebone_listbase_free(struct ListBase *lb);
void ED_armature_ebone_listbase_copy(struct ListBase *lb_dst, struct ListBase *lb_src);

/* poseobject.c */
bool ED_object_posemode_exit_ex(struct Main *bmain, struct Object *ob);
bool ED_object_posemode_exit(struct bContext *C, struct Object *ob);
bool ED_object_posemode_enter_ex(struct Main *bmain, struct Object *ob);
bool ED_object_posemode_enter(struct bContext *C, struct Object *ob);
void ED_pose_deselect_all(struct Object *ob, int select_mode, const bool ignore_visibility);
void ED_pose_bone_select(struct Object *ob, struct bPoseChannel *pchan, bool select);
void ED_pose_recalculate_paths(struct bContext *C, struct Scene *scene, struct Object *ob);
struct Object *ED_pose_object_from_context(struct bContext *C);

/* sketch */

int ED_operator_sketch_mode_active_stroke(struct bContext *C);
int ED_operator_sketch_full_mode(struct bContext *C);
int ED_operator_sketch_mode(const struct bContext *C);

void BIF_convertSketch(struct bContext *C);
void BIF_deleteSketch(struct bContext *C);
void BIF_selectAllSketch(struct bContext *C, int mode); /* -1: deselect, 0: select, 1: toggle */

void  BIF_makeListTemplates(const struct bContext *C);
int   BIF_currentTemplate(const struct bContext *C);
void  BIF_freeTemplates(struct bContext *C);
void  BIF_setTemplate(struct bContext *C, int index);
int   BIF_nbJointsTemplate(const struct bContext *C);
const char *BIF_nameBoneTemplate(const struct bContext *C);

void BDR_drawSketch(const struct bContext *vc);
int BDR_drawSketchNames(struct ViewContext *vc);

/* meshlaplacian.c */
void ED_mesh_deform_bind_callback(struct Scene *scene,
                      struct MeshDeformModifierData *mmd,
                      struct DerivedMesh *cagedm,
                      float *vertexcos, int totvert, float cagemat[4][4]);
	
#ifdef __cplusplus
}
#endif

#endif /* __ED_ARMATURE_H__ */<|MERGE_RESOLUTION|>--- conflicted
+++ resolved
@@ -142,13 +142,8 @@
 void ED_armature_edit_deselect_all(struct Object *obedit);
 void ED_armature_edit_deselect_all_visible(struct Object *obedit);
 
-<<<<<<< HEAD
-bool ED_do_pose_selectbuffer(
+bool ED_armature_pose_select_pick_with_buffer(
         struct ViewLayer *view_layer, struct Base *base, const unsigned int *buffer, short hits,
-=======
-bool ED_armature_pose_select_pick_with_buffer(
-        struct Scene *scene, struct Base *base, const unsigned int *buffer, short hits,
->>>>>>> 0f2efce6
         bool extend, bool deselect, bool toggle, bool do_nearest);
 bool ED_armature_edit_select_pick(
         struct bContext *C, const int mval[2], bool extend, bool deselect, bool toggle);
@@ -175,13 +170,8 @@
 void ED_armature_ebone_from_mat3(EditBone *ebone, float mat[3][3]);
 void ED_armature_ebone_from_mat4(EditBone *ebone, float mat[4][4]);
 
-<<<<<<< HEAD
-void transform_armature_mirror_update(struct Object *obedit);
+void ED_armature_edit_transform_mirror_update(struct Object *obedit);
 void ED_armature_origin_set(struct Object *ob, float cursor[3], int centermode, int around);
-=======
-void ED_armature_edit_transform_mirror_update(struct Object *obedit);
-void ED_armature_origin_set(struct Scene *scene, struct Object *ob, float cursor[3], int centermode, int around);
->>>>>>> 0f2efce6
 
 void ED_armature_transform_bones(struct bArmature *arm, float mat[4][4], const bool do_props);
 void ED_armature_transform_apply(struct Object *ob, float mat[4][4], const bool do_props);
@@ -191,14 +181,9 @@
 #define ARM_GROUPS_ENVELOPE 2
 #define ARM_GROUPS_AUTO     3
 
-<<<<<<< HEAD
-void create_vgroups_from_armature(
+void ED_object_vgroup_calc_from_armature(
         struct ReportList *reports, const struct EvaluationContext *eval_ctx, struct Scene *scene,
         struct Object *ob, struct Object *par, const int mode, const bool mirror);
-=======
-void ED_object_vgroup_calc_from_armature(struct ReportList *reports, struct Scene *scene, struct Object *ob,
-                                  struct Object *par, const int mode, const bool mirror);
->>>>>>> 0f2efce6
 
 /* if bone is already in list, pass it as param to ignore it */
 void ED_armature_ebone_unique_name(struct ListBase *ebones, char *name, EditBone *bone);
@@ -251,11 +236,12 @@
 int BDR_drawSketchNames(struct ViewContext *vc);
 
 /* meshlaplacian.c */
-void ED_mesh_deform_bind_callback(struct Scene *scene,
-                      struct MeshDeformModifierData *mmd,
-                      struct DerivedMesh *cagedm,
-                      float *vertexcos, int totvert, float cagemat[4][4]);
-	
+void ED_mesh_deform_bind_callback(
+        struct Scene *scene,
+        struct MeshDeformModifierData *mmd,
+        struct DerivedMesh *cagedm,
+        float *vertexcos, int totvert, float cagemat[4][4]);
+
 #ifdef __cplusplus
 }
 #endif
