/*
 * ***** BEGIN GPL LICENSE BLOCK *****
 *
 * This program is free software; you can redistribute it and/or
 * modify it under the terms of the GNU General Public License
 * as published by the Free Software Foundation; either version 2
 * of the License, or (at your option) any later version.
 *
 * This program is distributed in the hope that it will be useful,
 * but WITHOUT ANY WARRANTY; without even the implied warranty of
 * MERCHANTABILITY or FITNESS FOR A PARTICULAR PURPOSE.  See the
 * GNU General Public License for more details.
 *
 * You should have received a copy of the GNU General Public License
 * along with this program; if not, write to the Free Software Foundation,
 * Inc., 51 Franklin Street, Fifth Floor, Boston, MA 02110-1301, USA.
 *
 * The Original Code is Copyright (C) 2008 Blender Foundation.
 * All rights reserved.
 *
 *
 * Contributor(s): Blender Foundation
 *
 * ***** END GPL LICENSE BLOCK *****
 */

/** \file ED_view3d.h
 *  \ingroup editors
 */

#ifndef __ED_VIEW3D_H__
#define __ED_VIEW3D_H__

/* ********* exports for space_view3d/ module ********** */
struct ARegion;
struct BMEdge;
struct BMFace;
struct BMVert;
struct BPoint;
struct Base;
struct BezTriple;
struct BoundBox;
struct Camera;
struct Depsgraph;
struct EditBone;
struct ImBuf;
struct MVert;
struct Main;
struct MetaElem;
struct Nurb;
struct Object;
struct RV3DMatrixStore;
struct RegionView3D;
struct RenderEngineType;
struct Scene;
struct ViewLayer;
struct ScrArea;
struct View3D;
struct ViewContext;
struct bContext;
struct bPoseChannel;
struct bScreen;
struct rctf;
struct rcti;
struct wmOperator;
struct wmOperatorType;
struct wmWindow;
struct wmWindowManager;
struct GPUFX;
struct GPUOffScreen;
struct GPUFXSettings;
struct GPUViewport;
struct WorkSpace;
enum eGPUFXFlags;

/* for derivedmesh drawing callbacks, for view3d_select, .... */
typedef struct ViewContext {
	struct Main *bmain;
	struct Depsgraph *depsgraph;
	struct Scene *scene;
	struct ViewLayer *view_layer;
	struct Object *obact;
	struct Object *obedit;
	struct ARegion *ar;
	struct View3D *v3d;
	struct wmWindow *win;
	struct RegionView3D *rv3d;
	struct BMEditMesh *em;
	int mval[2];
} ViewContext;

typedef struct ViewDepths {
	unsigned short w, h;
	short x, y; /* only for temp use for sub-rects, added to ar->winx/y */
	float *depths;
	double depth_range[2];

	bool damaged;
} ViewDepths;


/* Rotate 3D cursor on placement. */
enum eV3DCursorOrient {
	V3D_CURSOR_ORIENT_NONE = 0,
	V3D_CURSOR_ORIENT_VIEW,
	V3D_CURSOR_ORIENT_GEOM,
};

struct View3DCursor *ED_view3d_cursor3d_get(struct Scene *scene, struct View3D *v3d);
void ED_view3d_cursor3d_calc_mat3(const struct Scene *scene, const struct View3D *v3d, float mat[3][3]);
void ED_view3d_cursor3d_calc_mat4(const struct Scene *scene, const struct View3D *v3d, float mat[4][4]);
void ED_view3d_cursor3d_position(
        struct bContext *C, const int mval[2],
        const bool use_depth,
        float cursor_co[3]);
void ED_view3d_cursor3d_position_rotation(
        struct bContext *C, const int mval[2],
        const bool use_depth, enum eV3DCursorOrient orientation,
        float cursor_co[3], float cursor_quat[4]);
void ED_view3d_cursor3d_update(
        struct bContext *C, const int mval[2],
        bool use_depth, enum eV3DCursorOrient orientation);

struct Camera *ED_view3d_camera_data_get(struct View3D *v3d, struct RegionView3D *rv3d);

void ED_view3d_to_m4(float mat[4][4], const float ofs[3], const float quat[4], const float dist);
void ED_view3d_from_m4(const float mat[4][4], float ofs[3], float quat[4], float *dist);

void ED_view3d_from_object(
        const struct Object *ob,
        float ofs[3], float quat[4], float *dist, float *lens);
void ED_view3d_to_object(
        const struct Depsgraph *depsgraph, struct Object *ob,
        const float ofs[3], const float quat[4], const float dist);

void ED_view3d_lastview_store(struct RegionView3D *rv3d);

/* Depth buffer */
void  ED_view3d_depth_update(struct ARegion *ar);
float ED_view3d_depth_read_cached(const struct ViewContext *vc, const int mval[2]);
bool  ED_view3d_depth_read_cached_normal(
        const ViewContext *vc, const int mval[2],
        float r_normal[3]);
bool ED_view3d_depth_unproject(
        const struct ARegion *ar,
        const int mval[2], const double depth,
        float r_location_world[3]);
void  ED_view3d_depth_tag_update(struct RegionView3D *rv3d);

/* Projection */
#define IS_CLIPPED        12000

/* return values for ED_view3d_project_...() */
typedef enum {
	V3D_PROJ_RET_OK   = 0,
	V3D_PROJ_RET_CLIP_NEAR = 1,  /* can't avoid this when in perspective mode, (can't avoid) */
	V3D_PROJ_RET_CLIP_ZERO = 2,  /* so close to zero we can't apply a perspective matrix usefully */
	V3D_PROJ_RET_CLIP_BB   = 3,  /* bounding box clip - RV3D_CLIPPING */
	V3D_PROJ_RET_CLIP_WIN  = 4,  /* outside window bounds */
	V3D_PROJ_RET_OVERFLOW  = 5   /* outside range (mainly for short), (can't avoid) */
} eV3DProjStatus;

/* some clipping tests are optional */
typedef enum {
	V3D_PROJ_TEST_NOP        = 0,
	V3D_PROJ_TEST_CLIP_BB    = (1 << 0),
	V3D_PROJ_TEST_CLIP_WIN   = (1 << 1),
	V3D_PROJ_TEST_CLIP_NEAR  = (1 << 2),
	V3D_PROJ_TEST_CLIP_ZERO  = (1 << 3)
} eV3DProjTest;

#define V3D_PROJ_TEST_CLIP_DEFAULT \
	(V3D_PROJ_TEST_CLIP_BB | V3D_PROJ_TEST_CLIP_WIN | V3D_PROJ_TEST_CLIP_NEAR)
#define V3D_PROJ_TEST_ALL \
	(V3D_PROJ_TEST_CLIP_BB | V3D_PROJ_TEST_CLIP_WIN | V3D_PROJ_TEST_CLIP_NEAR | V3D_PROJ_TEST_CLIP_ZERO)


/* view3d_iterators.c */

/* foreach iterators */
void meshobject_foreachScreenVert(
        struct ViewContext *vc,
        void (*func)(void *userData, struct MVert *eve, const float screen_co[2], int index),
        void *userData, const eV3DProjTest clip_flag);
void mesh_foreachScreenVert(
        struct ViewContext *vc,
        void (*func)(void *userData, struct BMVert *eve, const float screen_co[2], int index),
        void *userData, const eV3DProjTest clip_flag);
void mesh_foreachScreenEdge(
        struct ViewContext *vc,
        void (*func)(void *userData, struct BMEdge *eed, const float screen_co_a[2], const float screen_co_b[2],
                     int index),
        void *userData, const eV3DProjTest clip_flag);
void mesh_foreachScreenFace(
        struct ViewContext *vc,
        void (*func)(void *userData, struct BMFace *efa, const float screen_co[2], int index),
        void *userData, const eV3DProjTest clip_flag);
void nurbs_foreachScreenVert(
        struct ViewContext *vc,
        void (*func)(void *userData, struct Nurb *nu, struct BPoint *bp, struct BezTriple *bezt,
                     int beztindex, const float screen_co[2]),
        void *userData, const eV3DProjTest clip_flag);
void mball_foreachScreenElem(
        struct ViewContext *vc,
        void (*func)(void *userData, struct MetaElem *ml, const float screen_co[2]),
        void *userData, const eV3DProjTest clip_flag);
void lattice_foreachScreenVert(
        struct ViewContext *vc,
        void (*func)(void *userData, struct BPoint *bp,
                     const float screen_co[2]),
        void *userData, const eV3DProjTest clip_flag);
void armature_foreachScreenBone(
        struct ViewContext *vc,
        void (*func)(void *userData, struct EditBone *ebone,
                     const float screen_co_a[2], const float screen_co_b[2]),
        void *userData, const eV3DProjTest clip_flag);
void pose_foreachScreenBone(
        struct ViewContext *vc,
        void (*func)(void *userData, struct bPoseChannel *pchan,
                     const float screen_co_a[2], const float screen_co_b[2]),
        void *userData, const eV3DProjTest clip_flag);
/* *** end iterators *** */


/* view3d_project.c */
void ED_view3d_project_float_v2_m4(const struct ARegion *ar, const float co[3], float r_co[2], float mat[4][4]);
void ED_view3d_project_float_v3_m4(const struct ARegion *ar, const float co[3], float r_co[3], float mat[4][4]);

eV3DProjStatus ED_view3d_project_base(const struct ARegion *ar, struct Base *base);

/* *** short *** */
eV3DProjStatus ED_view3d_project_short_ex(const struct ARegion *ar, float perspmat[4][4], const bool is_local,
                                          const float co[3], short r_co[2], const eV3DProjTest flag);
eV3DProjStatus ED_view3d_project_short_global(const struct ARegion *ar, const float co[3], short r_co[2], const eV3DProjTest flag);
eV3DProjStatus ED_view3d_project_short_object(const struct ARegion *ar, const float co[3], short r_co[2], const eV3DProjTest flag);

/* *** int *** */
eV3DProjStatus ED_view3d_project_int_ex(const struct ARegion *ar, float perspmat[4][4], const bool is_local,
                                        const float co[3], int r_co[2], const eV3DProjTest flag);
eV3DProjStatus ED_view3d_project_int_global(const struct ARegion *ar, const float co[3], int r_co[2], const eV3DProjTest flag);
eV3DProjStatus ED_view3d_project_int_object(const struct ARegion *ar, const float co[3], int r_co[2], const eV3DProjTest flag);

/* *** float *** */
eV3DProjStatus ED_view3d_project_float_ex(const struct ARegion *ar, float perspmat[4][4], const bool is_local,
                                          const float co[3], float r_co[2], const eV3DProjTest flag);
eV3DProjStatus ED_view3d_project_float_global(const struct ARegion *ar, const float co[3], float r_co[2], const eV3DProjTest flag);
eV3DProjStatus ED_view3d_project_float_object(const struct ARegion *ar, const float co[3], float r_co[2], const eV3DProjTest flag);

float ED_view3d_pixel_size(const struct RegionView3D *rv3d, const float co[3]);
float ED_view3d_pixel_size_no_ui_scale(const struct RegionView3D *rv3d, const float co[3]);

float ED_view3d_calc_zfac(const struct RegionView3D *rv3d, const float co[3], bool *r_flip);
bool ED_view3d_clip_segment(const struct RegionView3D *rv3d, float ray_start[3], float ray_end[3]);
bool ED_view3d_win_to_ray(
        struct Depsgraph *depsgraph,
        const struct ARegion *ar, const struct View3D *v3d, const float mval[2],
        float ray_start[3], float ray_normal[3], const bool do_clip);
bool ED_view3d_win_to_ray_ex(
        struct Depsgraph *depsgraph,
        const struct ARegion *ar, const struct View3D *v3d, const float mval[2],
        float r_ray_co[3], float r_ray_normal[3], float r_ray_start[3], bool do_clip);
void ED_view3d_global_to_vector(const struct RegionView3D *rv3d, const float coord[3], float vec[3]);
void ED_view3d_win_to_3d(
        const struct View3D *v3d, const struct ARegion *ar,
        const float depth_pt[3], const float mval[2],
        float r_out[3]);
void ED_view3d_win_to_3d_int(
        const struct View3D *v3d, const struct ARegion *ar,
        const float depth_pt[3], const int mval[2],
        float r_out[3]);
void ED_view3d_win_to_delta(const struct ARegion *ar, const float mval[2], float out[3], const float zfac);
void ED_view3d_win_to_origin(const struct ARegion *ar, const float mval[2], float out[3]);
void ED_view3d_win_to_vector(const struct ARegion *ar, const float mval[2], float out[3]);
bool ED_view3d_win_to_segment(struct Depsgraph *depsgraph,
                              const struct ARegion *ar, struct View3D *v3d, const float mval[2],
                              float r_ray_start[3], float r_ray_end[3], const bool do_clip);
void ED_view3d_ob_project_mat_get(const struct RegionView3D *v3d, struct Object *ob, float pmat[4][4]);
void ED_view3d_ob_project_mat_get_from_obmat(const struct RegionView3D *rv3d, float obmat[4][4], float pmat[4][4]);

void ED_view3d_project(const struct ARegion *ar, const float world[3], float region[3]);
bool ED_view3d_unproject(const struct ARegion *ar, float regionx, float regiony, float regionz, float world[3]);

/* end */


void ED_view3d_dist_range_get(
        const struct View3D *v3d,
        float r_dist_range[2]);
bool ED_view3d_clip_range_get(
        struct Depsgraph *depsgraph,
        const struct View3D *v3d, const struct RegionView3D *rv3d,
        float *r_clipsta, float *r_clipend, const bool use_ortho_factor);
bool ED_view3d_viewplane_get(
        struct Depsgraph *depsgraph,
        const struct View3D *v3d, const struct RegionView3D *rv3d, int winxi, int winyi,
        struct rctf *r_viewplane, float *r_clipsta, float *r_clipend, float *r_pixsize);

void ED_view3d_polygon_offset(const struct RegionView3D *rv3d, const float dist);

void ED_view3d_calc_camera_border(
        const struct Scene *scene, struct Depsgraph *depsgraph,
        const struct ARegion *ar,
        const struct View3D *v3d, const struct RegionView3D *rv3d,
        struct rctf *r_viewborder, const bool no_shift);
void ED_view3d_calc_camera_border_size(
        const struct Scene *scene, struct Depsgraph *depsgraph,
        const struct ARegion *ar,
        const struct View3D *v3d, const struct RegionView3D *rv3d,
        float r_size[2]);
bool ED_view3d_calc_render_border(
        const struct Scene *scene, struct Depsgraph *depsgraph,
        struct View3D *v3d,
        struct ARegion *ar, struct rcti *rect);

void ED_view3d_clipping_calc_from_boundbox(float clip[6][4], const struct BoundBox *clipbb, const bool is_flip);
void ED_view3d_clipping_calc(struct BoundBox *bb, float planes[4][4],
        const struct ARegion *ar, const struct Object *ob, const struct rcti *rect);
void ED_view3d_clipping_local(struct RegionView3D *rv3d, float mat[4][4]);
bool ED_view3d_clipping_test(const struct RegionView3D *rv3d, const float co[3], const bool is_local);
void ED_view3d_clipping_set(struct RegionView3D *rv3d);
void ED_view3d_clipping_enable(void);
void ED_view3d_clipping_disable(void);

float ED_view3d_radius_to_dist_persp(const float angle, const float radius);
float ED_view3d_radius_to_dist_ortho(const float lens, const float radius);
float ED_view3d_radius_to_dist(
        const struct View3D *v3d, const struct ARegion *ar,
        const struct Depsgraph *depsgraph,
        const char persp, const bool use_aspect,
        const float radius);

void imm_drawcircball(const float cent[3], float rad, const float tmat[4][4], unsigned pos);

/* backbuffer select and draw support */
void          ED_view3d_backbuf_validate_with_select_mode(struct ViewContext *vc, short select_mode);
void          ED_view3d_backbuf_validate(struct ViewContext *vc);
struct ImBuf *ED_view3d_backbuf_read(
        struct ViewContext *vc, int xmin, int ymin, int xmax, int ymax);
unsigned int  ED_view3d_backbuf_sample_rect(
        struct ViewContext *vc, const int mval[2], int size,
        unsigned int min, unsigned int max, float *r_dist);
int          ED_view3d_backbuf_sample_size_clamp(struct ARegion *ar, const float dist);
unsigned int ED_view3d_backbuf_sample(
        struct ViewContext *vc, int x, int y);

bool ED_view3d_autodist(
        struct Depsgraph *depsgraph, struct ARegion *ar, struct View3D *v3d,
        const int mval[2], float mouse_worldloc[3],
        const bool alphaoverride, const float fallback_depth_pt[3]);

/* only draw so ED_view3d_autodist_simple can be called many times after */
void ED_view3d_autodist_init(
        struct Depsgraph *depsgraph, struct ARegion *ar, struct View3D *v3d, int mode);
bool ED_view3d_autodist_simple(struct ARegion *ar, const int mval[2], float mouse_worldloc[3], int margin, float *force_depth);
bool ED_view3d_autodist_depth(struct ARegion *ar, const int mval[2], int margin, float *depth);
bool ED_view3d_autodist_depth_seg(struct ARegion *ar, const int mval_sta[2], const int mval_end[2], int margin, float *depth);

/* select */
#define MAXPICKELEMS    2500
#define MAXPICKBUF      (4 * MAXPICKELEMS)

typedef enum {
	/* all elements in the region, ignore depth */
	VIEW3D_SELECT_ALL = 0,
	/* pick also depth sorts (only for small regions!) */
	VIEW3D_SELECT_PICK_ALL = 1,
	/* sorts and only returns visible objects (only for small regions!) */
	VIEW3D_SELECT_PICK_NEAREST = 2,
} eV3DSelectMode;

typedef enum {
	/* Don't exclude anything. */
	VIEW3D_SELECT_FILTER_NOP = 0,
	/* Don't select objects outside the current mode. */
	VIEW3D_SELECT_FILTER_OBJECT_MODE_LOCK = 1,
} eV3DSelectObjectFilter;

void view3d_opengl_select_cache_begin(void);
void view3d_opengl_select_cache_end(void);

int view3d_opengl_select(
        struct ViewContext *vc, unsigned int *buffer, unsigned int bufsize, const struct rcti *input,
        eV3DSelectMode select_mode, eV3DSelectObjectFilter select_filter);

/* view3d_select.c */
float ED_view3d_select_dist_px(void);
void ED_view3d_viewcontext_init(struct bContext *C, struct ViewContext *vc);
void ED_view3d_viewcontext_init_object(struct ViewContext *vc, struct Object *obact);
void view3d_operator_needs_opengl(const struct bContext *C);
void view3d_region_operator_needs_opengl(struct wmWindow *win, struct ARegion *ar);
void view3d_opengl_read_pixels(struct ARegion *ar, int x, int y, int w, int h, int format, int type, void *data);

/* XXX should move to BLI_math */
bool edge_inside_circle(const float cent[2], float radius, const float screen_co_a[2], const float screen_co_b[2]);

/* get 3d region from context, also if mouse is in header or toolbar */
struct RegionView3D *ED_view3d_context_rv3d(struct bContext *C);
bool ED_view3d_context_user_region(struct bContext *C, struct View3D **r_v3d, struct ARegion **r_ar);
int ED_operator_rv3d_user_region_poll(struct bContext *C);

void ED_view3d_init_mats_rv3d(struct Object *ob, struct RegionView3D *rv3d);
void ED_view3d_init_mats_rv3d_gl(struct Object *ob, struct RegionView3D *rv3d);
#ifdef DEBUG
void ED_view3d_clear_mats_rv3d(struct RegionView3D *rv3d);
void ED_view3d_check_mats_rv3d(struct RegionView3D *rv3d);
#else
#  define ED_view3d_clear_mats_rv3d(rv3d) (void)(rv3d)
#  define ED_view3d_check_mats_rv3d(rv3d) (void)(rv3d)
#endif
<<<<<<< HEAD
int ED_view3d_view_layer_set(int lay, const int *values, int *active);
=======
int ED_view3d_scene_layer_set(int lay, const bool *values, int *active);
>>>>>>> ddee0931

struct RV3DMatrixStore *ED_view3d_mats_rv3d_backup(struct RegionView3D *rv3d);
void                    ED_view3d_mats_rv3d_restore(struct RegionView3D *rv3d, struct RV3DMatrixStore *rv3dmat);

void  ED_draw_object_facemap(
        struct Depsgraph *depsgraph, struct Scene *scene, struct Object *ob, const float col[4], const int facemap);

struct RenderEngineType *ED_view3d_engine_type(struct Scene *scene, int drawtype);

bool ED_view3d_context_activate(struct bContext *C);
void ED_view3d_draw_offscreen(
        struct Depsgraph *depsgraph, struct Scene *scene,
        int drawtype,
        struct View3D *v3d, struct ARegion *ar, int winx, int winy, float viewmat[4][4],
        float winmat[4][4], bool do_sky, bool is_persp, const char *viewname,
        struct GPUFXSettings *fx_settings,
        struct GPUOffScreen *ofs, struct GPUViewport *viewport);
void ED_view3d_draw_setup_view(
        struct wmWindow *win, struct Depsgraph *depsgraph, struct Scene *scene, struct ARegion *ar, struct View3D *v3d,
        float viewmat[4][4], float winmat[4][4], const struct rcti *rect);

enum {
	V3D_OFSDRAW_NONE             = (0),

	V3D_OFSDRAW_USE_FULL_SAMPLE  = (1 << 0),

	/* Only works with ED_view3d_draw_offscreen_imbuf_simple(). */
	V3D_OFSDRAW_USE_GPENCIL      = (1 << 1),
	V3D_OFSDRAW_USE_SOLID_TEX    = (1 << 2),
	V3D_OFSDRAW_USE_CAMERA_DOF   = (1 << 3),
};

struct ImBuf *ED_view3d_draw_offscreen_imbuf(
        struct Depsgraph *depsgraph, struct Scene *scene,
        int drawtype,
        struct View3D *v3d, struct ARegion *ar,
        int sizex, int sizey, unsigned int flag, unsigned int draw_flags,
        int alpha_mode, int samples, const char *viewname,
        struct GPUOffScreen *ofs, char err_out[256]);
struct ImBuf *ED_view3d_draw_offscreen_imbuf_simple(
        struct Depsgraph *depsgraph, struct Scene *scene,
        int drawtype,
        struct Object *camera, int width, int height,
        unsigned int flag, unsigned int draw_flags, int alpha_mode,
        int samples, const char *viewname,
        struct GPUOffScreen *ofs, char err_out[256]);

struct Base *ED_view3d_give_base_under_cursor(struct bContext *C, const int mval[2]);
void ED_view3d_quadview_update(struct ScrArea *sa, struct ARegion *ar, bool do_clip);
void ED_view3d_update_viewmat(
        struct Depsgraph *depsgraph, struct Scene *scene, struct View3D *v3d, struct ARegion *ar,
        float viewmat[4][4], float winmat[4][4], const struct rcti *rect);
bool ED_view3d_quat_from_axis_view(const char view, float quat[4]);
char ED_view3d_quat_to_axis_view(const float quat[4], const float epsilon);
char ED_view3d_lock_view_from_index(int index);
char ED_view3d_axis_view_opposite(char view);
bool ED_view3d_lock(struct RegionView3D *rv3d);

uint64_t ED_view3d_datamask(const struct Scene *scene, const struct View3D *v3d);
uint64_t ED_view3d_screen_datamask(const struct Scene *scene, const struct bScreen *screen);

bool ED_view3d_offset_lock_check(const struct View3D *v3d, const struct RegionView3D *rv3d);
void ED_view3d_persp_switch_from_camera(
        const struct Depsgraph *depsgraph,
        struct View3D *v3d, struct RegionView3D *rv3d, const char persp);
bool ED_view3d_persp_ensure(
        const struct Depsgraph *depsgraph,
        struct View3D *v3d, struct ARegion *ar);


/* camera lock functions */
bool ED_view3d_camera_lock_check(const struct View3D *v3d, const struct RegionView3D *rv3d);
/* copy the camera to the view before starting a view transformation */
void ED_view3d_camera_lock_init_ex(
        const struct Depsgraph *depsgraph,
        struct View3D *v3d, struct RegionView3D *rv3d, const bool calc_dist);
void ED_view3d_camera_lock_init(const struct Depsgraph *depsgraph, struct View3D *v3d, struct RegionView3D *rv3d);
/* copy the view to the camera, return true if */
bool ED_view3d_camera_lock_sync(
        const struct Depsgraph *depsgraph,
        struct View3D *v3d, struct RegionView3D *rv3d);

bool ED_view3d_camera_autokey(
        struct Scene *scene, struct ID *id_key,
        struct bContext *C, const bool do_rotate, const bool do_translate);
bool ED_view3d_camera_lock_autokey(
        struct View3D *v3d, struct RegionView3D *rv3d,
        struct bContext *C, const bool do_rotate, const bool do_translate);

void ED_view3d_lock_clear(struct View3D *v3d);

#define VIEW3D_MARGIN 1.4f
#define VIEW3D_DIST_FALLBACK 1.0f

float ED_view3d_offset_distance(float mat[4][4], const float ofs[3], const float dist_fallback);
void  ED_view3d_distance_set(struct RegionView3D *rv3d, const float dist);

float ED_scene_grid_scale(struct Scene *scene, const char **grid_unit);
float ED_view3d_grid_scale(struct Scene *scene, struct View3D *v3d, const char **grid_unit);

void ED_scene_draw_fps(struct Scene *scene, const struct rcti *rect);

/* view matrix properties utilities */
/* unused */
#if 0
void ED_view3d_operator_properties_viewmat(struct wmOperatorType *ot);
void ED_view3d_operator_properties_viewmat_set(struct bContext *C, struct wmOperator *op);
void ED_view3d_operator_properties_viewmat_get(struct wmOperator *op, int *winx, int *winy, float persmat[4][4]);
#endif

/* render */
void ED_view3d_stop_render_preview(struct wmWindowManager *wm, struct ARegion *ar);
void ED_view3d_shade_update(struct Main *bmain, struct View3D *v3d, struct ScrArea *sa);

#define V3D_IS_ZBUF(v3d) \
	(((v3d)->flag & V3D_ZBUF_SELECT) && ((v3d)->drawtype > OB_WIRE))

void ED_view3d_id_remap(struct View3D *v3d, const struct ID *old_id, struct ID *new_id);

/* view3d_draw_legacy.c */
/* Try avoid using these more move out of legacy. */
void ED_view3d_draw_bgpic_test(
        struct Scene *scene, struct Depsgraph *depsgraph,
        struct ARegion *ar, struct View3D *v3d,
        const bool do_foreground, const bool do_camera_frame);

#endif /* __ED_VIEW3D_H__ */<|MERGE_RESOLUTION|>--- conflicted
+++ resolved
@@ -407,11 +407,7 @@
 #  define ED_view3d_clear_mats_rv3d(rv3d) (void)(rv3d)
 #  define ED_view3d_check_mats_rv3d(rv3d) (void)(rv3d)
 #endif
-<<<<<<< HEAD
-int ED_view3d_view_layer_set(int lay, const int *values, int *active);
-=======
-int ED_view3d_scene_layer_set(int lay, const bool *values, int *active);
->>>>>>> ddee0931
+int ED_view3d_view_layer_set(int lay, const bool *values, int *active);
 
 struct RV3DMatrixStore *ED_view3d_mats_rv3d_backup(struct RegionView3D *rv3d);
 void                    ED_view3d_mats_rv3d_restore(struct RegionView3D *rv3d, struct RV3DMatrixStore *rv3dmat);
