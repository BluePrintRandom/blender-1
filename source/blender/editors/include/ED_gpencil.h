--- conflicted
+++ resolved
@@ -208,10 +208,7 @@
 /* ----------- Add Primitive Utilities -------------- */
 
 void ED_gpencil_create_monkey(struct bContext *C, float mat[4][4]);
-<<<<<<< HEAD
-=======
 void ED_gpencil_create_stroke(struct bContext *C, float mat[4][4]);
->>>>>>> 6cad7984
 
 /* ------------ Object Utilities ------------ */
 struct Object *ED_add_gpencil_object(struct bContext *C, struct Scene *scene, const float loc[3]);
