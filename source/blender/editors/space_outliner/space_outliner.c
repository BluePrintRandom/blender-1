/*
 * ***** BEGIN GPL LICENSE BLOCK *****
 *
 * This program is free software; you can redistribute it and/or
 * modify it under the terms of the GNU General Public License
 * as published by the Free Software Foundation; either version 2
 * of the License, or (at your option) any later version.
 *
 * This program is distributed in the hope that it will be useful,
 * but WITHOUT ANY WARRANTY; without even the implied warranty of
 * MERCHANTABILITY or FITNESS FOR A PARTICULAR PURPOSE.  See the
 * GNU General Public License for more details.
 *
 * You should have received a copy of the GNU General Public License
 * along with this program; if not, write to the Free Software Foundation,
 * Inc., 51 Franklin Street, Fifth Floor, Boston, MA 02110-1301, USA.
 *
 * The Original Code is Copyright (C) 2008 Blender Foundation.
 * All rights reserved.
 *
 *
 * Contributor(s): Blender Foundation
 *
 * ***** END GPL LICENSE BLOCK *****
 */

/** \file blender/editors/space_outliner/space_outliner.c
 *  \ingroup spoutliner
 */


#include <string.h>
#include <stdio.h>

#include "MEM_guardedalloc.h"

#include "BLI_blenlib.h"
#include "BLI_utildefines.h"
#include "BLI_mempool.h"

#include "BKE_context.h"
#include "BKE_layer.h"
#include "BKE_screen.h"
#include "BKE_scene.h"
#include "BKE_outliner_treehash.h"

#include "ED_space_api.h"
#include "ED_screen.h"

#include "WM_api.h"
#include "WM_message.h"
#include "WM_types.h"

#include "BIF_gl.h"

#include "RNA_access.h"

#include "DNA_scene_types.h"
#include "DNA_object_types.h"

#include "UI_resources.h"
#include "UI_view2d.h"


#include "outliner_intern.h"

static void outliner_main_region_init(wmWindowManager *wm, ARegion *ar)
{
	ListBase *lb;
	wmKeyMap *keymap;

	/* make sure we keep the hide flags */
	ar->v2d.scroll |= (V2D_SCROLL_RIGHT | V2D_SCROLL_BOTTOM);
	ar->v2d.scroll &= ~(V2D_SCROLL_LEFT | V2D_SCROLL_TOP);	/* prevent any noise of past */
	ar->v2d.scroll |= V2D_SCROLL_HORIZONTAL_HIDE;
	ar->v2d.scroll |= V2D_SCROLL_VERTICAL_HIDE;

	ar->v2d.align = (V2D_ALIGN_NO_NEG_X | V2D_ALIGN_NO_POS_Y);
	ar->v2d.keepzoom = (V2D_LOCKZOOM_X | V2D_LOCKZOOM_Y | V2D_LIMITZOOM | V2D_KEEPASPECT);
	ar->v2d.keeptot = V2D_KEEPTOT_STRICT;
	ar->v2d.minzoom = ar->v2d.maxzoom = 1.0f;

	UI_view2d_region_reinit(&ar->v2d, V2D_COMMONVIEW_LIST, ar->winx, ar->winy);

	/* own keymap */
	keymap = WM_keymap_find(wm->defaultconf, "Outliner", SPACE_OUTLINER, 0);
	/* don't pass on view2d mask, it's always set with scrollbar space, hide fails */
	WM_event_add_keymap_handler_bb(&ar->handlers, keymap, NULL, &ar->winrct);

	/* Add dropboxes */
	lb = WM_dropboxmap_find("Outliner", SPACE_OUTLINER, RGN_TYPE_WINDOW);
	WM_event_add_dropbox_handler(&ar->handlers, lb);
}

static int outliner_parent_drop_poll(bContext *C, wmDrag *drag, const wmEvent *event)
{
	ARegion *ar = CTX_wm_region(C);
	SpaceOops *soops = CTX_wm_space_outliner(C);
	float fmval[2];
	UI_view2d_region_to_view(&ar->v2d, event->mval[0], event->mval[1], &fmval[0], &fmval[1]);

	if (drag->type == WM_DRAG_ID) {
		ID *id = drag->poin;
		if (GS(id->name) == ID_OB) {
			/* Ensure item under cursor is valid drop target */
			TreeElement *te = outliner_dropzone_find(soops, fmval, true);
			TreeStoreElem *tselem = te ? TREESTORE(te) : NULL;

			if (!te) {
				/* pass */
			}
			else if (te->idcode == ID_OB && tselem->type == 0) {
				Scene *scene;
				ID *te_id = tselem->id;

				/* check if dropping self or parent */
				if (te_id == id || (Object *)te_id == ((Object *)id)->parent)
					return 0;

				/* check that parent/child are both in the same scene */
				scene = (Scene *)outliner_search_back(soops, te, ID_SCE);

				/* currently outliner organized in a way that if there's no parent scene
				 * element for object it means that all displayed objects belong to
				 * active scene and parenting them is allowed (sergey)
				 */
				if (!scene) {
					return 1;
				}
				else {
					for (ViewLayer *view_layer = scene->view_layers.first;
					     view_layer;
					     view_layer = view_layer->next)
					{
						if (BKE_view_layer_base_find(view_layer, (Object *)id)) {
							return 1;
						}
					}
				}
			}
		}
	}
	return 0;
}

static void outliner_parent_drop_copy(wmDrag *drag, wmDropBox *drop)
{
	ID *id = drag->poin;

	RNA_string_set(drop->ptr, "child", id->name + 2);
}

static int outliner_parent_clear_poll(bContext *C, wmDrag *drag, const wmEvent *event)
{
	ARegion *ar = CTX_wm_region(C);
	SpaceOops *soops = CTX_wm_space_outliner(C);
	TreeElement *te = NULL;
	float fmval[2];

	UI_view2d_region_to_view(&ar->v2d, event->mval[0], event->mval[1], &fmval[0], &fmval[1]);

	if (!ELEM(soops->outlinevis, SO_VIEW_LAYER)) {
		return false;
	}

	if (drag->type == WM_DRAG_ID) {
		ID *id = drag->poin;
		if (GS(id->name) == ID_OB) {
			if (((Object *)id)->parent) {
				if ((te = outliner_dropzone_find(soops, fmval, true))) {
					TreeStoreElem *tselem = TREESTORE(te);

					switch (te->idcode) {
						case ID_SCE:
							return (ELEM(tselem->type, TSE_R_LAYER_BASE, TSE_R_LAYER));
						case ID_OB:
							return (ELEM(tselem->type, TSE_MODIFIER_BASE, TSE_CONSTRAINT_BASE));
						/* Other codes to ignore? */
					}
				}
				return (te == NULL);
			}
		}
	}
	return 0;
}

static void outliner_parent_clear_copy(wmDrag *drag, wmDropBox *drop)
{
	ID *id = drag->poin;
	RNA_string_set(drop->ptr, "dragged_obj", id->name + 2);

	/* Set to simple parent clear type. Avoid menus for drag and drop if possible.
	 * If desired, user can toggle the different "Clear Parent" types in the operator
	 * menu on tool shelf. */
	RNA_enum_set(drop->ptr, "type", 0);
}

static int outliner_scene_drop_poll(bContext *C, wmDrag *drag, const wmEvent *event)
{
	ARegion *ar = CTX_wm_region(C);
	SpaceOops *soops = CTX_wm_space_outliner(C);
	float fmval[2];
	UI_view2d_region_to_view(&ar->v2d, event->mval[0], event->mval[1], &fmval[0], &fmval[1]);

	if (drag->type == WM_DRAG_ID) {
		ID *id = drag->poin;
		if (GS(id->name) == ID_OB) {
			/* Ensure item under cursor is valid drop target */
			TreeElement *te = outliner_dropzone_find(soops, fmval, false);
			return (te && te->idcode == ID_SCE && TREESTORE(te)->type == 0);
		}
	}
	return 0;
}

static void outliner_scene_drop_copy(wmDrag *drag, wmDropBox *drop)
{
	ID *id = drag->poin;

	RNA_string_set(drop->ptr, "object", id->name + 2);
}

static int outliner_material_drop_poll(bContext *C, wmDrag *drag, const wmEvent *event)
{
	ARegion *ar = CTX_wm_region(C);
	SpaceOops *soops = CTX_wm_space_outliner(C);
	float fmval[2];
	UI_view2d_region_to_view(&ar->v2d, event->mval[0], event->mval[1], &fmval[0], &fmval[1]);

	if (drag->type == WM_DRAG_ID) {
		ID *id = drag->poin;
		if (GS(id->name) == ID_MA) {
			/* Ensure item under cursor is valid drop target */
			TreeElement *te = outliner_dropzone_find(soops, fmval, true);
			return (te && te->idcode == ID_OB && TREESTORE(te)->type == 0);
		}
	}
	return 0;
}

static void outliner_material_drop_copy(wmDrag *drag, wmDropBox *drop)
{
	ID *id = drag->poin;

	RNA_string_set(drop->ptr, "material", id->name + 2);
}

static int outliner_collection_drop_poll(bContext *C, wmDrag *drag, const wmEvent *event)
{
	ARegion *ar = CTX_wm_region(C);
	SpaceOops *soops = CTX_wm_space_outliner(C);
	float fmval[2];
	UI_view2d_region_to_view(&ar->v2d, event->mval[0], event->mval[1], &fmval[0], &fmval[1]);

	if (drag->type == WM_DRAG_ID) {
		ID *id = drag->poin;
		if (ELEM(GS(id->name), ID_OB, ID_GR)) {
			/* Ensure item under cursor is valid drop target */
			TreeElement *te = outliner_dropzone_find(soops, fmval, true);
			return (te && outliner_is_collection_tree_element(te));
		}
	}
	return 0;
}

static void outliner_collection_drop_copy(wmDrag *drag, wmDropBox *drop)
{
	ID *id = drag->poin;
	RNA_string_set(drop->ptr, "child", id->name + 2);
}

/* region dropbox definition */
static void outliner_dropboxes(void)
{
	ListBase *lb = WM_dropboxmap_find("Outliner", SPACE_OUTLINER, RGN_TYPE_WINDOW);

	WM_dropbox_add(lb, "OUTLINER_OT_parent_drop", outliner_parent_drop_poll, outliner_parent_drop_copy);
	WM_dropbox_add(lb, "OUTLINER_OT_parent_clear", outliner_parent_clear_poll, outliner_parent_clear_copy);
	WM_dropbox_add(lb, "OUTLINER_OT_scene_drop", outliner_scene_drop_poll, outliner_scene_drop_copy);
	WM_dropbox_add(lb, "OUTLINER_OT_material_drop", outliner_material_drop_poll, outliner_material_drop_copy);
	WM_dropbox_add(lb, "OUTLINER_OT_collection_drop", outliner_collection_drop_poll, outliner_collection_drop_copy);
}

static void outliner_main_region_draw(const bContext *C, ARegion *ar)
{
	View2D *v2d = &ar->v2d;
	View2DScrollers *scrollers;

	/* clear */
	UI_ThemeClearColor(TH_BACK);
	glClear(GL_COLOR_BUFFER_BIT);

	draw_outliner(C);

	/* reset view matrix */
	UI_view2d_view_restore(C);

	/* scrollers */
	scrollers = UI_view2d_scrollers_calc(C, v2d, V2D_ARG_DUMMY, V2D_ARG_DUMMY, V2D_ARG_DUMMY, V2D_ARG_DUMMY);
	UI_view2d_scrollers_draw(C, v2d, scrollers);
	UI_view2d_scrollers_free(scrollers);
}


static void outliner_main_region_free(ARegion *UNUSED(ar))
{

}

static void outliner_main_region_listener(
        bScreen *UNUSED(sc), ScrArea *UNUSED(sa), ARegion *ar,
        wmNotifier *wmn, const Scene *UNUSED(scene))
{
	/* context changes */
	switch (wmn->category) {
		case NC_SCENE:
			switch (wmn->data) {
				case ND_OB_ACTIVE:
				case ND_OB_SELECT:
				case ND_OB_VISIBLE:
				case ND_OB_RENDER:
				case ND_MODE:
				case ND_KEYINGSET:
				case ND_FRAME:
				case ND_RENDER_OPTIONS:
				case ND_SEQUENCER:
				case ND_LAYER:
				case ND_LAYER_CONTENT:
				case ND_WORLD:
				case ND_SCENEBROWSE:
					ED_region_tag_redraw(ar);
					break;
			}
			break;
		case NC_OBJECT:
			switch (wmn->data) {
				case ND_TRANSFORM:
					/* transform doesn't change outliner data */
					break;
				case ND_BONE_ACTIVE:
				case ND_BONE_SELECT:
				case ND_DRAW:
				case ND_PARENT:
				case ND_OB_SHADING:
					ED_region_tag_redraw(ar);
					break;
				case ND_CONSTRAINT:
					switch (wmn->action) {
						case NA_ADDED:
						case NA_REMOVED:
						case NA_RENAME:
							ED_region_tag_redraw(ar);
							break;
					}
					break;
				case ND_MODIFIER:
					/* all modifier actions now */
					ED_region_tag_redraw(ar);
					break;
				default:
					/* Trigger update for NC_OBJECT itself */
					ED_region_tag_redraw(ar);
					break;
			}
			break;
		case NC_GROUP:
			/* all actions now, todo: check outliner view mode? */
			ED_region_tag_redraw(ar);
			break;
		case NC_LAMP:
			/* For updating lamp icons, when changing lamp type */
			if (wmn->data == ND_LIGHTING_DRAW)
				ED_region_tag_redraw(ar);
			break;
		case NC_SPACE:
			if (wmn->data == ND_SPACE_OUTLINER)
				ED_region_tag_redraw(ar);
			break;
		case NC_ID:
			if (wmn->action == NA_RENAME)
				ED_region_tag_redraw(ar);
			break;
		case NC_MATERIAL:
			switch (wmn->data) {
				case ND_SHADING_LINKS:
					ED_region_tag_redraw(ar);
					break;
			}
			break;
		case NC_GEOM:
			switch (wmn->data) {
				case ND_VERTEX_GROUP:
				case ND_DATA:
					ED_region_tag_redraw(ar);
					break;
			}
			break;
		case NC_ANIMATION:
			switch (wmn->data) {
				case ND_NLA_ACTCHANGE:
				case ND_KEYFRAME:
					ED_region_tag_redraw(ar);
					break;
				case ND_ANIMCHAN:
					if (wmn->action == NA_SELECTED)
						ED_region_tag_redraw(ar);
					break;
			}
			break;
		case NC_GPENCIL:
			if (ELEM(wmn->action, NA_EDITED, NA_SELECTED))
				ED_region_tag_redraw(ar);
			break;
		case NC_SCREEN:
			if (ELEM(wmn->data, ND_LAYER)) {
				ED_region_tag_redraw(ar);
			}
			break;
<<<<<<< HEAD
=======
	}

}

static void outliner_main_region_message_subscribe(
        const struct bContext *UNUSED(C),
        struct WorkSpace *UNUSED(workspace), struct Scene *UNUSED(scene),
        struct bScreen *UNUSED(screen), struct ScrArea *sa, struct ARegion *ar,
        struct wmMsgBus *mbus)
{
	SpaceOops *soops = sa->spacedata.first;
	wmMsgSubscribeValue msg_sub_value_region_tag_redraw = {
		.owner = ar,
		.user_data = ar,
		.notify = ED_region_do_msg_notify_tag_redraw,
	};

	if (ELEM(soops->outlinevis, SO_VIEW_LAYER, SO_SCENES)) {
		WM_msg_subscribe_rna_anon_prop(mbus, Window, view_layer, &msg_sub_value_region_tag_redraw);
>>>>>>> 95011f6d
	}
}

static void outliner_main_region_message_subscribe(
        const struct bContext *UNUSED(C),
        struct WorkSpace *UNUSED(workspace), struct Scene *UNUSED(scene),
        struct bScreen *UNUSED(screen), struct ScrArea *sa, struct ARegion *ar,
        struct wmMsgBus *mbus)
{
	SpaceOops *soops = sa->spacedata.first;
	wmMsgSubscribeValue msg_sub_value_region_tag_redraw = {
		.owner = ar,
		.user_data = ar,
		.notify = ED_region_do_msg_notify_tag_redraw,
	};

	if (ELEM(soops->outlinevis, SO_VIEW_LAYER, SO_SCENES)) {
		WM_msg_subscribe_rna_anon_prop(mbus, Window, view_layer, &msg_sub_value_region_tag_redraw);
	}
}


/* ************************ header outliner area region *********************** */

/* add handlers, stuff you only do once or on area/region changes */
static void outliner_header_region_init(wmWindowManager *UNUSED(wm), ARegion *ar)
{
	ED_region_header_init(ar);
}

static void outliner_header_region_draw(const bContext *C, ARegion *ar)
{
	ED_region_header(C, ar);
}

static void outliner_header_region_free(ARegion *UNUSED(ar))
{
}

static void outliner_header_region_listener(
        bScreen *UNUSED(sc), ScrArea *UNUSED(sa), ARegion *ar,
        wmNotifier *wmn, const Scene *UNUSED(scene))
{
	/* context changes */
	switch (wmn->category) {
		case NC_SCENE:
			if (wmn->data == ND_KEYINGSET)
				ED_region_tag_redraw(ar);
			break;
		case NC_SPACE:
			if (wmn->data == ND_SPACE_OUTLINER)
				ED_region_tag_redraw(ar);
			break;
	}
}

/* ******************** default callbacks for outliner space ***************** */

static SpaceLink *outliner_new(const ScrArea *UNUSED(area), const Scene *UNUSED(scene))
{
	ARegion *ar;
	SpaceOops *soutliner;

	soutliner = MEM_callocN(sizeof(SpaceOops), "initoutliner");
	soutliner->spacetype = SPACE_OUTLINER;
	soutliner->filter_id_type = ID_GR;
<<<<<<< HEAD
	
=======

>>>>>>> 95011f6d
	/* header */
	ar = MEM_callocN(sizeof(ARegion), "header for outliner");

	BLI_addtail(&soutliner->regionbase, ar);
	ar->regiontype = RGN_TYPE_HEADER;
	ar->alignment = RGN_ALIGN_TOP;
<<<<<<< HEAD
	
=======

>>>>>>> 95011f6d
	/* main region */
	ar = MEM_callocN(sizeof(ARegion), "main region for outliner");

	BLI_addtail(&soutliner->regionbase, ar);
	ar->regiontype = RGN_TYPE_WINDOW;

	return (SpaceLink *)soutliner;
}

/* not spacelink itself */
static void outliner_free(SpaceLink *sl)
{
	SpaceOops *soutliner = (SpaceOops *)sl;

	outliner_free_tree(&soutliner->tree);
	if (soutliner->treestore) {
		BLI_mempool_destroy(soutliner->treestore);
	}
	if (soutliner->treehash) {
		BKE_outliner_treehash_free(soutliner->treehash);
	}
}

/* spacetype; init callback */
static void outliner_init(wmWindowManager *UNUSED(wm), ScrArea *UNUSED(sa))
{

}

static SpaceLink *outliner_duplicate(SpaceLink *sl)
{
	SpaceOops *soutliner = (SpaceOops *)sl;
	SpaceOops *soutlinern = MEM_dupallocN(soutliner);

	BLI_listbase_clear(&soutlinern->tree);
	soutlinern->treestore = NULL;
	soutlinern->treehash = NULL;

	return (SpaceLink *)soutlinern;
}

static void outliner_id_remap(ScrArea *UNUSED(sa), SpaceLink *slink, ID *old_id, ID *new_id)
{
	SpaceOops *so = (SpaceOops *)slink;

	/* Some early out checks. */
	if (!TREESTORE_ID_TYPE(old_id)) {
		return;  /* ID type is not used by outilner... */
	}

	if (so->search_tse.id == old_id) {
		so->search_tse.id = new_id;
	}

	if (so->treestore) {
		TreeStoreElem *tselem;
		BLI_mempool_iter iter;
		bool changed = false;

		BLI_mempool_iternew(so->treestore, &iter);
		while ((tselem = BLI_mempool_iterstep(&iter))) {
			if (tselem->id == old_id) {
				tselem->id = new_id;
				changed = true;
			}
		}
		if (so->treehash && changed) {
			/* rebuild hash table, because it depends on ids too */
			/* postpone a full rebuild because this can be called many times on-free */
			so->storeflag |= SO_TREESTORE_REBUILD;
		}
	}
}

/* only called once, from space_api/spacetypes.c */
void ED_spacetype_outliner(void)
{
	SpaceType *st = MEM_callocN(sizeof(SpaceType), "spacetype time");
	ARegionType *art;

	st->spaceid = SPACE_OUTLINER;
	strncpy(st->name, "Outliner", BKE_ST_MAXNAME);

	st->new = outliner_new;
	st->free = outliner_free;
	st->init = outliner_init;
	st->duplicate = outliner_duplicate;
	st->operatortypes = outliner_operatortypes;
	st->keymap = outliner_keymap;
	st->dropboxes = outliner_dropboxes;
	st->id_remap = outliner_id_remap;

	/* regions: main window */
	art = MEM_callocN(sizeof(ARegionType), "spacetype outliner region");
	art->regionid = RGN_TYPE_WINDOW;
	art->keymapflag = ED_KEYMAP_UI | ED_KEYMAP_VIEW2D | ED_KEYMAP_FRAMES;

	art->init = outliner_main_region_init;
	art->draw = outliner_main_region_draw;
	art->free = outliner_main_region_free;
	art->listener = outliner_main_region_listener;
	art->message_subscribe = outliner_main_region_message_subscribe;
	BLI_addhead(&st->regiontypes, art);

	/* regions: header */
	art = MEM_callocN(sizeof(ARegionType), "spacetype outliner header region");
	art->regionid = RGN_TYPE_HEADER;
	art->prefsizey = HEADERY;
	art->keymapflag = ED_KEYMAP_UI | ED_KEYMAP_VIEW2D | ED_KEYMAP_FRAMES | ED_KEYMAP_HEADER;

	art->init = outliner_header_region_init;
	art->draw = outliner_header_region_draw;
	art->free = outliner_header_region_free;
	art->listener = outliner_header_region_listener;
	BLI_addhead(&st->regiontypes, art);

	BKE_spacetype_register(st);
}
<|MERGE_RESOLUTION|>--- conflicted
+++ resolved
@@ -417,8 +417,6 @@
 				ED_region_tag_redraw(ar);
 			}
 			break;
-<<<<<<< HEAD
-=======
 	}
 
 }
@@ -438,25 +436,6 @@
 
 	if (ELEM(soops->outlinevis, SO_VIEW_LAYER, SO_SCENES)) {
 		WM_msg_subscribe_rna_anon_prop(mbus, Window, view_layer, &msg_sub_value_region_tag_redraw);
->>>>>>> 95011f6d
-	}
-}
-
-static void outliner_main_region_message_subscribe(
-        const struct bContext *UNUSED(C),
-        struct WorkSpace *UNUSED(workspace), struct Scene *UNUSED(scene),
-        struct bScreen *UNUSED(screen), struct ScrArea *sa, struct ARegion *ar,
-        struct wmMsgBus *mbus)
-{
-	SpaceOops *soops = sa->spacedata.first;
-	wmMsgSubscribeValue msg_sub_value_region_tag_redraw = {
-		.owner = ar,
-		.user_data = ar,
-		.notify = ED_region_do_msg_notify_tag_redraw,
-	};
-
-	if (ELEM(soops->outlinevis, SO_VIEW_LAYER, SO_SCENES)) {
-		WM_msg_subscribe_rna_anon_prop(mbus, Window, view_layer, &msg_sub_value_region_tag_redraw);
 	}
 }
 
@@ -505,22 +484,14 @@
 	soutliner = MEM_callocN(sizeof(SpaceOops), "initoutliner");
 	soutliner->spacetype = SPACE_OUTLINER;
 	soutliner->filter_id_type = ID_GR;
-<<<<<<< HEAD
-	
-=======
-
->>>>>>> 95011f6d
+
 	/* header */
 	ar = MEM_callocN(sizeof(ARegion), "header for outliner");
 
 	BLI_addtail(&soutliner->regionbase, ar);
 	ar->regiontype = RGN_TYPE_HEADER;
 	ar->alignment = RGN_ALIGN_TOP;
-<<<<<<< HEAD
-	
-=======
-
->>>>>>> 95011f6d
+
 	/* main region */
 	ar = MEM_callocN(sizeof(ARegion), "main region for outliner");
 
