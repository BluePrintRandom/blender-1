/*
 * ***** BEGIN GPL LICENSE BLOCK *****
 *
 * This program is free software; you can redistribute it and/or
 * modify it under the terms of the GNU General Public License
 * as published by the Free Software Foundation; either version 2
 * of the License, or (at your option) any later version.
 *
 * This program is distributed in the hope that it will be useful,
 * but WITHOUT ANY WARRANTY; without even the implied warranty of
 * MERCHANTABILITY or FITNESS FOR A PARTICULAR PURPOSE.  See the
 * GNU General Public License for more details.
 *
 * You should have received a copy of the GNU General Public License
 * along with this program; if not, write to the Free Software Foundation,
 * Inc., 51 Franklin Street, Fifth Floor, Boston, MA 02110-1301, USA.
 *
 * The Original Code is Copyright (C) 2004 Blender Foundation.
 * All rights reserved.
 *
 * The Original Code is: all of this file.
 *
 * Contributor(s): Joshua Leung
 *
 * ***** END GPL LICENSE BLOCK *****
 */

/** \file blender/editors/space_outliner/outliner_draw.c
 *  \ingroup spoutliner
 */

#include "DNA_anim_types.h"
#include "DNA_armature_types.h"
#include "DNA_gpencil_types.h"
#include "DNA_group_types.h"
#include "DNA_lamp_types.h"
#include "DNA_lightprobe_types.h"
#include "DNA_object_types.h"
#include "DNA_scene_types.h"
#include "DNA_sequence_types.h"

#include "BLI_math.h"
#include "BLI_blenlib.h"
#include "BLI_string_utils.h"
#include "BLI_utildefines.h"
#include "BLI_mempool.h"

#include "BLT_translation.h"

#include "BKE_context.h"
#include "BKE_deform.h"
#include "BKE_fcurve.h"
#include "BKE_global.h"
#include "BKE_layer.h"
#include "BKE_library.h"
#include "BKE_main.h"
#include "BKE_modifier.h"
#include "BKE_report.h"
#include "BKE_scene.h"
#include "BKE_object.h"

#include "DEG_depsgraph.h"
#include "DEG_depsgraph_build.h"

#include "ED_armature.h"
#include "ED_keyframing.h"
#include "ED_object.h"
#include "ED_screen.h"

#include "WM_api.h"
#include "WM_types.h"

#include "GPU_immediate.h"

#include "UI_interface.h"
#include "UI_interface_icons.h"
#include "UI_resources.h"
#include "UI_view2d.h"

#include "RNA_access.h"

#include "outliner_intern.h"

/* disable - this is far too slow - campbell */
// #define USE_GROUP_SELECT

/* ****************************************************** */
/* Tree Size Functions */

static void outliner_height(SpaceOops *soops, ListBase *lb, int *h)
{
	TreeElement *te = lb->first;
	while (te) {
		TreeStoreElem *tselem = TREESTORE(te);
		if (TSELEM_OPEN(tselem, soops))
			outliner_height(soops, &te->subtree, h);
		(*h) += UI_UNIT_Y;
		te = te->next;
	}
}

#if 0  // XXX this is currently disabled until te->xend is set correctly
static void outliner_width(SpaceOops *soops, ListBase *lb, int *w)
{
	TreeElement *te = lb->first;
	while (te) {
//		TreeStoreElem *tselem = TREESTORE(te);

		// XXX fixme... te->xend is not set yet
		if (!TSELEM_OPEN(tselem, soops)) {
			if (te->xend > *w)
				*w = te->xend;
		}
		outliner_width(soops, &te->subtree, w);
		te = te->next;
	}
}
#endif

static void outliner_rna_width(SpaceOops *soops, ListBase *lb, int *w, int startx)
{
	TreeElement *te = lb->first;
	while (te) {
		TreeStoreElem *tselem = TREESTORE(te);
		// XXX fixme... (currently, we're using a fixed length of 100)!
#if 0
		if (te->xend) {
			if (te->xend > *w)
				*w = te->xend;
		}
#endif
		if (startx + 100 > *w)
			*w = startx + 100;

		if (TSELEM_OPEN(tselem, soops))
			outliner_rna_width(soops, &te->subtree, w, startx + UI_UNIT_X);
		te = te->next;
	}
}

/**
 * The active object is only needed for reference.
 */
static bool is_object_data_in_editmode(const ID *id, const Object *obact)
{
	const short id_type = GS(id->name);
	return (
	        (obact && (obact->mode & OB_MODE_EDIT)) &&
	        (id && OB_DATA_SUPPORT_EDITMODE(id_type)) &&
	        (GS(((ID *)obact->data)->name) == id_type) &&
	        BKE_object_data_is_in_editmode(id)
	);
}

/* ****************************************************** */

static void restrictbutton_recursive_ebone(bContext *C, EditBone *ebone_parent, int flag, bool set_flag)
{
	Object *obedit = CTX_data_edit_object(C);
	bArmature *arm = obedit->data;
	EditBone *ebone;

	for (ebone = arm->edbo->first; ebone; ebone = ebone->next) {
		if (ED_armature_ebone_is_child_recursive(ebone_parent, ebone)) {
			if (set_flag) {
				ebone->flag &= ~(BONE_TIPSEL | BONE_SELECTED | BONE_ROOTSEL);
				ebone->flag |= flag;
			}
			else {
				ebone->flag &= ~flag;
			}
		}
	}
}

static void restrictbutton_recursive_bone(Bone *bone_parent, int flag, bool set_flag)
{
	Bone *bone;
	for (bone = bone_parent->childbase.first; bone; bone = bone->next) {
		if (set_flag) {
			bone->flag &= ~(BONE_TIPSEL | BONE_SELECTED | BONE_ROOTSEL);
			bone->flag |= flag;
		}
		else {
			bone->flag &= ~flag;
		}
		restrictbutton_recursive_bone(bone, flag, set_flag);
	}

}

<<<<<<< HEAD
=======
static void restrictbutton_recursive_child(bContext *C, Scene *scene, Object *ob_parent, char flag,
                                           bool state, bool deselect, const char *rnapropname)
{
	Main *bmain = CTX_data_main(C);
	Object *ob;

	for (ob = bmain->object.first; ob; ob = ob->id.next) {
		if (BKE_object_is_child_recursive(ob_parent, ob)) {
			/* only do if child object is selectable */
			if ((flag == OB_RESTRICT_SELECT) || (ob->restrictflag & OB_RESTRICT_SELECT) == 0) {
				if (state) {
					ob->restrictflag |= flag;
					if (deselect) {
						ED_base_object_select(BKE_scene_base_find(scene, ob), BA_DESELECT);
					}
				}
				else {
					ob->restrictflag &= ~flag;
				}
			}

			if (rnapropname) {
				PointerRNA ptr;
				PropertyRNA *prop;
				ID *id;
				bAction *action;
				FCurve *fcu;
				bool driven, special;

				RNA_id_pointer_create(&ob->id, &ptr);
				prop = RNA_struct_find_property(&ptr, rnapropname);
				fcu = rna_get_fcurve_context_ui(C, &ptr, prop, 0, NULL, &action, &driven, &special);

				if (fcu && !driven) {
					id = ptr.id.data;
					if (autokeyframe_cfra_can_key(scene, id)) {
						ReportList *reports = CTX_wm_reports(C);
						ToolSettings *ts = scene->toolsettings;
						eInsertKeyFlags key_flag = ANIM_get_keyframing_flags(scene, 1);

						fcu->flag &= ~FCURVE_SELECTED;
						insert_keyframe(bmain, reports, id, action, ((fcu->grp) ? (fcu->grp->name) : (NULL)),
						                fcu->rna_path, fcu->array_index, CFRA, ts->keyframe_type, key_flag);
						/* Assuming this is not necessary here, since 'ancestor' object button will do it anyway. */
						/* WM_event_add_notifier(C, NC_ANIMATION | ND_KEYFRAME | NA_EDITED, NULL); */
					}
				}
			}
		}
	}
}

static void restrictbutton_view_cb(bContext *C, void *poin, void *poin2)
{
	Scene *scene = (Scene *)poin;
	Object *ob = (Object *)poin2;

	if (!common_restrict_check(C, ob)) return;

	/* deselect objects that are invisible */
	if (ob->restrictflag & OB_RESTRICT_VIEW) {
		/* Ouch! There is no backwards pointer from Object to Base,
		 * so have to do loop to find it. */
		ED_base_object_select(BKE_scene_base_find(scene, ob), BA_DESELECT);
	}

	if (CTX_wm_window(C)->eventstate->ctrl) {
		restrictbutton_recursive_child(C, scene, ob, OB_RESTRICT_VIEW,
		                               (ob->restrictflag & OB_RESTRICT_VIEW) != 0, true, "hide");
	}

	WM_event_add_notifier(C, NC_SCENE | ND_OB_SELECT, scene);

}

static void restrictbutton_sel_cb(bContext *C, void *poin, void *poin2)
{
	Scene *scene = (Scene *)poin;
	Object *ob = (Object *)poin2;

	if (!common_restrict_check(C, ob)) return;

	/* if select restriction has just been turned on */
	if (ob->restrictflag & OB_RESTRICT_SELECT) {
		/* Ouch! There is no backwards pointer from Object to Base,
		 * so have to do loop to find it. */
		ED_base_object_select(BKE_scene_base_find(scene, ob), BA_DESELECT);
	}

	if (CTX_wm_window(C)->eventstate->ctrl) {
		restrictbutton_recursive_child(C, scene, ob, OB_RESTRICT_SELECT,
		                               (ob->restrictflag & OB_RESTRICT_SELECT) != 0, true, NULL);
	}

	WM_event_add_notifier(C, NC_SCENE | ND_OB_SELECT, scene);

}

static void restrictbutton_rend_cb(bContext *C, void *poin, void *poin2)
{
	Object *ob = (Object *)poin2;

	if (CTX_wm_window(C)->eventstate->ctrl) {
		restrictbutton_recursive_child(C, (Scene *)poin, ob, OB_RESTRICT_RENDER,
		                               (ob->restrictflag & OB_RESTRICT_RENDER) != 0, false, "hide_render");
	}

	WM_event_add_notifier(C, NC_SCENE | ND_OB_RENDER, poin);
}

>>>>>>> b3a7a75a
static void restrictbutton_r_lay_cb(bContext *C, void *poin, void *UNUSED(poin2))
{
	WM_event_add_notifier(C, NC_SCENE | ND_RENDER_OPTIONS, poin);
}

static void restrictbutton_modifier_cb(bContext *C, void *UNUSED(poin), void *poin2)
{
	Object *ob = (Object *)poin2;

	DEG_id_tag_update(&ob->id, OB_RECALC_DATA);
	WM_event_add_notifier(C, NC_OBJECT | ND_MODIFIER, ob);
}

static void restrictbutton_bone_visibility_cb(bContext *C, void *UNUSED(poin), void *poin2)
{
	Bone *bone = (Bone *)poin2;
	if (bone->flag & BONE_HIDDEN_P)
		bone->flag &= ~(BONE_SELECTED | BONE_TIPSEL | BONE_ROOTSEL);

	if (CTX_wm_window(C)->eventstate->ctrl) {
		restrictbutton_recursive_bone(bone, BONE_HIDDEN_P, (bone->flag & BONE_HIDDEN_P) != 0);
	}

	WM_event_add_notifier(C, NC_OBJECT | ND_POSE, NULL);
}

static void restrictbutton_bone_select_cb(bContext *C, void *UNUSED(poin), void *poin2)
{
	Bone *bone = (Bone *)poin2;
	if (bone->flag & BONE_UNSELECTABLE)
		bone->flag &= ~(BONE_SELECTED | BONE_TIPSEL | BONE_ROOTSEL);

	if (CTX_wm_window(C)->eventstate->ctrl) {
		restrictbutton_recursive_bone(bone, BONE_UNSELECTABLE, (bone->flag & BONE_UNSELECTABLE) != 0);
	}

	WM_event_add_notifier(C, NC_OBJECT | ND_POSE, NULL);
}

static void restrictbutton_ebone_select_cb(bContext *C, void *UNUSED(poin), void *poin2)
{
	EditBone *ebone = (EditBone *)poin2;

	if (ebone->flag & BONE_UNSELECTABLE) {
		ebone->flag &= ~(BONE_SELECTED | BONE_TIPSEL | BONE_ROOTSEL);
	}

	if (CTX_wm_window(C)->eventstate->ctrl) {
		restrictbutton_recursive_ebone(C, ebone, BONE_UNSELECTABLE, (ebone->flag & BONE_UNSELECTABLE) != 0);
	}

	WM_event_add_notifier(C, NC_OBJECT | ND_POSE, NULL);
}

static void restrictbutton_ebone_visibility_cb(bContext *C, void *UNUSED(poin), void *poin2)
{
	EditBone *ebone = (EditBone *)poin2;
	if (ebone->flag & BONE_HIDDEN_A) {
		ebone->flag &= ~(BONE_SELECTED | BONE_TIPSEL | BONE_ROOTSEL);
	}

	if (CTX_wm_window(C)->eventstate->ctrl) {
		restrictbutton_recursive_ebone(C, ebone, BONE_HIDDEN_A, (ebone->flag & BONE_HIDDEN_A) != 0);
	}

	WM_event_add_notifier(C, NC_OBJECT | ND_POSE, NULL);
}

static void restrictbutton_gp_layer_flag_cb(bContext *C, void *UNUSED(poin), void *UNUSED(poin2))
{
	WM_event_add_notifier(C, NC_GPENCIL | ND_DATA | NA_EDITED, NULL);
}

static void restrictbutton_id_user_toggle(bContext *UNUSED(C), void *poin, void *UNUSED(poin2))
{
	ID *id = (ID *)poin;

	BLI_assert(id != NULL);

	if (id->flag & LIB_FAKEUSER) {
		id_us_plus(id);
	}
	else {
		id_us_min(id);
	}
}

static void namebutton_cb(bContext *C, void *tsep, char *oldname)
{
	Main *bmain = CTX_data_main(C);
	SpaceOops *soops = CTX_wm_space_outliner(C);
	Object *obedit = CTX_data_edit_object(C);
	BLI_mempool *ts = soops->treestore;
	TreeStoreElem *tselem = tsep;

	if (ts && tselem) {
		TreeElement *te = outliner_find_tree_element(&soops->tree, tselem);

		if (tselem->type == 0) {
			BLI_libblock_ensure_unique_name(bmain, tselem->id->name);

			switch (GS(tselem->id->name)) {
				case ID_MA:
					WM_event_add_notifier(C, NC_MATERIAL, NULL); break;
				case ID_TE:
					WM_event_add_notifier(C, NC_TEXTURE, NULL); break;
				case ID_IM:
					WM_event_add_notifier(C, NC_IMAGE, NULL); break;
				case ID_SCE:
					WM_event_add_notifier(C, NC_SCENE, NULL); break;
				default:
					WM_event_add_notifier(C, NC_ID | NA_RENAME, NULL); break;
			}
			/* Check the library target exists */
			if (te->idcode == ID_LI) {
				Library *lib = (Library *)tselem->id;
				char expanded[FILE_MAX];

				BKE_library_filepath_set(bmain, lib, lib->name);

				BLI_strncpy(expanded, lib->name, sizeof(expanded));
				BLI_path_abs(expanded, BKE_main_blendfile_path(bmain));
				if (!BLI_exists(expanded)) {
					BKE_reportf(CTX_wm_reports(C), RPT_ERROR,
					            "Library path '%s' does not exist, correct this before saving", expanded);
				}
				else if (lib->id.tag & LIB_TAG_MISSING) {
					BKE_reportf(CTX_wm_reports(C), RPT_INFO,
					            "Library path '%s' is now valid, please reload the library", expanded);
					lib->id.tag &= ~LIB_TAG_MISSING;
				}
			}
		}
		else {
			switch (tselem->type) {
				case TSE_DEFGROUP:
					defgroup_unique_name(te->directdata, (Object *)tselem->id); //	id = object
					break;
				case TSE_NLA_ACTION:
					BLI_libblock_ensure_unique_name(bmain, tselem->id->name);
					break;
				case TSE_EBONE:
				{
					bArmature *arm = (bArmature *)tselem->id;
					if (arm->edbo) {
						EditBone *ebone = te->directdata;
						char newname[sizeof(ebone->name)];

						/* restore bone name */
						BLI_strncpy(newname, ebone->name, sizeof(ebone->name));
						BLI_strncpy(ebone->name, oldname, sizeof(ebone->name));
<<<<<<< HEAD
						ED_armature_bone_rename(obedit->data, oldname, newname);
						WM_event_add_notifier(C, NC_OBJECT | ND_POSE, NULL);
=======
						ED_armature_bone_rename(bmain, obedit->data, oldname, newname);
						WM_event_add_notifier(C, NC_OBJECT | ND_POSE, OBACT);
>>>>>>> b3a7a75a
					}
					break;
				}

				case TSE_BONE:
				{
					ViewLayer *view_layer = CTX_data_view_layer(C);
					Scene *scene = CTX_data_scene(C);
					bArmature *arm = (bArmature *)tselem->id;
					Bone *bone = te->directdata;
					char newname[sizeof(bone->name)];

					/* always make current object active */
					tree_element_active(C, scene, view_layer, soops, te, OL_SETSEL_NORMAL, true);

					/* restore bone name */
					BLI_strncpy(newname, bone->name, sizeof(bone->name));
					BLI_strncpy(bone->name, oldname, sizeof(bone->name));
<<<<<<< HEAD
					ED_armature_bone_rename(arm, oldname, newname);
					WM_event_add_notifier(C, NC_OBJECT | ND_POSE, NULL);
=======
					ED_armature_bone_rename(bmain, ob->data, oldname, newname);
					WM_event_add_notifier(C, NC_OBJECT | ND_POSE, ob);
>>>>>>> b3a7a75a
					break;
				}
				case TSE_POSE_CHANNEL:
				{
					Scene *scene = CTX_data_scene(C);
					ViewLayer *view_layer = CTX_data_view_layer(C);
					Object *ob = (Object *)tselem->id;
					bPoseChannel *pchan = te->directdata;
					char newname[sizeof(pchan->name)];

					/* always make current pose-bone active */
					tree_element_active(C, scene, view_layer, soops, te, OL_SETSEL_NORMAL, true);

					BLI_assert(ob->type == OB_ARMATURE);

					/* restore bone name */
					BLI_strncpy(newname, pchan->name, sizeof(pchan->name));
					BLI_strncpy(pchan->name, oldname, sizeof(pchan->name));
<<<<<<< HEAD
					ED_armature_bone_rename(ob->data, oldname, newname);
					WM_event_add_notifier(C, NC_OBJECT | ND_POSE, NULL);
=======
					ED_armature_bone_rename(bmain, ob->data, oldname, newname);
					WM_event_add_notifier(C, NC_OBJECT | ND_POSE, ob);
>>>>>>> b3a7a75a
					break;
				}
				case TSE_POSEGRP:
				{
					Object *ob = (Object *)tselem->id; // id = object
					bActionGroup *grp = te->directdata;

					BLI_uniquename(&ob->pose->agroups, grp, CTX_DATA_(BLT_I18NCONTEXT_ID_ACTION, "Group"), '.',
					               offsetof(bActionGroup, name), sizeof(grp->name));
					WM_event_add_notifier(C, NC_OBJECT | ND_POSE, ob);
					break;
				}
				case TSE_GP_LAYER:
				{
					bGPdata *gpd = (bGPdata *)tselem->id; // id = GP Datablock
					bGPDlayer *gpl = te->directdata;

					// XXX: name needs translation stuff
					BLI_uniquename(&gpd->layers, gpl, "GP Layer", '.',
					               offsetof(bGPDlayer, info), sizeof(gpl->info));
					WM_event_add_notifier(C, NC_GPENCIL | ND_DATA, gpd);
					break;
				}
				case TSE_R_LAYER:
				{
					Scene *scene = (Scene *)tselem->id;
					ViewLayer *view_layer = te->directdata;

					/* Restore old name. */
					char newname[sizeof(view_layer->name)];
					BLI_strncpy(newname, view_layer->name, sizeof(view_layer->name));
					BLI_strncpy(view_layer->name, oldname, sizeof(view_layer->name));

					/* Rename, preserving animation and compositing data. */
					BKE_view_layer_rename(bmain, scene, view_layer, newname);
					WM_event_add_notifier(C, NC_ID | NA_RENAME, NULL);
					break;
				}
				case TSE_LAYER_COLLECTION:
				{
					BLI_libblock_ensure_unique_name(bmain, tselem->id->name);
					WM_event_add_notifier(C, NC_ID | NA_RENAME, NULL);
					break;
				}
			}
		}
		tselem->flag &= ~TSE_TEXTBUT;
	}
}

static void outliner_draw_restrictbuts(uiBlock *block, Scene *scene, ARegion *ar, SpaceOops *soops, ListBase *lb)
{
	uiBut *bt;
	TreeElement *te;
	TreeStoreElem *tselem;
	Object *ob = NULL;

	/* get RNA properties (once for speed) */
	PropertyRNA *collection_prop_hide_viewport;
	PropertyRNA *collection_prop_hide_select;
	PropertyRNA *collection_prop_hide_render;
	collection_prop_hide_select = RNA_struct_type_find_property(&RNA_Collection, "hide_select");
	collection_prop_hide_viewport = RNA_struct_type_find_property(&RNA_Collection, "hide_viewport");
	collection_prop_hide_render = RNA_struct_type_find_property(&RNA_Collection, "hide_render");
	BLI_assert(collection_prop_hide_viewport &&
	           collection_prop_hide_select &&
	           collection_prop_hide_render);

	for (te = lb->first; te; te = te->next) {
		tselem = TREESTORE(te);
		if (te->ys + 2 * UI_UNIT_Y >= ar->v2d.cur.ymin && te->ys <= ar->v2d.cur.ymax) {
			if (tselem->type == TSE_R_LAYER && (soops->outlinevis == SO_SCENES)) {
				/* View layer render toggle. */
				ViewLayer *view_layer = te->directdata;

				UI_block_emboss_set(block, UI_EMBOSS_NONE);

				bt = uiDefIconButBitS(block, UI_BTYPE_ICON_TOGGLE_N, VIEW_LAYER_RENDER, 0, ICON_RESTRICT_RENDER_OFF,
				                      (int)(ar->v2d.cur.xmax - OL_TOG_RESTRICT_RENDERX), te->ys, UI_UNIT_X,
				                      UI_UNIT_Y, &view_layer->flag, 0, 0, 0, 0, TIP_("Use view layer for rendering"));
				UI_but_func_set(bt, restrictbutton_r_lay_cb, tselem->id, NULL);
				UI_but_flag_enable(bt, UI_BUT_DRAG_LOCK);

				UI_block_emboss_set(block, UI_EMBOSS);
			}
			else if (tselem->type == TSE_MODIFIER) {
				ModifierData *md = (ModifierData *)te->directdata;
				ob = (Object *)tselem->id;

				UI_block_emboss_set(block, UI_EMBOSS_NONE);
				bt = uiDefIconButBitI(block, UI_BTYPE_ICON_TOGGLE_N, eModifierMode_Realtime, 0, ICON_RESTRICT_VIEW_OFF,
				                      (int)(ar->v2d.cur.xmax - OL_TOG_RESTRICT_VIEWX), te->ys, UI_UNIT_X,
				                      UI_UNIT_Y, &(md->mode), 0, 0, 0, 0,
				                      TIP_("Restrict/Allow visibility in the 3D View"));
				UI_but_func_set(bt, restrictbutton_modifier_cb, scene, ob);
				UI_but_flag_enable(bt, UI_BUT_DRAG_LOCK);

				bt = uiDefIconButBitI(block, UI_BTYPE_ICON_TOGGLE_N, eModifierMode_Render, 0, ICON_RESTRICT_RENDER_OFF,
				                      (int)(ar->v2d.cur.xmax - OL_TOG_RESTRICT_RENDERX), te->ys, UI_UNIT_X,
				                      UI_UNIT_Y, &(md->mode), 0, 0, 0, 0, TIP_("Restrict/Allow renderability"));
				UI_but_func_set(bt, restrictbutton_modifier_cb, scene, ob);
				UI_but_flag_enable(bt, UI_BUT_DRAG_LOCK);

				UI_block_emboss_set(block, UI_EMBOSS);
			}
			else if (tselem->type == TSE_POSE_CHANNEL) {
				bPoseChannel *pchan = (bPoseChannel *)te->directdata;
				Bone *bone = pchan->bone;
				ob = (Object *)tselem->id;

				UI_block_emboss_set(block, UI_EMBOSS_NONE);
				bt = uiDefIconButBitI(block, UI_BTYPE_ICON_TOGGLE, BONE_HIDDEN_P, 0, ICON_RESTRICT_VIEW_OFF,
				                      (int)(ar->v2d.cur.xmax - OL_TOG_RESTRICT_VIEWX), te->ys, UI_UNIT_X,
				                      UI_UNIT_Y, &(bone->flag), 0, 0, 0, 0,
				                      TIP_("Restrict/Allow visibility in the 3D View"));
				UI_but_func_set(bt, restrictbutton_bone_visibility_cb, ob->data, bone);
				UI_but_flag_enable(bt, UI_BUT_DRAG_LOCK);

				bt = uiDefIconButBitI(block, UI_BTYPE_ICON_TOGGLE, BONE_UNSELECTABLE, 0, ICON_RESTRICT_SELECT_OFF,
				                      (int)(ar->v2d.cur.xmax - OL_TOG_RESTRICT_SELECTX), te->ys, UI_UNIT_X,
				                      UI_UNIT_Y, &(bone->flag), 0, 0, 0, 0,
				                      TIP_("Restrict/Allow selection in the 3D View"));
				UI_but_func_set(bt, restrictbutton_bone_select_cb, ob->data, bone);
				UI_but_flag_enable(bt, UI_BUT_DRAG_LOCK);

				UI_block_emboss_set(block, UI_EMBOSS);
			}
			else if (tselem->type == TSE_EBONE) {
				EditBone *ebone = (EditBone *)te->directdata;

				UI_block_emboss_set(block, UI_EMBOSS_NONE);
				bt = uiDefIconButBitI(block, UI_BTYPE_ICON_TOGGLE, BONE_HIDDEN_A, 0, ICON_RESTRICT_VIEW_OFF,
				                      (int)(ar->v2d.cur.xmax - OL_TOG_RESTRICT_VIEWX), te->ys, UI_UNIT_X,
				                      UI_UNIT_Y, &(ebone->flag), 0, 0, 0, 0,
				                      TIP_("Restrict/Allow visibility in the 3D View"));
				UI_but_func_set(bt, restrictbutton_ebone_visibility_cb, NULL, ebone);
				UI_but_flag_enable(bt, UI_BUT_DRAG_LOCK);

				bt = uiDefIconButBitI(block, UI_BTYPE_ICON_TOGGLE, BONE_UNSELECTABLE, 0, ICON_RESTRICT_SELECT_OFF,
				                      (int)(ar->v2d.cur.xmax - OL_TOG_RESTRICT_SELECTX), te->ys, UI_UNIT_X,
				                      UI_UNIT_Y, &(ebone->flag), 0, 0, 0, 0,
				                      TIP_("Restrict/Allow selection in the 3D View"));
				UI_but_func_set(bt, restrictbutton_ebone_select_cb, NULL, ebone);
				UI_but_flag_enable(bt, UI_BUT_DRAG_LOCK);

				UI_block_emboss_set(block, UI_EMBOSS);
			}
			else if (tselem->type == TSE_GP_LAYER) {
				bGPDlayer *gpl = (bGPDlayer *)te->directdata;

				UI_block_emboss_set(block, UI_EMBOSS_NONE);

				bt = uiDefIconButBitS(block, UI_BTYPE_ICON_TOGGLE, GP_LAYER_HIDE, 0, ICON_RESTRICT_VIEW_OFF,
				                      (int)(ar->v2d.cur.xmax - OL_TOG_RESTRICT_VIEWX), te->ys, UI_UNIT_X,
				                      UI_UNIT_Y, &gpl->flag, 0, 0, 0, 0,
				                      TIP_("Restrict/Allow visibility in the 3D View"));
				UI_but_func_set(bt, restrictbutton_gp_layer_flag_cb, NULL, gpl);
				UI_but_flag_enable(bt, UI_BUT_DRAG_LOCK);

				bt = uiDefIconButBitS(block, UI_BTYPE_ICON_TOGGLE, GP_LAYER_LOCKED, 0, ICON_UNLOCKED,
				                      (int)(ar->v2d.cur.xmax - OL_TOG_RESTRICT_SELECTX), te->ys, UI_UNIT_X,
				                      UI_UNIT_Y, &gpl->flag, 0, 0, 0, 0,
				                      TIP_("Restrict/Allow editing of strokes and keyframes in this layer"));
				UI_but_func_set(bt, restrictbutton_gp_layer_flag_cb, NULL, gpl);
				UI_but_flag_enable(bt, UI_BUT_DRAG_LOCK);

				/* TODO: visibility in renders */

				UI_block_emboss_set(block, UI_EMBOSS);
			}
			else if (outliner_is_collection_tree_element(te)) {
				LayerCollection *lc = (tselem->type == TSE_LAYER_COLLECTION) ? te->directdata : NULL;
				Collection *collection = outliner_collection_from_tree_element(te);

				UI_block_emboss_set(block, UI_EMBOSS_NONE);

				if ((!lc || !(lc->flag & LAYER_COLLECTION_EXCLUDE)) &&
				    !(collection->flag & COLLECTION_IS_MASTER))
				{
					PointerRNA collection_ptr;
					RNA_id_pointer_create(&collection->id, &collection_ptr);

					bt = uiDefIconButR_prop(block, UI_BTYPE_ICON_TOGGLE, 0, ICON_RESTRICT_VIEW_OFF,
					                        (int)(ar->v2d.cur.xmax - OL_TOG_RESTRICT_VIEWX), te->ys, UI_UNIT_X,
					                        UI_UNIT_Y, &collection_ptr, collection_prop_hide_viewport, -1, 0, 0, 0, 0, NULL);
					UI_but_flag_enable(bt, UI_BUT_DRAG_LOCK);

					bt = uiDefIconButR_prop(block, UI_BTYPE_ICON_TOGGLE, 0, ICON_RESTRICT_RENDER_OFF,
					                        (int)(ar->v2d.cur.xmax - OL_TOG_RESTRICT_RENDERX), te->ys, UI_UNIT_X,
					                        UI_UNIT_Y, &collection_ptr, collection_prop_hide_render, -1, 0, 0, 0, 0, NULL);
					UI_but_flag_enable(bt, UI_BUT_DRAG_LOCK);

					bt = uiDefIconButR_prop(block, UI_BTYPE_ICON_TOGGLE, 0, ICON_RESTRICT_SELECT_OFF,
					                        (int)(ar->v2d.cur.xmax - OL_TOG_RESTRICT_SELECTX), te->ys, UI_UNIT_X,
					                        UI_UNIT_Y, &collection_ptr, collection_prop_hide_select, -1, 0, 0, 0, 0, NULL);
					UI_but_flag_enable(bt, UI_BUT_DRAG_LOCK);
				}

				UI_block_emboss_set(block, UI_EMBOSS);
			}
		}

		if (TSELEM_OPEN(tselem, soops)) outliner_draw_restrictbuts(block, scene, ar, soops, &te->subtree);
	}
}

static void outliner_draw_userbuts(uiBlock *block, ARegion *ar, SpaceOops *soops, ListBase *lb)
{
	uiBut *bt;
	TreeElement *te;
	TreeStoreElem *tselem;

	for (te = lb->first; te; te = te->next) {
		tselem = TREESTORE(te);
		if (te->ys + 2 * UI_UNIT_Y >= ar->v2d.cur.ymin && te->ys <= ar->v2d.cur.ymax) {
			if (tselem->type == 0) {
				ID *id = tselem->id;
				const char *tip = NULL;
				int icon = ICON_NONE;
				char buf[16] = "";
				int but_flag = UI_BUT_DRAG_LOCK;

				if (ID_IS_LINKED(id))
					but_flag |= UI_BUT_DISABLED;

				UI_block_emboss_set(block, UI_EMBOSS_NONE);

				if (id->flag & LIB_FAKEUSER) {
					icon = ICON_FILE_TICK;
					tip  = TIP_("Data-block will be retained using a fake user");
				}
				else {
					icon = ICON_X;
					tip  = TIP_("Data-block has no users and will be deleted");
				}
				bt = uiDefIconButBitS(block, UI_BTYPE_TOGGLE, LIB_FAKEUSER, 1, icon,
				                      (int)(ar->v2d.cur.xmax - OL_TOG_RESTRICT_VIEWX), te->ys, UI_UNIT_X, UI_UNIT_Y,
				                      &id->flag, 0, 0, 0, 0, tip);
				UI_but_func_set(bt, restrictbutton_id_user_toggle, id, NULL);
				UI_but_flag_enable(bt, but_flag);


				BLI_str_format_int_grouped(buf, id->us);
				bt = uiDefBut(block, UI_BTYPE_BUT, 1, buf,
				              (int)(ar->v2d.cur.xmax - OL_TOG_RESTRICT_SELECTX), te->ys,
				              UI_UNIT_X, UI_UNIT_Y, NULL, 0.0, 0.0, 0, 0,
				              TIP_("Number of users of this data-block"));
				UI_but_flag_enable(bt, but_flag);


				bt = uiDefButBitS(block, UI_BTYPE_TOGGLE, LIB_FAKEUSER, 1, (id->flag & LIB_FAKEUSER) ? "F" : " ",
				                  (int)(ar->v2d.cur.xmax - OL_TOG_RESTRICT_RENDERX), te->ys, UI_UNIT_X, UI_UNIT_Y,
				                  &id->flag, 0, 0, 0, 0,
				                  TIP_("Data-block has a 'fake' user which will keep it in the file "
				                       "even if nothing else uses it"));
				UI_but_func_set(bt, restrictbutton_id_user_toggle, id, NULL);
				UI_but_flag_enable(bt, but_flag);

				UI_block_emboss_set(block, UI_EMBOSS);
			}
		}

		if (TSELEM_OPEN(tselem, soops)) outliner_draw_userbuts(block, ar, soops, &te->subtree);
	}
}

static void outliner_draw_rnacols(ARegion *ar, int sizex)
{
	View2D *v2d = &ar->v2d;

	float miny = v2d->cur.ymin;
	if (miny < v2d->tot.ymin) miny = v2d->tot.ymin;

	glLineWidth(1.0f);

	unsigned int pos = GWN_vertformat_attr_add(immVertexFormat(), "pos", GWN_COMP_F32, 2, GWN_FETCH_FLOAT);
	immBindBuiltinProgram(GPU_SHADER_2D_UNIFORM_COLOR);
	immUniformThemeColorShadeAlpha(TH_BACK, -15, -200);

	immBegin(GWN_PRIM_LINES, 4);

	immVertex2f(pos, sizex, v2d->cur.ymax);
	immVertex2f(pos, sizex, miny);

	immVertex2f(pos, sizex + OL_RNA_COL_SIZEX, v2d->cur.ymax);
	immVertex2f(pos, sizex + OL_RNA_COL_SIZEX, miny);

	immEnd();

	immUnbindProgram();
}

static void outliner_draw_rnabuts(uiBlock *block, ARegion *ar, SpaceOops *soops, int sizex, ListBase *lb)
{
	TreeElement *te;
	TreeStoreElem *tselem;
	PointerRNA *ptr;
	PropertyRNA *prop;

	for (te = lb->first; te; te = te->next) {
		tselem = TREESTORE(te);
		if (te->ys + 2 * UI_UNIT_Y >= ar->v2d.cur.ymin && te->ys <= ar->v2d.cur.ymax) {
			if (tselem->type == TSE_RNA_PROPERTY) {
				ptr = &te->rnaptr;
				prop = te->directdata;

				if (!TSELEM_OPEN(tselem, soops)) {
					if (RNA_property_type(prop) == PROP_POINTER) {
						uiBut *but = uiDefAutoButR(block, ptr, prop, -1, "", ICON_NONE, sizex, te->ys,
						                           OL_RNA_COL_SIZEX, UI_UNIT_Y - 1);
						UI_but_flag_enable(but, UI_BUT_DISABLED);
					}
					else if (RNA_property_type(prop) == PROP_ENUM) {
						uiDefAutoButR(block, ptr, prop, -1, NULL, ICON_NONE, sizex, te->ys, OL_RNA_COL_SIZEX,
						              UI_UNIT_Y - 1);
					}
					else {
						uiDefAutoButR(block, ptr, prop, -1, "", ICON_NONE, sizex, te->ys, OL_RNA_COL_SIZEX,
						              UI_UNIT_Y - 1);
					}
				}
			}
			else if (tselem->type == TSE_RNA_ARRAY_ELEM) {
				ptr = &te->rnaptr;
				prop = te->directdata;

				uiDefAutoButR(block, ptr, prop, te->index, "", ICON_NONE, sizex, te->ys, OL_RNA_COL_SIZEX,
				              UI_UNIT_Y - 1);
			}
		}

		if (TSELEM_OPEN(tselem, soops)) outliner_draw_rnabuts(block, ar, soops, sizex, &te->subtree);
	}

	UI_block_emboss_set(block, UI_EMBOSS);
}

static void outliner_buttons(const bContext *C, uiBlock *block, ARegion *ar, TreeElement *te)
{
	uiBut *bt;
	TreeStoreElem *tselem;
	int spx, dx, len;

	tselem = TREESTORE(te);

	BLI_assert(tselem->flag & TSE_TEXTBUT);
	/* If we add support to rename Sequence.
	 * need change this.
	 */

	if (tselem->type == TSE_EBONE) len = sizeof(((EditBone *) 0)->name);
	else if (tselem->type == TSE_MODIFIER) len = sizeof(((ModifierData *) 0)->name);
	else if (tselem->id && GS(tselem->id->name) == ID_LI) len = sizeof(((Library *) 0)->name);
	else len = MAX_ID_NAME - 2;

	spx = te->xs + 1.8f * UI_UNIT_X;
	dx = ar->v2d.cur.xmax - (spx + 3.2f * UI_UNIT_X);

	bt = uiDefBut(block, UI_BTYPE_TEXT, OL_NAMEBUTTON, "", spx, te->ys, dx, UI_UNIT_Y - 1, (void *)te->name,
	              1.0, (float)len, 0, 0, "");
	UI_but_func_rename_set(bt, namebutton_cb, tselem);

	/* returns false if button got removed */
	if (false == UI_but_active_only(C, ar, block, bt)) {
		tselem->flag &= ~TSE_TEXTBUT;

		/* bad! (notifier within draw) without this, we don't get a refesh */
		WM_event_add_notifier(C, NC_SPACE | ND_SPACE_OUTLINER, NULL);
	}
}

/* ****************************************************** */
/* Normal Drawing... */

/* make function calls a bit compacter */
struct DrawIconArg {
	uiBlock *block;
	ID *id;
	float xmax, x, y, xb, yb;
	float alpha;
};

static void tselem_draw_icon_uibut(struct DrawIconArg *arg, int icon)
{
	/* restrict column clip... it has been coded by simply overdrawing, doesnt work for buttons */
	if (arg->x >= arg->xmax) {
		glEnable(GL_BLEND);
		UI_icon_draw_alpha(arg->x, arg->y, icon, arg->alpha);
		glDisable(GL_BLEND);
	}
	else {
		uiBut *but = uiDefIconBut(arg->block, UI_BTYPE_LABEL, 0, icon, arg->xb, arg->yb, UI_UNIT_X, UI_UNIT_Y, NULL,
		                          0.0, 0.0, 1.0, arg->alpha,
		                          (arg->id && ID_IS_LINKED(arg->id)) ? arg->id->lib->name : "");

		if (arg->id)
			UI_but_drag_set_id(but, arg->id);
	}

}

static void UNUSED_FUNCTION(tselem_draw_gp_icon_uibut)(struct DrawIconArg *arg, ID *id, bGPDlayer *gpl)
{
	/* restrict column clip - skip it for now... */
	if (arg->x >= arg->xmax) {
		/* pass */
	}
	else {
		PointerRNA ptr;
		const float eps = 0.001f;
		const bool is_stroke_visible = (gpl->color[3] > eps);
		const bool is_fill_visible = (gpl->fill[3] > eps);
		float w = 0.5f  * UI_UNIT_X;
		float h = 0.85f * UI_UNIT_Y;

		RNA_pointer_create(id, &RNA_GPencilLayer, gpl, &ptr);

		UI_block_align_begin(arg->block);

		UI_block_emboss_set(arg->block, is_stroke_visible ? UI_EMBOSS : UI_EMBOSS_NONE);
		uiDefButR(arg->block, UI_BTYPE_COLOR, 1, "", arg->xb, arg->yb, w, h,
		          &ptr, "color", -1,
		          0, 0, 0, 0, NULL);

		UI_block_emboss_set(arg->block, is_fill_visible ? UI_EMBOSS : UI_EMBOSS_NONE);
		uiDefButR(arg->block, UI_BTYPE_COLOR, 1, "", arg->xb + w, arg->yb, w, h,
		          &ptr, "fill_color", -1,
		          0, 0, 0, 0, NULL);

		UI_block_emboss_set(arg->block, UI_EMBOSS_NONE);
		UI_block_align_end(arg->block);
	}
}

static void tselem_draw_icon(uiBlock *block, int xmax, float x, float y, TreeStoreElem *tselem, TreeElement *te,
                             float alpha)
{
	struct DrawIconArg arg;
	float aspect;

	/* make function calls a bit compacter */
	arg.block = block;
	arg.id = tselem->id;
	arg.xmax = xmax;
	arg.xb = x;	/* for ui buttons */
	arg.yb = y;
	arg.alpha = alpha;

	/* placement of icons, copied from interface_widgets.c */
	aspect = (0.8f * UI_UNIT_Y) / ICON_DEFAULT_HEIGHT;
	x += 2.0f * aspect;
	y += 2.0f * aspect;
	arg.x = x;
	arg.y = y;

#define ICON_DRAW(_icon) UI_icon_draw_alpha(x, y, _icon, alpha)

	if (tselem->type) {
		switch (tselem->type) {
			case TSE_ANIM_DATA:
				ICON_DRAW(ICON_ANIM_DATA); /* XXX */
				break;
			case TSE_NLA:
				ICON_DRAW(ICON_NLA);
				break;
			case TSE_NLA_TRACK:
				ICON_DRAW(ICON_NLA); /* XXX */
				break;
			case TSE_NLA_ACTION:
				ICON_DRAW(ICON_ACTION);
				break;
			case TSE_DRIVER_BASE:
				ICON_DRAW(ICON_DRIVER);
				break;
			case TSE_DEFGROUP_BASE:
				ICON_DRAW(ICON_GROUP_VERTEX);
				break;
			case TSE_BONE:
			case TSE_EBONE:
				ICON_DRAW(ICON_BONE_DATA);
				break;
			case TSE_CONSTRAINT_BASE:
				ICON_DRAW(ICON_CONSTRAINT);
				break;
			case TSE_MODIFIER_BASE:
				ICON_DRAW(ICON_MODIFIER);
				break;
			case TSE_LINKED_OB:
				ICON_DRAW(ICON_OBJECT_DATA);
				break;
			case TSE_LINKED_PSYS:
				ICON_DRAW(ICON_PARTICLES);
				break;
			case TSE_MODIFIER:
			{
				Object *ob = (Object *)tselem->id;
				ModifierData *md = BLI_findlink(&ob->modifiers, tselem->nr);
				switch ((ModifierType)md->type) {
					case eModifierType_Subsurf:
						ICON_DRAW(ICON_MOD_SUBSURF);
						break;
					case eModifierType_Armature:
						ICON_DRAW(ICON_MOD_ARMATURE);
						break;
					case eModifierType_Lattice:
						ICON_DRAW(ICON_MOD_LATTICE);
						break;
					case eModifierType_Curve:
						ICON_DRAW(ICON_MOD_CURVE);
						break;
					case eModifierType_Build:
						ICON_DRAW(ICON_MOD_BUILD);
						break;
					case eModifierType_Mirror:
						ICON_DRAW(ICON_MOD_MIRROR);
						break;
					case eModifierType_Decimate:
						ICON_DRAW(ICON_MOD_DECIM);
						break;
					case eModifierType_Wave:
						ICON_DRAW(ICON_MOD_WAVE);
						break;
					case eModifierType_Hook:
						ICON_DRAW(ICON_HOOK);
						break;
					case eModifierType_Softbody:
						ICON_DRAW(ICON_MOD_SOFT);
						break;
					case eModifierType_Boolean:
						ICON_DRAW(ICON_MOD_BOOLEAN);
						break;
					case eModifierType_ParticleSystem:
						ICON_DRAW(ICON_MOD_PARTICLES);
						break;
					case eModifierType_ParticleInstance:
						ICON_DRAW(ICON_MOD_PARTICLES);
						break;
					case eModifierType_EdgeSplit:
						ICON_DRAW(ICON_MOD_EDGESPLIT);
						break;
					case eModifierType_Array:
						ICON_DRAW(ICON_MOD_ARRAY);
						break;
					case eModifierType_UVProject:
					case eModifierType_UVWarp:  /* TODO, get own icon */
						ICON_DRAW(ICON_MOD_UVPROJECT);
						break;
					case eModifierType_Displace:
						ICON_DRAW(ICON_MOD_DISPLACE);
						break;
					case eModifierType_Shrinkwrap:
						ICON_DRAW(ICON_MOD_SHRINKWRAP);
						break;
					case eModifierType_Cast:
						ICON_DRAW(ICON_MOD_CAST);
						break;
					case eModifierType_MeshDeform:
					case eModifierType_SurfaceDeform:
						ICON_DRAW(ICON_MOD_MESHDEFORM);
						break;
					case eModifierType_Bevel:
						ICON_DRAW(ICON_MOD_BEVEL);
						break;
					case eModifierType_Smooth:
					case eModifierType_LaplacianSmooth:
					case eModifierType_CorrectiveSmooth:
						ICON_DRAW(ICON_MOD_SMOOTH);
						break;
					case eModifierType_SimpleDeform:
						ICON_DRAW(ICON_MOD_SIMPLEDEFORM);
						break;
					case eModifierType_Mask:
						ICON_DRAW(ICON_MOD_MASK);
						break;
					case eModifierType_Cloth:
						ICON_DRAW(ICON_MOD_CLOTH);
						break;
					case eModifierType_Explode:
						ICON_DRAW(ICON_MOD_EXPLODE);
						break;
					case eModifierType_Collision:
					case eModifierType_Surface:
						ICON_DRAW(ICON_MOD_PHYSICS);
						break;
					case eModifierType_Fluidsim:
						ICON_DRAW(ICON_MOD_FLUIDSIM);
						break;
					case eModifierType_Multires:
						ICON_DRAW(ICON_MOD_MULTIRES);
						break;
					case eModifierType_Smoke:
						ICON_DRAW(ICON_MOD_SMOKE);
						break;
					case eModifierType_Solidify:
						ICON_DRAW(ICON_MOD_SOLIDIFY);
						break;
					case eModifierType_Screw:
						ICON_DRAW(ICON_MOD_SCREW);
						break;
					case eModifierType_Remesh:
						ICON_DRAW(ICON_MOD_REMESH);
						break;
					case eModifierType_WeightVGEdit:
					case eModifierType_WeightVGMix:
					case eModifierType_WeightVGProximity:
						ICON_DRAW(ICON_MOD_VERTEX_WEIGHT);
						break;
					case eModifierType_DynamicPaint:
						ICON_DRAW(ICON_MOD_DYNAMICPAINT);
						break;
					case eModifierType_Ocean:
						ICON_DRAW(ICON_MOD_OCEAN);
						break;
					case eModifierType_Warp:
						ICON_DRAW(ICON_MOD_WARP);
						break;
					case eModifierType_Skin:
						ICON_DRAW(ICON_MOD_SKIN);
						break;
					case eModifierType_Triangulate:
						ICON_DRAW(ICON_MOD_TRIANGULATE);
						break;
					case eModifierType_MeshCache:
						ICON_DRAW(ICON_MOD_MESHDEFORM); /* XXX, needs own icon */
						break;
					case eModifierType_MeshSequenceCache:
						ICON_DRAW(ICON_MOD_MESHDEFORM); /* XXX, needs own icon */
						break;
					case eModifierType_Wireframe:
						ICON_DRAW(ICON_MOD_WIREFRAME);
						break;
					case eModifierType_LaplacianDeform:
						ICON_DRAW(ICON_MOD_MESHDEFORM); /* XXX, needs own icon */
						break;
					case eModifierType_DataTransfer:
						ICON_DRAW(ICON_MOD_DATA_TRANSFER);
						break;
					case eModifierType_NormalEdit:
						ICON_DRAW(ICON_MOD_NORMALEDIT);
						break;
					/* Default */
					case eModifierType_None:
					case eModifierType_ShapeKey:
					case NUM_MODIFIER_TYPES:
						ICON_DRAW(ICON_DOT);
						break;
				}
				break;
			}
			case TSE_POSE_BASE:
				ICON_DRAW(ICON_ARMATURE_DATA);
				break;
			case TSE_POSE_CHANNEL:
				ICON_DRAW(ICON_BONE_DATA);
				break;
			case TSE_PROXY:
				ICON_DRAW(ICON_GHOST);
				break;
			case TSE_R_LAYER_BASE:
				ICON_DRAW(ICON_RENDERLAYERS);
				break;
			case TSE_SCENE_OBJECTS_BASE:
				ICON_DRAW(ICON_OUTLINER_OB_GROUP_INSTANCE);
				break;
			case TSE_R_LAYER:
				ICON_DRAW(ICON_RENDER_RESULT);
				break;
			case TSE_LINKED_LAMP:
				ICON_DRAW(ICON_LAMP_DATA);
				break;
			case TSE_LINKED_MAT:
				ICON_DRAW(ICON_MATERIAL_DATA);
				break;
			case TSE_POSEGRP_BASE:
				ICON_DRAW(ICON_GROUP_BONE);
				break;
			case TSE_SEQUENCE:
				if (te->idcode == SEQ_TYPE_MOVIE)
					ICON_DRAW(ICON_SEQUENCE);
				else if (te->idcode == SEQ_TYPE_META)
					ICON_DRAW(ICON_DOT);
				else if (te->idcode == SEQ_TYPE_SCENE)
					ICON_DRAW(ICON_SCENE);
				else if (te->idcode == SEQ_TYPE_SOUND_RAM)
					ICON_DRAW(ICON_SOUND);
				else if (te->idcode == SEQ_TYPE_IMAGE)
					ICON_DRAW(ICON_IMAGE_COL);
				else
					ICON_DRAW(ICON_PARTICLES);
				break;
			case TSE_SEQ_STRIP:
				ICON_DRAW(ICON_LIBRARY_DATA_DIRECT);
				break;
			case TSE_SEQUENCE_DUP:
				ICON_DRAW(ICON_OBJECT_DATA);
				break;
			case TSE_RNA_STRUCT:
				if (RNA_struct_is_ID(te->rnaptr.type)) {
					arg.id = (ID *)te->rnaptr.data;
					tselem_draw_icon_uibut(&arg, RNA_struct_ui_icon(te->rnaptr.type));
				}
				else {
					int icon = RNA_struct_ui_icon(te->rnaptr.type);
					ICON_DRAW(icon);
				}
				break;
			case TSE_LAYER_COLLECTION:
			case TSE_SCENE_COLLECTION_BASE:
			case TSE_VIEW_COLLECTION_BASE:
				ICON_DRAW(ICON_GROUP);
				break;
			/* Removed the icons from outliner. Need a better structure with Layers, Palettes and Colors */
#if 0
			case TSE_GP_LAYER:
				tselem_draw_gp_icon_uibut(&arg, tselem->id, te->directdata);
				break;
#endif
			default:
				ICON_DRAW(ICON_DOT);
				break;
		}
	}
	else if (tselem->id) {
		if (GS(tselem->id->name) == ID_OB) {
			Object *ob = (Object *)tselem->id;
			switch (ob->type) {
				case OB_LAMP:
					tselem_draw_icon_uibut(&arg, ICON_OUTLINER_OB_LAMP); break;
				case OB_MESH:
					tselem_draw_icon_uibut(&arg, ICON_OUTLINER_OB_MESH); break;
				case OB_CAMERA:
					tselem_draw_icon_uibut(&arg, ICON_OUTLINER_OB_CAMERA); break;
				case OB_CURVE:
					tselem_draw_icon_uibut(&arg, ICON_OUTLINER_OB_CURVE); break;
				case OB_MBALL:
					tselem_draw_icon_uibut(&arg, ICON_OUTLINER_OB_META); break;
				case OB_LATTICE:
					tselem_draw_icon_uibut(&arg, ICON_OUTLINER_OB_LATTICE); break;
				case OB_ARMATURE:
					tselem_draw_icon_uibut(&arg, ICON_OUTLINER_OB_ARMATURE); break;
				case OB_FONT:
					tselem_draw_icon_uibut(&arg, ICON_OUTLINER_OB_FONT); break;
				case OB_SURF:
					tselem_draw_icon_uibut(&arg, ICON_OUTLINER_OB_SURFACE); break;
				case OB_SPEAKER:
					tselem_draw_icon_uibut(&arg, ICON_OUTLINER_OB_SPEAKER); break;
				case OB_LIGHTPROBE:
					tselem_draw_icon_uibut(&arg, ICON_OUTLINER_OB_LIGHTPROBE); break;
				case OB_EMPTY:
					if (ob->dup_group) {
						tselem_draw_icon_uibut(&arg, ICON_OUTLINER_OB_GROUP_INSTANCE);
					}
					else {
						tselem_draw_icon_uibut(&arg, ICON_OUTLINER_OB_EMPTY);
					}
					break;
			}
		}
		else {
			/* TODO(sergey): Casting to short here just to handle ID_NLA which is
			 * NOT inside of IDType enum.
			 */
			switch ((short)GS(tselem->id->name)) {
				case ID_SCE:
					tselem_draw_icon_uibut(&arg, ICON_SCENE_DATA); break;
				case ID_ME:
					tselem_draw_icon_uibut(&arg, ICON_OUTLINER_DATA_MESH); break;
				case ID_CU:
					tselem_draw_icon_uibut(&arg, ICON_OUTLINER_DATA_CURVE); break;
				case ID_MB:
					tselem_draw_icon_uibut(&arg, ICON_OUTLINER_DATA_META); break;
				case ID_LT:
					tselem_draw_icon_uibut(&arg, ICON_OUTLINER_DATA_LATTICE); break;
				case ID_LA:
				{
					Lamp *la = (Lamp *)tselem->id;
					switch (la->type) {
						case LA_LOCAL:
							tselem_draw_icon_uibut(&arg, ICON_LAMP_POINT); break;
						case LA_SUN:
							tselem_draw_icon_uibut(&arg, ICON_LAMP_SUN); break;
						case LA_SPOT:
							tselem_draw_icon_uibut(&arg, ICON_LAMP_SPOT); break;
						case LA_HEMI:
							tselem_draw_icon_uibut(&arg, ICON_LAMP_HEMI); break;
						case LA_AREA:
							tselem_draw_icon_uibut(&arg, ICON_LAMP_AREA); break;
						default:
							tselem_draw_icon_uibut(&arg, ICON_OUTLINER_DATA_LAMP); break;
					}
					break;
				}
				case ID_MA:
					tselem_draw_icon_uibut(&arg, ICON_MATERIAL_DATA); break;
				case ID_TE:
					tselem_draw_icon_uibut(&arg, ICON_TEXTURE_DATA); break;
				case ID_IM:
					tselem_draw_icon_uibut(&arg, ICON_IMAGE_DATA); break;
				case ID_SPK:
				case ID_SO:
					tselem_draw_icon_uibut(&arg, ICON_OUTLINER_DATA_SPEAKER); break;
				case ID_AR:
					tselem_draw_icon_uibut(&arg, ICON_OUTLINER_DATA_ARMATURE); break;
				case ID_CA:
					tselem_draw_icon_uibut(&arg, ICON_OUTLINER_DATA_CAMERA); break;
				case ID_KE:
					tselem_draw_icon_uibut(&arg, ICON_SHAPEKEY_DATA); break;
				case ID_WO:
					tselem_draw_icon_uibut(&arg, ICON_WORLD_DATA); break;
				case ID_AC:
					tselem_draw_icon_uibut(&arg, ICON_ACTION); break;
				case ID_NLA:
					tselem_draw_icon_uibut(&arg, ICON_NLA); break;
				case ID_TXT:
					tselem_draw_icon_uibut(&arg, ICON_SCRIPT); break;
				case ID_GR:
					tselem_draw_icon_uibut(&arg, ICON_GROUP); break;
				case ID_LI:
					if (tselem->id->tag & LIB_TAG_MISSING) {
						tselem_draw_icon_uibut(&arg, ICON_LIBRARY_DATA_BROKEN);
					}
					else if (((Library *)tselem->id)->parent) {
						tselem_draw_icon_uibut(&arg, ICON_LIBRARY_DATA_INDIRECT);
					}
					else {
						tselem_draw_icon_uibut(&arg, ICON_LIBRARY_DATA_DIRECT);
					}
					break;
				case ID_LS:
					tselem_draw_icon_uibut(&arg, ICON_LINE_DATA); break;
				case ID_GD:
					tselem_draw_icon_uibut(&arg, ICON_GREASEPENCIL); break;
				case ID_LP:
				{
					LightProbe * lp = (LightProbe *)tselem->id;
					switch (lp->type) {
						case LIGHTPROBE_TYPE_CUBE:
							tselem_draw_icon_uibut(&arg, ICON_LIGHTPROBE_CUBEMAP); break;
						case LIGHTPROBE_TYPE_PLANAR:
							tselem_draw_icon_uibut(&arg, ICON_LIGHTPROBE_PLANAR); break;
						case LIGHTPROBE_TYPE_GRID:
							tselem_draw_icon_uibut(&arg, ICON_LIGHTPROBE_GRID); break;
						default:
							tselem_draw_icon_uibut(&arg, ICON_LIGHTPROBE_CUBEMAP); break;
					}
					break;
				}
				case ID_BR:
					tselem_draw_icon_uibut(&arg, ICON_BRUSH_DATA); break;
				case ID_SCR:
				case ID_WS:
					tselem_draw_icon_uibut(&arg, ICON_SPLITSCREEN); break;
				default:
					break;
			}
		}
	}

#undef ICON_DRAW
}

static void outliner_draw_iconrow(
        bContext *C, uiBlock *block, Scene *scene, ViewLayer *view_layer, SpaceOops *soops,
        ListBase *lb, int level, int xmax, int *offsx, int ys, float alpha_fac)
{
	TreeElement *te;
	TreeStoreElem *tselem;
	eOLDrawState active;
	const Object *obact = OBACT(view_layer);

	for (te = lb->first; te; te = te->next) {
		/* exit drawing early */
		if ((*offsx) - UI_UNIT_X > xmax)
			break;

		tselem = TREESTORE(te);

		/* object hierarchy always, further constrained on level */
		if (level < 1 || (tselem->type == 0 && te->idcode == ID_OB)) {
			/* active blocks get white circle */
			if (tselem->type == 0) {
				if (te->idcode == ID_OB) {
					active = (OBACT(view_layer) == (Object *)tselem->id) ? OL_DRAWSEL_NORMAL : OL_DRAWSEL_NONE;
				}
				else if (is_object_data_in_editmode(tselem->id, obact)) {
					active = OL_DRAWSEL_NORMAL;
				}
				else {
					active = tree_element_active(C, scene, view_layer, soops, te, OL_SETSEL_NONE, false);
				}
			}
			else {
				active = tree_element_type_active(C, scene, view_layer, soops, te, tselem, OL_SETSEL_NONE, false);
			}

			if (active != OL_DRAWSEL_NONE) {
				float ufac = UI_UNIT_X / 20.0f;
				float color[4] = {1.0f, 1.0f, 1.0f, 0.4f};

				UI_draw_roundbox_corner_set(UI_CNR_ALL);
				color[3] *= alpha_fac;

				UI_draw_roundbox_aa(
				        true,
				        (float) *offsx + 1.0f * ufac,
				        (float)ys + 1.0f * ufac,
				        (float)*offsx + UI_UNIT_X - 1.0f * ufac,
				        (float)ys + UI_UNIT_Y - ufac,
				        (float)UI_UNIT_Y / 2.0f - ufac,
				        color);
				glEnable(GL_BLEND); /* roundbox disables */
			}

			tselem_draw_icon(block, xmax, (float)*offsx, (float)ys, tselem, te, 0.5f * alpha_fac);
			te->xs = *offsx;
			te->ys = ys;
			te->xend = (short)*offsx + UI_UNIT_X;
			te->flag |= TE_ICONROW; // for click

			(*offsx) += UI_UNIT_X;
		}

		/* this tree element always has same amount of branches, so don't draw */
		if (tselem->type != TSE_R_LAYER) {
			outliner_draw_iconrow(
			        C, block, scene, view_layer, soops,
			        &te->subtree, level + 1, xmax, offsx, ys, alpha_fac);
		}
	}

}

/* closed tree element */
static void outliner_set_coord_tree_element(TreeElement *te, int startx, int starty)
{
	TreeElement *ten;

	/* closed items may be displayed in row of parent, don't change their coordinate! */
	if ((te->flag & TE_ICONROW) == 0) {
		/* store coord and continue, we need coordinates for elements outside view too */
		te->xs = startx;
		te->ys = starty;
	}

	for (ten = te->subtree.first; ten; ten = ten->next) {
		outliner_set_coord_tree_element(ten, startx + UI_UNIT_X, starty);
	}
}


static void outliner_draw_tree_element(
        bContext *C, uiBlock *block, const uiFontStyle *fstyle, Scene *scene, ViewLayer *view_layer,
        ARegion *ar, SpaceOops *soops, TreeElement *te, bool draw_grayed_out,
        int startx, int *starty, TreeElement **te_edit, TreeElement **te_floating)
{
	TreeStoreElem *tselem;
	float ufac = UI_UNIT_X / 20.0f;
	int offsx = 0;
	eOLDrawState active = OL_DRAWSEL_NONE;
	float color[4];
	tselem = TREESTORE(te);

	if (*starty + 2 * UI_UNIT_Y >= ar->v2d.cur.ymin && *starty <= ar->v2d.cur.ymax) {
		const float alpha_fac = ((te->flag & TE_DISABLED) || draw_grayed_out) ? 0.5f : 1.0f;
		const float alpha = 0.5f * alpha_fac;
		int xmax = ar->v2d.cur.xmax;

		if ((tselem->flag & TSE_TEXTBUT) && (*te_edit == NULL)) {
			*te_edit = te;
		}
		if ((te->drag_data != NULL) && (*te_floating == NULL)) {
			*te_floating = te;
		}

		/* icons can be ui buts, we don't want it to overlap with restrict */
		if ((soops->flag & SO_HIDE_RESTRICTCOLS) == 0)
			xmax -= OL_TOGW + UI_UNIT_X;

		glEnable(GL_BLEND);

		/* colors for active/selected data */
		if (tselem->type == 0) {
			const Object *obact = OBACT(view_layer);
			if (te->idcode == ID_SCE) {
				if (tselem->id == (ID *)scene) {
					rgba_float_args_set(color, 1.0f, 1.0f, 1.0f, alpha);
					active = OL_DRAWSEL_ACTIVE;
				}
			}
			else if (te->idcode == ID_OB) {
				Object *ob = (Object *)tselem->id;
				Base *base = (Base *)te->directdata;
				const bool is_selected = (base != NULL) && ((base->flag & BASE_SELECTED) != 0);

				if (ob == obact || is_selected) {
					char col[4] = {0, 0, 0, 0};

					/* outliner active ob: always white text, circle color now similar to view3d */

					active = OL_DRAWSEL_ACTIVE;
					if (ob == obact) {
						if (is_selected) {
							UI_GetThemeColorType4ubv(TH_ACTIVE, SPACE_VIEW3D, col);
							col[3] = alpha;
						}

						active = OL_DRAWSEL_NORMAL;
					}
					else if (is_selected) {
						UI_GetThemeColorType4ubv(TH_SELECT, SPACE_VIEW3D, col);
						col[3] = alpha;
					}
					rgba_float_args_set(color, (float)col[0] / 255, (float)col[1] / 255, (float)col[2] / 255, alpha);
				}
			}
			else if (is_object_data_in_editmode(tselem->id, obact)) {
				rgba_float_args_set(color, 1.0f, 1.0f, 1.0f, alpha);
				active = OL_DRAWSEL_ACTIVE;
			}
			else {
				if (tree_element_active(C, scene, view_layer, soops, te, OL_SETSEL_NONE, false)) {
					rgba_float_args_set(color, 0.85f, 0.85f, 1.0f, alpha);
					active = OL_DRAWSEL_ACTIVE;
				}
			}
		}
		else {
			active = tree_element_type_active(C, scene, view_layer, soops, te, tselem, OL_SETSEL_NONE, false);
			rgba_float_args_set(color, 0.85f, 0.85f, 1.0f, alpha);
		}

		/* active circle */
		if (active != OL_DRAWSEL_NONE) {
			UI_draw_roundbox_corner_set(UI_CNR_ALL);
			UI_draw_roundbox_aa(
			        true,
			        (float)startx + UI_UNIT_X + 1.0f * ufac,
			        (float)*starty + 1.0f * ufac,
			        (float)startx + 2.0f * UI_UNIT_X - 1.0f * ufac,
			        (float)*starty + UI_UNIT_Y - 1.0f * ufac,
			        UI_UNIT_Y / 2.0f - 1.0f * ufac, color);
			glEnable(GL_BLEND); /* roundbox disables it */

			te->flag |= TE_ACTIVE; // for lookup in display hierarchies
		}

		if (tselem->type == TSE_VIEW_COLLECTION_BASE) {
			/* Scene collection in view layer can't expand/collapse. */
		}
		else if (te->subtree.first || (tselem->type == 0 && te->idcode == ID_SCE) || (te->flag & TE_LAZY_CLOSED)) {
			/* open/close icon, only when sublevels, except for scene */
			int icon_x = startx;

			// icons a bit higher
			if (TSELEM_OPEN(tselem, soops))
				UI_icon_draw_alpha((float)icon_x + 2 * ufac, (float)*starty + 1 * ufac, ICON_DISCLOSURE_TRI_DOWN,
				                   alpha_fac);
			else
				UI_icon_draw_alpha((float)icon_x + 2 * ufac, (float)*starty + 1 * ufac, ICON_DISCLOSURE_TRI_RIGHT,
				                   alpha_fac);
		}
		offsx += UI_UNIT_X;

		/* datatype icon */

		if (!(ELEM(tselem->type, TSE_RNA_PROPERTY, TSE_RNA_ARRAY_ELEM, TSE_ID_BASE))) {
			tselem_draw_icon(block, xmax, (float)startx + offsx, (float)*starty, tselem, te, alpha_fac);
			offsx += UI_UNIT_X + 2 * ufac;
		}
		else
			offsx += 2 * ufac;

		if (ELEM(tselem->type, 0, TSE_LAYER_COLLECTION) && ID_IS_LINKED(tselem->id)) {
			if (tselem->id->tag & LIB_TAG_MISSING) {
				UI_icon_draw_alpha((float)startx + offsx + 2 * ufac, (float)*starty + 2 * ufac, ICON_LIBRARY_DATA_BROKEN,
				                   alpha_fac);
			}
			else if (tselem->id->tag & LIB_TAG_INDIRECT) {
				UI_icon_draw_alpha((float)startx + offsx + 2 * ufac, (float)*starty + 2 * ufac, ICON_LIBRARY_DATA_INDIRECT,
				                   alpha_fac);
			}
			else {
				UI_icon_draw_alpha((float)startx + offsx + 2 * ufac, (float)*starty + 2 * ufac, ICON_LIBRARY_DATA_DIRECT,
				                   alpha_fac);
			}
			offsx += UI_UNIT_X + 2 * ufac;
		}
		else if (ELEM(tselem->type, 0, TSE_LAYER_COLLECTION) && ID_IS_STATIC_OVERRIDE(tselem->id)) {
			UI_icon_draw_alpha((float)startx + offsx + 2 * ufac, (float)*starty + 2 * ufac, ICON_LIBRARY_DATA_OVERRIDE,
			                   alpha_fac);
			offsx += UI_UNIT_X + 2 * ufac;
		}
		glDisable(GL_BLEND);

		/* name */
		if ((tselem->flag & TSE_TEXTBUT) == 0) {
			unsigned char text_col[4];

			if (active == OL_DRAWSEL_NORMAL) {
				UI_GetThemeColor4ubv(TH_TEXT_HI, text_col);
			}
			else if (ELEM(tselem->type, TSE_RNA_PROPERTY, TSE_RNA_ARRAY_ELEM)) {
				UI_GetThemeColorBlend3ubv(TH_BACK, TH_TEXT, 0.75f, text_col);
				text_col[3] = 255;
			}
			else {
				UI_GetThemeColor4ubv(TH_TEXT, text_col);
			}
			text_col[3] *= alpha_fac;

			UI_fontstyle_draw_simple(fstyle, startx + offsx, *starty + 5 * ufac, te->name, text_col);
		}

		offsx += (int)(UI_UNIT_X + UI_fontstyle_string_width(fstyle, te->name));

		/* closed item, we draw the icons, not when it's a scene, or master-server list though */
		if (!TSELEM_OPEN(tselem, soops)) {
			if (te->subtree.first) {
				if (tselem->type == 0 && te->idcode == ID_SCE) {
					/* pass */
				}
				/* this tree element always has same amount of branches, so don't draw */
				else if (tselem->type != TSE_R_LAYER) {
					int tempx = startx + offsx;

					glEnable(GL_BLEND);

					/* divider */
					{
						Gwn_VertFormat *format = immVertexFormat();
						unsigned int pos = GWN_vertformat_attr_add(format, "pos", GWN_COMP_I32, 2, GWN_FETCH_INT_TO_FLOAT);
						unsigned char col[4];

						immBindBuiltinProgram(GPU_SHADER_2D_UNIFORM_COLOR);
						UI_GetThemeColorShade4ubv(TH_BACK, -40, col);
						col[3] *= alpha_fac;

						immUniformColor4ubv(col);
						immRecti(pos, tempx   - 10.0f * ufac,
						         *starty +  4.0f * ufac,
						         tempx   -  8.0f * ufac,
						         *starty + UI_UNIT_Y - 4.0f * ufac);
						immUnbindProgram();
					}

					outliner_draw_iconrow(
					        C, block, scene, view_layer, soops, &te->subtree, 0, xmax, &tempx,
					        *starty, alpha_fac);

					glDisable(GL_BLEND);
				}
			}
		}
	}
	/* store coord and continue, we need coordinates for elements outside view too */
	te->xs = startx;
	te->ys = *starty;
	te->xend = startx + offsx;

	if (TSELEM_OPEN(tselem, soops)) {
		*starty -= UI_UNIT_Y;

		for (TreeElement *ten = te->subtree.first; ten; ten = ten->next) {
			/* check if element needs to be drawn grayed out, but also gray out
			 * childs of a grayed out parent (pass on draw_grayed_out to childs) */
			bool draw_childs_grayed_out = draw_grayed_out || (ten->drag_data != NULL);
			outliner_draw_tree_element(
			        C, block, fstyle, scene, view_layer,
			        ar, soops, ten, draw_childs_grayed_out,
			        startx + UI_UNIT_X, starty, te_edit, te_floating);
		}
	}
	else {
		for (TreeElement *ten = te->subtree.first; ten; ten = ten->next) {
			outliner_set_coord_tree_element(ten, startx, *starty);
		}

		*starty -= UI_UNIT_Y;
	}
}

static void outliner_draw_tree_element_floating(
        const ARegion *ar, const TreeElement *te_floating)
{
	const TreeElement *te_insert = te_floating->drag_data->insert_handle;
	const int line_width = 2;

	unsigned int pos = GWN_vertformat_attr_add(immVertexFormat(), "pos", GWN_COMP_F32, 2, GWN_FETCH_FLOAT);
	int coord_y = te_insert->ys;
	int coord_x = te_insert->xs;
	float col[4];

	if (te_insert == te_floating) {
		/* don't draw anything */
		return;
	}

	UI_GetThemeColorShade4fv(TH_BACK, -40, col);
	immBindBuiltinProgram(GPU_SHADER_2D_UNIFORM_COLOR);
	glEnable(GL_BLEND);

	if (ELEM(te_floating->drag_data->insert_type, TE_INSERT_BEFORE, TE_INSERT_AFTER)) {
		if (te_floating->drag_data->insert_type == TE_INSERT_BEFORE) {
			coord_y += UI_UNIT_Y;
		}
		immUniformColor4fv(col);
		glLineWidth(line_width);

		immBegin(GWN_PRIM_LINE_STRIP, 2);
		immVertex2f(pos, coord_x, coord_y);
		immVertex2f(pos, ar->v2d.cur.xmax, coord_y);
		immEnd();
	}
	else {
		BLI_assert(te_floating->drag_data->insert_type == TE_INSERT_INTO);
		immUniformColor3fvAlpha(col, col[3] * 0.5f);

		immBegin(GWN_PRIM_TRI_STRIP, 4);
		immVertex2f(pos, coord_x, coord_y + UI_UNIT_Y);
		immVertex2f(pos, coord_x, coord_y);
		immVertex2f(pos, ar->v2d.cur.xmax, coord_y + UI_UNIT_Y);
		immVertex2f(pos, ar->v2d.cur.xmax, coord_y);
		immEnd();
	}

	glDisable(GL_BLEND);
	immUnbindProgram();
}

static void outliner_draw_hierarchy_lines_recursive(unsigned pos, SpaceOops *soops, ListBase *lb, int startx,
                                                    const unsigned char col[4], bool draw_grayed_out,
                                                    int *starty)
{
	TreeElement *te, *te_vertical_line_last = NULL;
	TreeStoreElem *tselem;
	int y1, y2;

	if (BLI_listbase_is_empty(lb)) {
		return;
	}

	const unsigned char grayed_alpha = col[3] / 2;

	/* For vertical lines between objects. */
	y1 = y2 = *starty;
	for (te = lb->first; te; te = te->next) {
		bool draw_childs_grayed_out = draw_grayed_out || (te->drag_data != NULL);
		tselem = TREESTORE(te);

		if (draw_childs_grayed_out) {
			immUniformColor3ubvAlpha(col, grayed_alpha);
		}
		else {
			immUniformColor4ubv(col);
		}

		/* Horizontal Line? */
		if (tselem->type == 0 && (te->idcode == ID_OB || te->idcode == ID_SCE)) {
			immRecti(pos, startx, *starty, startx + UI_UNIT_X, *starty - 1);

			/* Vertical Line? */
			if (te->idcode == ID_OB) {
				te_vertical_line_last = te;
				y2 = *starty;
			}
		}

		*starty -= UI_UNIT_Y;

		if (TSELEM_OPEN(tselem, soops))
			outliner_draw_hierarchy_lines_recursive(pos, soops, &te->subtree, startx + UI_UNIT_X,
			                                        col, draw_childs_grayed_out, starty);
	}

	if (draw_grayed_out) {
		immUniformColor3ubvAlpha(col, grayed_alpha);
	}
	else {
		immUniformColor4ubv(col);
	}

	/* Vertical line. */
	te = te_vertical_line_last;
	if ((te != NULL) && (te->parent || lb->first != lb->last)) {
		immRecti(pos, startx, y1 + UI_UNIT_Y, startx + 1, y2);
	}
}

static void outliner_draw_hierarchy_lines(SpaceOops *soops, ListBase *lb, int startx, int *starty)
{
	Gwn_VertFormat *format = immVertexFormat();
	unsigned int pos = GWN_vertformat_attr_add(format, "pos", GWN_COMP_I32, 2, GWN_FETCH_INT_TO_FLOAT);
	unsigned char col[4];

	immBindBuiltinProgram(GPU_SHADER_2D_UNIFORM_COLOR);
	UI_GetThemeColorBlend3ubv(TH_BACK, TH_TEXT, 0.4f, col);
	col[3] = 255;

	glEnable(GL_BLEND);
	outliner_draw_hierarchy_lines_recursive(pos, soops, lb, startx, col, false, starty);
	glDisable(GL_BLEND);

	immUnbindProgram();
}

static void outliner_draw_struct_marks(ARegion *ar, SpaceOops *soops, ListBase *lb, int *starty)
{
	TreeElement *te;
	TreeStoreElem *tselem;

	for (te = lb->first; te; te = te->next) {
		tselem = TREESTORE(te);

		/* selection status */
		if (TSELEM_OPEN(tselem, soops))
			if (tselem->type == TSE_RNA_STRUCT) {
				Gwn_VertFormat *format = immVertexFormat();
				unsigned int pos = GWN_vertformat_attr_add(format, "pos", GWN_COMP_I32, 2, GWN_FETCH_INT_TO_FLOAT);
				immBindBuiltinProgram(GPU_SHADER_2D_UNIFORM_COLOR);
				immThemeColorShadeAlpha(TH_BACK, -15, -200);
				immRecti(pos, 0, *starty + 1, (int)ar->v2d.cur.xmax, *starty + UI_UNIT_Y - 1);
				immUnbindProgram();
			}

		*starty -= UI_UNIT_Y;
		if (TSELEM_OPEN(tselem, soops)) {
			outliner_draw_struct_marks(ar, soops, &te->subtree, starty);
			if (tselem->type == TSE_RNA_STRUCT) {
				Gwn_VertFormat *format = immVertexFormat();
				unsigned int pos = GWN_vertformat_attr_add(format, "pos", GWN_COMP_F32, 2, GWN_FETCH_FLOAT);
				immBindBuiltinProgram(GPU_SHADER_2D_UNIFORM_COLOR);
				immThemeColorShadeAlpha(TH_BACK, -15, -200);

				immBegin(GWN_PRIM_LINES, 2);
				immVertex2f(pos, 0, (float)*starty + UI_UNIT_Y);
				immVertex2f(pos, ar->v2d.cur.xmax, (float)*starty + UI_UNIT_Y);
				immEnd();

				immUnbindProgram();
			}
		}
	}
}

static void outliner_draw_highlights_recursive(
        unsigned pos, const ARegion *ar, const SpaceOops *soops, const ListBase *lb,
        const float col_selection[4], const float col_highlight[4], const float col_searchmatch[4],
        int start_x, int *io_start_y)
{
	const bool is_searching = SEARCHING_OUTLINER(soops) ||
	                          (soops->outlinevis == SO_DATA_API &&
	                           (soops->filter & SO_FILTER_SEARCH) &&
	                           soops->search_string[0] != 0);

	for (TreeElement *te = lb->first; te; te = te->next) {
		const TreeStoreElem *tselem = TREESTORE(te);
		const int start_y = *io_start_y;

		/* selection status */
		if (tselem->flag & TSE_SELECTED) {
			immUniformColor4fv(col_selection);
			immRecti(pos, 0, start_y + 1, (int)ar->v2d.cur.xmax, start_y + UI_UNIT_Y - 1);
		}

		/* search match highlights
		 *   we don't expand items when searching in the datablocks but we
		 *   still want to highlight any filter matches. */
		if (is_searching && (tselem->flag & TSE_SEARCHMATCH)) {
			immUniformColor4fv(col_searchmatch);
			immRecti(pos, start_x, start_y + 1, ar->v2d.cur.xmax, start_y + UI_UNIT_Y - 1);
		}

		/* mouse hover highlights */
		if ((tselem->flag & TSE_HIGHLIGHTED) || (te->drag_data != NULL)) {
			immUniformColor4fv(col_highlight);
			immRecti(pos, 0, start_y + 1, (int)ar->v2d.cur.xmax, start_y + UI_UNIT_Y - 1);
		}

		*io_start_y -= UI_UNIT_Y;
		if (TSELEM_OPEN(tselem, soops)) {
			outliner_draw_highlights_recursive(
			        pos, ar, soops, &te->subtree, col_selection, col_highlight, col_searchmatch,
			        start_x + UI_UNIT_X, io_start_y);
		}
	}
}

static void outliner_draw_highlights(ARegion *ar, SpaceOops *soops, int startx, int *starty)
{
	const float col_highlight[4] = {1.0f, 1.0f, 1.0f, 0.13f};
	float col_selection[4], col_searchmatch[4];

	UI_GetThemeColor3fv(TH_SELECT_HIGHLIGHT, col_selection);
	col_selection[3] = 1.0f; /* no alpha */
	UI_GetThemeColor4fv(TH_MATCH, col_searchmatch);
	col_searchmatch[3] = 0.5f;

	glEnable(GL_BLEND);
	Gwn_VertFormat *format = immVertexFormat();
	unsigned int pos = GWN_vertformat_attr_add(format, "pos", GWN_COMP_I32, 2, GWN_FETCH_INT_TO_FLOAT);
	immBindBuiltinProgram(GPU_SHADER_2D_UNIFORM_COLOR);
	outliner_draw_highlights_recursive(pos, ar, soops, &soops->tree, col_selection, col_highlight, col_searchmatch,
	                                   startx, starty);
	immUnbindProgram();
	glDisable(GL_BLEND);
}

static void outliner_draw_tree(
        bContext *C, uiBlock *block, Scene *scene, ViewLayer *view_layer,
        ARegion *ar, SpaceOops *soops, const bool has_restrict_icons,
        TreeElement **te_edit)
{
	const uiFontStyle *fstyle = UI_FSTYLE_WIDGET;
	TreeElement *te_floating = NULL;
	int starty, startx;

	glBlendFuncSeparate(GL_SRC_ALPHA, GL_ONE_MINUS_SRC_ALPHA, GL_ONE, GL_ONE_MINUS_SRC_ALPHA); // only once

	if (soops->outlinevis == SO_DATA_API) {
		/* struct marks */
		starty = (int)ar->v2d.tot.ymax - UI_UNIT_Y - OL_Y_OFFSET;
		outliner_draw_struct_marks(ar, soops, &soops->tree, &starty);
	}

	/* draw highlights before hierarchy */
	starty = (int)ar->v2d.tot.ymax - UI_UNIT_Y - OL_Y_OFFSET;
	startx = 0;
	outliner_draw_highlights(ar, soops, startx, &starty);

	/* set scissor so tree elements or lines can't overlap restriction icons */
	GLfloat scissor[4] = {0};
	if (has_restrict_icons) {
		int mask_x = BLI_rcti_size_x(&ar->v2d.mask) - (int)OL_TOGW + 1;
		CLAMP_MIN(mask_x, 0);

		glGetFloatv(GL_SCISSOR_BOX, scissor);
		glScissor(0, 0, mask_x, ar->winy);
	}

	// gray hierarchy lines

	starty = (int)ar->v2d.tot.ymax - UI_UNIT_Y / 2 - OL_Y_OFFSET;
	startx = UI_UNIT_X / 2 - 1.0f;
	outliner_draw_hierarchy_lines(soops, &soops->tree, startx, &starty);

	// items themselves
	starty = (int)ar->v2d.tot.ymax - UI_UNIT_Y - OL_Y_OFFSET;
	startx = 0;
	for (TreeElement *te = soops->tree.first; te; te = te->next) {
		outliner_draw_tree_element(
		        C, block, fstyle, scene, view_layer,
		        ar, soops, te, te->drag_data != NULL,
		        startx, &starty, te_edit, &te_floating);
	}
	if (te_floating && te_floating->drag_data->insert_handle) {
		outliner_draw_tree_element_floating(ar, te_floating);
	}

	if (has_restrict_icons) {
		/* reset scissor */
		glScissor(UNPACK4(scissor));
	}
}


static void outliner_back(ARegion *ar)
{
	int ystart;

	ystart = (int)ar->v2d.tot.ymax;
	ystart = UI_UNIT_Y * (ystart / (UI_UNIT_Y)) - OL_Y_OFFSET;

	Gwn_VertFormat *format = immVertexFormat();
	unsigned int pos = GWN_vertformat_attr_add(format, "pos", GWN_COMP_F32, 2, GWN_FETCH_FLOAT);

	immBindBuiltinProgram(GPU_SHADER_2D_UNIFORM_COLOR);
	immUniformThemeColorShade(TH_BACK, 6);

	const float x1 = 0.0f, x2 = ar->v2d.cur.xmax;
	float y1 = ystart, y2;
	int tot = (int)floor(ystart - ar->v2d.cur.ymin + 2 * UI_UNIT_Y) / (2 * UI_UNIT_Y);

	if (tot > 0) {
		immBegin(GWN_PRIM_TRIS, 6 * tot);
		while (tot--) {
			y1 -= 2 * UI_UNIT_Y;
			y2 = y1 + UI_UNIT_Y;
			immVertex2f(pos, x1, y1);
			immVertex2f(pos, x2, y1);
			immVertex2f(pos, x2, y2);

			immVertex2f(pos, x1, y1);
			immVertex2f(pos, x2, y2);
			immVertex2f(pos, x1, y2);
		}
		immEnd();
	}
	immUnbindProgram();
}

static void outliner_draw_restrictcols(ARegion *ar)
{
	glLineWidth(1.0f);

	unsigned int pos = GWN_vertformat_attr_add(immVertexFormat(), "pos", GWN_COMP_I32, 2, GWN_FETCH_INT_TO_FLOAT);
	immBindBuiltinProgram(GPU_SHADER_2D_UNIFORM_COLOR);
	immUniformThemeColorShadeAlpha(TH_BACK, -15, -200);
	immBegin(GWN_PRIM_LINES, 6);

	immVertex2i(pos, (int)(ar->v2d.cur.xmax - OL_TOG_RESTRICT_VIEWX), (int)ar->v2d.cur.ymax);
	immVertex2i(pos, (int)(ar->v2d.cur.xmax - OL_TOG_RESTRICT_VIEWX), (int)ar->v2d.cur.ymin);

	immVertex2i(pos, (int)(ar->v2d.cur.xmax - OL_TOG_RESTRICT_SELECTX), (int)ar->v2d.cur.ymax);
	immVertex2i(pos, (int)(ar->v2d.cur.xmax - OL_TOG_RESTRICT_SELECTX), (int)ar->v2d.cur.ymin);

	immVertex2i(pos, (int)(ar->v2d.cur.xmax - OL_TOG_RESTRICT_RENDERX), (int)ar->v2d.cur.ymax);
	immVertex2i(pos, (int)(ar->v2d.cur.xmax - OL_TOG_RESTRICT_RENDERX), (int)ar->v2d.cur.ymin);

	immEnd();
	immUnbindProgram();
}

/* ****************************************************** */
/* Main Entrypoint - Draw contents of Outliner editor */

void draw_outliner(const bContext *C)
{
	Main *mainvar = CTX_data_main(C);
	Scene *scene = CTX_data_scene(C);
	ViewLayer *view_layer = CTX_data_view_layer(C);
	ARegion *ar = CTX_wm_region(C);
	View2D *v2d = &ar->v2d;
	SpaceOops *soops = CTX_wm_space_outliner(C);
	uiBlock *block;
	int sizey = 0, sizex = 0, sizex_rna = 0;
	TreeElement *te_edit = NULL;
	bool has_restrict_icons;

	outliner_build_tree(mainvar, scene, view_layer, soops, ar); // always

	/* get extents of data */
	outliner_height(soops, &soops->tree, &sizey);

	if (soops->outlinevis == SO_DATA_API) {
		/* RNA has two columns:
		 *  - column 1 is (max_width + OL_RNA_COL_SPACEX) or
		 *				 (OL_RNA_COL_X), whichever is wider...
		 *	- column 2 is fixed at OL_RNA_COL_SIZEX
		 *
		 *  (*) XXX max width for now is a fixed factor of (UI_UNIT_X * (max_indention + 100))
		 */

		/* get actual width of column 1 */
		outliner_rna_width(soops, &soops->tree, &sizex_rna, 0);
		sizex_rna = max_ii(OL_RNA_COLX, sizex_rna + OL_RNA_COL_SPACEX);

		/* get width of data (for setting 'tot' rect, this is column 1 + column 2 + a bit extra) */
		sizex = sizex_rna + OL_RNA_COL_SIZEX + 50;
		has_restrict_icons = false;
	}
	else {
		/* width must take into account restriction columns (if visible) so that entries will still be visible */
		//outliner_width(soops, &soops->tree, &sizex);
		// XXX should use outliner_width instead when te->xend will be set correctly...
		outliner_rna_width(soops, &soops->tree, &sizex, 0);

		/* constant offset for restriction columns */
		// XXX this isn't that great yet...
		if ((soops->flag & SO_HIDE_RESTRICTCOLS) == 0) {
			sizex += OL_TOGW * 3;
		}

		has_restrict_icons = !(soops->flag & SO_HIDE_RESTRICTCOLS);
	}

	/* adds vertical offset */
	sizey += OL_Y_OFFSET;

	/* update size of tot-rect (extents of data/viewable area) */
	UI_view2d_totRect_set(v2d, sizex, sizey);

	/* force display to pixel coords */
	v2d->flag |= (V2D_PIXELOFS_X | V2D_PIXELOFS_Y);
	/* set matrix for 2d-view controls */
	UI_view2d_view_ortho(v2d);

	/* draw outliner stuff (background, hierarchy lines and names) */
	outliner_back(ar);
	block = UI_block_begin(C, ar, __func__, UI_EMBOSS);
	outliner_draw_tree(
	        (bContext *)C, block, scene, view_layer,
	        ar, soops, has_restrict_icons, &te_edit);

	if (soops->outlinevis == SO_DATA_API) {
		/* draw rna buttons */
		outliner_draw_rnacols(ar, sizex_rna);
		outliner_draw_rnabuts(block, ar, soops, sizex_rna, &soops->tree);
	}
	else if ((soops->outlinevis == SO_ID_ORPHANS) && has_restrict_icons) {
		/* draw user toggle columns */
		outliner_draw_restrictcols(ar);
		outliner_draw_userbuts(block, ar, soops, &soops->tree);
	}
	else if (has_restrict_icons) {
		/* draw restriction columns */
		outliner_draw_restrictcols(ar);
		outliner_draw_restrictbuts(block, scene, ar, soops, &soops->tree);
	}

	/* draw edit buttons if nessecery */
	if (te_edit) {
		outliner_buttons(C, block, ar, te_edit);
	}

	UI_block_end(C, block);
	UI_block_draw(C, block);
}<|MERGE_RESOLUTION|>--- conflicted
+++ resolved
@@ -189,119 +189,6 @@
 
 }
 
-<<<<<<< HEAD
-=======
-static void restrictbutton_recursive_child(bContext *C, Scene *scene, Object *ob_parent, char flag,
-                                           bool state, bool deselect, const char *rnapropname)
-{
-	Main *bmain = CTX_data_main(C);
-	Object *ob;
-
-	for (ob = bmain->object.first; ob; ob = ob->id.next) {
-		if (BKE_object_is_child_recursive(ob_parent, ob)) {
-			/* only do if child object is selectable */
-			if ((flag == OB_RESTRICT_SELECT) || (ob->restrictflag & OB_RESTRICT_SELECT) == 0) {
-				if (state) {
-					ob->restrictflag |= flag;
-					if (deselect) {
-						ED_base_object_select(BKE_scene_base_find(scene, ob), BA_DESELECT);
-					}
-				}
-				else {
-					ob->restrictflag &= ~flag;
-				}
-			}
-
-			if (rnapropname) {
-				PointerRNA ptr;
-				PropertyRNA *prop;
-				ID *id;
-				bAction *action;
-				FCurve *fcu;
-				bool driven, special;
-
-				RNA_id_pointer_create(&ob->id, &ptr);
-				prop = RNA_struct_find_property(&ptr, rnapropname);
-				fcu = rna_get_fcurve_context_ui(C, &ptr, prop, 0, NULL, &action, &driven, &special);
-
-				if (fcu && !driven) {
-					id = ptr.id.data;
-					if (autokeyframe_cfra_can_key(scene, id)) {
-						ReportList *reports = CTX_wm_reports(C);
-						ToolSettings *ts = scene->toolsettings;
-						eInsertKeyFlags key_flag = ANIM_get_keyframing_flags(scene, 1);
-
-						fcu->flag &= ~FCURVE_SELECTED;
-						insert_keyframe(bmain, reports, id, action, ((fcu->grp) ? (fcu->grp->name) : (NULL)),
-						                fcu->rna_path, fcu->array_index, CFRA, ts->keyframe_type, key_flag);
-						/* Assuming this is not necessary here, since 'ancestor' object button will do it anyway. */
-						/* WM_event_add_notifier(C, NC_ANIMATION | ND_KEYFRAME | NA_EDITED, NULL); */
-					}
-				}
-			}
-		}
-	}
-}
-
-static void restrictbutton_view_cb(bContext *C, void *poin, void *poin2)
-{
-	Scene *scene = (Scene *)poin;
-	Object *ob = (Object *)poin2;
-
-	if (!common_restrict_check(C, ob)) return;
-
-	/* deselect objects that are invisible */
-	if (ob->restrictflag & OB_RESTRICT_VIEW) {
-		/* Ouch! There is no backwards pointer from Object to Base,
-		 * so have to do loop to find it. */
-		ED_base_object_select(BKE_scene_base_find(scene, ob), BA_DESELECT);
-	}
-
-	if (CTX_wm_window(C)->eventstate->ctrl) {
-		restrictbutton_recursive_child(C, scene, ob, OB_RESTRICT_VIEW,
-		                               (ob->restrictflag & OB_RESTRICT_VIEW) != 0, true, "hide");
-	}
-
-	WM_event_add_notifier(C, NC_SCENE | ND_OB_SELECT, scene);
-
-}
-
-static void restrictbutton_sel_cb(bContext *C, void *poin, void *poin2)
-{
-	Scene *scene = (Scene *)poin;
-	Object *ob = (Object *)poin2;
-
-	if (!common_restrict_check(C, ob)) return;
-
-	/* if select restriction has just been turned on */
-	if (ob->restrictflag & OB_RESTRICT_SELECT) {
-		/* Ouch! There is no backwards pointer from Object to Base,
-		 * so have to do loop to find it. */
-		ED_base_object_select(BKE_scene_base_find(scene, ob), BA_DESELECT);
-	}
-
-	if (CTX_wm_window(C)->eventstate->ctrl) {
-		restrictbutton_recursive_child(C, scene, ob, OB_RESTRICT_SELECT,
-		                               (ob->restrictflag & OB_RESTRICT_SELECT) != 0, true, NULL);
-	}
-
-	WM_event_add_notifier(C, NC_SCENE | ND_OB_SELECT, scene);
-
-}
-
-static void restrictbutton_rend_cb(bContext *C, void *poin, void *poin2)
-{
-	Object *ob = (Object *)poin2;
-
-	if (CTX_wm_window(C)->eventstate->ctrl) {
-		restrictbutton_recursive_child(C, (Scene *)poin, ob, OB_RESTRICT_RENDER,
-		                               (ob->restrictflag & OB_RESTRICT_RENDER) != 0, false, "hide_render");
-	}
-
-	WM_event_add_notifier(C, NC_SCENE | ND_OB_RENDER, poin);
-}
-
->>>>>>> b3a7a75a
 static void restrictbutton_r_lay_cb(bContext *C, void *poin, void *UNUSED(poin2))
 {
 	WM_event_add_notifier(C, NC_SCENE | ND_RENDER_OPTIONS, poin);
@@ -453,13 +340,8 @@
 						/* restore bone name */
 						BLI_strncpy(newname, ebone->name, sizeof(ebone->name));
 						BLI_strncpy(ebone->name, oldname, sizeof(ebone->name));
-<<<<<<< HEAD
-						ED_armature_bone_rename(obedit->data, oldname, newname);
+						ED_armature_bone_rename(bmain, obedit->data, oldname, newname);
 						WM_event_add_notifier(C, NC_OBJECT | ND_POSE, NULL);
-=======
-						ED_armature_bone_rename(bmain, obedit->data, oldname, newname);
-						WM_event_add_notifier(C, NC_OBJECT | ND_POSE, OBACT);
->>>>>>> b3a7a75a
 					}
 					break;
 				}
@@ -478,13 +360,8 @@
 					/* restore bone name */
 					BLI_strncpy(newname, bone->name, sizeof(bone->name));
 					BLI_strncpy(bone->name, oldname, sizeof(bone->name));
-<<<<<<< HEAD
-					ED_armature_bone_rename(arm, oldname, newname);
+					ED_armature_bone_rename(bmain, arm, oldname, newname);
 					WM_event_add_notifier(C, NC_OBJECT | ND_POSE, NULL);
-=======
-					ED_armature_bone_rename(bmain, ob->data, oldname, newname);
-					WM_event_add_notifier(C, NC_OBJECT | ND_POSE, ob);
->>>>>>> b3a7a75a
 					break;
 				}
 				case TSE_POSE_CHANNEL:
@@ -503,13 +380,8 @@
 					/* restore bone name */
 					BLI_strncpy(newname, pchan->name, sizeof(pchan->name));
 					BLI_strncpy(pchan->name, oldname, sizeof(pchan->name));
-<<<<<<< HEAD
-					ED_armature_bone_rename(ob->data, oldname, newname);
+					ED_armature_bone_rename(bmain, ob->data, oldname, newname);
 					WM_event_add_notifier(C, NC_OBJECT | ND_POSE, NULL);
-=======
-					ED_armature_bone_rename(bmain, ob->data, oldname, newname);
-					WM_event_add_notifier(C, NC_OBJECT | ND_POSE, ob);
->>>>>>> b3a7a75a
 					break;
 				}
 				case TSE_POSEGRP:
