--- conflicted
+++ resolved
@@ -433,13 +433,8 @@
 	/* draw debug points of curve on top? */
 	/* XXX: for now, we represent "selected" strokes in the same way as debug, which isn't used anymore */
 	if (debug) {
-<<<<<<< HEAD
+		glPointSize((float)(thickness + 2));
 		GPUBegin(GL_POINTS);
-=======
-		glPointSize((float)(thickness + 2));
-		
-		glBegin(GL_POINTS);
->>>>>>> dfbb876d
 		for (i = 0, pt = points; i < totpoints && pt; i++, pt++)
 			glVertex3fv(&pt->x);
 		glEnd();
@@ -613,13 +608,8 @@
 		bGPDspoint *pt;
 		int i;
 		
-<<<<<<< HEAD
+		glPointSize((float)(thickness_s + 2));
 		GPUBegin(GL_POINTS);
-=======
-		glPointSize((float)(thickness_s + 2));
-		
-		glBegin(GL_POINTS);
->>>>>>> dfbb876d
 		for (i = 0, pt = points; i < totpoints && pt; i++, pt++) {
 			float co[2];
 			
