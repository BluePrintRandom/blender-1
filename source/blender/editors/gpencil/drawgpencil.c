--- conflicted
+++ resolved
@@ -574,11 +574,7 @@
 
 	mul_v3_m4v3(fpt, diff_mat, &pt->x);
 	/* if 2d, need conversion */
-<<<<<<< HEAD
-	if (!flag & GP_STROKE_3DSPACE) {
-=======
 	if (!(flag & GP_STROKE_3DSPACE)) {
->>>>>>> 6cad7984
 		gp_calc_2d_stroke_fxy(fpt, flag, offsx, offsy, winx, winy, co);
 		copy_v2_v2(fpt, co);
 		fpt[2] = 0.0f; /* 2d always is z=0.0f */
@@ -1042,17 +1038,6 @@
 		    (gp_style->flag & GP_STYLE_COLOR_HIDE) ||
 		    /* if onion and ghost flag do not draw*/
 		    (tgpw->onion && (gp_style->flag & GP_STYLE_COLOR_ONIONSKIN)))
-<<<<<<< HEAD
-=======
-		{
-			continue;
-		}
-
-		/* if disable fill, the colors with fill must be omitted too except fill boundary strokes */
-		if ((tgpw->disable_fill == 1) &&
-		    (gp_style->fill_rgba[3] > 0.0f) &&
-		    ((gps->flag & GP_STROKE_NOFILL) == 0))
->>>>>>> 6cad7984
 		{
 			continue;
 		}
@@ -1062,7 +1047,7 @@
 		    (gp_style->fill_rgba[3] > 0.0f) &&
 		    ((gps->flag & GP_STROKE_NOFILL) == 0))
 		{
-				continue;
+			continue;
 		}
 
 		/* calculate thickness */
