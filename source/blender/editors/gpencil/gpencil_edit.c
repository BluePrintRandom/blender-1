/*
 * ***** BEGIN GPL LICENSE BLOCK *****
 *
 * This program is free software; you can redistribute it and/or
 * modify it under the terms of the GNU General Public License
 * as published by the Free Software Foundation; either version 2
 * of the License, or (at your option) any later version.
 *
 * This program is distributed in the hope that it will be useful,
 * but WITHOUT ANY WARRANTY; without even the implied warranty of
 * MERCHANTABILITY or FITNESS FOR A PARTICULAR PURPOSE.  See the
 * GNU General Public License for more details.
 *
 * You should have received a copy of the GNU General Public License
 * along with this program; if not, write to the Free Software Foundation,
 * Inc., 51 Franklin Street, Fifth Floor, Boston, MA 02110-1301, USA.
 *
 * The Original Code is Copyright (C) 2008, Blender Foundation, Joshua Leung
 * This is a new part of Blender
 *
 * Contributor(s): Joshua Leung, Antonio Vazquez
 *
 * ***** END GPL LICENSE BLOCK *****
 *
 * Operators for editing Grease Pencil strokes
 */

/** \file blender/editors/gpencil/gpencil_edit.c
 *  \ingroup edgpencil
 */


#include <stdio.h>
#include <string.h>
#include <stdlib.h>
#include <stddef.h>
#include <math.h>

#include "MEM_guardedalloc.h"

#include "BLI_blenlib.h"
#include "BLI_ghash.h"
#include "BLI_math.h"
#include "BLI_string.h"
#include "BLI_string_utils.h"
#include "BLI_utildefines.h"

#include "BLT_translation.h"

#include "DNA_meshdata_types.h"
#include "DNA_object_types.h"
#include "DNA_scene_types.h"
#include "DNA_screen_types.h"
#include "DNA_space_types.h"
#include "DNA_view3d_types.h"
#include "DNA_gpencil_types.h"

#include "BKE_main.h"
#include "BKE_context.h"
#include "BKE_global.h"
#include "BKE_brush.h"
#include "BKE_gpencil.h"
#include "BKE_paint.h"
#include "BKE_library.h"
#include "BKE_material.h"
#include "BKE_object.h"
#include "BKE_report.h"
#include "BKE_screen.h"
#include "BKE_workspace.h"

#include "UI_interface.h"
#include "UI_resources.h"

#include "WM_api.h"
#include "WM_types.h"

#include "RNA_access.h"
#include "RNA_define.h"
#include "RNA_enum_types.h"

#include "UI_view2d.h"

#include "ED_gpencil.h"
#include "ED_object.h"
#include "ED_screen.h"
#include "ED_view3d.h"
#include "ED_space_api.h"

#include "DEG_depsgraph.h"
#include "DEG_depsgraph_build.h"
#include "DEG_depsgraph_query.h"

#include "gpencil_intern.h"

/* ************************************************ */
/* Stroke Edit Mode Management */
static int gpencil_editmode_toggle_poll(bContext *C)
{
	/* if using gpencil object, use this gpd */
	Object *ob = CTX_data_active_object(C);
	if ((ob) && (ob->type == OB_GPENCIL)) {
		return ob->data != NULL;
	}
	return ED_gpencil_data_get_active(C) != NULL;
}

static int gpencil_editmode_toggle_exec(bContext *C, wmOperator *op)
{
	const int back = RNA_boolean_get(op->ptr, "back");
	Depsgraph *depsgraph = CTX_data_depsgraph(C);                                      \
	bGPdata *gpd = ED_gpencil_data_get_active(C);
	bool is_object = false;
	short mode;
	/* if using a gpencil object, use this datablock */
	Object *ob = CTX_data_active_object(C);
	if ((ob) && (ob->type == OB_GPENCIL)) {
		gpd = ob->data;
		is_object = true;
	}
	
	if (gpd == NULL) {
		BKE_report(op->reports, RPT_ERROR, "No active GP data");
		return OPERATOR_CANCELLED;
	}
	
	/* Just toggle editmode flag... */
	gpd->flag ^= GP_DATA_STROKE_EDITMODE;
	/* recalculate parent matrix */
	if (gpd->flag & GP_DATA_STROKE_EDITMODE) {
		ED_gpencil_reset_layers_parent(depsgraph, ob, gpd);
	}
	/* set mode */
	if (gpd->flag & GP_DATA_STROKE_EDITMODE) {
		mode = OB_MODE_GPENCIL_EDIT;
	}
	else {
		mode = OB_MODE_OBJECT;
	}

	if (is_object) {
		/* try to back previous mode */
		if ((ob->restore_mode) && ((gpd->flag & GP_DATA_STROKE_EDITMODE) == 0) && (back == 1)) {
			mode = ob->restore_mode;
		}
		ob->restore_mode = ob->mode;
		ob->mode = mode;
	}

	/* setup other modes */
	ED_gpencil_setup_modes(C, gpd, mode);
	/* set cache as dirty */
	DEG_id_tag_update(&gpd->id, OB_RECALC_OB | OB_RECALC_DATA);

	WM_event_add_notifier(C, NC_GPENCIL | ND_DATA, NULL);
	WM_event_add_notifier(C, NC_GPENCIL | ND_GPENCIL_EDITMODE, NULL);
	WM_event_add_notifier(C, NC_SCENE | ND_MODE, NULL);
	
	return OPERATOR_FINISHED;
}

void GPENCIL_OT_editmode_toggle(wmOperatorType *ot)
{
	/* identifiers */
	ot->name = "Strokes Edit Mode Toggle";
	ot->idname = "GPENCIL_OT_editmode_toggle";
	ot->description = "Enter/Exit edit mode for Grease Pencil strokes";
	
	/* callbacks */
	ot->exec = gpencil_editmode_toggle_exec;
	ot->poll = gpencil_editmode_toggle_poll;
	
	/* flags */
	ot->flag = OPTYPE_UNDO | OPTYPE_REGISTER;
	
	/* properties */
	RNA_def_boolean(ot->srna, "back", 0, "Return to Previous Mode", "Return to previous mode");
}

/* Stroke Paint Mode Management */

static int gpencil_paintmode_toggle_poll(bContext *C)
{
	/* if using gpencil object, use this gpd */
	Object *ob = CTX_data_active_object(C);
	if ((ob) && (ob->type == OB_GPENCIL)) {
		return ob->data != NULL;
	}
	return ED_gpencil_data_get_active(C) != NULL;
}

static int gpencil_paintmode_toggle_exec(bContext *C, wmOperator *op)
{
	const bool back = RNA_boolean_get(op->ptr, "back");

	bGPdata *gpd = ED_gpencil_data_get_active(C);
	ToolSettings *ts = CTX_data_tool_settings(C);

	bool is_object = false;
	short mode;
	/* if using a gpencil object, use this datablock */
	Object *ob = CTX_data_active_object(C);
	if ((ob) && (ob->type == OB_GPENCIL)) {
		gpd = ob->data;
		is_object = true;
	}

	if (gpd == NULL)
		return OPERATOR_CANCELLED;

	/* Just toggle paintmode flag... */
	gpd->flag ^= GP_DATA_STROKE_PAINTMODE;
	/* set mode */
	if (gpd->flag & GP_DATA_STROKE_PAINTMODE) {
		mode = OB_MODE_GPENCIL_PAINT;
	}
	else {
		mode = OB_MODE_OBJECT;
	}

	if (is_object) {
		/* try to back previous mode */
		if ((ob->restore_mode) && ((gpd->flag & GP_DATA_STROKE_PAINTMODE) == 0) && (back == 1)) {
			mode = ob->restore_mode;
		}
		ob->restore_mode = ob->mode;
		ob->mode = mode;
	}

	/* be sure we have brushes */
	Paint *paint = BKE_brush_get_gpencil_paint(ts);
	/* if not exist, create a new one */
	if (paint->brush == NULL) {
		BKE_brush_gpencil_presets(C);
	}

	/* setup other modes */
	ED_gpencil_setup_modes(C, gpd, mode);
	/* set cache as dirty */
	DEG_id_tag_update(&gpd->id, OB_RECALC_OB | OB_RECALC_DATA);

	WM_event_add_notifier(C, NC_GPENCIL | ND_DATA | ND_GPENCIL_EDITMODE, NULL);
	WM_event_add_notifier(C, NC_SCENE | ND_MODE, NULL);

	return OPERATOR_FINISHED;
}

void GPENCIL_OT_paintmode_toggle(wmOperatorType *ot)
{
	/* identifiers */
	ot->name = "Strokes Paint Mode Toggle";
	ot->idname = "GPENCIL_OT_paintmode_toggle";
	ot->description = "Enter/Exit paint mode for Grease Pencil strokes";

	/* callbacks */
	ot->exec = gpencil_paintmode_toggle_exec;
	ot->poll = gpencil_paintmode_toggle_poll;

	/* flags */
	ot->flag = OPTYPE_UNDO | OPTYPE_REGISTER;

	/* properties */
	RNA_def_boolean(ot->srna, "back", 0, "Return to Previous Mode", "Return to previous mode");
}

/* Stroke Sculpt Mode Management */

static int gpencil_sculptmode_toggle_poll(bContext *C)
{
	/* if using gpencil object, use this gpd */
	Object *ob = CTX_data_active_object(C);
	if ((ob) && (ob->type == OB_GPENCIL)) {
		return ob->data != NULL;
	}
	return ED_gpencil_data_get_active(C) != NULL;
}

static int gpencil_sculptmode_toggle_exec(bContext *C, wmOperator *op)
{
	const bool back = RNA_boolean_get(op->ptr, "back");

	bGPdata *gpd = ED_gpencil_data_get_active(C);
	bool is_object = false;
	short mode;
	/* if using a gpencil object, use this datablock */
	Object *ob = CTX_data_active_object(C);
	if ((ob) && (ob->type == OB_GPENCIL)) {
		gpd = ob->data;
		is_object = true;
	}

	if (gpd == NULL)
		return OPERATOR_CANCELLED;

	/* Just toggle sculptmode flag... */
	gpd->flag ^= GP_DATA_STROKE_SCULPTMODE;
	/* set mode */
	if (gpd->flag & GP_DATA_STROKE_SCULPTMODE) {
		mode = OB_MODE_GPENCIL_SCULPT;
	}
	else {
		mode = OB_MODE_OBJECT;
	}

	if (is_object) {
		/* try to back previous mode */
		if ((ob->restore_mode) && ((gpd->flag & GP_DATA_STROKE_SCULPTMODE) == 0) && (back == 1)) {
			mode = ob->restore_mode;
		}
		ob->restore_mode = ob->mode;
		ob->mode = mode;
	}

	/* setup other modes */
	ED_gpencil_setup_modes(C, gpd, mode);
	/* set cache as dirty */
	DEG_id_tag_update(&gpd->id, OB_RECALC_OB | OB_RECALC_DATA);

	WM_event_add_notifier(C, NC_GPENCIL | ND_DATA | ND_GPENCIL_EDITMODE, NULL);
	WM_event_add_notifier(C, NC_SCENE | ND_MODE, NULL);

	return OPERATOR_FINISHED;
}

void GPENCIL_OT_sculptmode_toggle(wmOperatorType *ot)
{
	/* identifiers */
	ot->name = "Strokes Sculpt Mode Toggle";
	ot->idname = "GPENCIL_OT_sculptmode_toggle";
	ot->description = "Enter/Exit sculpt mode for Grease Pencil strokes";

	/* callbacks */
	ot->exec = gpencil_sculptmode_toggle_exec;
	ot->poll = gpencil_sculptmode_toggle_poll;

	/* flags */
	ot->flag = OPTYPE_UNDO | OPTYPE_REGISTER;

	/* properties */
	RNA_def_boolean(ot->srna, "back", 0, "Return to Previous Mode", "Return to previous mode");
}

/* Stroke Weight Paint Mode Management */

static int gpencil_weightmode_toggle_poll(bContext *C)
{
	/* if using gpencil object, use this gpd */
	Object *ob = CTX_data_active_object(C);
	if ((ob) && (ob->type == OB_GPENCIL)) {
		return ob->data != NULL;
	}
	return ED_gpencil_data_get_active(C) != NULL;
}

static int gpencil_weightmode_toggle_exec(bContext *C, wmOperator *op)
{
	const bool back = RNA_boolean_get(op->ptr, "back");

	bGPdata *gpd = ED_gpencil_data_get_active(C);
	bool is_object = false;
	short mode;
	/* if using a gpencil object, use this datablock */
	Object *ob = CTX_data_active_object(C);
	if ((ob) && (ob->type == OB_GPENCIL)) {
		gpd = ob->data;
		is_object = true;
	}

	if (gpd == NULL)
		return OPERATOR_CANCELLED;

	/* Just toggle weightmode flag... */
	gpd->flag ^= GP_DATA_STROKE_WEIGHTMODE;
	/* set mode */
	if (gpd->flag & GP_DATA_STROKE_WEIGHTMODE) {
		mode = OB_MODE_GPENCIL_WEIGHT;
	}
	else {
		mode = OB_MODE_OBJECT;
	}

	if (is_object) {
		/* try to back previous mode */
		if ((ob->restore_mode) && ((gpd->flag & GP_DATA_STROKE_WEIGHTMODE) == 0) && (back == 1)) {
			mode = ob->restore_mode;
		}
		ob->restore_mode = ob->mode;
		ob->mode = mode;
	}

	/* setup other modes */
	ED_gpencil_setup_modes(C, gpd, mode);
	/* set cache as dirty */
	DEG_id_tag_update(&gpd->id, OB_RECALC_OB | OB_RECALC_DATA);

	WM_event_add_notifier(C, NC_GPENCIL | ND_DATA | ND_GPENCIL_EDITMODE, NULL);
	WM_event_add_notifier(C, NC_SCENE | ND_MODE, NULL);

	return OPERATOR_FINISHED;
}

void GPENCIL_OT_weightmode_toggle(wmOperatorType *ot)
{
	/* identifiers */
	ot->name = "Strokes Weight Mode Toggle";
	ot->idname = "GPENCIL_OT_weightmode_toggle";
	ot->description = "Enter/Exit weight paint mode for Grease Pencil strokes";

	/* callbacks */
	ot->exec = gpencil_weightmode_toggle_exec;
	ot->poll = gpencil_weightmode_toggle_poll;

	/* flags */
	ot->flag = OPTYPE_UNDO | OPTYPE_REGISTER;

	/* properties */
	RNA_def_boolean(ot->srna, "back", 0, "Return to Previous Mode", "Return to previous mode");
}

/* ************************************************ */
/* Stroke Editing Operators */

/* poll callback for all stroke editing operators */
static int gp_stroke_edit_poll(bContext *C)
{
	/* NOTE: this is a bit slower, but is the most accurate... */
	return CTX_DATA_COUNT(C, editable_gpencil_strokes) != 0;
}

/* poll callback to verify edit mode in 3D view only */
static int gp_strokes_edit3d_poll(bContext *C)
{
	/* 2 Requirements:
	*  - 1) Editable GP data
	*  - 2) 3D View only
	*/
	return (gp_stroke_edit_poll(C) && ED_operator_view3d_active(C));
}

/* ************ Stroke Hide selection Toggle ************** */

static int gpencil_hideselect_toggle_exec(bContext *C, wmOperator *UNUSED(op))
{
	ToolSettings *ts = CTX_data_tool_settings(C);

	if (ts == NULL)
		return OPERATOR_CANCELLED;

	/* Just toggle alpha... */
	if (ts->gp_sculpt.alpha > 0.0f) {
		ts->gp_sculpt.alpha = 0.0f;
	}
	else {
		ts->gp_sculpt.alpha = 1.0f;
	}

	WM_event_add_notifier(C, NC_GPENCIL | ND_DATA, NULL);
	WM_event_add_notifier(C, NC_GPENCIL | ND_GPENCIL_EDITMODE, NULL);
	WM_event_add_notifier(C, NC_SCENE | ND_MODE, NULL);

	return OPERATOR_FINISHED;
}

void GPENCIL_OT_selection_opacity_toggle(wmOperatorType *ot)
{
	/* identifiers */
	ot->name = "Hide Selection";
	ot->idname = "GPENCIL_OT_selection_opacity_toggle";
	ot->description = "Hide/Unhide selected points for Grease Pencil strokes setting alpha factor";

	/* callbacks */
	ot->exec = gpencil_hideselect_toggle_exec;
	ot->poll = gp_stroke_edit_poll;

	/* flags */
	ot->flag = OPTYPE_UNDO | OPTYPE_REGISTER;
}

/* toggle multi edit strokes support */
static int gpencil_multiedit_toggle_exec(bContext *C, wmOperator *op)
{
	bGPdata *gpd = ED_gpencil_data_get_active(C);
	const bool lines = RNA_boolean_get(op->ptr, "lines");

	if (gpd == NULL)
		return OPERATOR_CANCELLED;

	/* Just toggle value */
	if (lines == 0) {
		gpd->flag ^= GP_DATA_STROKE_SHOW_EDIT_LINES;
	}
	else {
		gpd->flag ^= GP_DATA_STROKE_MULTIEDIT_LINES;
	}

	WM_event_add_notifier(C, NC_GPENCIL | ND_DATA | ND_GPENCIL_EDITMODE, NULL);
	WM_event_add_notifier(C, NC_SCENE | ND_MODE, NULL);

	return OPERATOR_FINISHED;
}

void GPENCIL_OT_multiedit_toggle(wmOperatorType *ot)
{
	/* identifiers */
	ot->name = "Edit Lines Toggle";
	ot->idname = "GPENCIL_OT_multiedit_toggle";
	ot->description = "Enable/disable edit lines support";

	/* callbacks */
	ot->exec = gpencil_multiedit_toggle_exec;
	ot->poll = gp_stroke_edit_poll;

	/* flags */
	ot->flag = OPTYPE_UNDO | OPTYPE_REGISTER;

	/* properties */
	RNA_def_boolean(ot->srna, "toggle_visibility", 0, "Toggle Visibility Only", "Toggle visibility of edit lines only");
}

/* ************** Duplicate Selected Strokes **************** */

/* Make copies of selected point segments in a selected stroke */
static void gp_duplicate_points(const bGPDstroke *gps, ListBase *new_strokes, const char *layername)
{
	bGPDspoint *pt;
	int i;
	
	int start_idx = -1;
	
	
	/* Step through the original stroke's points:
	 * - We accumulate selected points (from start_idx to current index)
	 *   and then convert that to a new stroke
	 */
	for (i = 0, pt = gps->points; i < gps->totpoints; i++, pt++) {
		/* searching for start, are waiting for end? */
		if (start_idx == -1) {
			/* is this the first selected point for a new island? */
			if (pt->flag & GP_SPOINT_SELECT) {
				start_idx = i;
			}
		}
		else {
			size_t len = 0;
			
			/* is this the end of current island yet?
			 * 1) Point i-1 was the last one that was selected
			 * 2) Point i is the last in the array
			 */
			if ((pt->flag & GP_SPOINT_SELECT) == 0) {
				len = i - start_idx;
			}
			else if (i == gps->totpoints - 1) {
				len = i - start_idx + 1;
			}
			//printf("copying from %d to %d = %d\n", start_idx, i, len);
		
			/* make copies of the relevant data */
			if (len) {
				bGPDstroke *gpsd;
				
				/* make a stupid copy first of the entire stroke (to get the flags too) */
				gpsd = MEM_dupallocN(gps);
				BLI_strncpy(gpsd->runtime.tmp_layerinfo, layername, sizeof(gpsd->runtime.tmp_layerinfo)); /* saves original layer name */
				
				/* initialize triangle memory - will be calculated on next redraw */
				gpsd->triangles = NULL;
				gpsd->flag |= GP_STROKE_RECALC_CACHES;
				gpsd->tot_triangles = 0;
				
				/* now, make a new points array, and copy of the relevant parts */
				gpsd->points = MEM_callocN(sizeof(bGPDspoint) * len, "gps stroke points copy");
				gpsd->dvert = MEM_callocN(sizeof(MDeformVert) * len, "gps stroke weights copy");

				memcpy(gpsd->points, gps->points + start_idx, sizeof(bGPDspoint) * len);
				memcpy(gpsd->dvert, gps->dvert + start_idx, sizeof(MDeformVert) * len);

				gpsd->totpoints = len;
				/* Copy weights */
				int e = start_idx;
				for (int j = 0; j < gpsd->totpoints; j++) {
					MDeformVert *dvert_dst = &gps->dvert[e];
					MDeformVert *dvert_src = &gps->dvert[j];
					dvert_dst->dw = MEM_dupallocN(dvert_src->dw);
					e++;
				}

				/* add to temp buffer */
				gpsd->next = gpsd->prev = NULL;
				BLI_addtail(new_strokes, gpsd);
				
				/* cleanup + reset for next */
				start_idx = -1;
			}
		}
	}
}

static int gp_duplicate_exec(bContext *C, wmOperator *op)
{
	bGPdata *gpd = ED_gpencil_data_get_active(C);

	if (gpd == NULL) {
		BKE_report(op->reports, RPT_ERROR, "No Grease Pencil data");
		return OPERATOR_CANCELLED;
	}

	if (GPENCIL_MULTIEDIT_SESSIONS_ON(gpd)) {
		BKE_report(op->reports, RPT_ERROR, "Operator not supported in multiframe edition");
		return OPERATOR_CANCELLED;
	}
	
	/* for each visible (and editable) layer's selected strokes,
	 * copy the strokes into a temporary buffer, then append
	 * once all done
	 */
	CTX_DATA_BEGIN(C, bGPDlayer *, gpl, editable_gpencil_layers)
	{
		ListBase new_strokes = {NULL, NULL};
		bGPDframe *gpf = gpl->actframe;
		bGPDstroke *gps;
		
		if (gpf == NULL)
			continue;
		
		/* make copies of selected strokes, and deselect these once we're done */
		for (gps = gpf->strokes.first; gps; gps = gps->next) {
			/* skip strokes that are invalid for current view */
			if (ED_gpencil_stroke_can_use(C, gps) == false) {
				continue;
			}
			
			if (gps->flag & GP_STROKE_SELECT) {
				if (gps->totpoints == 1) {
					/* Special Case: If there's just a single point in this stroke... */
					bGPDstroke *gpsd;
					
					/* make direct copies of the stroke and its points */
					gpsd = MEM_dupallocN(gps);
					BLI_strncpy(gpsd->runtime.tmp_layerinfo, gpl->info, sizeof(gpsd->runtime.tmp_layerinfo));
					gpsd->points = MEM_dupallocN(gps->points);
					gpsd->dvert = MEM_dupallocN(gps->dvert);
					BKE_gpencil_stroke_weights_duplicate(gps, gpsd);

					/* triangle information - will be calculated on next redraw */
					gpsd->flag |= GP_STROKE_RECALC_CACHES;
					gpsd->triangles = NULL;
					
					/* add to temp buffer */
					gpsd->next = gpsd->prev = NULL;
					BLI_addtail(&new_strokes, gpsd);
				}
				else {
					/* delegate to a helper, as there's too much to fit in here (for copying subsets)... */
					gp_duplicate_points(gps, &new_strokes, gpl->info);
				}
				
				/* deselect original stroke, or else the originals get moved too
				 * (when using the copy + move macro)
				 */
				gps->flag &= ~GP_STROKE_SELECT;
			}
		}
		
		/* add all new strokes in temp buffer to the frame (preventing double-copies) */
		BLI_movelisttolist(&gpf->strokes, &new_strokes);
		BLI_assert(new_strokes.first == NULL);
	}
	CTX_DATA_END;
	
	/* updates */
	DEG_id_tag_update(&gpd->id, OB_RECALC_OB | OB_RECALC_DATA);
	WM_event_add_notifier(C, NC_GPENCIL | ND_DATA | NA_EDITED, NULL);
	
	return OPERATOR_FINISHED;
}

void GPENCIL_OT_duplicate(wmOperatorType *ot)
{
	/* identifiers */
	ot->name = "Duplicate Strokes";
	ot->idname = "GPENCIL_OT_duplicate";
	ot->description = "Duplicate the selected Grease Pencil strokes";
	
	/* callbacks */
	ot->exec = gp_duplicate_exec;
	ot->poll = gp_stroke_edit_poll;
	
	/* flags */
	ot->flag = OPTYPE_REGISTER | OPTYPE_UNDO;
}

/* ******************* Copy/Paste Strokes ************************* */
/* Grease Pencil stroke data copy/paste buffer:
 * - The copy operation collects all segments of selected strokes,
 *   dumping "ready to be copied" copies of the strokes into the buffer.
 * - The paste operation makes a copy of those elements, and adds them
 *   to the active layer. This effectively flattens down the strokes
 *   from several different layers into a single layer.
 */

/* list of bGPDstroke instances */
/* NOTE: is exposed within the editors/gpencil module so that other tools can use it too */
ListBase gp_strokes_copypastebuf = {NULL, NULL};

/* Hash for hanging on to all the colors used by strokes in the buffer
 *
 * This is needed to prevent dangling and unsafe pointers when pasting across datablocks,
 * or after a color used by a stroke in the buffer gets deleted (via user action or undo).
 */
static GHash *gp_strokes_copypastebuf_colors = NULL;

/* Free copy/paste buffer data */
void ED_gpencil_strokes_copybuf_free(void)
{
	bGPDstroke *gps, *gpsn;
	
	/* Free the colors buffer
	 * NOTE: This is done before the strokes so that the ptrs are still safe
	 */
	if (gp_strokes_copypastebuf_colors) {
		BLI_ghash_free(gp_strokes_copypastebuf_colors, NULL, NULL);
		gp_strokes_copypastebuf_colors = NULL;
	}
	
	/* Free the stroke buffer */
	for (gps = gp_strokes_copypastebuf.first; gps; gps = gpsn) {
		gpsn = gps->next;
		
		if (gps->points) {
			MEM_freeN(gps->points);
		}
		if (gps->dvert) {
			BKE_gpencil_free_stroke_weights(gps);
			MEM_freeN(gps->dvert);
		}

		MEM_SAFE_FREE(gps->triangles);

		BLI_freelinkN(&gp_strokes_copypastebuf, gps);
	}
	
	gp_strokes_copypastebuf.first = gp_strokes_copypastebuf.last = NULL;
}

/* Ensure that destination datablock has all the colours the pasted strokes need
 * Helper function for copy-pasting strokes
 */
GHash *gp_copybuf_validate_colormap(bContext *C)
{
	Object *ob = CTX_data_active_object(C);
	GHash *new_colors = BLI_ghash_str_new("GPencil Paste Dst Colors");
	GHashIterator gh_iter;
	
	/* For each color, check if exist and add if not */
	GHASH_ITER(gh_iter, gp_strokes_copypastebuf_colors) {
		
		int *key = BLI_ghashIterator_getKey(&gh_iter);
		Material *ma = BLI_ghashIterator_getValue(&gh_iter);
		
		if (BKE_object_material_slot_find_index(ob, ma) == 0) {
			BKE_object_material_slot_add(ob);
			assign_material(ob, ma, ob->totcol, BKE_MAT_ASSIGN_EXISTING);
		}
	
		/* Store this mapping (for use later when pasting) */
		BLI_ghash_insert(new_colors, key, ma);
	}

	return new_colors;
}

/* --------------------- */
/* Copy selected strokes */

static int gp_strokes_copy_exec(bContext *C, wmOperator *op)
{
	Object *ob = CTX_data_active_object(C);
	bGPdata *gpd = ED_gpencil_data_get_active(C);
	
	if (gpd == NULL) {
		BKE_report(op->reports, RPT_ERROR, "No Grease Pencil data");
		return OPERATOR_CANCELLED;
	}

	if (GPENCIL_MULTIEDIT_SESSIONS_ON(gpd)) {
		BKE_report(op->reports, RPT_ERROR, "Operator not supported in multiframe edition");
		return OPERATOR_CANCELLED;
	}

	/* clear the buffer first */
	ED_gpencil_strokes_copybuf_free();
	
	/* for each visible (and editable) layer's selected strokes,
	 * copy the strokes into a temporary buffer, then append
	 * once all done
	 */
	CTX_DATA_BEGIN(C, bGPDlayer *, gpl, editable_gpencil_layers)
	{
		bGPDframe *gpf = gpl->actframe;
		bGPDstroke *gps;
		
		if (gpf == NULL)
			continue;
		
		/* make copies of selected strokes, and deselect these once we're done */
		for (gps = gpf->strokes.first; gps; gps = gps->next) {
			/* skip strokes that are invalid for current view */
			if (ED_gpencil_stroke_can_use(C, gps) == false)
				continue;
			
			if (gps->flag & GP_STROKE_SELECT) {
				if (gps->totpoints == 1) {
					/* Special Case: If there's just a single point in this stroke... */
					bGPDstroke *gpsd;
					
					/* make direct copies of the stroke and its points */
					gpsd = MEM_dupallocN(gps);
					BLI_strncpy(gpsd->runtime.tmp_layerinfo, gpl->info, sizeof(gpsd->runtime.tmp_layerinfo)); /* saves original layer name */
					gpsd->points = MEM_dupallocN(gps->points);
					gpsd->dvert = MEM_dupallocN(gps->dvert);
					BKE_gpencil_stroke_weights_duplicate(gps, gpsd);

					/* triangles cache - will be recalculated on next redraw */
					gpsd->flag |= GP_STROKE_RECALC_CACHES;
					gpsd->tot_triangles = 0;
					gpsd->triangles = NULL;
					
					/* add to temp buffer */
					gpsd->next = gpsd->prev = NULL;
					BLI_addtail(&gp_strokes_copypastebuf, gpsd);
				}
				else {
					/* delegate to a helper, as there's too much to fit in here (for copying subsets)... */
					gp_duplicate_points(gps, &gp_strokes_copypastebuf, gpl->info);
				}
			}
		}
	}
	CTX_DATA_END;

	/* Build up hash of material colors used in these strokes */
	if (gp_strokes_copypastebuf.first) {
		gp_strokes_copypastebuf_colors = BLI_ghash_str_new("GPencil CopyBuf Colors");
		Material *ma = NULL;
		for (bGPDstroke *gps = gp_strokes_copypastebuf.first; gps; gps = gps->next) {
			if (ED_gpencil_stroke_can_use(C, gps)) {
				ma = give_current_material(ob, gps->mat_nr + 1);
				if (BLI_ghash_haskey(gp_strokes_copypastebuf_colors, &gps->mat_nr) == false)
				{
					BLI_ghash_insert(gp_strokes_copypastebuf_colors, &gps->mat_nr, ma);
				}
			}
		}
	}

	/* updates (to ensure operator buttons are refreshed, when used via hotkeys) */
	WM_event_add_notifier(C, NC_GPENCIL | ND_DATA, NULL); // XXX?
	
	/* done */
	return OPERATOR_FINISHED;
}

void GPENCIL_OT_copy(wmOperatorType *ot)
{
	/* identifiers */
	ot->name = "Copy Strokes";
	ot->idname = "GPENCIL_OT_copy";
	ot->description = "Copy selected Grease Pencil points and strokes";
	
	/* callbacks */
	ot->exec = gp_strokes_copy_exec;
	ot->poll = gp_stroke_edit_poll;
	
	/* flags */
	//ot->flag = OPTYPE_REGISTER;
}

/* --------------------- */
/* Paste selected strokes */

static int gp_strokes_paste_poll(bContext *C)
{
	/* 1) Must have GP datablock to paste to
	 *    - We don't need to have an active layer though, as that can easily get added
	 *    - If the active layer is locked, we can't paste there, but that should prompt a warning instead
	 * 2) Copy buffer must at least have something (though it may be the wrong sort...)
	 */
	return (ED_gpencil_data_get_active(C) != NULL) && (!BLI_listbase_is_empty(&gp_strokes_copypastebuf));
}

typedef enum eGP_PasteMode {
	GP_COPY_ONLY = -1,
	GP_COPY_MERGE = 1
} eGP_PasteMode;

static int gp_strokes_paste_exec(bContext *C, wmOperator *op)
{
	Object *ob = CTX_data_active_object(C);
	bGPdata *gpd = ED_gpencil_data_get_active(C);
	bGPDlayer *gpl = CTX_data_active_gpencil_layer(C); /* only use active for copy merge */
	Depsgraph *depsgraph = CTX_data_depsgraph(C);
	int cfra_eval = (int)DEG_get_ctime(depsgraph);
	bGPDframe *gpf;
	
	eGP_PasteMode type = RNA_enum_get(op->ptr, "type");
	GHash *new_colors;

	/* check for various error conditions */
	if (gpd == NULL) {
		BKE_report(op->reports, RPT_ERROR, "No Grease Pencil data");
		return OPERATOR_CANCELLED;
	}
	else if (GPENCIL_MULTIEDIT_SESSIONS_ON(gpd)) {
		BKE_report(op->reports, RPT_ERROR, "Operator not supported in multiframe edition");
		return OPERATOR_CANCELLED;
	}
	else if (BLI_listbase_is_empty(&gp_strokes_copypastebuf)) {
		BKE_report(op->reports, RPT_ERROR, "No strokes to paste, select and copy some points before trying again");
		return OPERATOR_CANCELLED;
	}
	else if (gpl == NULL) {
		/* no active layer - let's just create one */
		gpl = BKE_gpencil_layer_addnew(gpd, DATA_("GP_Layer"), true);
	}
	else if ((gpencil_layer_is_editable(gpl) == false) && (type == GP_COPY_MERGE)) {
		BKE_report(op->reports, RPT_ERROR, "Can not paste strokes when active layer is hidden or locked");
		return OPERATOR_CANCELLED;
	}
	else {
		/* Check that some of the strokes in the buffer can be used */
		bGPDstroke *gps;
		bool ok = false;
		
		for (gps = gp_strokes_copypastebuf.first; gps; gps = gps->next) {
			if (ED_gpencil_stroke_can_use(C, gps)) {
				ok = true;
				break;
			}
		}
		
		if (ok == false) {
			/* XXX: this check is not 100% accurate (i.e. image editor is incompatible with normal 2D strokes),
			 * but should be enough to give users a good idea of what's going on
			 */
			if (CTX_wm_area(C)->spacetype == SPACE_VIEW3D)
				BKE_report(op->reports, RPT_ERROR, "Cannot paste 2D strokes in 3D View");
			else
				BKE_report(op->reports, RPT_ERROR, "Cannot paste 3D strokes in 2D editors");
				
			return OPERATOR_CANCELLED;
		}
	}
	
	/* Deselect all strokes first */
	CTX_DATA_BEGIN(C, bGPDstroke *, gps, editable_gpencil_strokes)
	{
		bGPDspoint *pt;
		int i;
		
		for (i = 0, pt = gps->points; i < gps->totpoints; i++, pt++) {
			pt->flag &= ~GP_SPOINT_SELECT;
		}
		
		gps->flag &= ~GP_STROKE_SELECT;
	}
	CTX_DATA_END;
	
	/* Ensure that all the necessary colors exist */
	new_colors = gp_copybuf_validate_colormap(C);
		
	/* Copy over the strokes from the buffer (and adjust the colors) */
	for (bGPDstroke *gps = gp_strokes_copypastebuf.first; gps; gps = gps->next) {
		if (ED_gpencil_stroke_can_use(C, gps)) {
			/* Need to verify if layer exists */
			if (type != GP_COPY_MERGE) {
				gpl = BLI_findstring(&gpd->layers, gps->runtime.tmp_layerinfo, offsetof(bGPDlayer, info));
				if (gpl == NULL) {
					/* no layer - use active (only if layer deleted before paste) */
					gpl = CTX_data_active_gpencil_layer(C);
				}
			}
			
			/* Ensure we have a frame to draw into
			 * NOTE: Since this is an op which creates strokes,
			 *       we are obliged to add a new frame if one
			 *       doesn't exist already
			 */
			gpf = BKE_gpencil_layer_getframe(gpl, cfra_eval, true);
			if (gpf) {
				/* Create new stroke */
				bGPDstroke *new_stroke = MEM_dupallocN(gps);
				new_stroke->runtime.tmp_layerinfo[0] = '\0';
				
				new_stroke->points = MEM_dupallocN(gps->points);
				new_stroke->dvert = MEM_dupallocN(gps->dvert);
				BKE_gpencil_stroke_weights_duplicate(gps, new_stroke);

				new_stroke->flag |= GP_STROKE_RECALC_CACHES;
				new_stroke->triangles = NULL;
				
				new_stroke->next = new_stroke->prev = NULL;
				BLI_addtail(&gpf->strokes, new_stroke);

				/* Remap material */
				Material *ma = BLI_ghash_lookup(new_colors, &new_stroke->mat_nr);
				if ((ma) && (BKE_object_material_slot_find_index(ob, ma) > 0)) {
					gps->mat_nr = BKE_object_material_slot_find_index(ob, ma) - 1;
					CLAMP_MIN(gps->mat_nr, 0);
				}
				else {
					gps->mat_nr = 0; /* only if the color is not found */
				}

			}
		}
	}

	/* free temp data */
	BLI_ghash_free(new_colors, NULL, NULL);

	/* updates */
	DEG_id_tag_update(&gpd->id, OB_RECALC_OB | OB_RECALC_DATA);
	WM_event_add_notifier(C, NC_GPENCIL | ND_DATA | NA_EDITED, NULL);
	
	return OPERATOR_FINISHED;
}

void GPENCIL_OT_paste(wmOperatorType *ot)
{
	static const EnumPropertyItem copy_type[] = {
		{GP_COPY_ONLY, "COPY", 0, "Copy", ""},
		{GP_COPY_MERGE, "MERGE", 0, "Merge", ""},
		{0, NULL, 0, NULL, NULL}
	};
	
	/* identifiers */
	ot->name = "Paste Strokes";
	ot->idname = "GPENCIL_OT_paste";
	ot->description = "Paste previously copied strokes or copy and merge in active layer";
	
	/* callbacks */
	ot->exec = gp_strokes_paste_exec;
	ot->poll = gp_strokes_paste_poll;
	
	/* flags */
	ot->flag = OPTYPE_REGISTER | OPTYPE_UNDO;
	
	/* properties */
	ot->prop = RNA_def_enum(ot->srna, "type", copy_type, 0, "Type", "");
}

/* ******************* Move To Layer ****************************** */

static int gp_move_to_layer_invoke(bContext *C, wmOperator *op, const wmEvent *UNUSED(evt))
{
	uiPopupMenu *pup;
	uiLayout *layout;
	
	/* call the menu, which will call this operator again, hence the canceled */
	pup = UI_popup_menu_begin(C, op->type->name, ICON_NONE);
	layout = UI_popup_menu_layout(pup);
	uiItemsEnumO(layout, "GPENCIL_OT_move_to_layer", "layer");
	UI_popup_menu_end(C, pup);
	
	return OPERATOR_INTERFACE;
}

// FIXME: allow moving partial strokes
static int gp_move_to_layer_exec(bContext *C, wmOperator *op)
{
	bGPdata *gpd = CTX_data_gpencil_data(C);
	Depsgraph *depsgraph = CTX_data_depsgraph(C);
	int cfra_eval = (int)DEG_get_ctime(depsgraph);
	bGPDlayer *target_layer = NULL;
	ListBase strokes = {NULL, NULL};
	int layer_num = RNA_enum_get(op->ptr, "layer");

	if (GPENCIL_MULTIEDIT_SESSIONS_ON(gpd)) {
		BKE_report(op->reports, RPT_ERROR, "Operator not supported in multiframe edition");
		return OPERATOR_CANCELLED;
	}

	/* Get layer or create new one */
	if (layer_num == -1) {
		/* Create layer */
		target_layer = BKE_gpencil_layer_addnew(gpd, DATA_("GP_Layer"), true);
	}
	else {
		/* Try to get layer */
		target_layer = BLI_findlink(&gpd->layers, layer_num);
		
		if (target_layer == NULL) {
			BKE_reportf(op->reports, RPT_ERROR, "There is no layer number %d", layer_num);
			return OPERATOR_CANCELLED;
		}
	}
	
	/* Extract all strokes to move to this layer
	 * NOTE: We need to do this in a two-pass system to avoid conflicts with strokes
	 *       getting repeatedly moved
	 */
	CTX_DATA_BEGIN(C, bGPDlayer *, gpl, editable_gpencil_layers)
	{
		bGPDframe *gpf = gpl->actframe;
		bGPDstroke *gps, *gpsn;
		
		/* skip if no frame with strokes, or if this is the layer we're moving strokes to */
		if ((gpl == target_layer) || (gpf == NULL))
			continue;
		
		/* make copies of selected strokes, and deselect these once we're done */
		for (gps = gpf->strokes.first; gps; gps = gpsn) {
			gpsn = gps->next;
			
			/* skip strokes that are invalid for current view */
			if (ED_gpencil_stroke_can_use(C, gps) == false)
				continue;
			
			/* TODO: Don't just move entire strokes - instead, only copy the selected portions... */
			if (gps->flag & GP_STROKE_SELECT) {
				BLI_remlink(&gpf->strokes, gps);
				BLI_addtail(&strokes, gps);
			}
		}
	}
	CTX_DATA_END;
	
	/* Paste them all in one go */
	if (strokes.first) {
		bGPDframe *gpf = BKE_gpencil_layer_getframe(target_layer, cfra_eval, true);
		
		BLI_movelisttolist(&gpf->strokes, &strokes);
		BLI_assert((strokes.first == strokes.last) && (strokes.first == NULL));
	}
	
	/* updates */
	DEG_id_tag_update(&gpd->id, OB_RECALC_OB | OB_RECALC_DATA);
	WM_event_add_notifier(C, NC_GPENCIL | ND_DATA | NA_EDITED, NULL);
	
	return OPERATOR_FINISHED;
}

void GPENCIL_OT_move_to_layer(wmOperatorType *ot)
{
	/* identifiers */
	ot->name = "Move Strokes to Layer";
	ot->idname = "GPENCIL_OT_move_to_layer";
	ot->description = "Move selected strokes to another layer"; // XXX: allow moving individual points too?
	
	/* callbacks */
	ot->invoke = gp_move_to_layer_invoke;
	ot->exec = gp_move_to_layer_exec;
	ot->poll = gp_stroke_edit_poll; // XXX?
	
	/* flags */
	ot->flag = OPTYPE_REGISTER | OPTYPE_UNDO;
	
	/* gp layer to use (dynamic enum) */
	ot->prop = RNA_def_enum(ot->srna, "layer", DummyRNA_DEFAULT_items, 0, "Grease Pencil Layer", "");
	RNA_def_enum_funcs(ot->prop, ED_gpencil_layers_with_new_enum_itemf);
}

/* ********************* Add Blank Frame *************************** */

/* Basically the same as the drawing op */
static int UNUSED_FUNCTION(gp_blank_frame_add_poll)(bContext *C)
{
	if (ED_operator_regionactive(C)) {
		/* check if current context can support GPencil data */
		if (ED_gpencil_data_get_pointers(C, NULL) != NULL) {
			return 1;
		}
		else {
			CTX_wm_operator_poll_msg_set(C, "Failed to find Grease Pencil data to draw into");
		}
	}
	else {
		CTX_wm_operator_poll_msg_set(C, "Active region not set");
	}
	
	return 0;
}

static int gp_blank_frame_add_exec(bContext *C, wmOperator *op)
{
	bGPdata *gpd = ED_gpencil_data_get_active(C);
	Depsgraph *depsgraph = CTX_data_depsgraph(C);
	int cfra_eval = (int)DEG_get_ctime(depsgraph);

	bGPDlayer *active_gpl = BKE_gpencil_layer_getactive(gpd);

	const bool all_layers = RNA_boolean_get(op->ptr, "all_layers");

	/* Initialise datablock and an active layer if nothing exists yet */
	if (ELEM(NULL, gpd, active_gpl)) {
		/* let's just be lazy, and call the "Add New Layer" operator, which sets everything up as required */
		WM_operator_name_call(C, "GPENCIL_OT_layer_add", WM_OP_EXEC_DEFAULT, NULL);
	}
	
	/* Go through each layer, adding a frame after the active one 
	 * and/or shunting all the others out of the way
	 */
	CTX_DATA_BEGIN(C, bGPDlayer *, gpl, editable_gpencil_layers)
	{
		if ((all_layers == false) && (gpl != active_gpl)) {
			continue;
		}

		/* 1) Check for an existing frame on the current frame */
		bGPDframe *gpf = BKE_gpencil_layer_find_frame(gpl, cfra_eval);
		if (gpf) {
			/* Shunt all frames after (and including) the existing one later by 1-frame */
			for (; gpf; gpf = gpf->next) {
				gpf->framenum += 1;
			}
		}
		
		/* 2) Now add a new frame, with nothing in it */
		gpl->actframe = BKE_gpencil_layer_getframe(gpl, cfra_eval, GP_GETFRAME_ADD_NEW);
	}
	CTX_DATA_END;
	
	/* notifiers */
	DEG_id_tag_update(&gpd->id, OB_RECALC_OB | OB_RECALC_DATA);
	WM_event_add_notifier(C, NC_GPENCIL | ND_DATA | NA_EDITED, NULL);
	
	return OPERATOR_FINISHED;
}

void GPENCIL_OT_blank_frame_add(wmOperatorType *ot)
{
	/* identifiers */
	ot->name = "Insert Blank Frame";
	ot->idname = "GPENCIL_OT_blank_frame_add";
	ot->description = "Insert a blank frame on the current frame "
	                  "(all subsequently existing frames, if any, are shifted right by one frame)";
	
	/* callbacks */
	ot->exec = gp_blank_frame_add_exec;
	ot->poll = gp_add_poll;
	
	/* properties */
	ot->flag = OPTYPE_REGISTER | OPTYPE_UNDO;
	RNA_def_boolean(ot->srna, "all_layers", false, "All Layers", "Create blank frame in all layers, not only active");
}

/* ******************* Delete Active Frame ************************ */

static int gp_actframe_delete_poll(bContext *C)
{
	bGPdata *gpd = ED_gpencil_data_get_active(C);
	bGPDlayer *gpl = BKE_gpencil_layer_getactive(gpd);
	
	/* only if there's an active layer with an active frame */
	return (gpl && gpl->actframe);
}

/* delete active frame - wrapper around API calls */
static int gp_actframe_delete_exec(bContext *C, wmOperator *op)
{
	bGPdata *gpd = ED_gpencil_data_get_active(C);
	bGPDlayer *gpl = BKE_gpencil_layer_getactive(gpd);

	Depsgraph *depsgraph = CTX_data_depsgraph(C);
	int cfra_eval = (int)DEG_get_ctime(depsgraph);

	bGPDframe *gpf = BKE_gpencil_layer_getframe(gpl, cfra_eval, 0);
	
	/* if there's no existing Grease-Pencil data there, add some */
	if (gpd == NULL) {
		BKE_report(op->reports, RPT_ERROR, "No grease pencil data");
		return OPERATOR_CANCELLED;
	}
	if (ELEM(NULL, gpl, gpf)) {
		BKE_report(op->reports, RPT_ERROR, "No active frame to delete");
		return OPERATOR_CANCELLED;
	}
	
	/* delete it... */
	BKE_gpencil_layer_delframe(gpl, gpf);
	
	/* notifiers */
	DEG_id_tag_update(&gpd->id, OB_RECALC_OB | OB_RECALC_DATA);
	WM_event_add_notifier(C, NC_GPENCIL | ND_DATA | NA_EDITED, NULL);
	
	return OPERATOR_FINISHED;
}

void GPENCIL_OT_active_frame_delete(wmOperatorType *ot)
{
	/* identifiers */
	ot->name = "Delete Active Frame";
	ot->idname = "GPENCIL_OT_active_frame_delete";
	ot->description = "Delete the active frame for the active Grease Pencil Layer";
	
	ot->flag = OPTYPE_REGISTER | OPTYPE_UNDO;
	
	/* callbacks */
	ot->exec = gp_actframe_delete_exec;
	ot->poll = gp_actframe_delete_poll;
}

/* **************** Delete All Active Frames ****************** */

static int gp_actframe_delete_all_poll(bContext *C)
{
	bGPdata *gpd = ED_gpencil_data_get_active(C);
	
	/* 1) There must be grease pencil data
	 * 2) Hopefully some of the layers have stuff we can use
	 */
	return (gpd && gpd->layers.first);
}

static int gp_actframe_delete_all_exec(bContext *C, wmOperator *op)
{
	bGPdata *gpd = ED_gpencil_data_get_active(C);
	Depsgraph *depsgraph = CTX_data_depsgraph(C);
	int cfra_eval = (int)DEG_get_ctime(depsgraph);

	bool success = false;
	
	CTX_DATA_BEGIN(C, bGPDlayer *, gpl, editable_gpencil_layers)
	{
		/* try to get the "active" frame - but only if it actually occurs on this frame */
		bGPDframe *gpf = BKE_gpencil_layer_getframe(gpl, cfra_eval, 0);
		
		if (gpf == NULL)
			continue;
		
		/* delete it... */
		BKE_gpencil_layer_delframe(gpl, gpf);
		
		/* we successfully modified something */
		success = true;
	}
	CTX_DATA_END;
	
	/* updates */
	if (success) {
		DEG_id_tag_update(&gpd->id, OB_RECALC_OB | OB_RECALC_DATA);
		WM_event_add_notifier(C, NC_GPENCIL | ND_DATA | NA_EDITED, NULL);
		return OPERATOR_FINISHED;
	}
	else {
		BKE_report(op->reports, RPT_ERROR, "No active frame(s) to delete");
		return OPERATOR_CANCELLED;
	}
}

void GPENCIL_OT_active_frames_delete_all(wmOperatorType *ot)
{
	/* identifiers */
	ot->name = "Delete All Active Frames";
	ot->idname = "GPENCIL_OT_active_frames_delete_all";
	ot->description = "Delete the active frame(s) of all editable Grease Pencil layers";
	
	ot->flag = OPTYPE_REGISTER | OPTYPE_UNDO;
	
	/* callbacks */
	ot->exec = gp_actframe_delete_all_exec;
	ot->poll = gp_actframe_delete_all_poll;
}

/* ******************* Delete Operator ************************ */

typedef enum eGP_DeleteMode {
	/* delete selected stroke points */
	GP_DELETEOP_POINTS          = 0,
	/* delete selected strokes */
	GP_DELETEOP_STROKES         = 1,
	/* delete active frame */
	GP_DELETEOP_FRAME           = 2,
} eGP_DeleteMode;

typedef enum eGP_DissolveMode {
	/* dissolve all selected points */
	GP_DISSOLVE_POINTS = 0,
	/* dissolve between selected points */
	GP_DISSOLVE_BETWEEN = 1,
	/* dissolve unselected points */
	GP_DISSOLVE_UNSELECT = 2,
} eGP_DissolveMode;

/* ----------------------------------- */

/* Delete selected strokes */
static int gp_delete_selected_strokes(bContext *C)
{
	bool changed = false;
	bGPdata *gpd = ED_gpencil_data_get_active(C);
	bool is_multiedit = (bool)GPENCIL_MULTIEDIT_SESSIONS_ON(gpd);

	CTX_DATA_BEGIN(C, bGPDlayer *, gpl, editable_gpencil_layers)
	{
		bGPDframe *init_gpf = gpl->actframe;
		if (is_multiedit) {
			init_gpf = gpl->frames.first;
		}

		for (bGPDframe *gpf = init_gpf; gpf; gpf = gpf->next) {
			if ((gpf == gpl->actframe) || ((gpf->flag & GP_FRAME_SELECT) && (is_multiedit))) {
				bGPDstroke *gps, *gpsn;

				if (gpf == NULL)
					continue;

				/* simply delete strokes which are selected */
				for (gps = gpf->strokes.first; gps; gps = gpsn) {
					gpsn = gps->next;

					/* skip strokes that are invalid for current view */
					if (ED_gpencil_stroke_can_use(C, gps) == false)
						continue;

					/* free stroke if selected */
					if (gps->flag & GP_STROKE_SELECT) {
						/* free stroke memory arrays, then stroke itself */
						if (gps->points) {
							MEM_freeN(gps->points);
						}
						if (gps->dvert) {
							BKE_gpencil_free_stroke_weights(gps);
							MEM_freeN(gps->dvert);
						}
						MEM_SAFE_FREE(gps->triangles);
						BLI_freelinkN(&gpf->strokes, gps);

						changed = true;
					}
				}
			}
		}
	}
	CTX_DATA_END;
	
	if (changed) {
		DEG_id_tag_update(&gpd->id, OB_RECALC_OB | OB_RECALC_DATA);
		WM_event_add_notifier(C, NC_GPENCIL | ND_DATA | NA_EDITED, NULL);
		return OPERATOR_FINISHED;
	}
	else {
		return OPERATOR_CANCELLED;
	}
}

/* ----------------------------------- */

/* Delete selected points but keep the stroke */
static int gp_dissolve_selected_points(bContext *C, eGP_DissolveMode mode)
{
	Object *ob = CTX_data_active_object(C);
	bGPdata *gpd = ED_gpencil_data_get_active(C);
	bool is_multiedit = (bool)GPENCIL_MULTIEDIT_SESSIONS_ON(gpd);
	bool changed = false;
	int first = 0;
	int last = 0;

	CTX_DATA_BEGIN(C, bGPDlayer *, gpl, editable_gpencil_layers)
	{
		bGPDframe *init_gpf = gpl->actframe;
		if (is_multiedit) {
			init_gpf = gpl->frames.first;
		}

		for (bGPDframe *gpf = init_gpf; gpf; gpf = gpf->next) {
			if ((gpf == gpl->actframe) || ((gpf->flag & GP_FRAME_SELECT) && (is_multiedit))) {

				bGPDstroke *gps, *gpsn;

				if (gpf == NULL)
					continue;

				/* simply delete points from selected strokes
				 * NOTE: we may still have to remove the stroke if it ends up having no points!
				 */
				for (gps = gpf->strokes.first; gps; gps = gpsn) {
					gpsn = gps->next;

					/* skip strokes that are invalid for current view */
					if (ED_gpencil_stroke_can_use(C, gps) == false)
						continue;
					/* check if the color is editable */
					if (ED_gpencil_stroke_color_use(ob, gpl, gps) == false)
						continue;

					/* the stroke must have at least one point selected for any operator */
					if (gps->flag & GP_STROKE_SELECT) {
						bGPDspoint *pt;
						MDeformVert *dvert = NULL;
						int i;

						int tot = gps->totpoints; /* number of points in new buffer */

						/* first pass: count points to remove */
						switch (mode) {
							case GP_DISSOLVE_POINTS:
								/* Count how many points are selected (i.e. how many to remove) */
								for (i = 0, pt = gps->points; i < gps->totpoints; i++, pt++) {
									if (pt->flag & GP_SPOINT_SELECT) {
										/* selected point - one of the points to remove */
										tot--;
									}
								}
								break;
							case GP_DISSOLVE_BETWEEN:
								/* need to find first and last point selected */
								first = -1;
								last = 0;
								for (i = 0, pt = gps->points; i < gps->totpoints; i++, pt++) {
									if (pt->flag & GP_SPOINT_SELECT) {
										if (first < 0) {
											first = i;
										}
										last = i;
									}
								}
								/* count unselected points in the range */
								for (i = first, pt = gps->points + first; i < last; i++, pt++) {
									if ((pt->flag & GP_SPOINT_SELECT) == 0) {
										tot--;
									}
								}
								break;
							case GP_DISSOLVE_UNSELECT:
								/* count number of unselected points */
								for (i = 0, pt = gps->points; i < gps->totpoints; i++, pt++) {
									if ((pt->flag & GP_SPOINT_SELECT) == 0) {
										tot--;
									}
								}
								break;
							default:
								return false;
								break;
						}

						/* if no points are left, we simply delete the entire stroke */
						if (tot <= 0) {
							/* remove the entire stroke */
							if (gps->points) {
								MEM_freeN(gps->points);
							}
							if (gps->dvert) {
								BKE_gpencil_free_stroke_weights(gps);
								MEM_freeN(gps->dvert);
							}
							if (gps->triangles) {
								MEM_freeN(gps->triangles);
							}
							BLI_freelinkN(&gpf->strokes, gps);
							DEG_id_tag_update(&gpd->id, OB_RECALC_OB | OB_RECALC_DATA);
						}
						else {
							/* just copy all points to keep into a smaller buffer */
							bGPDspoint *new_points = MEM_callocN(sizeof(bGPDspoint) * tot, "new gp stroke points copy");
							bGPDspoint *npt = new_points;

							MDeformVert *new_dvert = MEM_callocN(sizeof(MDeformVert) * tot, "new gp stroke weights copy");
							MDeformVert *ndvert = new_dvert;

							switch (mode) {
								case GP_DISSOLVE_POINTS:
									for (i = 0, pt = gps->points, dvert = gps->dvert; i < gps->totpoints; i++, pt++, dvert++) {
										if ((pt->flag & GP_SPOINT_SELECT) == 0) {
											*npt = *pt;
											*ndvert = *dvert;
											ndvert->dw = MEM_dupallocN(dvert->dw);
											npt++;
											ndvert++;
										}
									}
									break;
								case GP_DISSOLVE_BETWEEN:
									/* copy first segment */
									for (i = 0, pt = gps->points, dvert = gps->dvert; i < first; i++, pt++, dvert++) {
										*npt = *pt;
										*ndvert = *dvert;
										ndvert->dw = MEM_dupallocN(dvert->dw);
										npt++;
										ndvert++;
									}
									/* copy segment (selected points) */
									for (i = first, pt = gps->points + first, dvert = gps->dvert + first; i < last; i++, pt++, dvert++) {
										if (pt->flag & GP_SPOINT_SELECT) {
											*npt = *pt;
											*ndvert = *dvert;
											ndvert->dw = MEM_dupallocN(dvert->dw);
											npt++;
											ndvert++;
										}
									}
									/* copy last segment */
									for (i = last, pt = gps->points + last, dvert = gps->dvert + last; i < gps->totpoints; i++, pt++, dvert++) {
										*npt = *pt;
										*ndvert = *dvert;
										ndvert->dw = MEM_dupallocN(dvert->dw);
										npt++;
										ndvert++;
									}

									break;
								case GP_DISSOLVE_UNSELECT:
									/* copy any selected point */
									for (i = 0, pt = gps->points, dvert = gps->dvert; i < gps->totpoints; i++, pt++, dvert++) {
										if (pt->flag & GP_SPOINT_SELECT) {
											*npt = *pt;
											*ndvert = *dvert;
											ndvert->dw = MEM_dupallocN(dvert->dw);
											npt++;
											ndvert++;
										}
									}
									break;
							}

							/* free the old buffer */
							if (gps->points) {
								MEM_freeN(gps->points);
							}
							if (gps->dvert) {
								BKE_gpencil_free_stroke_weights(gps);
								MEM_freeN(gps->dvert);
							}

							/* save the new buffer */
							gps->points = new_points;
							gps->dvert = new_dvert;
							gps->totpoints = tot;

							/* triangles cache needs to be recalculated */
							gps->flag |= GP_STROKE_RECALC_CACHES;
							gps->tot_triangles = 0;

							/* deselect the stroke, since none of its selected points will still be selected */
							gps->flag &= ~GP_STROKE_SELECT;
							for (i = 0, pt = gps->points; i < gps->totpoints; i++, pt++) {
								pt->flag &= ~GP_SPOINT_SELECT;
							}
						}

						changed = true;
					}
				}
			}
		}
	}
	CTX_DATA_END;
	
	if (changed) {
		DEG_id_tag_update(&gpd->id, OB_RECALC_OB | OB_RECALC_DATA);
		WM_event_add_notifier(C, NC_GPENCIL | ND_DATA | NA_EDITED, NULL);
		return OPERATOR_FINISHED;
	}
	else {
		return OPERATOR_CANCELLED;
	}
}

/* ----------------------------------- */

/* Temp data for storing information about an "island" of points
 * that should be kept when splitting up a stroke. Used in:
 * gp_stroke_delete_tagged_points()
 */
typedef struct tGPDeleteIsland {
	int start_idx;
	int end_idx;
} tGPDeleteIsland;


/* Split the given stroke into several new strokes, partitioning
 * it based on whether the stroke points have a particular flag
 * is set (e.g. "GP_SPOINT_SELECT" in most cases, but not always)
 *
 * The algorithm used here is as follows:
 * 1) We firstly identify the number of "islands" of non-tagged points
 *    which will all end up being in new strokes.
 *    - In the most extreme case (i.e. every other vert is a 1-vert island),
 *      we have at most n / 2 islands
 *    - Once we start having larger islands than that, the number required
 *      becomes much less
 * 2) Each island gets converted to a new stroke
 */
void gp_stroke_delete_tagged_points(bGPDframe *gpf, bGPDstroke *gps, bGPDstroke *next_stroke, 
	int tag_flags, bool select)
{
	tGPDeleteIsland *islands = MEM_callocN(sizeof(tGPDeleteIsland) * (gps->totpoints + 1) / 2, "gp_point_islands");
	bool in_island  = false;
	int num_islands = 0;
	
	
	/* First Pass: Identify start/end of islands */
	bGPDspoint *pt = gps->points;
	for (int i = 0; i < gps->totpoints; i++, pt++) {
		if (pt->flag & tag_flags) {
			/* selected - stop accumulating to island */
			in_island = false;
		}
		else {
			/* unselected - start of a new island? */
			int idx;
			
			if (in_island) {
				/* extend existing island */
				idx = num_islands - 1;
				islands[idx].end_idx = i;
			}
			else {
				/* start of new island */
				in_island = true;
				num_islands++;
				
				idx = num_islands - 1;
				islands[idx].start_idx = islands[idx].end_idx = i;
			}
		}
	}
	
	/* Watch out for special case where No islands = All points selected = Delete Stroke only */
	if (num_islands) {
		/* there are islands, so create a series of new strokes, adding them before the "next" stroke */
		int idx;
		
		/* Create each new stroke... */
		for (idx = 0; idx < num_islands; idx++) {
			tGPDeleteIsland *island = &islands[idx];
			bGPDstroke *new_stroke  = MEM_dupallocN(gps);
			
			/* initialize triangle memory  - to be calculated on next redraw */
			new_stroke->triangles = NULL;
			new_stroke->flag |= GP_STROKE_RECALC_CACHES;
			new_stroke->tot_triangles = 0;
			
			/* Compute new buffer size (+ 1 needed as the endpoint index is "inclusive") */
			new_stroke->totpoints = island->end_idx - island->start_idx + 1;
			new_stroke->points    = MEM_callocN(sizeof(bGPDspoint) * new_stroke->totpoints, "gp delete stroke fragment");
			new_stroke->dvert     = MEM_callocN(sizeof(MDeformVert) * new_stroke->totpoints, "gp delete stroke fragment weight");

			/* Copy over the relevant points */
			memcpy(new_stroke->points, gps->points + island->start_idx, sizeof(bGPDspoint) * new_stroke->totpoints);
			memcpy(new_stroke->dvert, gps->dvert + island->start_idx, sizeof(MDeformVert) * new_stroke->totpoints);
			/* Copy weights */
			int e = island->start_idx;
			for (int i = 0; i < new_stroke->totpoints; i++) {
				MDeformVert *dvert_dst = &gps->dvert[e];
				MDeformVert *dvert_src = &new_stroke->dvert[i];
				dvert_dst->dw = MEM_dupallocN(dvert_src->dw);
				e++;
			}
			
			/* Each island corresponds to a new stroke. We must adjust the 
			 * timings of these new strokes:
			 *
			 * Each point's timing data is a delta from stroke's inittime, so as we erase some points from
			 * the start of the stroke, we have to offset this inittime and all remaining points' delta values.
			 * This way we get a new stroke with exactly the same timing as if user had started drawing from
			 * the first non-removed point...
			 */
			{
				bGPDspoint *pts;
				float delta = gps->points[island->start_idx].time;
				int j;
				
				new_stroke->inittime += (double)delta;
				
				pts = new_stroke->points;
				for (j = 0; j < new_stroke->totpoints; j++, pts++) {
					pts->time -= delta;
					/* set flag for select again later */
					if (select == true) {
						pts->flag &= ~GP_SPOINT_SELECT;
						pts->flag |= GP_SPOINT_TAG;
					}
				}
			}
			
			/* Add new stroke to the frame */
			if (next_stroke) {
				BLI_insertlinkbefore(&gpf->strokes, next_stroke, new_stroke);
			}
			else {
				BLI_addtail(&gpf->strokes, new_stroke);
			}
		}
	}
	
	/* free islands */
	MEM_freeN(islands);
	
	/* Delete the old stroke */
	if (gps->points) {
		MEM_freeN(gps->points);
	}
	if (gps->dvert) {
		BKE_gpencil_free_stroke_weights(gps);
		MEM_freeN(gps->dvert);
	}
	if (gps->triangles) {
		MEM_freeN(gps->triangles);
	}
	BLI_freelinkN(&gpf->strokes, gps);
}

/* Split selected strokes into segments, splitting on selected points */
static int gp_delete_selected_points(bContext *C)
{
	Object *ob = CTX_data_active_object(C);
	bGPdata *gpd = ED_gpencil_data_get_active(C);
	bool is_multiedit = (bool)GPENCIL_MULTIEDIT_SESSIONS_ON(gpd);
	bool changed = false;

	CTX_DATA_BEGIN(C, bGPDlayer *, gpl, editable_gpencil_layers)
	{
		bGPDframe *init_gpf = gpl->actframe;
		if (is_multiedit) {
			init_gpf = gpl->frames.first;
		}

		for (bGPDframe *gpf = init_gpf; gpf; gpf = gpf->next) {
			if ((gpf == gpl->actframe) || ((gpf->flag & GP_FRAME_SELECT) && (is_multiedit))) {
				bGPDstroke *gps, *gpsn;

				if (gpf == NULL)
					continue;

				/* simply delete strokes which are selected */
				for (gps = gpf->strokes.first; gps; gps = gpsn) {
					gpsn = gps->next;

					/* skip strokes that are invalid for current view */
					if (ED_gpencil_stroke_can_use(C, gps) == false)
						continue;
					/* check if the color is editable */
					if (ED_gpencil_stroke_color_use(ob, gpl, gps) == false)
						continue;


					if (gps->flag & GP_STROKE_SELECT) {
						/* deselect old stroke, since it will be used as template for the new strokes */
						gps->flag &= ~GP_STROKE_SELECT;

						/* delete unwanted points by splitting stroke into several smaller ones */
						gp_stroke_delete_tagged_points(gpf, gps, gpsn, GP_SPOINT_SELECT, false);

						changed = true;
					}
				}
			}
		}
	}
	CTX_DATA_END;
	
	if (changed) {
		DEG_id_tag_update(&gpd->id, OB_RECALC_OB | OB_RECALC_DATA);
		WM_event_add_notifier(C, NC_GPENCIL | ND_DATA | NA_EDITED, NULL);
		return OPERATOR_FINISHED;
	}
	else {
		return OPERATOR_CANCELLED;
	}
}

/* simple wrapper to external call */
int gp_delete_selected_point_wrap(bContext *C)
{
	return gp_delete_selected_points(C);
}

/* ----------------------------------- */

static int gp_delete_exec(bContext *C, wmOperator *op)
{
	eGP_DeleteMode mode = RNA_enum_get(op->ptr, "type");
	int result = OPERATOR_CANCELLED;
	
	switch (mode) {
		case GP_DELETEOP_STROKES:	/* selected strokes */
			result = gp_delete_selected_strokes(C);
			break;
		
		case GP_DELETEOP_POINTS:	/* selected points (breaks the stroke into segments) */
			result = gp_delete_selected_points(C);
			break;
		
		case GP_DELETEOP_FRAME:		/* active frame */
			result = gp_actframe_delete_exec(C, op);
			break;
	}
	
	return result;
}

void GPENCIL_OT_delete(wmOperatorType *ot)
{
	static const EnumPropertyItem prop_gpencil_delete_types[] = {
		{GP_DELETEOP_POINTS, "POINTS", 0, "Points", "Delete selected points and split strokes into segments"},
		{GP_DELETEOP_STROKES, "STROKES", 0, "Strokes", "Delete selected strokes"},
		{GP_DELETEOP_FRAME, "FRAME", 0, "Frame", "Delete active frame"},
		{0, NULL, 0, NULL, NULL}
	};
	
	/* identifiers */
	ot->name = "Delete";
	ot->idname = "GPENCIL_OT_delete";
	ot->description = "Delete selected Grease Pencil strokes, vertices, or frames";
	
	/* callbacks */
	ot->invoke = WM_menu_invoke;
	ot->exec = gp_delete_exec;
	ot->poll = gp_stroke_edit_poll;
	
	/* flags */
	ot->flag = OPTYPE_UNDO | OPTYPE_REGISTER;
	
	/* props */
	ot->prop = RNA_def_enum(ot->srna, "type", prop_gpencil_delete_types, 0, "Type", "Method used for deleting Grease Pencil data");
}

static int gp_dissolve_exec(bContext *C, wmOperator *op)
{
	eGP_DissolveMode mode = RNA_enum_get(op->ptr, "type");

	return gp_dissolve_selected_points(C, mode);
}

void GPENCIL_OT_dissolve(wmOperatorType *ot)
{
	static EnumPropertyItem prop_gpencil_dissolve_types[] = {
		{ GP_DISSOLVE_POINTS, "POINTS", 0, "Dissolve", "Dissolve selected points" },
		{ GP_DISSOLVE_BETWEEN, "BETWEEN", 0, "Dissolve Between", "Dissolve points between selected points" },
		{ GP_DISSOLVE_UNSELECT, "UNSELECT", 0, "Dissolve Unselect", "Dissolve all unselected points" },
		{ 0, NULL, 0, NULL, NULL }
	};

	/* identifiers */
	ot->name = "Dissolve";
	ot->idname = "GPENCIL_OT_dissolve";
	ot->description = "Delete selected points without splitting strokes";

	/* callbacks */
	ot->invoke = WM_menu_invoke;
	ot->exec = gp_dissolve_exec;
	ot->poll = gp_stroke_edit_poll;

	/* flags */
	ot->flag = OPTYPE_UNDO | OPTYPE_REGISTER;

	/* props */
	ot->prop = RNA_def_enum(ot->srna, "type", prop_gpencil_dissolve_types, 0, "Type", "Method used for disolving Stroke points");
}

/* ****************** Snapping - Strokes <-> Cursor ************************ */

/* Poll callback for snap operators */
/* NOTE: For now, we only allow these in the 3D view, as other editors do not
 *       define a cursor or gridstep which can be used
 */
static int gp_snap_poll(bContext *C)
{
	bGPdata *gpd = CTX_data_gpencil_data(C);
	ScrArea *sa = CTX_wm_area(C);
	
	return (gpd != NULL) && ((sa != NULL) && (sa->spacetype == SPACE_VIEW3D));
}

/* --------------------------------- */

static int gp_snap_to_grid(bContext *C, wmOperator *UNUSED(op))
{
	bGPdata *gpd = ED_gpencil_data_get_active(C);
	RegionView3D *rv3d = CTX_wm_region_data(C);
	Depsgraph *depsgraph = CTX_data_depsgraph(C);                                      \
	Object *obact = CTX_data_active_object(C);
	const float gridf = rv3d->gridview;
	
	for (bGPDlayer *gpl = gpd->layers.first; gpl; gpl = gpl->next) {
		/* only editable and visible layers are considered */
		if (gpencil_layer_is_editable(gpl) && (gpl->actframe != NULL)) {
			bGPDframe *gpf = gpl->actframe;
			float diff_mat[4][4];
			
			/* calculate difference matrix object */
			ED_gpencil_parent_location(depsgraph, obact, gpd, gpl, diff_mat);
			
			for (bGPDstroke *gps = gpf->strokes.first; gps; gps = gps->next) {
				bGPDspoint *pt;
				int i;
				
				/* skip strokes that are invalid for current view */
				if (ED_gpencil_stroke_can_use(C, gps) == false)
					continue;
				/* check if the color is editable */
				if (ED_gpencil_stroke_color_use(obact, gpl, gps) == false)
					continue;
				
				// TODO: if entire stroke is selected, offset entire stroke by same amount?
				for (i = 0, pt = gps->points; i < gps->totpoints; i++, pt++) {
					/* only if point is selected */
					if (pt->flag & GP_SPOINT_SELECT) {
						/* apply parent transformations */
						float fpt[3];
						mul_v3_m4v3(fpt, diff_mat, &pt->x);

						fpt[0] = gridf * floorf(0.5f + fpt[0] / gridf);
						fpt[1] = gridf * floorf(0.5f + fpt[1] / gridf);
						fpt[2] = gridf * floorf(0.5f + fpt[2] / gridf);

						/* return data */
						copy_v3_v3(&pt->x, fpt);
						gp_apply_parent_point(depsgraph, obact, gpd, gpl, pt);
					}
				}
			}
		}
	}
	
	DEG_id_tag_update(&gpd->id, OB_RECALC_OB | OB_RECALC_DATA);
	WM_event_add_notifier(C, NC_GPENCIL | ND_DATA | NA_EDITED, NULL);
	return OPERATOR_FINISHED;
}

void GPENCIL_OT_snap_to_grid(wmOperatorType *ot)
{
	/* identifiers */
	ot->name = "Snap Selection to Grid";
	ot->idname = "GPENCIL_OT_snap_to_grid";
	ot->description = "Snap selected points to the nearest grid points";
	
	/* callbacks */
	ot->exec = gp_snap_to_grid;
	ot->poll = gp_snap_poll;
	
	/* flags */
	ot->flag = OPTYPE_REGISTER | OPTYPE_UNDO;
}

/* ------------------------------- */

static int gp_snap_to_cursor(bContext *C, wmOperator *op)
{
	bGPdata *gpd = ED_gpencil_data_get_active(C);
	
	Scene *scene = CTX_data_scene(C);
	View3D *v3d = CTX_wm_view3d(C);
	Depsgraph *depsgraph = CTX_data_depsgraph(C);                                      \
	Object *obact = CTX_data_active_object(C);                                          \

	const bool use_offset = RNA_boolean_get(op->ptr, "use_offset");
	const float *cursor_global = ED_view3d_cursor3d_get(scene, v3d)->location;
	
	for (bGPDlayer *gpl = gpd->layers.first; gpl; gpl = gpl->next) {
		/* only editable and visible layers are considered */
		if (gpencil_layer_is_editable(gpl) && (gpl->actframe != NULL)) {
			bGPDframe *gpf = gpl->actframe;
			float diff_mat[4][4];
			
			/* calculate difference matrix */
			ED_gpencil_parent_location(depsgraph, obact, gpd, gpl, diff_mat);
			
			for (bGPDstroke *gps = gpf->strokes.first; gps; gps = gps->next) {
				bGPDspoint *pt;
				int i;
				
				/* skip strokes that are invalid for current view */
				if (ED_gpencil_stroke_can_use(C, gps) == false)
					continue;
				/* check if the color is editable */
				if (ED_gpencil_stroke_color_use(obact, gpl, gps) == false)
					continue;
				/* only continue if this stroke is selected (editable doesn't guarantee this)... */
				if ((gps->flag & GP_STROKE_SELECT) == 0)
					continue;
				
				if (use_offset) {
					float offset[3];
					
					/* compute offset from first point of stroke to cursor */
					/* TODO: Allow using midpoint instead? */
					sub_v3_v3v3(offset, cursor_global, &gps->points->x);
					
					/* apply offset to all points in the stroke */
					for (i = 0, pt = gps->points; i < gps->totpoints; i++, pt++) {
						add_v3_v3(&pt->x, offset);
					}
				}
				else {
					/* affect each selected point */
					for (i = 0, pt = gps->points; i < gps->totpoints; i++, pt++) {
						if (pt->flag & GP_SPOINT_SELECT) {
							copy_v3_v3(&pt->x, cursor_global);
							gp_apply_parent_point(depsgraph, obact, gpd, gpl, pt);
						}
					}
				}
			}
			
		}
	}
	
	DEG_id_tag_update(&gpd->id, OB_RECALC_OB | OB_RECALC_DATA);
	WM_event_add_notifier(C, NC_GPENCIL | ND_DATA | NA_EDITED, NULL);
	return OPERATOR_FINISHED;
}

void GPENCIL_OT_snap_to_cursor(wmOperatorType *ot)
{
	/* identifiers */
	ot->name = "Snap Selection to Cursor";
	ot->idname = "GPENCIL_OT_snap_to_cursor";
	ot->description = "Snap selected points/strokes to the cursor";
	
	/* callbacks */
	ot->exec = gp_snap_to_cursor;
	ot->poll = gp_snap_poll;
	
	/* flags */
	ot->flag = OPTYPE_REGISTER | OPTYPE_UNDO;
	
	/* props */
	ot->prop = RNA_def_boolean(ot->srna, "use_offset", true, "With Offset",
	                           "Offset the entire stroke instead of selected points only");
}

/* ------------------------------- */

static int gp_snap_cursor_to_sel(bContext *C, wmOperator *UNUSED(op))
{
	bGPdata *gpd = ED_gpencil_data_get_active(C);
	
	Scene *scene = CTX_data_scene(C);
	View3D *v3d = CTX_wm_view3d(C);
	Depsgraph *depsgraph = CTX_data_depsgraph(C);                                      \
	Object *obact = CTX_data_active_object(C);                                          \

	float *cursor = ED_view3d_cursor3d_get(scene, v3d)->location;
	float centroid[3] = {0.0f};
	float min[3], max[3];
	size_t count = 0;
	
	INIT_MINMAX(min, max);
	
	/* calculate midpoints from selected points */
	for (bGPDlayer *gpl = gpd->layers.first; gpl; gpl = gpl->next) {
		/* only editable and visible layers are considered */
		if (gpencil_layer_is_editable(gpl) && (gpl->actframe != NULL)) {
			bGPDframe *gpf = gpl->actframe;
			float diff_mat[4][4];
			
			/* calculate difference matrix */
			ED_gpencil_parent_location(depsgraph, obact, gpd, gpl, diff_mat);
			
			for (bGPDstroke *gps = gpf->strokes.first; gps; gps = gps->next) {
				bGPDspoint *pt;
				int i;
				
				/* skip strokes that are invalid for current view */
				if (ED_gpencil_stroke_can_use(C, gps) == false)
					continue;
				/* check if the color is editable */
				if (ED_gpencil_stroke_color_use(obact, gpl, gps) == false)
					continue;
				/* only continue if this stroke is selected (editable doesn't guarantee this)... */
				if ((gps->flag & GP_STROKE_SELECT) == 0)
					continue;
				
				for (i = 0, pt = gps->points; i < gps->totpoints; i++, pt++) {
					if (pt->flag & GP_SPOINT_SELECT) {
						/* apply parent transformations */
						float fpt[3];
						mul_v3_m4v3(fpt, diff_mat, &pt->x);
						
							add_v3_v3(centroid, fpt);
						minmax_v3v3_v3(min, max, fpt);
						
						count++;
					}
				}
				
			}
		}
	}
	
	if (scene->toolsettings->transform_pivot_point == V3D_AROUND_CENTER_MEAN && count) {
		mul_v3_fl(centroid, 1.0f / (float)count);
		copy_v3_v3(cursor, centroid);
	}
	else {
		mid_v3_v3v3(cursor, min, max);
	}

	
	DEG_id_tag_update(&gpd->id, OB_RECALC_OB | OB_RECALC_DATA);
	WM_event_add_notifier(C, NC_GPENCIL | ND_DATA | NA_EDITED, NULL);
	return OPERATOR_FINISHED;
}

void GPENCIL_OT_snap_cursor_to_selected(wmOperatorType *ot)
{
	/* identifiers */
	ot->name = "Snap Cursor to Selected Points";
	ot->idname = "GPENCIL_OT_snap_cursor_to_selected";
	ot->description = "Snap cursor to center of selected points";
	
	/* callbacks */
	ot->exec = gp_snap_cursor_to_sel;
	ot->poll = gp_snap_poll;
	
	/* flags */
	ot->flag = OPTYPE_REGISTER | OPTYPE_UNDO;
}

/* ******************* Apply layer thickness change to strokes ************************** */

static int gp_stroke_apply_thickness_exec(bContext *C, wmOperator *UNUSED(op))
{
	bGPdata *gpd = ED_gpencil_data_get_active(C);
	bGPDlayer *gpl = BKE_gpencil_layer_getactive(gpd);

	/* sanity checks */
	if (ELEM(NULL, gpd, gpl, gpl->frames.first))
		return OPERATOR_CANCELLED;

	/* loop all strokes */
	for (bGPDframe *gpf = gpl->frames.first; gpf; gpf = gpf->next) {
		for (bGPDstroke *gps = gpf->strokes.first; gps; gps = gps->next) {
			/* Apply thickness */
			gps->thickness = gps->thickness + gpl->thickness;
		}
	}
	/* clear value */
	gpl->thickness = 0.0f;

	/* notifiers */
	DEG_id_tag_update(&gpd->id, OB_RECALC_OB | OB_RECALC_DATA);
	WM_event_add_notifier(C, NC_GPENCIL | ND_DATA | NA_EDITED, NULL);

	return OPERATOR_FINISHED;
}

void GPENCIL_OT_stroke_apply_thickness(wmOperatorType *ot)
{
	/* identifiers */
	ot->name = "Apply Stroke Thickness";
	ot->idname = "GPENCIL_OT_stroke_apply_thickness";
	ot->description = "Apply the thickness change of the layer to its strokes";

	/* api callbacks */
	ot->exec = gp_stroke_apply_thickness_exec;
	ot->poll = gp_active_layer_poll;
}

/* ******************* Close Strokes ************************** */

enum {
	GP_STROKE_CYCLIC_CLOSE = 1,
	GP_STROKE_CYCLIC_OPEN = 2,
	GP_STROKE_CYCLIC_TOGGLE = 3
};

static int gp_stroke_cyclical_set_exec(bContext *C, wmOperator *op)
{
	bGPdata *gpd = ED_gpencil_data_get_active(C);
	Object *ob = CTX_data_active_object(C);

	const int type = RNA_enum_get(op->ptr, "type");
	
	/* sanity checks */
	if (ELEM(NULL, gpd))
		return OPERATOR_CANCELLED;
	
	/* loop all selected strokes */
	CTX_DATA_BEGIN(C, bGPDlayer *, gpl, editable_gpencil_layers)
	{
		if (gpl->actframe == NULL)
			continue;
			
		for (bGPDstroke *gps = gpl->actframe->strokes.last; gps; gps = gps->prev) {
			MaterialGPencilStyle *gp_style = BKE_material_gpencil_settings_get(ob, gps->mat_nr + 1);

			/* skip strokes that are not selected or invalid for current view */
			if (((gps->flag & GP_STROKE_SELECT) == 0) || ED_gpencil_stroke_can_use(C, gps) == false)
				continue;
			/* skip hidden or locked colors */
			if (!gp_style || (gp_style->flag & GP_STYLE_COLOR_HIDE) || (gp_style->flag & GP_STYLE_COLOR_LOCKED))
				continue;
			
			switch (type) {
				case GP_STROKE_CYCLIC_CLOSE:
					/* Close all (enable) */
					gps->flag |= GP_STROKE_CYCLIC;
					break;
				case GP_STROKE_CYCLIC_OPEN:
					/* Open all (disable) */
					gps->flag &= ~GP_STROKE_CYCLIC;
					break;
				case GP_STROKE_CYCLIC_TOGGLE:
					/* Just toggle flag... */
					gps->flag ^= GP_STROKE_CYCLIC;
					break;
				default:
					BLI_assert(0);
					break;
			}
		}
	}
	CTX_DATA_END;
	
	/* notifiers */
	DEG_id_tag_update(&gpd->id, OB_RECALC_OB | OB_RECALC_DATA);
	WM_event_add_notifier(C, NC_GPENCIL | ND_DATA | NA_EDITED, NULL);
	
	return OPERATOR_FINISHED;
}

/**
 * Similar to #CURVE_OT_cyclic_toggle or #MASK_OT_cyclic_toggle, but with
 * option to force opened/closed strokes instead of just toggle behavior.
 */
void GPENCIL_OT_stroke_cyclical_set(wmOperatorType *ot)
{
	static const EnumPropertyItem cyclic_type[] = {
		{GP_STROKE_CYCLIC_CLOSE, "CLOSE", 0, "Close all", ""},
		{GP_STROKE_CYCLIC_OPEN, "OPEN", 0, "Open all", ""},
		{GP_STROKE_CYCLIC_TOGGLE, "TOGGLE", 0, "Toggle", ""},
		{0, NULL, 0, NULL, NULL}
	};
	
	/* identifiers */
	ot->name = "Set Cyclical State";
	ot->idname = "GPENCIL_OT_stroke_cyclical_set";
	ot->description = "Close or open the selected stroke adding an edge from last to first point";
	
	/* api callbacks */
	ot->exec = gp_stroke_cyclical_set_exec;
	ot->poll = gp_active_layer_poll;
	
	/* flags */
	ot->flag = OPTYPE_REGISTER | OPTYPE_UNDO;
	
	/* properties */
	ot->prop = RNA_def_enum(ot->srna, "type", cyclic_type, GP_STROKE_CYCLIC_TOGGLE, "Type", "");
}

/* ******************* Stroke join ************************** */

/* Helper: flip stroke */
static void gpencil_flip_stroke(bGPDstroke *gps)
{
	int end = gps->totpoints - 1;
	
	for (int i = 0; i < gps->totpoints / 2; i++) {
		bGPDspoint *point, *point2;
		bGPDspoint pt;
	
		/* save first point */
		point = &gps->points[i];
		pt.x = point->x;
		pt.y = point->y;
		pt.z = point->z;
		pt.flag = point->flag;
		pt.pressure = point->pressure;
		pt.strength = point->strength;
		pt.time = point->time;
		
		/* replace first point with last point */
		point2 = &gps->points[end];
		point->x = point2->x;
		point->y = point2->y;
		point->z = point2->z;
		point->flag = point2->flag;
		point->pressure = point2->pressure;
		point->strength = point2->strength;
		point->time = point2->time;
		
		/* replace last point with first saved before */
		point = &gps->points[end];
		point->x = pt.x;
		point->y = pt.y;
		point->z = pt.z;
		point->flag = pt.flag;
		point->pressure = pt.pressure;
		point->strength = pt.strength;
		point->time = pt.time;
		
		end--;
	}
}

/* Helper: copy point between strokes */
static void gpencil_stroke_copy_point(bGPDstroke *gps, bGPDspoint *point, int idx, float delta[3],
                                      float pressure, float strength, float deltatime)
{
	bGPDspoint *newpoint;
	MDeformVert *dvert, *newdvert;
	
	gps->points = MEM_reallocN(gps->points, sizeof(bGPDspoint) * (gps->totpoints + 1));
	gps->dvert = MEM_reallocN(gps->dvert, sizeof(MDeformVert) * (gps->totpoints + 1));
	gps->totpoints++;
	
	dvert = &gps->dvert[idx];
	newpoint = &gps->points[gps->totpoints - 1];
	newdvert = &gps->dvert[gps->totpoints - 1];

	newpoint->x = point->x * delta[0];
	newpoint->y = point->y * delta[1];
	newpoint->z = point->z * delta[2];
	newpoint->flag = point->flag;
	newpoint->pressure = pressure;
	newpoint->strength = strength;
	newpoint->time = point->time + deltatime;
	
	newdvert->totweight = dvert->totweight;
	newdvert->dw = MEM_dupallocN(dvert->dw);
}

/* Helper: join two strokes using the shortest distance (reorder stroke if necessary ) */
static void gpencil_stroke_join_strokes(bGPDstroke *gps_a, bGPDstroke *gps_b, const bool leave_gaps)
{
	bGPDspoint point;
	bGPDspoint *pt;
	int i;
	float delta[3] = {1.0f, 1.0f, 1.0f};
	float deltatime = 0.0f;
	
	/* sanity checks */
	if (ELEM(NULL, gps_a, gps_b))
		return;
	
	if ((gps_a->totpoints == 0) || (gps_b->totpoints == 0))
		return;
	
	/* define start and end points of each stroke */
	float sa[3], sb[3], ea[3], eb[3];
	pt = &gps_a->points[0];
	copy_v3_v3(sa, &pt->x);
	
	pt = &gps_a->points[gps_a->totpoints - 1];
	copy_v3_v3(ea, &pt->x);
	
	pt = &gps_b->points[0];
	copy_v3_v3(sb, &pt->x);
	
	pt = &gps_b->points[gps_b->totpoints - 1];
	copy_v3_v3(eb, &pt->x);
	
	/* review if need flip stroke B */
	float ea_sb = len_squared_v3v3(ea, sb);
	float ea_eb = len_squared_v3v3(ea, eb);
	/* flip if distance to end point is shorter */
	if (ea_eb < ea_sb) {
		gpencil_flip_stroke(gps_b);
	}
	
	/* don't visibly link the first and last points? */
	if (leave_gaps) {
		/* 1st: add one tail point to start invisible area */
		point = gps_a->points[gps_a->totpoints - 1];
		deltatime = point.time;
		gpencil_stroke_copy_point(gps_a, &point, gps_a->totpoints - 1, delta, 0.0f, 0.0f, 0.0f);
		
		/* 2nd: add one head point to finish invisible area */
		point = gps_b->points[0];
		gpencil_stroke_copy_point(gps_a, &point, 0, delta, 0.0f, 0.0f, deltatime);
	}
	
	/* 3rd: add all points */
	for (i = 0, pt = gps_b->points; i < gps_b->totpoints && pt; i++, pt++) {
		/* check if still room in buffer */
		if (gps_a->totpoints <= GP_STROKE_BUFFER_MAX - 2) {
			gpencil_stroke_copy_point(gps_a, pt, i, delta, pt->pressure, pt->strength, deltatime);
		}
	}
}

static int gp_stroke_join_exec(bContext *C, wmOperator *op)
{
	bGPdata *gpd = ED_gpencil_data_get_active(C);
	bGPDlayer *activegpl = BKE_gpencil_layer_getactive(gpd);
	bGPDstroke *gps, *gpsn;
	Object *ob = CTX_data_active_object(C);

	bGPDframe *gpf_a = NULL;
	bGPDstroke *stroke_a = NULL;
	bGPDstroke *stroke_b = NULL;
	bGPDstroke *new_stroke = NULL;
	
	const int type = RNA_enum_get(op->ptr, "type");
	const bool leave_gaps = RNA_boolean_get(op->ptr, "leave_gaps");
	
	/* sanity checks */
	if (ELEM(NULL, gpd))
		return OPERATOR_CANCELLED;
	
	if (activegpl->flag & GP_LAYER_LOCKED)
		return OPERATOR_CANCELLED;
	
	BLI_assert(ELEM(type, GP_STROKE_JOIN, GP_STROKE_JOINCOPY));
	
	
	/* read all selected strokes */
	bool first = false;
	CTX_DATA_BEGIN(C, bGPDlayer *, gpl, editable_gpencil_layers)
	{
		bGPDframe *gpf = gpl->actframe;
		if (gpf == NULL)
			continue;
		
		for (gps = gpf->strokes.first; gps; gps = gpsn) {
			gpsn = gps->next;
			if (gps->flag & GP_STROKE_SELECT) {
				/* skip strokes that are invalid for current view */
				if (ED_gpencil_stroke_can_use(C, gps) == false) {
					continue;
				}
				/* check if the color is editable */
				if (ED_gpencil_stroke_color_use(ob, gpl, gps) == false) {
					continue;
				}
				
				/* to join strokes, cyclic must be disabled */
				gps->flag &= ~GP_STROKE_CYCLIC;
				
				/* saves first frame and stroke */
				if (!first) {
					first = true;
					gpf_a = gpf;
					stroke_a = gps;
				}
				else {
					stroke_b = gps;
					
					/* create a new stroke if was not created before (only created if something to join) */
					if (new_stroke == NULL) {
						new_stroke = MEM_dupallocN(stroke_a);
						new_stroke->points = MEM_dupallocN(stroke_a->points);
						new_stroke->dvert = MEM_dupallocN(stroke_a->dvert);
						BKE_gpencil_stroke_weights_duplicate(stroke_a, new_stroke);
						new_stroke->triangles = NULL;
						new_stroke->tot_triangles = 0;
						new_stroke->flag |= GP_STROKE_RECALC_CACHES;
						
						/* if new, set current color */
						if (type == GP_STROKE_JOINCOPY) {
							new_stroke->mat_nr = stroke_a->mat_nr;
						}
					}
					
					/* join new_stroke and stroke B. New stroke will contain all the previous data */
					gpencil_stroke_join_strokes(new_stroke, stroke_b, leave_gaps);
					
					/* if join only, delete old strokes */
					if (type == GP_STROKE_JOIN) {
						if (stroke_a) {
							BLI_insertlinkbefore(&gpf_a->strokes, stroke_a, new_stroke);
							BLI_remlink(&gpf->strokes, stroke_a);
							BKE_gpencil_free_stroke(stroke_a);
							stroke_a = NULL;
						}
						if (stroke_b) {
							BLI_remlink(&gpf->strokes, stroke_b);
							BKE_gpencil_free_stroke(stroke_b);
							stroke_b = NULL;
						}
					}
				}
			}
		}
	}
	CTX_DATA_END;
	
	/* add new stroke if was not added before */
	if (type == GP_STROKE_JOINCOPY) {
		if (new_stroke) {
			/* Add a new frame if needed */
			if (activegpl->actframe == NULL)
				activegpl->actframe = BKE_gpencil_frame_addnew(activegpl, gpf_a->framenum);
			
			BLI_addtail(&activegpl->actframe->strokes, new_stroke);
		}
	}
	
	/* notifiers */
	DEG_id_tag_update(&gpd->id, OB_RECALC_OB | OB_RECALC_DATA);
	WM_event_add_notifier(C, NC_GPENCIL | ND_DATA | NA_EDITED, NULL);
	
	return OPERATOR_FINISHED;
}

void GPENCIL_OT_stroke_join(wmOperatorType *ot)
{
	static const EnumPropertyItem join_type[] = {
		{GP_STROKE_JOIN, "JOIN", 0, "Join", ""},
		{GP_STROKE_JOINCOPY, "JOINCOPY", 0, "Join and Copy", ""},
		{0, NULL, 0, NULL, NULL}
	};
	
	/* identifiers */
	ot->name = "Join Strokes";
	ot->idname = "GPENCIL_OT_stroke_join";
	ot->description = "Join selected strokes (optionally as new stroke)";
	
	/* api callbacks */
	ot->exec = gp_stroke_join_exec;
	ot->poll = gp_active_layer_poll;
	
	/* flags */
	ot->flag = OPTYPE_REGISTER | OPTYPE_UNDO;
	
	/* properties */
	ot->prop = RNA_def_enum(ot->srna, "type", join_type, GP_STROKE_JOIN, "Type", "");
	RNA_def_boolean(ot->srna, "leave_gaps", false, "Leave Gaps", "Leave gaps between joined strokes instead of linking them");
}

/* ******************* Stroke flip ************************** */

static int gp_stroke_flip_exec(bContext *C, wmOperator *UNUSED(op))
{
	bGPdata *gpd = ED_gpencil_data_get_active(C);
	Object *ob = CTX_data_active_object(C);

	/* sanity checks */
	if (ELEM(NULL, gpd))
		return OPERATOR_CANCELLED;

	/* read all selected strokes */
	CTX_DATA_BEGIN(C, bGPDlayer *, gpl, editable_gpencil_layers)
	{
		bGPDframe *gpf = gpl->actframe;
		if (gpf == NULL)
			continue;
			
		for (bGPDstroke *gps = gpf->strokes.first; gps; gps = gps->next) {
			if (gps->flag & GP_STROKE_SELECT) {
				/* skip strokes that are invalid for current view */
				if (ED_gpencil_stroke_can_use(C, gps) == false) {
					continue;
				}
				/* check if the color is editable */
				if (ED_gpencil_stroke_color_use(ob, gpl, gps) == false) {
					continue;
				}
				
				/* flip stroke */
				gpencil_flip_stroke(gps);
			}
		}
	}
	CTX_DATA_END;
	
	/* notifiers */
	DEG_id_tag_update(&gpd->id, OB_RECALC_OB | OB_RECALC_DATA);
	WM_event_add_notifier(C, NC_GPENCIL | ND_DATA | NA_EDITED, NULL);
	
	return OPERATOR_FINISHED;
}

void GPENCIL_OT_stroke_flip(wmOperatorType *ot)
{
	/* identifiers */
	ot->name = "Flip Stroke";
	ot->idname = "GPENCIL_OT_stroke_flip";
	ot->description = "Change direction of the points of the selected strokes";
	
	/* api callbacks */
	ot->exec = gp_stroke_flip_exec;
	ot->poll = gp_active_layer_poll;
	
	/* flags */
	ot->flag = OPTYPE_REGISTER | OPTYPE_UNDO;
}

/* ***************** Reproject Strokes ********************** */

typedef enum eGP_ReprojectModes {
	/* Axis (equal to lock axis) */
	GP_REPROJECT_AXIS = 0,
	/* On same plane, parallel to viewplane */
	GP_REPROJECT_PLANAR,
	/* Reprojected on to the scene geometry */
	GP_REPROJECT_SURFACE,
} eGP_ReprojectModes;

static int gp_strokes_reproject_exec(bContext *C, wmOperator *op)
{
	bGPdata *gpd = ED_gpencil_data_get_active(C);
	Scene *scene = CTX_data_scene(C);
	ToolSettings *ts = CTX_data_tool_settings(C);
	Depsgraph *depsgraph = CTX_data_depsgraph(C);
	Object *ob = CTX_data_active_object(C);
	ScrArea *sa = CTX_wm_area(C);
	ARegion *ar = CTX_wm_region(C);
 	RegionView3D *rv3d = ar->regiondata;
	View3D *v3d = sa->spacedata.first;

	GP_SpaceConversion gsc = {NULL};
	eGP_ReprojectModes mode = RNA_enum_get(op->ptr, "type");
	
	int lock_axis = ts->gp_sculpt.lock_axis;
	float origin[3];

	if ((mode == GP_REPROJECT_AXIS) && (lock_axis == GP_LOCKAXIS_NONE)) {
		BKE_report(op->reports, RPT_ERROR, "To reproject by axis, a lock axis must be set before");
		return OPERATOR_CANCELLED;
	}

	/* init space conversion stuff */
	gp_point_conversion_init(C, &gsc);

	/* init autodist for geometry projection */
	if (mode == GP_REPROJECT_SURFACE) {
<<<<<<< HEAD
=======
		struct Depsgraph *depsgraph = CTX_data_depsgraph(C);
>>>>>>> 03b0495d
		view3d_region_operator_needs_opengl(CTX_wm_window(C), gsc.ar);
		ED_view3d_autodist_init(depsgraph, gsc.ar, CTX_wm_view3d(C), 0);
	}
	
	// TODO: For deforming geometry workflow, create new frames?
	
	/* Go through each editable + selected stroke, adjusting each of its points one by one... */
	GP_EDITABLE_STROKES_BEGIN(C, gpl, gps)
	{
		if (gps->flag & GP_STROKE_SELECT) {
			bGPDspoint *pt;
			int i;
			float inverse_diff_mat[4][4];
			
			/* Compute inverse matrix for unapplying parenting once instead of doing per-point */
			/* TODO: add this bit to the iteration macro? */
			invert_m4_m4(inverse_diff_mat, diff_mat);

			/* Adjust each point */
			for (i = 0, pt = gps->points; i < gps->totpoints; i++, pt++) {
				float xy[2];
				
				/* 3D to Screenspace */
				/* Note: We can't use gp_point_to_xy() here because that uses ints for the screenspace
				 *       coordinates, resulting in lost precision, which in turn causes stairstepping
				 *       artifacts in the final points.
				 */
				bGPDspoint pt2;
				gp_point_to_parent_space(pt, diff_mat, &pt2);
				gp_point_to_xy_fl(&gsc, gps, &pt2, &xy[0], &xy[1]);
				
				/* Project stroke in the axis locked */
				if (mode == GP_REPROJECT_AXIS) {
					if (lock_axis > GP_LOCKAXIS_NONE) {
						ED_gp_get_drawing_reference(v3d, scene, ob, gpl,
							ts->gpencil_v3d_align, origin);
						ED_gp_project_point_to_plane(ob, rv3d, origin, 
							lock_axis - 1, ts->gpencil_src, &pt2);
						
						copy_v3_v3(&pt->x, &pt2.x);

						/* apply parent again */
						gp_apply_parent_point(depsgraph, ob, gpd, gpl, pt);
					}
				}
				/* Project screenspace back to 3D space (from current perspective)
				 * so that all points have been treated the same way
				 */
				else if (mode == GP_REPROJECT_PLANAR) {
					/* Planar - All on same plane parallel to the viewplane */
					gp_point_xy_to_3d(&gsc, scene, xy, &pt->x);
				}
				else {
					/* Geometry - Snap to surfaces of visible geometry */
					/* XXX: There will be precision loss (possible stairstep artifacts) from this conversion to satisfy the API's */
					const int screen_co[2] = {(int)xy[0], (int)xy[1]};
					
					int depth_margin = 0; // XXX: 4 for strokes, 0 for normal
					float depth;
					
					/* XXX: The proper procedure computes the depths into an array, to have smooth transitions when all else fails... */
					if (ED_view3d_autodist_depth(gsc.ar, screen_co, depth_margin, &depth)) {
						ED_view3d_autodist_simple(gsc.ar, screen_co, &pt->x, 0, &depth);
					}
					else {
						/* Default to planar */
						gp_point_xy_to_3d(&gsc, scene, xy, &pt->x);
					}
				}
				
				/* Unapply parent corrections */
				if (mode != GP_REPROJECT_AXIS) {
					mul_m4_v3(inverse_diff_mat, &pt->x);
				}
			}
		}
	}
	GP_EDITABLE_STROKES_END;
	
	DEG_id_tag_update(&gpd->id, OB_RECALC_OB | OB_RECALC_DATA);
	WM_event_add_notifier(C, NC_GPENCIL | ND_DATA | NA_EDITED, NULL);
	return OPERATOR_FINISHED;
}

void GPENCIL_OT_reproject(wmOperatorType *ot)
{
	static const EnumPropertyItem reproject_type[] = {
		{ GP_REPROJECT_AXIS, "AXIS", 0, "Axis",
		"Reproject the strokes using the current lock axis configuration. This is the same projection using while"
		"drawing new strokes" },
		{GP_REPROJECT_PLANAR, "PLANAR", 0, "Planar",
		 "Reproject the strokes to end up on the same plane, as if drawn from the current viewpoint "
		 "using 'Cursor' Stroke Placement"},
		{GP_REPROJECT_SURFACE, "SURFACE", 0, "Surface",
		 "Reproject the strokes on to the scene geometry, as if drawn using 'Surface' placement"},
		{0, NULL, 0, NULL, NULL}
	};
	
	/* identifiers */
	ot->name = "Reproject Strokes";
	ot->idname = "GPENCIL_OT_reproject";
	ot->description = "Reproject the selected strokes from the current viewpoint as if they had been newly drawn "
	                  "(e.g. to fix problems from accidental 3D cursor movement or accidental viewport changes, "
	                  "or for matching deforming geometry)";
	
	/* callbacks */
	ot->invoke = WM_menu_invoke;
	ot->exec = gp_strokes_reproject_exec;
	ot->poll = gp_strokes_edit3d_poll;
	
	/* flags */
	ot->flag = OPTYPE_REGISTER | OPTYPE_UNDO;
	
	/* properties */
	ot->prop = RNA_def_enum(ot->srna, "type", reproject_type, GP_REPROJECT_PLANAR, "Projection Type", "");
}

/* ******************* Stroke subdivide ************************** */

/* helper: Count how many points need to be inserted */
static int gp_count_subdivision_cuts(bGPDstroke *gps)
{
	bGPDspoint *pt;
	int i;
	int totnewpoints = 0;
	for (i = 0, pt = gps->points; i < gps->totpoints && pt; i++, pt++) {
		if (pt->flag & GP_SPOINT_SELECT) {
			if (i + 1 < gps->totpoints) {
				if (gps->points[i + 1].flag & GP_SPOINT_SELECT) {
					totnewpoints++;
				}
			}
		}
	}

	return totnewpoints;
}

static int gp_stroke_subdivide_exec(bContext *C, wmOperator *op)
{
	bGPdata *gpd = ED_gpencil_data_get_active(C);
	bGPDspoint *temp_points;
	const int cuts = RNA_int_get(op->ptr, "number_cuts");

	int totnewpoints, oldtotpoints;
	int i2;

	/* sanity checks */
	if (ELEM(NULL, gpd))
		return OPERATOR_CANCELLED;

	/* Go through each editable + selected stroke */
	GP_EDITABLE_STROKES_BEGIN(C, gpl, gps)
	{
		if (gps->flag & GP_STROKE_SELECT) {
			/* loop as many times as cuts */
			for (int s = 0; s < cuts; s++) {
				totnewpoints = gp_count_subdivision_cuts(gps);
				if (totnewpoints == 0) {
					continue;
				}
				/* duplicate points in a temp area */
				temp_points = MEM_dupallocN(gps->points);
				oldtotpoints = gps->totpoints;

				/* resize the points arrys */
				gps->totpoints += totnewpoints;
				gps->points = MEM_recallocN(gps->points, sizeof(*gps->points) * gps->totpoints);
				gps->dvert = MEM_recallocN(gps->dvert, sizeof(*gps->dvert) * gps->totpoints);
				gps->flag |= GP_STROKE_RECALC_CACHES;

				/* loop and interpolate */
				i2 = 0;
				for (int i = 0; i < oldtotpoints; i++) {
					bGPDspoint *pt = &temp_points[i];
					bGPDspoint *pt_final = &gps->points[i2];

					MDeformVert *dvert_final = &gps->dvert[i2];

					/* copy current point */
					copy_v3_v3(&pt_final->x, &pt->x);
					pt_final->pressure = pt->pressure;
					pt_final->strength = pt->strength;
					pt_final->time = pt->time;
					pt_final->flag = pt->flag;

					dvert_final->totweight = 0;
					dvert_final->dw = NULL;
					i2++;

					/* if next point is selected add a half way point */
					if (pt->flag & GP_SPOINT_SELECT) {
						if (i + 1 < oldtotpoints) {
							if (temp_points[i + 1].flag & GP_SPOINT_SELECT) {
								pt_final = &gps->points[i2];
								dvert_final = &gps->dvert[i2];
								/* Interpolate all values */
								bGPDspoint *next = &temp_points[i + 1];
								interp_v3_v3v3(&pt_final->x, &pt->x, &next->x, 0.5f);
								pt_final->pressure = interpf(pt->pressure, next->pressure, 0.5f);
								pt_final->strength = interpf(pt->strength, next->strength, 0.5f);
								CLAMP(pt_final->strength, GPENCIL_STRENGTH_MIN, 1.0f);
								pt_final->time = interpf(pt->time, next->time, 0.5f);
								pt_final->flag |= GP_SPOINT_SELECT;

								dvert_final->totweight = 0;
								dvert_final->dw = NULL;

								i2++;
							}
						}
					}
				}
				/* free temp memory */
				MEM_freeN(temp_points);
			}
		}
	}
	GP_EDITABLE_STROKES_END;

	/* notifiers */
	DEG_id_tag_update(&gpd->id, OB_RECALC_OB | OB_RECALC_DATA);
	WM_event_add_notifier(C, NC_GPENCIL | ND_DATA | NA_EDITED, NULL);

	return OPERATOR_FINISHED;
}

void GPENCIL_OT_stroke_subdivide(wmOperatorType *ot)
{
	PropertyRNA *prop;

	/* identifiers */
	ot->name = "Subdivide Stroke";
	ot->idname = "GPENCIL_OT_stroke_subdivide";
	ot->description = "Subdivide between continuous selected points of the stroke adding a point half way between them";

	/* api callbacks */
	ot->exec = gp_stroke_subdivide_exec;
	ot->poll = gp_active_layer_poll;

	/* flags */
	ot->flag = OPTYPE_REGISTER | OPTYPE_UNDO;

	/* properties */
	prop = RNA_def_int(ot->srna, "number_cuts", 1, 1, 10, "Number of Cuts", "", 1, 5);
	/* avoid re-using last var because it can cause _very_ high value and annoy users */
	RNA_def_property_flag(prop, PROP_SKIP_SAVE);

}

/* ** simplify stroke *** */
static int gp_stroke_simplify_exec(bContext *C, wmOperator *op)
{
	bGPdata *gpd = ED_gpencil_data_get_active(C);
	float factor = RNA_float_get(op->ptr, "factor");

	/* sanity checks */
	if (ELEM(NULL, gpd))
		return OPERATOR_CANCELLED;

	/* Go through each editable + selected stroke */
	GP_EDITABLE_STROKES_BEGIN(C, gpl, gps)
	{
		if (gps->flag & GP_STROKE_SELECT) {
			/* simplify stroke using Ramer-Douglas-Peucker algorithm */
			BKE_gpencil_simplify_stroke(gps, factor);
		}
	}
	GP_EDITABLE_STROKES_END;

	/* notifiers */
	DEG_id_tag_update(&gpd->id, OB_RECALC_OB | OB_RECALC_DATA);
	WM_event_add_notifier(C, NC_GPENCIL | ND_DATA | NA_EDITED, NULL);

	return OPERATOR_FINISHED;
}

void GPENCIL_OT_stroke_simplify(wmOperatorType *ot)
{
	PropertyRNA *prop;

	/* identifiers */
	ot->name = "Simplify Stroke";
	ot->idname = "GPENCIL_OT_stroke_simplify";
	ot->description = "Simplify selected stroked reducing number of points";

	/* api callbacks */
	ot->exec = gp_stroke_simplify_exec;
	ot->poll = gp_active_layer_poll;

	/* flags */
	ot->flag = OPTYPE_REGISTER | OPTYPE_UNDO;

	/* properties */
	prop = RNA_def_float(ot->srna, "factor", 0.0f, 0.0f, 100.0f, "Factor", "", 0.0f, 100.0f);
	/* avoid re-using last var */
	RNA_def_property_flag(prop, PROP_SKIP_SAVE);
}

/* ** simplify stroke using fixed algorith *** */
static int gp_stroke_simplify_fixed_exec(bContext *C, wmOperator *op)
{
	bGPdata *gpd = ED_gpencil_data_get_active(C);
	int steps = RNA_int_get(op->ptr, "step");

	/* sanity checks */
	if (ELEM(NULL, gpd))
		return OPERATOR_CANCELLED;

	/* Go through each editable + selected stroke */
	GP_EDITABLE_STROKES_BEGIN(C, gpl, gps)
	{
		if (gps->flag & GP_STROKE_SELECT) {
			for (int i = 0; i < steps; i++) {
				BKE_gpencil_simplify_fixed(gps);
			}
		}
	}
	GP_EDITABLE_STROKES_END;

	/* notifiers */
	DEG_id_tag_update(&gpd->id, OB_RECALC_OB | OB_RECALC_DATA);
	WM_event_add_notifier(C, NC_GPENCIL | ND_DATA | NA_EDITED, NULL);

	return OPERATOR_FINISHED;
}

void GPENCIL_OT_stroke_simplify_fixed(wmOperatorType *ot)
{
	PropertyRNA *prop;

	/* identifiers */
	ot->name = "Simplify Fixed Stroke";
	ot->idname = "GPENCIL_OT_stroke_simplify_fixed";
	ot->description = "Simplify selected stroked reducing number of points using fixed algorithm";

	/* api callbacks */
	ot->exec = gp_stroke_simplify_fixed_exec;
	ot->poll = gp_active_layer_poll;

	/* flags */
	ot->flag = OPTYPE_REGISTER | OPTYPE_UNDO;

	/* properties */
	prop = RNA_def_int(ot->srna, "step", 1, 1, 100, "Steps", "Number of simplify steps", 1, 10);
	
	/* avoid re-using last var */
	RNA_def_property_flag(prop, PROP_SKIP_SAVE);

}

/* ***************** Separate Strokes ********************** */
typedef enum eGP_SeparateModes {
	/* Points */
	GP_SEPARATE_POINT = 0,
	/* Selected Strokes */
	GP_SEPARATE_STROKE,
	/* Current Layer */
	GP_SEPARATE_LAYER,
} eGP_SeparateModes;

static int gp_stroke_separate_exec(bContext *C, wmOperator *op)
{
	Base *base_new;
	Main *bmain = CTX_data_main(C);
	Scene *scene = CTX_data_scene(C);
	ViewLayer *view_layer = CTX_data_view_layer(C);
	Base *base_old = CTX_data_active_base(C);
	bGPdata *gpd_src = ED_gpencil_data_get_active(C);
	Object *ob = CTX_data_active_object(C);

	Object *ob_dst = NULL;
	bGPdata *gpd_dst = NULL;
	bGPDlayer *gpl_dst = NULL;
	bGPDframe *gpf_dst = NULL;
	bGPDspoint *pt;
	Material *ma = NULL;
	int i, idx;

	eGP_SeparateModes mode = RNA_enum_get(op->ptr, "mode");

	/* sanity checks */
	if (ELEM(NULL, gpd_src)) {
		return OPERATOR_CANCELLED;
	}
	bool is_multiedit = (bool)GPENCIL_MULTIEDIT_SESSIONS_ON(gpd_src);

	/* create a new object */
	base_new = ED_object_add_duplicate(bmain, scene, view_layer, base_old, 0);
	ob_dst = base_new->object;

	/* create new grease pencil datablock */
	// XXX: check usercounts
	gpd_dst = BKE_gpencil_data_addnew(bmain, "GPencil");
	ob_dst->data = (bGPdata *)gpd_dst;

	int totslots = ob_dst->totcol;
	int totadd = 0;

	/* loop old datablock and separate parts */
	if ((mode == GP_SEPARATE_POINT) || (mode == GP_SEPARATE_STROKE)) {
		CTX_DATA_BEGIN(C, bGPDlayer *, gpl, editable_gpencil_layers)
		{
			gpl_dst = NULL;
			bGPDframe *init_gpf = gpl->actframe;
			if (is_multiedit) {
				init_gpf = gpl->frames.first;
			}

			for (bGPDframe *gpf = init_gpf; gpf; gpf = gpf->next) {
				if ((gpf == gpl->actframe) || ((gpf->flag & GP_FRAME_SELECT) && (is_multiedit))) {
					bGPDstroke *gps, *gpsn;

					if (gpf == NULL) {
						continue;
					}

					gpf_dst = NULL;

					for (gps = gpf->strokes.first; gps; gps = gpsn) {
						gpsn = gps->next;

						/* skip strokes that are invalid for current view */
						if (ED_gpencil_stroke_can_use(C, gps) == false) {
							continue;
						}
						/* check if the color is editable */
						if (ED_gpencil_stroke_color_use(ob, gpl, gps) == false) {
							continue;
						}
						/*  separate selected strokes */
						if (gps->flag & GP_STROKE_SELECT) {
							/* add layer if not created before */
							if (gpl_dst == NULL) {
								gpl_dst = BKE_gpencil_layer_addnew(gpd_dst, gpl->info, false);
							}

							/* add frame if not created before */
							if (gpf_dst == NULL) {
								gpf_dst = BKE_gpencil_layer_getframe(gpl_dst, gpf->framenum, GP_GETFRAME_ADD_NEW);
							}

							/* add duplicate materials */
							ma = give_current_material(ob, gps->mat_nr + 1);
							idx = BKE_object_material_slot_find_index(ob_dst, ma);
							if (idx == 0) {

								totadd++;
								ob_dst->actcol = totadd;
								ob_dst->totcol = totadd;

								if (totadd > totslots) {
									BKE_object_material_slot_add(ob_dst);
								}

								assign_material(ob_dst, ma, ob_dst->totcol, BKE_MAT_ASSIGN_EXISTING);
								idx = totadd;
							}

							/* selected points mode */
							if (mode == GP_SEPARATE_POINT) {
								/* make copy of source stroke */
								bGPDstroke *gps_dst = BKE_gpencil_stroke_duplicate(gps);

								/* reasign material */
								gps_dst->mat_nr = idx - 1;

								/* link to destination frame */
								BLI_addtail(&gpf_dst->strokes, gps_dst);
								
								/* Invert selection status of all points in destination stroke */
								for (i = 0, pt = gps_dst->points; i < gps_dst->totpoints; i++, pt++) {
									pt->flag ^= GP_SPOINT_SELECT;
								}

								/* delete selected points from destination stroke */
								gp_stroke_delete_tagged_points(gpf_dst, gps_dst, NULL, GP_SPOINT_SELECT, false);

								/* delete selected points from origin stroke */
								gp_stroke_delete_tagged_points(gpf, gps, gpsn, GP_SPOINT_SELECT, false);
							}
							/* selected strokes mode */
							else if (mode == GP_SEPARATE_STROKE) {
								/* deselect old stroke */
								gps->flag &= ~GP_STROKE_SELECT;
								/* unlink from source frame */
								BLI_remlink(&gpf->strokes, gps);
								gps->prev = gps->next = NULL;
								/* relink to destination frame */
								BLI_addtail(&gpf_dst->strokes, gps);
								/* reasign material */
								gps->mat_nr = idx - 1;
							}
						}
					}
				}

				/* if not multiedit, exit loop*/
				if (!is_multiedit) {
					break;
				}
			}
		}
		CTX_DATA_END;
	}
	else if (mode == GP_SEPARATE_LAYER) {
		bGPDlayer *gpl = CTX_data_active_gpencil_layer(C);
		if (gpl) {
			/* try to set a new active layer in source datablock */
			if (gpl->prev) {
				BKE_gpencil_layer_setactive(gpd_src, gpl->prev);
			}
			else if (gpl->next) {
				BKE_gpencil_layer_setactive(gpd_src, gpl->next);
			}
			/* unlink from source datablock */
			BLI_remlink(&gpd_src->layers, gpl);
			gpl->prev = gpl->next = NULL;
			/* relink to destination datablock */
			BLI_addtail(&gpd_dst->layers, gpl);
		}
	}
	DEG_id_tag_update(&gpd_src->id, OB_RECALC_OB | OB_RECALC_DATA);
	DEG_id_tag_update(&gpd_dst->id, OB_RECALC_OB | OB_RECALC_DATA);

	DEG_relations_tag_update(bmain);
	WM_event_add_notifier(C, NC_OBJECT | ND_DRAW, NULL);
	WM_event_add_notifier(C, NC_GPENCIL | ND_DATA | NA_EDITED, NULL);

	return OPERATOR_FINISHED;
}

void GPENCIL_OT_stroke_separate(wmOperatorType *ot)
{
	static const EnumPropertyItem separate_type[] = {
	{GP_SEPARATE_POINT, "POINT", 0, "Selected Points", "Separate the selected points" },
	{GP_SEPARATE_STROKE, "STROKE", 0, "Selected Strokes", "Separate the selected strokes"},
	{GP_SEPARATE_LAYER, "LAYER", 0, "Active Layer", "Separate the strokes of the current layer" },
	{ 0, NULL, 0, NULL, NULL }
	};

	/* identifiers */
	ot->name = "Separate Strokes";
	ot->idname = "GPENCIL_OT_stroke_separate";
	ot->description = "Separate the selected strokes or layer in a new grease pencil object";

	/* callbacks */
	ot->invoke = WM_menu_invoke;
	ot->exec = gp_stroke_separate_exec;
	ot->poll = gp_strokes_edit3d_poll;

	/* flags */
	ot->flag = OPTYPE_REGISTER | OPTYPE_UNDO;

	/* properties */
	ot->prop = RNA_def_enum(ot->srna, "mode", separate_type, GP_SEPARATE_POINT, "Mode", "");
}

/* ***************** Split Strokes ********************** */
static int gp_stroke_split_exec(bContext *C, wmOperator *UNUSED(op))
{
	Object *ob = CTX_data_active_object(C);
	bGPdata *gpd = ED_gpencil_data_get_active(C);
	bGPDspoint *pt;
	int i;

	/* sanity checks */
	if (ELEM(NULL, gpd)) {
		return OPERATOR_CANCELLED;
	}
	bool is_multiedit = (bool)GPENCIL_MULTIEDIT_SESSIONS_ON(gpd);

	/* loop strokes and split parts */
	CTX_DATA_BEGIN(C, bGPDlayer *, gpl, editable_gpencil_layers)
	{
		bGPDframe *init_gpf = gpl->actframe;
		if (is_multiedit) {
			init_gpf = gpl->frames.first;
		}

		for (bGPDframe *gpf = init_gpf; gpf; gpf = gpf->next) {
			if ((gpf == gpl->actframe) || ((gpf->flag & GP_FRAME_SELECT) && (is_multiedit))) {
				bGPDstroke *gps, *gpsn;

				if (gpf == NULL) {
					continue;
				}

				for (gps = gpf->strokes.first; gps; gps = gpsn) {
					gpsn = gps->next;

					/* skip strokes that are invalid for current view */
					if (ED_gpencil_stroke_can_use(C, gps) == false) {
						continue;
					}
					/* check if the color is editable */
					if (ED_gpencil_stroke_color_use(ob, gpl, gps) == false) {
						continue;
					}
					/*  split selected strokes */
					if (gps->flag & GP_STROKE_SELECT) {
						/* make copy of source stroke */
						bGPDstroke *gps_dst = BKE_gpencil_stroke_duplicate(gps);

						/* link to same frame */
						BLI_addtail(&gpf->strokes, gps_dst);

						/* invert selection status of all points in destination stroke */
						for (i = 0, pt = gps_dst->points; i < gps_dst->totpoints; i++, pt++) {
							pt->flag ^= GP_SPOINT_SELECT;
						}

						/* delete selected points from destination stroke */
						gp_stroke_delete_tagged_points(gpf, gps_dst, NULL, GP_SPOINT_SELECT, true);

						/* delete selected points from origin stroke */
						gp_stroke_delete_tagged_points(gpf, gps, gpsn, GP_SPOINT_SELECT, false);
					}
				}
				/* select again tagged points */
				for (gps = gpf->strokes.first; gps; gps = gps->next) {
					bGPDspoint *ptn = gps->points;
					for (int i2 = 0; i2 < gps->totpoints; i2++, ptn++) {
						if (ptn->flag & GP_SPOINT_TAG) {
							ptn->flag |= GP_SPOINT_SELECT;
							ptn->flag &= ~GP_SPOINT_TAG;
						}
					}
				}
			}

			/* if not multiedit, exit loop*/
			if (!is_multiedit) {
				break;
			}
		}
	}
	CTX_DATA_END;

	DEG_id_tag_update(&gpd->id, OB_RECALC_OB | OB_RECALC_DATA);

	WM_event_add_notifier(C, NC_GPENCIL | ND_DATA | NA_EDITED, NULL);

	return OPERATOR_FINISHED;
}

void GPENCIL_OT_stroke_split(wmOperatorType *ot)
{
	/* identifiers */
	ot->name = "Split Strokes";
	ot->idname = "GPENCIL_OT_stroke_split";
	ot->description = "Split selected points as new stroke on same frame";

	/* callbacks */
	ot->exec = gp_stroke_split_exec;
	ot->poll = gp_strokes_edit3d_poll;

	/* flags */
	ot->flag = OPTYPE_REGISTER | OPTYPE_UNDO;
}<|MERGE_RESOLUTION|>--- conflicted
+++ resolved
@@ -2709,10 +2709,7 @@
 
 	/* init autodist for geometry projection */
 	if (mode == GP_REPROJECT_SURFACE) {
-<<<<<<< HEAD
-=======
 		struct Depsgraph *depsgraph = CTX_data_depsgraph(C);
->>>>>>> 03b0495d
 		view3d_region_operator_needs_opengl(CTX_wm_window(C), gsc.ar);
 		ED_view3d_autodist_init(depsgraph, gsc.ar, CTX_wm_view3d(C), 0);
 	}
