/*
 * ***** BEGIN GPL LICENSE BLOCK *****
 *
 * This program is free software; you can redistribute it and/or
 * modify it under the terms of the GNU General Public License
 * as published by the Free Software Foundation; either version 2
 * of the License, or (at your option) any later version.
 *
 * This program is distributed in the hope that it will be useful,
 * but WITHOUT ANY WARRANTY; without even the implied warranty of
 * MERCHANTABILITY or FITNESS FOR A PARTICULAR PURPOSE.  See the
 * GNU General Public License for more details.
 *
 * You should have received a copy of the GNU General Public License
 * along with this program; if not, write to the Free Software Foundation,
 * Inc., 51 Franklin Street, Fifth Floor, Boston, MA 02110-1301, USA.
 *
 * The Original Code is Copyright (C) 2008, Blender Foundation, Joshua Leung
 * This is a new part of Blender
 *
 * Contributor(s): Joshua Leung, Antonio Vazquez
 *
 * ***** END GPL LICENSE BLOCK *****
 */

/** \file blender/editors/gpencil/gpencil_paint.c
 *  \ingroup edgpencil
 */


#include <stdio.h>
#include <stddef.h>
#include <stdlib.h>
#include <string.h>
#include <math.h>

#include "MEM_guardedalloc.h"

#include "BLI_blenlib.h"
#include "BLI_math.h"
#include "BLI_utildefines.h"
#include "BLI_rand.h"
#include "BLI_math_geom.h"

#include "BLT_translation.h"

#include "PIL_time.h"

#include "DNA_meshdata_types.h"
#include "DNA_object_types.h"
#include "DNA_scene_types.h"
#include "DNA_gpencil_types.h"
#include "DNA_material_types.h"
#include "DNA_brush_types.h"
#include "DNA_windowmanager_types.h"

#include "BKE_colortools.h"
#include "BKE_main.h"
#include "BKE_brush.h"
#include "BKE_paint.h"
#include "BKE_context.h"
#include "BKE_global.h"
#include "BKE_gpencil.h"
#include "BKE_report.h"
#include "BKE_layer.h"
#include "BKE_material.h"
#include "BKE_screen.h"
#include "BKE_tracking.h"

#include "UI_view2d.h"

#include "ED_gpencil.h"
#include "ED_screen.h"
#include "ED_object.h"
#include "ED_view3d.h"
#include "ED_clip.h"

#include "BIF_glutil.h"

#include "GPU_immediate.h"
#include "GPU_immediate_util.h"
#include "GPU_state.h"

#include "RNA_access.h"
#include "RNA_define.h"

#include "WM_api.h"
#include "WM_types.h"

#include "DEG_depsgraph.h"
#include "DEG_depsgraph_query.h"

#include "gpencil_intern.h"

/* ******************************************* */
/* 'Globals' and Defines */

/* values for tGPsdata->status */
typedef enum eGPencil_PaintStatus {
	GP_STATUS_IDLING = 0,   /* stroke isn't in progress yet */
	GP_STATUS_PAINTING,     /* a stroke is in progress */
	GP_STATUS_ERROR,        /* something wasn't correctly set up */
	GP_STATUS_DONE          /* painting done */
} eGPencil_PaintStatus;

/* Return flags for adding points to stroke buffer */
typedef enum eGP_StrokeAdd_Result {
	GP_STROKEADD_INVALID    = -2,       /* error occurred - insufficient info to do so */
	GP_STROKEADD_OVERFLOW   = -1,       /* error occurred - cannot fit any more points */
	GP_STROKEADD_NORMAL,                /* point was successfully added */
	GP_STROKEADD_FULL                   /* cannot add any more points to buffer */
} eGP_StrokeAdd_Result;

/* Runtime flags */
typedef enum eGPencil_PaintFlags {
	GP_PAINTFLAG_FIRSTRUN       = (1 << 0),    /* operator just started */
	GP_PAINTFLAG_STROKEADDED    = (1 << 1),
	GP_PAINTFLAG_V3D_ERASER_DEPTH = (1 << 2),
	GP_PAINTFLAG_SELECTMASK     = (1 << 3),
	GP_PAINTFLAG_HARD_ERASER    = (1 << 4),
	GP_PAINTFLAG_STROKE_ERASER  = (1 << 5),
} eGPencil_PaintFlags;


/* Temporary 'Stroke' Operation data
 *   "p" = op->customdata
 */
typedef struct tGPsdata {
	bContext *C;

	Main *bmain;        /* main database pointer */
	Scene *scene;       /* current scene from context */
	struct Depsgraph *depsgraph;

	Object *ob;         /* current object */
	wmWindow *win;      /* window where painting originated */
	ScrArea *sa;        /* area where painting originated */
	ARegion *ar;        /* region where painting originated */
	View2D *v2d;        /* needed for GP_STROKE_2DSPACE */
	rctf *subrect;      /* for using the camera rect within the 3d view */
	rctf subrect_data;

	GP_SpaceConversion gsc; /* settings to pass to gp_points_to_xy() */

	PointerRNA ownerPtr; /* pointer to owner of gp-datablock */
	bGPdata *gpd;       /* gp-datablock layer comes from */
	bGPDlayer *gpl;     /* layer we're working on */
	bGPDframe *gpf;     /* frame we're working on */

	char *align_flag;   /* projection-mode flags (toolsettings - eGPencil_Placement_Flags) */

	eGPencil_PaintStatus status;     /* current status of painting */
	eGPencil_PaintModes  paintmode;  /* mode for painting */
	eGPencil_PaintFlags  flags;      /* flags that can get set during runtime (eGPencil_PaintFlags) */

	short radius;       /* radius of influence for eraser */

	int mval[2];        /* current mouse-position */
	int mvalo[2];       /* previous recorded mouse-position */

	float pressure;     /* current stylus pressure */
	float opressure;    /* previous stylus pressure */

	/* These need to be doubles, as (at least under unix) they are in seconds since epoch,
	 * float (and its 7 digits precision) is definitively not enough here!
	 * double, with its 15 digits precision, ensures us millisecond precision for a few centuries at least.
	 */
	double inittime;    /* Used when converting to path */
	double curtime;     /* Used when converting to path */
	double ocurtime;    /* Used when converting to path */

	float imat[4][4];   /* inverted transformation matrix applying when converting coords from screen-space
	                     * to region space */
	float mat[4][4];

	float custom_color[4]; /* custom color - hack for enforcing a particular color for track/mask editing */

	void *erasercursor; /* radial cursor data for drawing eraser */

	/* mat settings are only used for 3D view */
	Material *material;   /* current material */

	Brush *brush;    /* current drawing brush */
	Brush *eraser;   /* default eraser brush */
	short straight[2];   /* 1: line horizontal, 2: line vertical, other: not defined, second element position */
	int lock_axis;       /* lock drawing to one axis */
	bool disable_fill;   /* the stroke is no fill mode */

	RNG *rng;

	short keymodifier;   /* key used for invoking the operator */
	short shift;         /* shift modifier flag */

	float totpixlen;     /* size in pixels for uv calculation */

	ReportList *reports;
} tGPsdata;

/* ------ */

/* Macros for accessing sensitivity thresholds... */
/* minimum number of pixels mouse should move before new point created */
#define MIN_MANHATTEN_PX    (U.gp_manhattendist)
/* minimum length of new segment before new point can be added */
#define MIN_EUCLIDEAN_PX    (U.gp_euclideandist)

static void gp_update_cache(bGPdata *gpd)
{
	if (gpd) {
		DEG_id_tag_update(&gpd->id, OB_RECALC_OB | OB_RECALC_DATA);
		gpd->flag |= GP_DATA_CACHE_IS_DIRTY;
	}
}

static bool gp_stroke_added_check(tGPsdata *p)
{
	return (p->gpf && p->gpf->strokes.last && p->flags & GP_PAINTFLAG_STROKEADDED);
}

static void gp_stroke_added_enable(tGPsdata *p)
{
	BLI_assert(p->gpf->strokes.last != NULL);
	p->flags |= GP_PAINTFLAG_STROKEADDED;

	/* drawing batch cache is dirty now */
	gp_update_cache(p->gpd);
}

/* ------ */
/* Forward defines for some functions... */

static void gp_session_validatebuffer(tGPsdata *p);

/* ******************************************* */
/* Context Wrangling... */

/* check if context is suitable for drawing */
static bool gpencil_draw_poll(bContext *C)
{
	if (ED_operator_regionactive(C)) {
		ScrArea *sa = CTX_wm_area(C);
		if (!ELEM(sa->spacetype, SPACE_VIEW3D)) {
			/* check if current context can support GPencil data */
			if (ED_gpencil_data_get_pointers(C, NULL) != NULL) {
				/* check if Grease Pencil isn't already running */
				if (ED_gpencil_session_active() == 0)
					return 1;
				else
					CTX_wm_operator_poll_msg_set(C, "Grease Pencil operator is already active");
			}
			else {
				CTX_wm_operator_poll_msg_set(C, "Failed to find Grease Pencil data to draw into");
			}
			return 0;
		}
		/* 3D Viewport */
		else {
			if (ED_gpencil_session_active() == 0) {
				return 1;
			}
			else {
				return 0;
			}
		}
	}
	else {
		CTX_wm_operator_poll_msg_set(C, "Active region not set");
		return 0;
	}
}

/* check if projecting strokes into 3d-geometry in the 3D-View */
static bool gpencil_project_check(tGPsdata *p)
{
	bGPdata *gpd = p->gpd;
	return ((gpd->runtime.sbuffer_sflag & GP_STROKE_3DSPACE) && (*p->align_flag & (GP_PROJECT_DEPTH_VIEW | GP_PROJECT_DEPTH_STROKE)));
}

/* ******************************************* */
/* Calculations/Conversions */

/* Utilities --------------------------------- */

/* get the reference point for stroke-point conversions */
static void gp_get_3d_reference(tGPsdata *p, float vec[3])
{
	View3D *v3d = p->sa->spacedata.first;
	Object *ob = NULL;
	if (p->ownerPtr.type == &RNA_Object) {
		ob = (Object *)p->ownerPtr.data;
	}
	ED_gp_get_drawing_reference(v3d, p->scene, ob, p->gpl, *p->align_flag, vec);
}

/* Stroke Editing ---------------------------- */
/* check if the current mouse position is suitable for adding a new point */
static bool gp_stroke_filtermval(tGPsdata *p, const int mval[2], int pmval[2])
{
	Brush *brush = p->brush;
	int dx = abs(mval[0] - pmval[0]);
	int dy = abs(mval[1] - pmval[1]);
	brush->gpencil_settings->flag &= ~GP_BRUSH_STABILIZE_MOUSE_TEMP;

	/* if buffer is empty, just let this go through (i.e. so that dots will work) */
	if (p->gpd->runtime.sbuffer_size == 0) {
		return true;
	}
	/* if lazy mouse, check minimum distance */
	else if (GPENCIL_LAZY_MODE(brush, p->shift)) {
		brush->gpencil_settings->flag |= GP_BRUSH_STABILIZE_MOUSE_TEMP;
		if ((dx * dx + dy * dy) > (brush->smooth_stroke_radius * brush->smooth_stroke_radius)) {
			return true;
		}
		else {
			/* If the mouse is moving within the radius of the last move,
			* don't update the mouse position. This allows sharp turns. */
			copy_v2_v2_int(p->mval, p->mvalo);
			return false;
		}
	}
	/* check if mouse moved at least certain distance on both axes (best case)
	 *	- aims to eliminate some jitter-noise from input when trying to draw straight lines freehand
	 */
	else if ((dx > MIN_MANHATTEN_PX) && (dy > MIN_MANHATTEN_PX))
		return true;

	/* check if the distance since the last point is significant enough
	 *	- prevents points being added too densely
	 *	- distance here doesn't use sqrt to prevent slowness... we should still be safe from overflows though
	 */
	else if ((dx * dx + dy * dy) > MIN_EUCLIDEAN_PX * MIN_EUCLIDEAN_PX)
		return true;

	/* mouse 'didn't move' */
	else
		return false;
}

/* reproject stroke to plane locked to axis in 3d cursor location */
static void gp_reproject_toplane(tGPsdata *p, bGPDstroke *gps)
{
	bGPdata *gpd = p->gpd;
	Object *obact = (Object *)p->ownerPtr.data;

	float origin[3];
	RegionView3D *rv3d = p->ar->regiondata;

	/* verify the stroke mode is CURSOR 3d space mode */
	if ((gpd->runtime.sbuffer_sflag & GP_STROKE_3DSPACE) == 0) {
		return;
	}
	if ((*p->align_flag & GP_PROJECT_VIEWSPACE) == 0) {
		return;
	}
	if ((*p->align_flag & GP_PROJECT_DEPTH_VIEW) || (*p->align_flag & GP_PROJECT_DEPTH_STROKE)) {
		return;
	}

	/* get drawing origin */
	gp_get_3d_reference(p, origin);
	ED_gp_project_stroke_to_plane(obact, rv3d, gps, origin, p->lock_axis - 1);
}

/* convert screen-coordinates to buffer-coordinates */
/* XXX this method needs a total overhaul! */
static void gp_stroke_convertcoords(tGPsdata *p, const int mval[2], float out[3], float *depth)
{
	bGPdata *gpd = p->gpd;

	/* in 3d-space - pt->x/y/z are 3 side-by-side floats */
	if (gpd->runtime.sbuffer_sflag & GP_STROKE_3DSPACE) {
		if (gpencil_project_check(p) && (ED_view3d_autodist_simple(p->ar, mval, out, 0, depth))) {
			/* projecting onto 3D-Geometry
			 *	- nothing more needs to be done here, since view_autodist_simple() has already done it
			 */
		}
		else {
			float mval_prj[2];
			float rvec[3], dvec[3];
			float mval_f[2];
			copy_v2fl_v2i(mval_f, mval);
			float zfac;

			/* Current method just converts each point in screen-coordinates to
			 * 3D-coordinates using the 3D-cursor as reference. In general, this
			 * works OK, but it could of course be improved.
			 *
			 * TODO:
			 *	- investigate using nearest point(s) on a previous stroke as
			 *	  reference point instead or as offset, for easier stroke matching
			 */

			gp_get_3d_reference(p, rvec);
			zfac = ED_view3d_calc_zfac(p->ar->regiondata, rvec, NULL);

			if (ED_view3d_project_float_global(p->ar, rvec, mval_prj, V3D_PROJ_TEST_NOP) == V3D_PROJ_RET_OK) {
				sub_v2_v2v2(mval_f, mval_prj, mval_f);
				ED_view3d_win_to_delta(p->ar, mval_f, dvec, zfac);
				sub_v3_v3v3(out, rvec, dvec);
			}
			else {
				zero_v3(out);
			}
		}
	}
}

/* apply jitter to stroke */
static void gp_brush_jitter(bGPdata *gpd, Brush *brush, tGPspoint *pt, const int mval[2], int r_mval[2], RNG *rng)
{
	float pressure = pt->pressure;
	float tmp_pressure = pt->pressure;
	if (brush->gpencil_settings->draw_jitter > 0.0f) {
		float curvef = curvemapping_evaluateF(brush->gpencil_settings->curve_jitter, 0, pressure);
		tmp_pressure = curvef * brush->gpencil_settings->draw_sensitivity;
	}
	const float exfactor = (brush->gpencil_settings->draw_jitter + 2.0f) * (brush->gpencil_settings->draw_jitter + 2.0f); /* exponential value */
	const float fac = BLI_rng_get_float(rng) * exfactor * tmp_pressure;
	/* Jitter is applied perpendicular to the mouse movement vector (2D space) */
	float mvec[2], svec[2];
	/* mouse movement in ints -> floats */
	if (gpd->runtime.sbuffer_size > 1) {
		mvec[0] = (float)(mval[0] - (pt - 1)->x);
		mvec[1] = (float)(mval[1] - (pt - 1)->y);
		normalize_v2(mvec);
	}
	else {
		mvec[0] = 0.0f;
		mvec[1] = 0.0f;
	}
	/* rotate mvec by 90 degrees... */
	svec[0] = -mvec[1];
	svec[1] = mvec[0];
	/* scale the displacement by the random, and apply */
	if (BLI_rng_get_float(rng) > 0.5f) {
		mul_v2_fl(svec, -fac);
	}
	else {
		mul_v2_fl(svec, fac);
	}

	r_mval[0] = mval[0] + svec[0];
	r_mval[1] = mval[1] + svec[1];

}

/* apply pressure change depending of the angle of the stroke to simulate a pen with shape */
static void gp_brush_angle(bGPdata *gpd, Brush *brush, tGPspoint *pt, const int mval[2])
{
	float mvec[2];
	float sen = brush->gpencil_settings->draw_angle_factor; /* sensitivity */;
	float fac;
	float mpressure;

	float angle = brush->gpencil_settings->draw_angle; /* default angle of brush in radians */;
	float v0[2] = { cos(angle), sin(angle) }; /* angle vector of the brush with full thickness */

	/* Apply to first point (only if there are 2 points because before no data to do it ) */
	if (gpd->runtime.sbuffer_size == 1) {
		mvec[0] = (float)(mval[0] - (pt - 1)->x);
		mvec[1] = (float)(mval[1] - (pt - 1)->y);
		normalize_v2(mvec);

		/* uses > 1.0f to get a smooth transition in first point */
		fac = 1.4f - fabs(dot_v2v2(v0, mvec)); /* 0.0 to 1.0 */
		(pt - 1)->pressure = (pt - 1)->pressure - (sen * fac);

		CLAMP((pt - 1)->pressure, GPENCIL_ALPHA_OPACITY_THRESH, 1.0f);
	}

	/* apply from second point */
	if (gpd->runtime.sbuffer_size >= 1) {
		mvec[0] = (float)(mval[0] - (pt - 1)->x);
		mvec[1] = (float)(mval[1] - (pt - 1)->y);
		normalize_v2(mvec);

		fac = 1.0f - fabs(dot_v2v2(v0, mvec)); /* 0.0 to 1.0 */
		/* interpolate with previous point for smoother transitions */
		mpressure = interpf(pt->pressure - (sen * fac), (pt - 1)->pressure, 0.3f);
		pt->pressure = mpressure;

		CLAMP(pt->pressure, GPENCIL_ALPHA_OPACITY_THRESH, 1.0f);
	}

}

/* Apply smooth to buffer while drawing
* to smooth point C, use 2 before (A, B) and current point (D):
*
*   A----B-----C------D
*
* \param p	    Temp data
* \param inf    Influence factor
* \param idx	Index of the last point (need minimum 3 points in the array)
*/
static void gp_smooth_buffer(tGPsdata *p, float inf, int idx)
{
	bGPdata *gpd = p->gpd;
	short num_points = gpd->runtime.sbuffer_size;

	/* Do nothing if not enough points to smooth out */
	if ((num_points < 3) || (idx < 3) || (inf == 0.0f)) {
		return;
	}

	tGPspoint *points = (tGPspoint *)gpd->runtime.sbuffer;
	float steps = 4.0f;
	if (idx < 4) {
		steps--;
	}

	tGPspoint *pta = idx >= 4 ? &points[idx - 4] : NULL;
	tGPspoint *ptb = idx >= 3 ? &points[idx - 3] : NULL;
	tGPspoint *ptc = idx >= 2 ? &points[idx - 2] : NULL;
	tGPspoint *ptd = &points[idx - 1];

	float sco[2] = { 0.0f };
	float a[2], b[2], c[2], d[2];
	const float average_fac = 1.0f / steps;

	/* Compute smoothed coordinate by taking the ones nearby */
	if (pta) {
		copy_v2fl_v2i(a, &pta->x);
		madd_v2_v2fl(sco, a, average_fac);
	}
	if (ptb) {
		copy_v2fl_v2i(b, &ptb->x);
		madd_v2_v2fl(sco, b, average_fac);
	}
	if (ptc) {
		copy_v2fl_v2i(c, &ptc->x);
		madd_v2_v2fl(sco, c, average_fac);
	}
	if (ptd) {
		copy_v2fl_v2i(d, &ptd->x);
		madd_v2_v2fl(sco, d, average_fac);
	}

	/* Based on influence factor, blend between original and optimal smoothed coordinate */
	interp_v2_v2v2(c, c, sco, inf);
	round_v2i_v2fl(&ptc->x, c);
}

/* add current stroke-point to buffer (returns whether point was successfully added) */
static short gp_stroke_addpoint(
        tGPsdata *p, const int mval[2], float pressure, double curtime)
{
	bGPdata *gpd = p->gpd;
	Brush *brush = p->brush;
	tGPspoint *pt;
	ToolSettings *ts = p->scene->toolsettings;
	Object *obact = (Object *)p->ownerPtr.data;
	Depsgraph *depsgraph = p->depsgraph;                                      \
	RegionView3D *rv3d = p->ar->regiondata;
	View3D *v3d = p->sa->spacedata.first;
	MaterialGPencilStyle *gp_style = p->material->gp_style;

	/* check painting mode */
	if (p->paintmode == GP_PAINTMODE_DRAW_STRAIGHT) {
		/* straight lines only - i.e. only store start and end point in buffer */
		if (gpd->runtime.sbuffer_size == 0) {
			/* first point in buffer (start point) */
			pt = (tGPspoint *)(gpd->runtime.sbuffer);

			/* store settings */
			copy_v2_v2_int(&pt->x, mval);
			pt->pressure = 1.0f; /* T44932 - Pressure vals are unreliable, so ignore for now */
			pt->strength = 1.0f;
			pt->time = (float)(curtime - p->inittime);

			/* increment buffer size */
			gpd->runtime.sbuffer_size++;
		}
		else {
			/* just reset the endpoint to the latest value
			 *	- assume that pointers for this are always valid...
			 */
			pt = ((tGPspoint *)(gpd->runtime.sbuffer) + 1);

			/* store settings */
			copy_v2_v2_int(&pt->x, mval);
			pt->pressure = 1.0f; /* T44932 - Pressure vals are unreliable, so ignore for now */
			pt->strength = 1.0f;
			pt->time = (float)(curtime - p->inittime);

			/* now the buffer has 2 points (and shouldn't be allowed to get any larger) */
			gpd->runtime.sbuffer_size = 2;
		}

		/* tag depsgraph to update object */
		DEG_id_tag_update(&gpd->id, OB_RECALC_DATA);

		/* can keep carrying on this way :) */
		return GP_STROKEADD_NORMAL;
	}
	else if (p->paintmode == GP_PAINTMODE_DRAW) { /* normal drawing */
		/* check if still room in buffer */
		if (gpd->runtime.sbuffer_size >= GP_STROKE_BUFFER_MAX)
			return GP_STROKEADD_OVERFLOW;

		/* get pointer to destination point */
		pt = ((tGPspoint *)(gpd->runtime.sbuffer) + gpd->runtime.sbuffer_size);

		/* store settings */
		/* pressure */
		if (brush->gpencil_settings->flag & GP_BRUSH_USE_PRESSURE) {
			float curvef = curvemapping_evaluateF(brush->gpencil_settings->curve_sensitivity, 0, pressure);
			pt->pressure = curvef * brush->gpencil_settings->draw_sensitivity;
		}
		else {
			pt->pressure = 1.0f;
		}

		/* Apply jitter to position */
		if ((brush->gpencil_settings->flag & GP_BRUSH_GROUP_RANDOM) && (brush->gpencil_settings->draw_jitter > 0.0f)) {
			int r_mval[2];
			gp_brush_jitter(gpd, brush, pt, mval, r_mval, p->rng);
			copy_v2_v2_int(&pt->x, r_mval);
		}
		else {
			copy_v2_v2_int(&pt->x, mval);
		}
		/* apply randomness to pressure */
		if ((brush->gpencil_settings->flag & GP_BRUSH_GROUP_RANDOM) &&
<<<<<<< HEAD
			(brush->gpencil_settings->draw_random_press > 0.0f))
=======
		    (brush->gpencil_settings->draw_random_press > 0.0f))
>>>>>>> 6cad7984
		{
			float curvef = curvemapping_evaluateF(brush->gpencil_settings->curve_sensitivity, 0, pressure);
			float tmp_pressure = curvef * brush->gpencil_settings->draw_sensitivity;
			if (BLI_rng_get_float(p->rng) > 0.5f) {
				pt->pressure -= tmp_pressure * brush->gpencil_settings->draw_random_press * BLI_rng_get_float(p->rng);
			}
			else {
				pt->pressure += tmp_pressure * brush->gpencil_settings->draw_random_press * BLI_rng_get_float(p->rng);
			}
			CLAMP(pt->pressure, GPENCIL_STRENGTH_MIN, 1.0f);
		}

		/* apply randomness to uv texture rotation */
		if ((brush->gpencil_settings->flag & GP_BRUSH_GROUP_RANDOM) && (brush->gpencil_settings->uv_random > 0.0f)) {
			if (BLI_rng_get_float(p->rng) > 0.5f) {
				pt->uv_rot = (BLI_rng_get_float(p->rng) * M_PI * -1) * brush->gpencil_settings->uv_random;
			}
			else {
				pt->uv_rot = (BLI_rng_get_float(p->rng) * M_PI) * brush->gpencil_settings->uv_random;
			}
			CLAMP(pt->uv_rot, -M_PI_2, M_PI_2);
		}
		else {
			pt->uv_rot = 0.0f;
		}

		/* apply angle of stroke to brush size */
		if ((brush->gpencil_settings->flag & GP_BRUSH_GROUP_RANDOM) &&
		    (brush->gpencil_settings->draw_angle_factor > 0.0f))
		{
			gp_brush_angle(gpd, brush, pt, mval);
		}

		/* color strength */
		if (brush->gpencil_settings->flag & GP_BRUSH_USE_STENGTH_PRESSURE) {
			float curvef = curvemapping_evaluateF(brush->gpencil_settings->curve_strength, 0, pressure);
			float tmp_pressure = curvef * brush->gpencil_settings->draw_sensitivity;

			pt->strength = tmp_pressure * brush->gpencil_settings->draw_strength;
		}
		else {
			pt->strength = brush->gpencil_settings->draw_strength;
		}
		CLAMP(pt->strength, GPENCIL_STRENGTH_MIN, 1.0f);

		/* apply randomness to color strength */
		if ((brush->gpencil_settings->flag & GP_BRUSH_GROUP_RANDOM) &&
<<<<<<< HEAD
			(brush->gpencil_settings->draw_random_strength > 0.0f))
=======
		    (brush->gpencil_settings->draw_random_strength > 0.0f))
>>>>>>> 6cad7984
		{
			if (BLI_rng_get_float(p->rng) > 0.5f) {
				pt->strength -= pt->strength * brush->gpencil_settings->draw_random_strength * BLI_rng_get_float(p->rng);
			}
			else {
				pt->strength += pt->strength * brush->gpencil_settings->draw_random_strength * BLI_rng_get_float(p->rng);
			}
			CLAMP(pt->strength, GPENCIL_STRENGTH_MIN, 1.0f);
		}

		/* point time */
		pt->time = (float)(curtime - p->inittime);

		/* point uv (only 3d view) */
		if ((p->sa->spacetype == SPACE_VIEW3D) && (gpd->runtime.sbuffer_size > 1)) {
			float pixsize = gp_style->texture_pixsize / 1000000.0f;
			tGPspoint *ptb = (tGPspoint *)gpd->runtime.sbuffer + gpd->runtime.sbuffer_size - 2;
			bGPDspoint spt, spt2;

			/* get origin to reproject point */
			float origin[3];
			gp_get_3d_reference(p, origin);
			/* reproject current */
			ED_gpencil_tpoint_to_point(p->ar, origin, pt, &spt);
			ED_gp_project_point_to_plane(obact, rv3d, origin, ts->gp_sculpt.lock_axis - 1, &spt);

			/* reproject previous */
			ED_gpencil_tpoint_to_point(p->ar, origin, ptb, &spt2);
			ED_gp_project_point_to_plane(obact, rv3d, origin, ts->gp_sculpt.lock_axis - 1, &spt2);

			p->totpixlen += len_v3v3(&spt.x, &spt2.x) / pixsize;
			pt->uv_fac = p->totpixlen;
			if ((gp_style) && (gp_style->sima)) {
				pt->uv_fac /= gp_style->sima->gen_x;
			}
		}
		else {
			p->totpixlen = 0.0f;
			pt->uv_fac = 0.0f;
		}

		/* increment counters */
		gpd->runtime.sbuffer_size++;

		/* smooth while drawing previous points with a reduction factor for previous */
		if (brush->gpencil_settings->active_smooth > 0.0f) {
			for (int s = 0; s < 3; s++) {
				gp_smooth_buffer(p, brush->gpencil_settings->active_smooth * ((3.0f - s) / 3.0f), gpd->runtime.sbuffer_size - s);
			}
		}

		/* tag depsgraph to update object */
		DEG_id_tag_update(&gpd->id, OB_RECALC_DATA);

		/* check if another operation can still occur */
		if (gpd->runtime.sbuffer_size == GP_STROKE_BUFFER_MAX)
			return GP_STROKEADD_FULL;
		else
			return GP_STROKEADD_NORMAL;
	}
	else if (p->paintmode == GP_PAINTMODE_DRAW_POLY) {

		bGPDlayer *gpl = BKE_gpencil_layer_getactive(gpd);
		/* get pointer to destination point */
		pt = (tGPspoint *)(gpd->runtime.sbuffer);

		/* store settings */
		copy_v2_v2_int(&pt->x, mval);
		pt->pressure = 1.0f; /* T44932 - Pressure vals are unreliable, so ignore for now */
		pt->strength = 1.0f;
		pt->time = (float)(curtime - p->inittime);

		/* if there's stroke for this poly line session add (or replace last) point
		 * to stroke. This allows to draw lines more interactively (see new segment
		 * during mouse slide, e.g.)
		 */
		if (gp_stroke_added_check(p)) {
			bGPDstroke *gps = p->gpf->strokes.last;
			bGPDspoint *pts;
			MDeformVert *dvert;

			/* first time point is adding to temporary buffer -- need to allocate new point in stroke */
			if (gpd->runtime.sbuffer_size == 0) {
				gps->points = MEM_reallocN(gps->points, sizeof(bGPDspoint) * (gps->totpoints + 1));
				gps->dvert = MEM_reallocN(gps->dvert, sizeof(MDeformVert) * (gps->totpoints + 1));
				gps->totpoints++;
			}

			pts = &gps->points[gps->totpoints - 1];
			dvert = &gps->dvert[gps->totpoints - 1];

			/* special case for poly lines: normally,
			 * depth is needed only when creating new stroke from buffer,
			 * but poly lines are converting to stroke instantly,
			 * so initialize depth buffer before converting coordinates
			 */
			if (gpencil_project_check(p)) {
				view3d_region_operator_needs_opengl(p->win, p->ar);
				ED_view3d_autodist_init(
				        p->depsgraph, p->ar, v3d, (ts->gpencil_v3d_align & GP_PROJECT_DEPTH_STROKE) ? 1 : 0);
			}

			/* convert screen-coordinates to appropriate coordinates (and store them) */
			gp_stroke_convertcoords(p, &pt->x, &pts->x, NULL);
			/* reproject to plane (only in 3d space) */
			gp_reproject_toplane(p, gps);
			/* if parented change position relative to parent object */
			gp_apply_parent_point(depsgraph, obact, gpd, gpl, pts);
			/* copy pressure and time */
			pts->pressure = pt->pressure;
			pts->strength = pt->strength;
			pts->time = pt->time;
			pts->uv_fac = pt->uv_fac;
			pts->uv_rot = pt->uv_rot;

			dvert->totweight = 0;
			dvert->dw = NULL;

			/* force fill recalc */
			gps->flag |= GP_STROKE_RECALC_CACHES;
			/* drawing batch cache is dirty now */
			gp_update_cache(p->gpd);
		}

		/* increment counters */
		if (gpd->runtime.sbuffer_size == 0)
			gpd->runtime.sbuffer_size++;

		/* tag depsgraph to update object */
		DEG_id_tag_update(&gpd->id, OB_RECALC_DATA);

		return GP_STROKEADD_NORMAL;
	}

	/* return invalid state for now... */
	return GP_STROKEADD_INVALID;
}

/* simplify a stroke (in buffer) before storing it
 *	- applies a reverse Chaikin filter
 *	- code adapted from etch-a-ton branch
 */
static void gp_stroke_simplify(tGPsdata *p)
{
	bGPdata *gpd = p->gpd;
	tGPspoint *old_points = (tGPspoint *)gpd->runtime.sbuffer;
	short num_points = gpd->runtime.sbuffer_size;
	short flag = gpd->runtime.sbuffer_sflag;
	short i, j;

	/* only simplify if simplification is enabled, and we're not doing a straight line */
	if (!(U.gp_settings & GP_PAINT_DOSIMPLIFY) || (p->paintmode == GP_PAINTMODE_DRAW_STRAIGHT))
		return;

	/* don't simplify if less than 4 points in buffer */
	if ((num_points <= 4) || (old_points == NULL))
		return;

	/* clear buffer (but don't free mem yet) so that we can write to it
	 *	- firstly set sbuffer to NULL, so a new one is allocated
	 *	- secondly, reset flag after, as it gets cleared auto
	 */
	gpd->runtime.sbuffer = NULL;
	gp_session_validatebuffer(p);
	gpd->runtime.sbuffer_sflag = flag;

/* macro used in loop to get position of new point
 *	- used due to the mixture of datatypes in use here
 */
#define GP_SIMPLIFY_AVPOINT(offs, sfac) \
	{ \
		co[0] += (float)(old_points[offs].x * sfac); \
		co[1] += (float)(old_points[offs].y * sfac); \
		pressure += old_points[offs].pressure * sfac; \
		time += old_points[offs].time * sfac; \
	} (void)0

	/* XXX Here too, do not lose start and end points! */
	gp_stroke_addpoint(p, &old_points->x, old_points->pressure, p->inittime + (double)old_points->time);
	for (i = 0, j = 0; i < num_points; i++) {
		if (i - j == 3) {
			float co[2], pressure, time;
			int mco[2];

			/* initialize values */
			co[0] = 0.0f;
			co[1] = 0.0f;
			pressure = 0.0f;
			time = 0.0f;

			/* using macro, calculate new point */
			GP_SIMPLIFY_AVPOINT(j, -0.25f);
			GP_SIMPLIFY_AVPOINT(j + 1, 0.75f);
			GP_SIMPLIFY_AVPOINT(j + 2, 0.75f);
			GP_SIMPLIFY_AVPOINT(j + 3, -0.25f);

			/* set values for adding */
			mco[0] = (int)co[0];
			mco[1] = (int)co[1];

			/* ignore return values on this... assume to be ok for now */
			gp_stroke_addpoint(p, mco, pressure, p->inittime + (double)time);

			j += 2;
		}
	}
	gp_stroke_addpoint(p, &old_points[num_points - 1].x, old_points[num_points - 1].pressure,
	                   p->inittime + (double)old_points[num_points - 1].time);

	/* free old buffer */
	MEM_freeN(old_points);
}

/* make a new stroke from the buffer data */
static void gp_stroke_newfrombuffer(tGPsdata *p)
{
	bGPdata *gpd = p->gpd;
	bGPDlayer *gpl = p->gpl;
	bGPDstroke *gps;
	bGPDspoint *pt;
	tGPspoint *ptc;
	MDeformVert *dvert;
	Brush *brush = p->brush;
	ToolSettings *ts = p->scene->toolsettings;
	Depsgraph *depsgraph = p->depsgraph;
	Object *obact = (Object *)p->ownerPtr.data;

	int i, totelem;
	/* since strokes are so fine, when using their depth we need a margin otherwise they might get missed */
	int depth_margin = (ts->gpencil_v3d_align & GP_PROJECT_DEPTH_STROKE) ? 4 : 0;

	/* get total number of points to allocate space for
	 *	- drawing straight-lines only requires the endpoints
	 */
	if (p->paintmode == GP_PAINTMODE_DRAW_STRAIGHT)
		totelem = (gpd->runtime.sbuffer_size >= 2) ? 2 : gpd->runtime.sbuffer_size;
	else
		totelem = gpd->runtime.sbuffer_size;

	/* exit with error if no valid points from this stroke */
	if (totelem == 0) {
		if (G.debug & G_DEBUG)
			printf("Error: No valid points in stroke buffer to convert (tot=%d)\n", gpd->runtime.sbuffer_size);
		return;
	}

	/* special case for poly line -- for already added stroke during session
	 * coordinates are getting added to stroke immediately to allow more
	 * interactive behavior
	 */
	if (p->paintmode == GP_PAINTMODE_DRAW_POLY) {
		/* be sure to hide any lazy cursor */
		ED_gpencil_toggle_brush_cursor(p->C, true, NULL);

		if (gp_stroke_added_check(p)) {
			return;
		}
	}

	/* allocate memory for a new stroke */
	gps = MEM_callocN(sizeof(bGPDstroke), "gp_stroke");

	/* copy appropriate settings for stroke */
	gps->totpoints = totelem;
	gps->thickness = brush->size;
	gps->flag = gpd->runtime.sbuffer_sflag;
	gps->inittime = p->inittime;

	/* enable recalculation flag by default (only used if hq fill) */
	gps->flag |= GP_STROKE_RECALC_CACHES;

	/* allocate enough memory for a continuous array for storage points */
	const int subdivide = brush->gpencil_settings->draw_subdivide;

	gps->points = MEM_callocN(sizeof(bGPDspoint) * gps->totpoints, "gp_stroke_points");
	gps->dvert = MEM_callocN(sizeof(MDeformVert) * gps->totpoints, "gp_stroke_weights");

	/* initialize triangle memory to dummy data */
	gps->triangles = MEM_callocN(sizeof(bGPDtriangle), "GP Stroke triangulation");
	gps->flag |= GP_STROKE_RECALC_CACHES;
	gps->tot_triangles = 0;
	/* drawing batch cache is dirty now */
	gp_update_cache(p->gpd);
	/* set pointer to first non-initialized point */
	pt = gps->points + (gps->totpoints - totelem);
	dvert = gps->dvert + (gps->totpoints - totelem);

	/* copy points from the buffer to the stroke */
	if (p->paintmode == GP_PAINTMODE_DRAW_STRAIGHT) {
		/* straight lines only -> only endpoints */
		{
			/* first point */
			ptc = gpd->runtime.sbuffer;

			/* convert screen-coordinates to appropriate coordinates (and store them) */
			gp_stroke_convertcoords(p, &ptc->x, &pt->x, NULL);
			/* copy pressure and time */
			pt->pressure = ptc->pressure;
			pt->strength = ptc->strength;
			CLAMP(pt->strength, GPENCIL_STRENGTH_MIN, 1.0f);
			pt->time = ptc->time;

			dvert->totweight = 0;
			dvert->dw = NULL;

			pt++;
			dvert++;
		}

		if (totelem == 2) {
			/* last point if applicable */
			ptc = ((tGPspoint *)gpd->runtime.sbuffer) + (gpd->runtime.sbuffer_size - 1);

			/* convert screen-coordinates to appropriate coordinates (and store them) */
			gp_stroke_convertcoords(p, &ptc->x, &pt->x, NULL);
			/* copy pressure and time */
			pt->pressure = ptc->pressure;
			pt->strength = ptc->strength;
			CLAMP(pt->strength, GPENCIL_STRENGTH_MIN, 1.0f);
			pt->time = ptc->time;

			dvert->totweight = 0;
			dvert->dw = NULL;
		}

		/* reproject to plane (only in 3d space) */
		gp_reproject_toplane(p, gps);
		pt = gps->points;
		for (i = 0; i < gps->totpoints; i++, pt++) {
			/* if parented change position relative to parent object */
			gp_apply_parent_point(depsgraph, obact, gpd, gpl, pt);
		}
	}
	else if (p->paintmode == GP_PAINTMODE_DRAW_POLY) {
		/* first point */
		ptc = gpd->runtime.sbuffer;

		/* convert screen-coordinates to appropriate coordinates (and store them) */
		gp_stroke_convertcoords(p, &ptc->x, &pt->x, NULL);
		/* reproject to plane (only in 3d space) */
		gp_reproject_toplane(p, gps);
		/* if parented change position relative to parent object */
		gp_apply_parent_point(depsgraph, obact, gpd, gpl, pt);
		/* copy pressure and time */
		pt->pressure = ptc->pressure;
		pt->strength = ptc->strength;
		CLAMP(pt->strength, GPENCIL_STRENGTH_MIN, 1.0f);
		pt->time = ptc->time;

		dvert->totweight = 0;
		dvert->dw = NULL;

	}
	else {
		float *depth_arr = NULL;

		/* get an array of depths, far depths are blended */
		if (gpencil_project_check(p)) {
			int mval[2], mval_prev[2] = { 0 };
			int interp_depth = 0;
			int found_depth = 0;

			depth_arr = MEM_mallocN(sizeof(float) * gpd->runtime.sbuffer_size, "depth_points");

			for (i = 0, ptc = gpd->runtime.sbuffer; i < gpd->runtime.sbuffer_size; i++, ptc++, pt++) {
				copy_v2_v2_int(mval, &ptc->x);

				if ((ED_view3d_autodist_depth(p->ar, mval, depth_margin, depth_arr + i) == 0) &&
				    (i && (ED_view3d_autodist_depth_seg(p->ar, mval, mval_prev, depth_margin + 1, depth_arr + i) == 0)))
				{
					interp_depth = true;
				}
				else {
					found_depth = true;
				}

				copy_v2_v2_int(mval_prev, mval);
			}

			if (found_depth == false) {
				/* eeh... not much we can do.. :/, ignore depth in this case, use the 3D cursor */
				for (i = gpd->runtime.sbuffer_size - 1; i >= 0; i--)
					depth_arr[i] = 0.9999f;
			}
			else {
				if (ts->gpencil_v3d_align & GP_PROJECT_DEPTH_STROKE_ENDPOINTS) {
					/* remove all info between the valid endpoints */
					int first_valid = 0;
					int last_valid = 0;

					for (i = 0; i < gpd->runtime.sbuffer_size; i++) {
						if (depth_arr[i] != FLT_MAX)
							break;
					}
					first_valid = i;

					for (i = gpd->runtime.sbuffer_size - 1; i >= 0; i--) {
						if (depth_arr[i] != FLT_MAX)
							break;
					}
					last_valid = i;

					/* invalidate non-endpoints, so only blend between first and last */
					for (i = first_valid + 1; i < last_valid; i++)
						depth_arr[i] = FLT_MAX;

					interp_depth = true;
				}

				if (interp_depth) {
					interp_sparse_array(depth_arr, gpd->runtime.sbuffer_size, FLT_MAX);
				}
			}
		}

		pt = gps->points;

		/* convert all points (normal behavior) */
		for (i = 0, ptc = gpd->runtime.sbuffer; i < gpd->runtime.sbuffer_size && ptc; i++, ptc++, pt++) {
			/* convert screen-coordinates to appropriate coordinates (and store them) */
			gp_stroke_convertcoords(p, &ptc->x, &pt->x, depth_arr ? depth_arr + i : NULL);

			/* copy pressure and time */
			pt->pressure = ptc->pressure;
			pt->strength = ptc->strength;
			CLAMP(pt->strength, GPENCIL_STRENGTH_MIN, 1.0f);
			pt->time = ptc->time;
			pt->uv_fac = ptc->uv_fac;
			pt->uv_rot = ptc->uv_rot;
		}

		/* subdivide and smooth the stroke */
		if ((brush->gpencil_settings->flag & GP_BRUSH_GROUP_SETTINGS) && (subdivide > 0)) {
			gp_subdivide_stroke(gps, subdivide);
		}
		/* apply randomness to stroke */
		if ((brush->gpencil_settings->flag & GP_BRUSH_GROUP_RANDOM) &&
		    (brush->gpencil_settings->draw_random_sub > 0.0f))
		{
			gp_randomize_stroke(gps, brush, p->rng);
		}

		/* smooth stroke after subdiv - only if there's something to do
		 * for each iteration, the factor is reduced to get a better smoothing without changing too much
		 * the original stroke
		 */
		if ((brush->gpencil_settings->flag & GP_BRUSH_GROUP_SETTINGS) &&
		    (brush->gpencil_settings->draw_smoothfac > 0.0f))
		{
			float reduce = 0.0f;
			for (int r = 0; r < brush->gpencil_settings->draw_smoothlvl; r++) {
				for (i = 0; i < gps->totpoints; i++) {
					BKE_gpencil_smooth_stroke(gps, i, brush->gpencil_settings->draw_smoothfac - reduce);
					BKE_gpencil_smooth_stroke_strength(gps, i, brush->gpencil_settings->draw_smoothfac);
				}
				reduce += 0.25f;  // reduce the factor
			}
		}
		/* smooth thickness */
		if ((brush->gpencil_settings->flag & GP_BRUSH_GROUP_SETTINGS) &&
		    (brush->gpencil_settings->thick_smoothfac > 0.0f))
		{
			for (int r = 0; r < brush->gpencil_settings->thick_smoothlvl * 2; r++) {
				for (i = 0; i < gps->totpoints; i++) {
					BKE_gpencil_smooth_stroke_thickness(gps, i, brush->gpencil_settings->thick_smoothfac);
				}
			}
		}

		/* reproject to plane (only in 3d space) */
		gp_reproject_toplane(p, gps);
		/* change position relative to parent object */
		gp_apply_parent(depsgraph, obact, gpd, gpl, gps);

		if (depth_arr)
			MEM_freeN(depth_arr);
	}

	/* Save material index */
<<<<<<< HEAD
	gps->mat_nr = BKE_object_material_slot_find_index(p->ob, p->material) - 1;
=======
	gps->mat_nr = BKE_gpencil_get_material_index(p->ob, p->material) - 1;
>>>>>>> 6cad7984

	/* calculate UVs along the stroke */
	ED_gpencil_calc_stroke_uv(obact, gps);

	/* add stroke to frame, usually on tail of the listbase, but if on back is enabled the stroke is added on listbase head
	 * because the drawing order is inverse and the head stroke is the first to draw. This is very useful for artist
	 * when drawing the background
	 */
	if ((ts->gpencil_flags & GP_TOOL_FLAG_PAINT_ONBACK) && (p->paintmode != GP_PAINTMODE_DRAW_POLY)) {
		BLI_addhead(&p->gpf->strokes, gps);
	}
	else {
		BLI_addtail(&p->gpf->strokes, gps);
	}
	gp_stroke_added_enable(p);
}

/* --- 'Eraser' for 'Paint' Tool ------ */

/* which which point is infront (result should only be used for comparison) */
static float view3d_point_depth(const RegionView3D *rv3d, const float co[3])
{
	if (rv3d->is_persp) {
		return ED_view3d_calc_zfac(rv3d, co, NULL);
	}
	else {
		return -dot_v3v3(rv3d->viewinv[2], co);
	}
}

/* only erase stroke points that are visible */
static bool gp_stroke_eraser_is_occluded(tGPsdata *p, const bGPDspoint *pt, const int x, const int y)
{
	Object *obact = (Object *)p->ownerPtr.data;

	if ((p->sa->spacetype == SPACE_VIEW3D) &&
	    (p->flags & GP_PAINTFLAG_V3D_ERASER_DEPTH))
	{
		RegionView3D *rv3d = p->ar->regiondata;
		bGPDlayer *gpl = p->gpl;

		const int mval[2] = {x, y};
		float mval_3d[3];
		float fpt[3];

		float diff_mat[4][4];
		/* calculate difference matrix if parent object */
		ED_gpencil_parent_location(p->depsgraph, obact, p->gpd, gpl, diff_mat);

		if (ED_view3d_autodist_simple(p->ar, mval, mval_3d, 0, NULL)) {
			const float depth_mval = view3d_point_depth(rv3d, mval_3d);

			mul_v3_m4v3(fpt, diff_mat, &pt->x);
			const float depth_pt   = view3d_point_depth(rv3d, fpt);

			if (depth_pt > depth_mval) {
				return true;
			}
		}
	}
	return false;
}

/* apply a falloff effect to brush strength, based on distance */
static float gp_stroke_eraser_calc_influence(tGPsdata *p, const int mval[2], const int radius, const int co[2])
{
	/* Linear Falloff... */
	float distance = (float)len_v2v2_int(mval, co);
	float fac;

	CLAMP(distance, 0.0f, (float)radius);
	fac = 1.0f - (distance / (float)radius);

	/* Control this further using pen pressure */
	fac *= p->pressure;

	/* Return influence factor computed here */
	return fac;
}

/* helper to free a stroke */
static void gp_free_stroke(bGPdata *gpd, bGPDframe *gpf, bGPDstroke *gps)
{
	if (gps->points) {
		MEM_freeN(gps->points);
	}

	if (gps->dvert) {
		BKE_gpencil_free_stroke_weights(gps);
		MEM_freeN(gps->dvert);
	}

	if (gps->triangles)
		MEM_freeN(gps->triangles);
	BLI_freelinkN(&gpf->strokes, gps);
	gp_update_cache(gpd);
}

/* eraser tool - evaluation per stroke */
/* TODO: this could really do with some optimization (KD-Tree/BVH?) */
static void gp_stroke_eraser_dostroke(tGPsdata *p,
                                      bGPDlayer *gpl, bGPDframe *gpf, bGPDstroke *gps,
                                      const int mval[2], const int mvalo[2],
                                      const int radius, const rcti *rect)
{
	Depsgraph *depsgraph = p->depsgraph;
	Object *obact = (Object *)p->ownerPtr.data;
	Brush *eraser = p->eraser;
	bGPDspoint *pt1, *pt2;
	int pc1[2] = {0};
	int pc2[2] = {0};
	int i;
	float diff_mat[4][4];

	/* calculate difference matrix */
	ED_gpencil_parent_location(depsgraph, obact, p->gpd, gpl, diff_mat);

	if (gps->totpoints == 0) {
		/* just free stroke */
		gp_free_stroke(p->gpd, gpf, gps);
	}
	else if (gps->totpoints == 1) {
		/* only process if it hasn't been masked out... */
		if (!(p->flags & GP_PAINTFLAG_SELECTMASK) || (gps->points->flag & GP_SPOINT_SELECT)) {
			bGPDspoint pt_temp;
			gp_point_to_parent_space(gps->points, diff_mat, &pt_temp);
			gp_point_to_xy(&p->gsc, gps, &pt_temp, &pc1[0], &pc1[1]);
			/* do boundbox check first */
			if ((!ELEM(V2D_IS_CLIPPED, pc1[0], pc1[1])) && BLI_rcti_isect_pt(rect, pc1[0], pc1[1])) {
				/* only check if point is inside */
				if (len_v2v2_int(mval, pc1) <= radius) {
					/* free stroke */
					gp_free_stroke(p->gpd, gpf, gps);
				}
			}
		}
	}
	else if ((p->flags & GP_PAINTFLAG_STROKE_ERASER) || (eraser->gpencil_settings->eraser_mode == GP_BRUSH_ERASER_STROKE)) {
		for (i = 0; (i + 1) < gps->totpoints; i++) {

			/* only process if it hasn't been masked out... */
			if ((p->flags & GP_PAINTFLAG_SELECTMASK) && !(gps->points->flag & GP_SPOINT_SELECT))
				continue;

			/* get points to work with */
			pt1 = gps->points + i;
			bGPDspoint npt;
			gp_point_to_parent_space(pt1, diff_mat, &npt);
			gp_point_to_xy(&p->gsc, gps, &npt, &pc1[0], &pc1[1]);

			/* do boundbox check first */
			if ((!ELEM(V2D_IS_CLIPPED, pc1[0], pc1[1])) && BLI_rcti_isect_pt(rect, pc1[0], pc1[1])) {
				/* only check if point is inside */
				if (len_v2v2_int(mval, pc1) <= radius) {
					/* free stroke */
					gp_free_stroke(p->gpd, gpf, gps);
					return;
				}
			}
		}
	}
	else {
		/* Pressure threshold at which stroke should be culled: Calculated as pressure value
		 * below which we would have invisible strokes
		 */
		const float cull_thresh = (gps->thickness) ?  1.0f / ((float)gps->thickness)  : 1.0f;

		/* Amount to decrease the pressure of each point with each stroke */
		// TODO: Fetch from toolsettings, or compute based on thickness instead?
		const float strength = 0.1f;

		/* Perform culling? */
		bool do_cull = false;


		/* Clear Tags
		 *
		 * Note: It's better this way, as we are sure that
		 * we don't miss anything, though things will be
		 * slightly slower as a result
		 */
		for (i = 0; i < gps->totpoints; i++) {
			bGPDspoint *pt = &gps->points[i];
			pt->flag &= ~GP_SPOINT_TAG;
		}

		/* First Pass: Loop over the points in the stroke
		 *   1) Thin out parts of the stroke under the brush
		 *   2) Tag "too thin" parts for removal (in second pass)
		 */
		for (i = 0; (i + 1) < gps->totpoints; i++) {
			/* get points to work with */
			pt1 = gps->points + i;
			pt2 = gps->points + i + 1;

			/* only process if it hasn't been masked out... */
			if ((p->flags & GP_PAINTFLAG_SELECTMASK) && !(gps->points->flag & GP_SPOINT_SELECT))
				continue;

			bGPDspoint npt;
			gp_point_to_parent_space(pt1, diff_mat, &npt);
			gp_point_to_xy(&p->gsc, gps, &npt, &pc1[0], &pc1[1]);

			gp_point_to_parent_space(pt2, diff_mat, &npt);
			gp_point_to_xy(&p->gsc, gps, &npt, &pc2[0], &pc2[1]);

			/* Check that point segment of the boundbox of the eraser stroke */
			if (((!ELEM(V2D_IS_CLIPPED, pc1[0], pc1[1])) && BLI_rcti_isect_pt(rect, pc1[0], pc1[1])) ||
			    ((!ELEM(V2D_IS_CLIPPED, pc2[0], pc2[1])) && BLI_rcti_isect_pt(rect, pc2[0], pc2[1])))
			{
				/* Check if point segment of stroke had anything to do with
				 * eraser region  (either within stroke painted, or on its lines)
				 *  - this assumes that linewidth is irrelevant
				 */
				if (gp_stroke_inside_circle(mval, mvalo, radius, pc1[0], pc1[1], pc2[0], pc2[1])) {
					if ((gp_stroke_eraser_is_occluded(p, pt1, pc1[0], pc1[1]) == false) ||
					    (gp_stroke_eraser_is_occluded(p, pt2, pc2[0], pc2[1]) == false))
					{
						/* Point is affected: */
						/* 1) Adjust thickness
						 *  - Influence of eraser falls off with distance from the middle of the eraser
						 *  - Second point gets less influence, as it might get hit again in the next segment
						 */
						pt1->pressure -= gp_stroke_eraser_calc_influence(p, mval, radius, pc1) * strength;
						pt2->pressure -= gp_stroke_eraser_calc_influence(p, mval, radius, pc2) * strength / 2.0f;

						/* 2) Tag any point with overly low influence for removal in the next pass */
						if ((pt1->pressure < cull_thresh) || (p->flags & GP_PAINTFLAG_HARD_ERASER) ||
<<<<<<< HEAD
							(eraser->gpencil_settings->eraser_mode == GP_BRUSH_ERASER_HARD))
=======
						    (eraser->gpencil_settings->eraser_mode == GP_BRUSH_ERASER_HARD))
>>>>>>> 6cad7984
						{
							pt1->flag |= GP_SPOINT_TAG;
							do_cull = true;
						}
						if ((pt2->pressure < cull_thresh) || (p->flags & GP_PAINTFLAG_HARD_ERASER) ||
<<<<<<< HEAD
							(eraser->gpencil_settings->eraser_mode == GP_BRUSH_ERASER_HARD))
=======
						    (eraser->gpencil_settings->eraser_mode == GP_BRUSH_ERASER_HARD))
>>>>>>> 6cad7984
						{
							pt2->flag |= GP_SPOINT_TAG;
							do_cull = true;
						}
					}
				}
			}
		}

		/* Second Pass: Remove any points that are tagged */
		if (do_cull) {
			gp_stroke_delete_tagged_points(gpf, gps, gps->next, GP_SPOINT_TAG, false);
		}
		gp_update_cache(p->gpd);
	}
}

/* erase strokes which fall under the eraser strokes */
static void gp_stroke_doeraser(tGPsdata *p)
{
	bGPDlayer *gpl;
	bGPDstroke *gps, *gpn;
	rcti rect;

	/* rect is rectangle of eraser */
	rect.xmin = p->mval[0] - p->radius;
	rect.ymin = p->mval[1] - p->radius;
	rect.xmax = p->mval[0] + p->radius;
	rect.ymax = p->mval[1] + p->radius;

	if (p->sa->spacetype == SPACE_VIEW3D) {
		if (p->flags & GP_PAINTFLAG_V3D_ERASER_DEPTH) {
			View3D *v3d = p->sa->spacedata.first;
			view3d_region_operator_needs_opengl(p->win, p->ar);
			ED_view3d_autodist_init(p->depsgraph, p->ar, v3d, 0);
		}
	}

	/* loop over all layers too, since while it's easy to restrict editing to
	 * only a subset of layers, it is harder to perform the same erase operation
	 * on multiple layers...
	 */
	for (gpl = p->gpd->layers.first; gpl; gpl = gpl->next) {
		bGPDframe *gpf = gpl->actframe;

		/* only affect layer if it's editable (and visible) */
		if (gpencil_layer_is_editable(gpl) == false) {
			continue;
		}
		else if (gpf == NULL) {
			continue;
		}

		/* loop over strokes, checking segments for intersections */
		for (gps = gpf->strokes.first; gps; gps = gpn) {
			gpn = gps->next;
			/* check if the color is editable */
			if (ED_gpencil_stroke_color_use(p->ob, gpl, gps) == false) {
				continue;
			}
			/* Not all strokes in the datablock may be valid in the current editor/context
			 * (e.g. 2D space strokes in the 3D view, if the same datablock is shared)
			 */
			if (ED_gpencil_stroke_can_use_direct(p->sa, gps)) {
				gp_stroke_eraser_dostroke(p, gpl, gpf, gps, p->mval, p->mvalo, p->radius, &rect);
			}
		}
	}
}

/* ******************************************* */
/* Sketching Operator */

/* clear the session buffers (call this before AND after a paint operation) */
static void gp_session_validatebuffer(tGPsdata *p)
{
	bGPdata *gpd = p->gpd;
	Brush *brush = p->brush;

	/* clear memory of buffer (or allocate it if starting a new session) */
	if (gpd->runtime.sbuffer) {
		/* printf("\t\tGP - reset sbuffer\n"); */
		memset(gpd->runtime.sbuffer, 0, sizeof(tGPspoint) * GP_STROKE_BUFFER_MAX);
	}
	else {
		/* printf("\t\tGP - allocate sbuffer\n"); */
		gpd->runtime.sbuffer = MEM_callocN(sizeof(tGPspoint) * GP_STROKE_BUFFER_MAX, "gp_session_strokebuffer");
	}

	/* reset indices */
	gpd->runtime.sbuffer_size = 0;

	/* reset flags */
	gpd->runtime.sbuffer_sflag = 0;

	/* reset inittime */
	p->inittime = 0.0;

	/* reset lazy */
	if (brush) {
		brush->gpencil_settings->flag &= ~GP_BRUSH_STABILIZE_MOUSE_TEMP;
	}
}

/* helper to get default eraser and create one if no eraser brush */
static Brush *gp_get_default_eraser(Main *bmain, ToolSettings *ts)
{
	Brush *brush_dft = NULL;
	Paint *paint = BKE_brush_get_gpencil_paint(ts);
	Brush *brush_old = paint->brush;
	for (Brush *brush = bmain->brush.first; brush; brush = brush->id.next) {
		if ((brush->ob_mode == OB_MODE_GPENCIL_PAINT) &&
<<<<<<< HEAD
			(brush->gpencil_settings->brush_type == GP_BRUSH_TYPE_ERASE))
=======
		    (brush->gpencil_settings->brush_type == GP_BRUSH_TYPE_ERASE))
>>>>>>> 6cad7984
		{
			/* save first eraser to use later if no default */
			if (brush_dft == NULL) {
				brush_dft = brush;
			}
			/* found default */
<<<<<<< HEAD
			if(brush->gpencil_settings->flag & GP_BRUSH_DEFAULT_ERASER) {
=======
			if (brush->gpencil_settings->flag & GP_BRUSH_DEFAULT_ERASER) {
>>>>>>> 6cad7984
				return brush;
			}
		}
	}
	/* if no default, but exist eraser brush, return this and set as default */
	if (brush_dft) {
		brush_dft->gpencil_settings->flag |= GP_BRUSH_DEFAULT_ERASER;
		return brush_dft;
	}
	/* create a new soft eraser brush */
	else {
		brush_dft = BKE_brush_add_gpencil(bmain, ts, "Soft Eraser");
		brush_dft->size = 30.0f;
		brush_dft->gpencil_settings->flag |= (GP_BRUSH_ENABLE_CURSOR | GP_BRUSH_DEFAULT_ERASER);
		brush_dft->gpencil_settings->icon_id = GP_BRUSH_ICON_ERASE_SOFT;
		brush_dft->gpencil_settings->brush_type = GP_BRUSH_TYPE_ERASE;
		brush_dft->gpencil_settings->eraser_mode = GP_BRUSH_ERASER_SOFT;

		/* reset current brush */
		BKE_paint_brush_set(paint, brush_old);

		return brush_dft;
	}
}

/* initialize a drawing brush */
static void gp_init_drawing_brush(bContext *C, tGPsdata *p)
{
	Brush *brush;
	Scene *scene = CTX_data_scene(C);
	ToolSettings *ts = CTX_data_tool_settings(C);

	Paint *paint = BKE_brush_get_gpencil_paint(ts);

	/* if not exist, create a new one */
	if (paint->brush == NULL) {
		/* create new brushes */
		BKE_brush_gpencil_presets(C);
		brush = BKE_brush_getactive_gpencil(ts);
	}
	else {
		/* Use the current */
		brush = BKE_brush_getactive_gpencil(ts);
	}
	/* be sure curves are initializated */
	curvemapping_initialize(brush->gpencil_settings->curve_sensitivity);
	curvemapping_initialize(brush->gpencil_settings->curve_strength);
	curvemapping_initialize(brush->gpencil_settings->curve_jitter);

	/* asign to temp tGPsdata */
	p->brush = brush;
	if (brush->gpencil_settings->brush_type != GP_BRUSH_TYPE_ERASE) {
		p->eraser = gp_get_default_eraser(p->bmain, ts);
	}
	else {
		p->eraser = brush;
	}
	/* use radius of eraser */
	p->radius = (short)p->eraser->size;

	/* GPXX: Need this update to synchronize brush with draw manager.
	* Maybe this update can be removed when the new tool system
	* will be in place, but while, we need this to keep drawing working.
	*
	*/
	DEG_id_tag_update(&scene->id, DEG_TAG_COPY_ON_WRITE);
}


/* initialize a paint brush and a default color if not exist */
static void gp_init_colors(tGPsdata *p)
{
	bGPdata *gpd = p->gpd;
	Brush *brush = p->brush;

	Material *ma = NULL;
	MaterialGPencilStyle *gp_style = NULL;

	/* use brush material */
	ma = BKE_gpencil_get_material_from_brush(brush);

	/* if no brush defaults, get material and color info
	 * NOTE: Ensures that everything we need will exist...
	 */
	if ((ma == NULL) || (ma->gp_style == NULL)) {
		BKE_gpencil_material_ensure(p->bmain, p->ob);

		/* assign always the first material to the brush */
		p->material = give_current_material(p->ob, 1);
		brush->gpencil_settings->material = p->material;
	}
	else {
		p->material = ma;
	}

	/* check if the material is already on object material slots and add it if missing */
<<<<<<< HEAD
	if (BKE_object_material_slot_find_index(p->ob, p->material) == 0) {
		BKE_object_material_slot_add(p->bmain, p->ob);
		assign_material(p->bmain, p->ob, ma, p->ob->totcol, BKE_MAT_ASSIGN_EXISTING);
=======
	if (BKE_gpencil_get_material_index(p->ob, p->material) == 0) {
		BKE_object_material_slot_add(p->bmain, p->ob);
		assign_material(p->bmain, p->ob, ma, p->ob->totcol, BKE_MAT_ASSIGN_USERPREF);
>>>>>>> 6cad7984
	}

	/* assign color information to temp tGPsdata */
	gp_style = p->material->gp_style;
	if (gp_style) {

		/* set colors */
		copy_v4_v4(gpd->runtime.scolor, gp_style->stroke_rgba);
		copy_v4_v4(gpd->runtime.sfill, gp_style->fill_rgba);
		/* add some alpha to make easy the filling without hide strokes */
		if (gpd->runtime.sfill[3] > 0.8f) {
			gpd->runtime.sfill[3] = 0.8f;
		}

		gpd->runtime.mode = (short)gp_style->mode;
		gpd->runtime.bstroke_style = gp_style->stroke_style;
		gpd->runtime.bfill_style = gp_style->fill_style;
	}
}

/* (re)init new painting data */
static bool gp_session_initdata(bContext *C, wmOperator *op, tGPsdata *p)
{
	Main *bmain = CTX_data_main(C);
	bGPdata **gpd_ptr = NULL;
	ScrArea *curarea = CTX_wm_area(C);
	ARegion *ar = CTX_wm_region(C);
	ToolSettings *ts = CTX_data_tool_settings(C);
	Object *obact = CTX_data_active_object(C);
	View3D *v3d = curarea->spacedata.first;

	/* make sure the active view (at the starting time) is a 3d-view */
	if (curarea == NULL) {
		p->status = GP_STATUS_ERROR;
		if (G.debug & G_DEBUG)
			printf("Error: No active view for painting\n");
		return 0;
	}

	/* pass on current scene and window */
	p->C = C;
	p->bmain = CTX_data_main(C);
	p->scene = CTX_data_scene(C);
	p->depsgraph = CTX_data_depsgraph(C);
	p->win = CTX_wm_window(C);
	p->disable_fill = RNA_boolean_get(op->ptr, "disable_fill");

	unit_m4(p->imat);
	unit_m4(p->mat);

	switch (curarea->spacetype) {
		/* supported views first */
		case SPACE_VIEW3D:
		{
			/* View3D *v3d = curarea->spacedata.first; */
			/* RegionView3D *rv3d = ar->regiondata; */

			/* set current area
			 *	- must verify that region data is 3D-view (and not something else)
			 */
			 /* CAUTION: If this is the "toolbar", then this will change on the first stroke */
			p->sa = curarea;
			p->ar = ar;
			p->align_flag = &ts->gpencil_v3d_align;

			if (ar->regiondata == NULL) {
				p->status = GP_STATUS_ERROR;
				if (G.debug & G_DEBUG)
					printf("Error: 3D-View active region doesn't have any region data, so cannot be drawable\n");
				return 0;
			}

			/* if active object doesn't exist or isn't a GP Object, create one */
			float *cur = ED_view3d_cursor3d_get(p->scene, v3d)->location;
			if ((!obact) || (obact->type != OB_GPENCIL)) {
				/* create new default object */
				obact = ED_add_gpencil_object(C, p->scene, cur);
			}
			/* assign object after all checks to be sure we have one active */
			p->ob = obact;

			break;
		}
<<<<<<< HEAD
		
=======

>>>>>>> 6cad7984
		/* unsupported views */
		default:
		{
			p->status = GP_STATUS_ERROR;
			if (G.debug & G_DEBUG)
				printf("Error: Active view not appropriate for Grease Pencil drawing\n");
			return 0;
		}
	}

	/* get gp-data */
	gpd_ptr = ED_gpencil_data_get_pointers(C, &p->ownerPtr);
	if ((gpd_ptr == NULL) || ED_gpencil_data_owner_is_annotation(&p->ownerPtr)) {
		p->status = GP_STATUS_ERROR;
		if (G.debug & G_DEBUG)
			printf("Error: Current context doesn't allow for any Grease Pencil data\n");
		return 0;
	}
	else {
		/* if no existing GPencil block exists, add one */
		if (*gpd_ptr == NULL)
			*gpd_ptr = BKE_gpencil_data_addnew(bmain, "GPencil");
		p->gpd = *gpd_ptr;
	}

	if (ED_gpencil_session_active() == 0) {
		/* initialize undo stack,
		 * also, existing undo stack would make buffer drawn
		 */
		gpencil_undo_init(p->gpd);
	}

	/* clear out buffer (stored in gp-data), in case something contaminated it */
	gp_session_validatebuffer(p);

	/* set brush and create a new one if null */
	gp_init_drawing_brush(C, p);

	/* setup active color */
	if (curarea->spacetype == SPACE_VIEW3D) {
		/* NOTE: This is only done for 3D view, as Materials aren't used for
		 *       annotations in 2D editors
		 */
		gp_init_colors(p);
	}

	/* lock axis */
	p->lock_axis = ts->gp_sculpt.lock_axis;

	return 1;
}

/* init new painting session */
static tGPsdata *gp_session_initpaint(bContext *C, wmOperator *op)
{
	tGPsdata *p = NULL;

	/* Create new context data */
	p = MEM_callocN(sizeof(tGPsdata), "GPencil Drawing Data");

<<<<<<< HEAD
	gp_session_initdata(C, op, p);

#if 0
	/* radius for eraser circle is defined in userprefs now */
	/* NOTE: we do this here, so that if we exit immediately,
	 *       erase size won't get lost
	 */
	p->radius = U.gp_eraser;
#endif
=======
	/* Try to initialise context data
	 * WARNING: This may not always succeed (e.g. using GP in an annotation-only context)
	 */
	if (gp_session_initdata(C, op, p) == 0) {
		/* Invalid state - Exit
		 * NOTE: It should be safe to just free the data, since failing context checks should
		 * only happen when no data has been allocated.
		 */
		MEM_freeN(p);
		return NULL;
	}
>>>>>>> 6cad7984

	/* Random generator, only init once. */
	uint rng_seed = (uint)(PIL_check_seconds_timer_i() & UINT_MAX);
	rng_seed ^= GET_UINT_FROM_POINTER(p);
	p->rng = BLI_rng_new(rng_seed);

	/* return context data for running paint operator */
	return p;
}

/* cleanup after a painting session */
static void gp_session_cleanup(tGPsdata *p)
{
	bGPdata *gpd = (p) ? p->gpd : NULL;

	/* error checking */
	if (gpd == NULL)
		return;

	/* free stroke buffer */
	if (gpd->runtime.sbuffer) {
		/* printf("\t\tGP - free sbuffer\n"); */
		MEM_freeN(gpd->runtime.sbuffer);
		gpd->runtime.sbuffer = NULL;
	}

	/* clear flags */
	gpd->runtime.sbuffer_size = 0;
	gpd->runtime.sbuffer_sflag = 0;
	p->inittime = 0.0;
}

static void gp_session_free(tGPsdata *p)
{
	if (p->rng != NULL) {
		BLI_rng_free(p->rng);
	}
	MEM_freeN(p);
}


/* init new stroke */
static void gp_paint_initstroke(tGPsdata *p, eGPencil_PaintModes paintmode, Depsgraph *depsgraph)
{
	Scene *scene = p->scene;
	ToolSettings *ts = scene->toolsettings;
	int cfra_eval = (int)DEG_get_ctime(p->depsgraph);

	/* get active layer (or add a new one if non-existent) */
	p->gpl = BKE_gpencil_layer_getactive(p->gpd);
	if (p->gpl == NULL) {
		p->gpl = BKE_gpencil_layer_addnew(p->gpd, DATA_("GP_Layer"), true);

		if (p->custom_color[3])
			copy_v3_v3(p->gpl->color, p->custom_color);
	}
	if (p->gpl->flag & GP_LAYER_LOCKED) {
		p->status = GP_STATUS_ERROR;
		if (G.debug & G_DEBUG)
			printf("Error: Cannot paint on locked layer\n");
		return;
	}

	/* get active frame (add a new one if not matching frame) */
	if (paintmode == GP_PAINTMODE_ERASER) {
		/* Eraser mode:
		 * 1) Add new frames to all frames that we might touch,
		 * 2) Ensure that p->gpf refers to the frame used for the active layer
		 *    (to avoid problems with other tools which expect it to exist)
		 */
		bool has_layer_to_erase = false;

		for (bGPDlayer *gpl = p->gpd->layers.first; gpl; gpl = gpl->next) {
			/* Skip if layer not editable */
			if (gpencil_layer_is_editable(gpl) == false)
				continue;

			/* Add a new frame if needed (and based off the active frame,
			 * as we need some existing strokes to erase)
			 *
			 * Note: We don't add a new frame if there's nothing there now, so
			 *       -> If there are no frames at all, don't add one
			 *       -> If there are no strokes in that frame, don't add a new empty frame
			 */
			if (gpl->actframe && gpl->actframe->strokes.first) {
				gpl->actframe = BKE_gpencil_layer_getframe(gpl, cfra_eval, GP_GETFRAME_ADD_COPY);
				has_layer_to_erase = true;
			}

			/* XXX: we omit GP_FRAME_PAINT here for now,
			 * as it is only really useful for doing
			 * paintbuffer drawing
			 */
		}

		/* Ensure this gets set... */
		p->gpf = p->gpl->actframe;

		/* Restrict eraser to only affecting selected strokes, if the "selection mask" is on
		 * (though this is only available in editmode)
		 */
		if (p->gpd->flag & GP_DATA_STROKE_EDITMODE) {
			if (ts->gp_sculpt.flag & GP_BRUSHEDIT_FLAG_SELECT_MASK) {
				p->flags |= GP_PAINTFLAG_SELECTMASK;
			}
		}

		if (has_layer_to_erase == false) {
			p->status = GP_STATUS_ERROR;
			//if (G.debug & G_DEBUG)
				printf("Error: Eraser will not be affecting anything (gpencil_paint_init)\n");
			return;
		}
	}
	else {
		/* Drawing Modes - Add a new frame if needed on the active layer */
		short add_frame_mode;

		if (ts->gpencil_flags & GP_TOOL_FLAG_RETAIN_LAST)
			add_frame_mode = GP_GETFRAME_ADD_COPY;
		else
			add_frame_mode = GP_GETFRAME_ADD_NEW;

		p->gpf = BKE_gpencil_layer_getframe(p->gpl, cfra_eval, add_frame_mode);
		/* set as dirty draw manager cache */
		gp_update_cache(p->gpd);

		if (p->gpf == NULL) {
			p->status = GP_STATUS_ERROR;
			if (G.debug & G_DEBUG)
				printf("Error: No frame created (gpencil_paint_init)\n");
			return;
		}
		else {
			p->gpf->flag |= GP_FRAME_PAINT;
		}
	}

	/* set 'eraser' for this stroke if using eraser */
	p->paintmode = paintmode;
	if (p->paintmode == GP_PAINTMODE_ERASER) {
		p->gpd->runtime.sbuffer_sflag |= GP_STROKE_ERASER;

		/* check if we should respect depth while erasing */
		if (p->sa->spacetype == SPACE_VIEW3D) {
			if (p->gpl->flag & GP_LAYER_NO_XRAY) {
				p->flags |= GP_PAINTFLAG_V3D_ERASER_DEPTH;
			}
		}
	}
	else {
		/* disable eraser flags - so that we can switch modes during a session */
		p->gpd->runtime.sbuffer_sflag &= ~GP_STROKE_ERASER;

		if (p->sa->spacetype == SPACE_VIEW3D) {
			if (p->gpl->flag & GP_LAYER_NO_XRAY) {
				p->flags &= ~GP_PAINTFLAG_V3D_ERASER_DEPTH;
			}
		}
	}

	/* set special fill stroke mode */
	if (p->disable_fill == true) {
		p->gpd->runtime.sbuffer_sflag |= GP_STROKE_NOFILL;
		/* replace stroke color with fill color */
		copy_v4_v4(p->gpd->runtime.scolor, p->gpd->runtime.sfill);
	}

	/* set 'initial run' flag, which is only used to denote when a new stroke is starting */
	p->flags |= GP_PAINTFLAG_FIRSTRUN;

	/* when drawing in the camera view, in 2D space, set the subrect */
	p->subrect = NULL;
	if ((*p->align_flag & GP_PROJECT_VIEWSPACE) == 0) {
		if (p->sa->spacetype == SPACE_VIEW3D) {
			View3D *v3d = p->sa->spacedata.first;
			RegionView3D *rv3d = p->ar->regiondata;

			/* for camera view set the subrect */
			if (rv3d->persp == RV3D_CAMOB) {
				ED_view3d_calc_camera_border(p->scene, depsgraph, p->ar, v3d, rv3d, &p->subrect_data, true); /* no shift */
				p->subrect = &p->subrect_data;
			}
		}
	}

	/* init stroke point space-conversion settings... */
	p->gsc.gpd = p->gpd;
	p->gsc.gpl = p->gpl;

	p->gsc.sa = p->sa;
	p->gsc.ar = p->ar;
	p->gsc.v2d = p->v2d;

	p->gsc.subrect_data = p->subrect_data;
	p->gsc.subrect = p->subrect;

	copy_m4_m4(p->gsc.mat, p->mat);


	/* check if points will need to be made in view-aligned space */
	if (*p->align_flag & GP_PROJECT_VIEWSPACE) {
		switch (p->sa->spacetype) {
			case SPACE_VIEW3D:
			{
				p->gpd->runtime.sbuffer_sflag |= GP_STROKE_3DSPACE;
				break;
			}
		}
	}
}

/* finish off a stroke (clears buffer, but doesn't finish the paint operation) */
static void gp_paint_strokeend(tGPsdata *p)
{
	ToolSettings *ts = p->scene->toolsettings;
	/* for surface sketching, need to set the right OpenGL context stuff so that
	 * the conversions will project the values correctly...
	 */
	if (gpencil_project_check(p)) {
		View3D *v3d = p->sa->spacedata.first;

		/* need to restore the original projection settings before packing up */
		view3d_region_operator_needs_opengl(p->win, p->ar);
		ED_view3d_autodist_init(p->depsgraph, p->ar, v3d, (ts->gpencil_v3d_align & GP_PROJECT_DEPTH_STROKE) ? 1 : 0);
	}

	/* check if doing eraser or not */
	if ((p->gpd->runtime.sbuffer_sflag & GP_STROKE_ERASER) == 0) {
		/* simplify stroke before transferring? */
		gp_stroke_simplify(p);

		/* transfer stroke to frame */
		gp_stroke_newfrombuffer(p);
	}

	/* clean up buffer now */
	gp_session_validatebuffer(p);
}

/* finish off stroke painting operation */
static void gp_paint_cleanup(tGPsdata *p)
{
	/* p->gpd==NULL happens when stroke failed to initialize,
	 * for example when GP is hidden in current space (sergey)
	 */
	if (p->gpd) {
		/* finish off a stroke */
		gp_paint_strokeend(p);
	}

	/* "unlock" frame */
	if (p->gpf)
		p->gpf->flag &= ~GP_FRAME_PAINT;
}

/* ------------------------------- */

/* Helper callback for drawing the cursor itself */
static void gpencil_draw_eraser(bContext *UNUSED(C), int x, int y, void *p_ptr)
{
	tGPsdata *p = (tGPsdata *)p_ptr;

	if (p->paintmode == GP_PAINTMODE_ERASER) {
		GPUVertFormat *format = immVertexFormat();
		const uint shdr_pos = GPU_vertformat_attr_add(format, "pos", GPU_COMP_F32, 2, GPU_FETCH_FLOAT);
		immBindBuiltinProgram(GPU_SHADER_2D_UNIFORM_COLOR);

		GPU_line_smooth(true);
		GPU_blend(true);
		GPU_blend_set_func_separate(GPU_SRC_ALPHA, GPU_ONE_MINUS_SRC_ALPHA, GPU_ONE, GPU_ONE_MINUS_SRC_ALPHA);

		immUniformColor4ub(255, 100, 100, 20);
		imm_draw_circle_fill_2d(shdr_pos, x, y, p->radius, 40);

		immUnbindProgram();

		immBindBuiltinProgram(GPU_SHADER_2D_LINE_DASHED_UNIFORM_COLOR);

		float viewport_size[4];
		GPU_viewport_size_get_f(viewport_size);
		immUniform2f("viewport_size", viewport_size[2], viewport_size[3]);

		immUniformColor4f(1.0f, 0.39f, 0.39f, 0.78f);
		immUniform1i("colors_len", 0);  /* "simple" mode */
		immUniform1f("dash_width", 12.0f);
		immUniform1f("dash_factor", 0.5f);

		imm_draw_circle_wire_2d(shdr_pos, x, y, p->radius,
		                     /* XXX Dashed shader gives bad results with sets of small segments currently,
		                      *     temp hack around the issue. :( */
		                     max_ii(8, p->radius / 2));  /* was fixed 40 */

		immUnbindProgram();

		GPU_blend(false);
		GPU_line_smooth(false);
	}
}

/* Turn brush cursor in 3D view on/off */
static void gpencil_draw_toggle_eraser_cursor(bContext *C, tGPsdata *p, short enable)
{
	if (p->erasercursor && !enable) {
		/* clear cursor */
		WM_paint_cursor_end(CTX_wm_manager(C), p->erasercursor);
		p->erasercursor = NULL;
	}
	else if (enable && !p->erasercursor) {
		ED_gpencil_toggle_brush_cursor(p->C, false, NULL);
		/* enable cursor */
		p->erasercursor = WM_paint_cursor_activate(
		        CTX_wm_manager(C),
		        NULL, /* XXX */
		        gpencil_draw_eraser, p);
	}
}

/* Check if tablet eraser is being used (when processing events) */
static bool gpencil_is_tablet_eraser_active(const wmEvent *event)
{
	if (event->tablet_data) {
		const wmTabletData *wmtab = event->tablet_data;
		return (wmtab->Active == EVT_TABLET_ERASER);
	}

	return false;
}

/* ------------------------------- */

static void gpencil_draw_exit(bContext *C, wmOperator *op)
{
	tGPsdata *p = op->customdata;
	bGPdata *gpd = CTX_data_gpencil_data(C);

<<<<<<< HEAD
	/* clear undo stack */
	gpencil_undo_finish();

	/* restore cursor to indicate end of drawing */
	if (p->sa->spacetype != SPACE_VIEW3D) {
		WM_cursor_modal_restore(CTX_wm_window(C));
	}
	else {
		/* or restore paint if 3D view */
		if ((p) && (p->paintmode == GP_PAINTMODE_ERASER)) {
			WM_cursor_modal_set(p->win, CURSOR_STD);
		}
		/* drawing batch cache is dirty now */
		if (gpd) {
			gp_update_cache(gpd);
		}

	}
=======
>>>>>>> 6cad7984
	/* don't assume that operator data exists at all */
	if (p) {
		/* check size of buffer before cleanup, to determine if anything happened here */
		if (p->paintmode == GP_PAINTMODE_ERASER) {
			/* turn off radial brush cursor */
			gpencil_draw_toggle_eraser_cursor(C, p, false);
		}

		/* always store the new eraser size to be used again next time
		 * NOTE: Do this even when not in eraser mode, as eraser may
		 *       have been toggled at some point.
		 */
		if (p->eraser) {
			p->eraser->size = p->radius;
		}
<<<<<<< HEAD
=======

		/* restore cursor to indicate end of drawing */
		if (p->sa->spacetype != SPACE_VIEW3D) {
			WM_cursor_modal_restore(CTX_wm_window(C));
		}
		else {
			/* or restore paint if 3D view */
			if ((p) && (p->paintmode == GP_PAINTMODE_ERASER)) {
				WM_cursor_modal_set(p->win, CURSOR_STD);
			}

			/* drawing batch cache is dirty now */
			bGPdata *gpd = CTX_data_gpencil_data(C);
			if (gpd) {
				gp_update_cache(gpd);
			}
		}

		/* clear undo stack */
		gpencil_undo_finish();
>>>>>>> 6cad7984

		/* cleanup */
		gp_paint_cleanup(p);
		gp_session_cleanup(p);
		ED_gpencil_toggle_brush_cursor(C, true, NULL);

		/* finally, free the temp data */
		gp_session_free(p);
		p = NULL;
	}

	op->customdata = NULL;
}

static void gpencil_draw_cancel(bContext *C, wmOperator *op)
{
	/* this is just a wrapper around exit() */
	gpencil_draw_exit(C, op);
}

/* ------------------------------- */


static int gpencil_draw_init(bContext *C, wmOperator *op, const wmEvent *event)
{
	tGPsdata *p;
	eGPencil_PaintModes paintmode = RNA_enum_get(op->ptr, "mode");
	ToolSettings *ts = CTX_data_tool_settings(C);
	Brush *brush = BKE_brush_getactive_gpencil(ts);

	/* if mode is draw and the brush is eraser, cancel */
	if (paintmode != GP_PAINTMODE_ERASER) {
		if ((brush) && (brush->gpencil_settings->brush_type == GP_BRUSH_TYPE_ERASE)) {
			return 0;
		}
	}

	/* check context */
	p = op->customdata = gp_session_initpaint(C, op);
	if ((p == NULL) || (p->status == GP_STATUS_ERROR)) {
		/* something wasn't set correctly in context */
		gpencil_draw_exit(C, op);
		return 0;
	}

	/* init painting data */
	gp_paint_initstroke(p, paintmode, CTX_data_depsgraph(C));
	if (p->status == GP_STATUS_ERROR) {
		gpencil_draw_exit(C, op);
		return 0;
	}

	if (event != NULL) {
		p->keymodifier = event->keymodifier;
	}
	else {
		p->keymodifier = -1;
	}

	p->reports = op->reports;

	/* everything is now setup ok */
	return 1;
}


/* ------------------------------- */

/* ensure that the correct cursor icon is set */
static void gpencil_draw_cursor_set(tGPsdata *p)
{
	Brush *brush = p->brush;
	if ((p->paintmode == GP_PAINTMODE_ERASER) ||
<<<<<<< HEAD
		(brush->gpencil_settings->brush_type == GP_BRUSH_TYPE_ERASE))
=======
	    (brush->gpencil_settings->brush_type == GP_BRUSH_TYPE_ERASE))
>>>>>>> 6cad7984
	{
		WM_cursor_modal_set(p->win, BC_CROSSCURSOR);  /* XXX need a better cursor */
	}
	else {
		WM_cursor_modal_set(p->win, CURSOR_STD);
	}
}

/* update UI indicators of status, including cursor and header prints */
static void gpencil_draw_status_indicators(bContext *C, tGPsdata *p)
{
	/* header prints */
	switch (p->status) {

#if 0 /* FIXME, this never runs! */
		switch (p->paintmode) {
<<<<<<< HEAD
				case GP_PAINTMODE_DRAW_POLY:
					/* Provide usage tips, since this is modal, and unintuitive without hints */
					ED_workspace_status_text(C, IFACE_("Annotation Create Poly: LMB click to place next stroke vertex | "
					                                  "ESC/Enter to end  (or click outside this area)"));
					break;
				default:
					/* Do nothing - the others are self explanatory, exit quickly once the mouse is released
					 * Showing any text would just be annoying as it would flicker.
					 */
					break;
			}
=======
			case GP_PAINTMODE_DRAW_POLY:
				/* Provide usage tips, since this is modal, and unintuitive without hints */
				ED_workspace_status_text(
				        C, IFACE_(
				                "Annotation Create Poly: LMB click to place next stroke vertex | "
				                "ESC/Enter to end  (or click outside this area)"
				        ));
				break;
			default:
				/* Do nothing - the others are self explanatory, exit quickly once the mouse is released
				 * Showing any text would just be annoying as it would flicker.
				 */
				break;
		}
>>>>>>> 6cad7984
#endif

		case GP_STATUS_IDLING:
			/* print status info */
			switch (p->paintmode) {
				case GP_PAINTMODE_ERASER:
					ED_workspace_status_text(C, IFACE_("Grease Pencil Erase Session: Hold and drag LMB or RMB to erase | "
					                                  "ESC/Enter to end  (or click outside this area)"));
					break;
				case GP_PAINTMODE_DRAW_STRAIGHT:
					ED_workspace_status_text(C, IFACE_("Grease Pencil Line Session: Hold and drag LMB to draw | "
					                                  "ESC/Enter to end  (or click outside this area)"));
					break;
				case GP_PAINTMODE_DRAW:
					ED_workspace_status_text(C, IFACE_("Grease Pencil Freehand Session: Hold and drag LMB to draw"));
					break;
				case GP_PAINTMODE_DRAW_POLY:
					ED_workspace_status_text(C, IFACE_("Grease Pencil Poly Session: LMB click to place next stroke vertex | "
					                                  "Release Shift/ESC/Enter to end  (or click outside this area)"));
					break;

				default: /* unhandled future cases */
					ED_workspace_status_text(C, IFACE_("Grease Pencil Session: ESC/Enter to end   (or click outside this area)"));
					break;
			}
			break;

		case GP_STATUS_ERROR:
		case GP_STATUS_DONE:
			/* clear status string */
			ED_workspace_status_text(C, NULL);
			break;
		case GP_STATUS_PAINTING:
			break;
	}
}

/* ------------------------------- */

/* create a new stroke point at the point indicated by the painting context */
static void gpencil_draw_apply(bContext *C, wmOperator *op, tGPsdata *p, Depsgraph *depsgraph)
{
	bGPdata *gpd = p->gpd;
	tGPspoint *pt = NULL;

	/* handle drawing/erasing -> test for erasing first */
	if (p->paintmode == GP_PAINTMODE_ERASER) {
		/* do 'live' erasing now */
		gp_stroke_doeraser(p);

		/* store used values */
		p->mvalo[0] = p->mval[0];
		p->mvalo[1] = p->mval[1];
		p->opressure = p->pressure;
	}
	/* only add current point to buffer if mouse moved (even though we got an event, it might be just noise) */
	else if (gp_stroke_filtermval(p, p->mval, p->mvalo)) {

		/* if lazy mouse, interpolate the last and current mouse positions */
		if (GPENCIL_LAZY_MODE(p->brush, p->shift)) {
			float now_mouse[2];
			float last_mouse[2];
			copy_v2fl_v2i(now_mouse, p->mval);
			copy_v2fl_v2i(last_mouse, p->mvalo);
			interp_v2_v2v2(now_mouse, now_mouse, last_mouse, p->brush->smooth_stroke_factor);
			round_v2i_v2fl(p->mval, now_mouse);
		}

		/* try to add point */
		short ok = gp_stroke_addpoint(p, p->mval, p->pressure, p->curtime);

		/* handle errors while adding point */
		if ((ok == GP_STROKEADD_FULL) || (ok == GP_STROKEADD_OVERFLOW)) {
			/* finish off old stroke */
			gp_paint_strokeend(p);
			/* And start a new one!!! Else, projection errors! */
			gp_paint_initstroke(p, p->paintmode, depsgraph);

			/* start a new stroke, starting from previous point */
			/* XXX Must manually reset inittime... */
			/* XXX We only need to reuse previous point if overflow! */
			if (ok == GP_STROKEADD_OVERFLOW) {
				p->inittime = p->ocurtime;
				gp_stroke_addpoint(p, p->mvalo, p->opressure, p->ocurtime);
			}
			else {
				p->inittime = p->curtime;
			}
			gp_stroke_addpoint(p, p->mval, p->pressure, p->curtime);
		}
		else if (ok == GP_STROKEADD_INVALID) {
			/* the painting operation cannot continue... */
			BKE_report(op->reports, RPT_ERROR, "Cannot paint stroke");
			p->status = GP_STATUS_ERROR;

			if (G.debug & G_DEBUG)
				printf("Error: Grease-Pencil Paint - Add Point Invalid\n");
			return;
		}

		/* store used values */
		p->mvalo[0] = p->mval[0];
		p->mvalo[1] = p->mval[1];
		p->opressure = p->pressure;
		p->ocurtime = p->curtime;

		pt = (tGPspoint *)gpd->runtime.sbuffer + gpd->runtime.sbuffer_size - 1;
		if (p->paintmode != GP_PAINTMODE_ERASER) {
			ED_gpencil_toggle_brush_cursor(C, true, &pt->x);
		}
	}
	else if ((p->brush->gpencil_settings->flag & GP_BRUSH_STABILIZE_MOUSE_TEMP) &&
	         (gpd->runtime.sbuffer_size > 0))
	{
		pt = (tGPspoint *)gpd->runtime.sbuffer + gpd->runtime.sbuffer_size - 1;
		if (p->paintmode != GP_PAINTMODE_ERASER) {
			ED_gpencil_toggle_brush_cursor(C, true, &pt->x);
		}
	}
}

/* handle draw event */
static void gpencil_draw_apply_event(bContext *C, wmOperator *op, const wmEvent *event, Depsgraph *depsgraph, int x, int y)
{
	tGPsdata *p = op->customdata;
	PointerRNA itemptr;
	float mousef[2];
	int tablet = 0;

	/* convert from window-space to area-space mouse coordinates
	 * add any x,y override position for fake events
	 * NOTE: float to ints conversions, +1 factor is probably used to ensure a bit more accurate rounding...
	 */
	p->mval[0] = event->mval[0] + 1 - x;
	p->mval[1] = event->mval[1] + 1 - y;
	p->shift = event->shift;

	/* verify key status for straight lines */
	if ((event->alt > 0) && (RNA_boolean_get(op->ptr, "disable_straight") == false)) {
		if (p->straight[0] == 0) {
			int dx = abs(p->mval[0] - p->mvalo[0]);
			int dy = abs(p->mval[1] - p->mvalo[1]);
			if ((dx > 0) || (dy > 0)) {
				/* check mouse direction to replace the other coordinate with previous values */
				if (dx >= dy) {
					/* horizontal */
					p->straight[0] = 1;
					p->straight[1] = (short)p->mval[1]; /* save y */
				}
				else {
					/* vertical */
					p->straight[0] = 2;
					p->straight[1] = (short)p->mval[0]; /* save x */
				}
			}
		}
	}
	else {
		p->straight[0] = 0;
	}

	p->curtime = PIL_check_seconds_timer();

	/* handle pressure sensitivity (which is supplied by tablets) */
	if (event->tablet_data) {
		const wmTabletData *wmtab = event->tablet_data;

		tablet = (wmtab->Active != EVT_TABLET_NONE);
		p->pressure = wmtab->Pressure;

		/* Hack for pressure sensitive eraser on D+RMB when using a tablet:
		 *  The pen has to float over the tablet surface, resulting in
		 *  zero pressure (T47101). Ignore pressure values if floating
		 *  (i.e. "effectively zero" pressure), and only when the "active"
		 *  end is the stylus (i.e. the default when not eraser)
		 */
		if (p->paintmode == GP_PAINTMODE_ERASER) {
			if ((wmtab->Active != EVT_TABLET_ERASER) && (p->pressure < 0.001f)) {
				p->pressure = 1.0f;
			}
		}
	}
	else {
		/* No tablet data -> No pressure info is available */
		p->pressure = 1.0f;
	}

	/* special eraser modes */
	if (p->paintmode == GP_PAINTMODE_ERASER) {
		if (event->shift > 0) {
			p->flags |= GP_PAINTFLAG_HARD_ERASER;
		}
		else {
			p->flags &= ~GP_PAINTFLAG_HARD_ERASER;
		}
		if (event->alt > 0) {
			p->flags |= GP_PAINTFLAG_STROKE_ERASER;
		}
		else {
			p->flags &= ~GP_PAINTFLAG_STROKE_ERASER;
		}
	}

	/* special exception for start of strokes (i.e. maybe for just a dot) */
	if (p->flags & GP_PAINTFLAG_FIRSTRUN) {
		p->flags &= ~GP_PAINTFLAG_FIRSTRUN;

		p->mvalo[0] = p->mval[0];
		p->mvalo[1] = p->mval[1];
		p->opressure = p->pressure;
		p->inittime = p->ocurtime = p->curtime;
		p->straight[0] = 0;
		p->straight[1] = 0;

		/* special exception here for too high pressure values on first touch in
		 *  windows for some tablets, then we just skip first touch...
		 */
		if (tablet && (p->pressure >= 0.99f))
			return;
	}

	/* check if alt key is pressed and limit to straight lines */
	if (p->straight[0] != 0) {
		if (p->straight[0] == 1) {
			/* horizontal */
			p->mval[1] = p->straight[1]; /* replace y */
		}
		else {
			/* vertical */
			p->mval[0] = p->straight[1]; /* replace x */
		}
	}

	/* fill in stroke data (not actually used directly by gpencil_draw_apply) */
	RNA_collection_add(op->ptr, "stroke", &itemptr);

	mousef[0] = p->mval[0];
	mousef[1] = p->mval[1];
	RNA_float_set_array(&itemptr, "mouse", mousef);
	RNA_float_set(&itemptr, "pressure", p->pressure);
	RNA_boolean_set(&itemptr, "is_start", (p->flags & GP_PAINTFLAG_FIRSTRUN) != 0);

	RNA_float_set(&itemptr, "time", p->curtime - p->inittime);

	/* apply the current latest drawing point */
	gpencil_draw_apply(C, op, p, depsgraph);

	/* force refresh */
	ED_region_tag_redraw(p->ar); /* just active area for now, since doing whole screen is too slow */
}

/* ------------------------------- */

/* operator 'redo' (i.e. after changing some properties, but also for repeat last) */
static int gpencil_draw_exec(bContext *C, wmOperator *op)
{
	tGPsdata *p = NULL;
	Depsgraph *depsgraph = CTX_data_depsgraph(C);

	/* printf("GPencil - Starting Re-Drawing\n"); */

	/* try to initialize context data needed while drawing */
	if (!gpencil_draw_init(C, op, NULL)) {
		MEM_SAFE_FREE(op->customdata);
		/* printf("\tGP - no valid data\n"); */
		return OPERATOR_CANCELLED;
	}
	else
		p = op->customdata;

	/* printf("\tGP - Start redrawing stroke\n"); */

	/* loop over the stroke RNA elements recorded (i.e. progress of mouse movement),
	 * setting the relevant values in context at each step, then applying
	 */
	RNA_BEGIN (op->ptr, itemptr, "stroke")
	{
		float mousef[2];

		/* printf("\t\tGP - stroke elem\n"); */

		/* get relevant data for this point from stroke */
		RNA_float_get_array(&itemptr, "mouse", mousef);
		p->mval[0] = (int)mousef[0];
		p->mval[1] = (int)mousef[1];
		p->pressure = RNA_float_get(&itemptr, "pressure");
		p->curtime = (double)RNA_float_get(&itemptr, "time") + p->inittime;

		if (RNA_boolean_get(&itemptr, "is_start")) {
			/* if first-run flag isn't set already (i.e. not true first stroke),
			 * then we must terminate the previous one first before continuing
			 */
			if ((p->flags & GP_PAINTFLAG_FIRSTRUN) == 0) {
				/* TODO: both of these ops can set error-status, but we probably don't need to worry */
				gp_paint_strokeend(p);
				gp_paint_initstroke(p, p->paintmode, depsgraph);
			}
		}

		/* if first run, set previous data too */
		if (p->flags & GP_PAINTFLAG_FIRSTRUN) {
			p->flags &= ~GP_PAINTFLAG_FIRSTRUN;

			p->mvalo[0] = p->mval[0];
			p->mvalo[1] = p->mval[1];
			p->opressure = p->pressure;
			p->ocurtime = p->curtime;
		}

		/* apply this data as necessary now (as per usual) */
		gpencil_draw_apply(C, op, p, depsgraph);
	}
	RNA_END;

	/* printf("\tGP - done\n"); */

	/* cleanup */
	gpencil_draw_exit(C, op);

	/* refreshes */
	WM_event_add_notifier(C, NC_GPENCIL | NA_EDITED, NULL);

	/* done */
	return OPERATOR_FINISHED;
}

/* ------------------------------- */

/* start of interactive drawing part of operator */
static int gpencil_draw_invoke(bContext *C, wmOperator *op, const wmEvent *event)
{
	tGPsdata *p = NULL;

	if (G.debug & G_DEBUG)
		printf("GPencil - Starting Drawing\n");

	/* support for tablets eraser pen */
	if (gpencil_is_tablet_eraser_active(event)) {
		RNA_enum_set(op->ptr, "mode", GP_PAINTMODE_ERASER);
	}

	/* try to initialize context data needed while drawing */
	if (!gpencil_draw_init(C, op, event)) {
		if (op->customdata)
			MEM_freeN(op->customdata);
		if (G.debug & G_DEBUG)
			printf("\tGP - no valid data\n");
		return OPERATOR_CANCELLED;
	}
	else
		p = op->customdata;

	/* TODO: set any additional settings that we can take from the events?
	 * TODO? if tablet is erasing, force eraser to be on? */

	/* TODO: move cursor setting stuff to stroke-start so that paintmode can be changed midway... */

	/* if eraser is on, draw radial aid */
	if (p->paintmode == GP_PAINTMODE_ERASER) {
		gpencil_draw_toggle_eraser_cursor(C, p, true);
	}
	else {
		ED_gpencil_toggle_brush_cursor(C, true, NULL);
	}
	/* set cursor
	 * NOTE: This may change later (i.e. intentionally via brush toggle,
	 *       or unintentionally if the user scrolls outside the area)...
	 */
	gpencil_draw_cursor_set(p);

	/* only start drawing immediately if we're allowed to do so... */
	if (RNA_boolean_get(op->ptr, "wait_for_input") == false) {
		/* hotkey invoked - start drawing */
		/* printf("\tGP - set first spot\n"); */
		p->status = GP_STATUS_PAINTING;

		/* handle the initial drawing - i.e. for just doing a simple dot */
		gpencil_draw_apply_event(C, op, event, CTX_data_depsgraph(C), 0, 0);
		op->flag |= OP_IS_MODAL_CURSOR_REGION;
	}
	else {
		/* toolbar invoked - don't start drawing yet... */
		/* printf("\tGP - hotkey invoked... waiting for click-drag\n"); */
		op->flag |= OP_IS_MODAL_CURSOR_REGION;
	}

	/* enable paint mode */
	if (p->sa->spacetype == SPACE_VIEW3D) {
		Object *ob = CTX_data_active_object(C);
		if (ob && (ob->type == OB_GPENCIL) && ((p->gpd->flag & GP_DATA_STROKE_PAINTMODE) == 0)) {
			/* Just set paintmode flag... */
			p->gpd->flag |= GP_DATA_STROKE_PAINTMODE;
			/* disable other GP modes */
			p->gpd->flag &= ~GP_DATA_STROKE_EDITMODE;
			p->gpd->flag &= ~GP_DATA_STROKE_SCULPTMODE;
			p->gpd->flag &= ~GP_DATA_STROKE_WEIGHTMODE;
			/* set workspace mode */
			ob->restore_mode = ob->mode;
			ob->mode = OB_MODE_GPENCIL_PAINT;
			/* redraw mode on screen */
			WM_event_add_notifier(C, NC_SCENE | ND_MODE, NULL);
		}
	}

	WM_event_add_notifier(C, NC_GPENCIL | NA_EDITED, NULL);

	/* add a modal handler for this operator, so that we can then draw continuous strokes */
	WM_event_add_modal_handler(C, op);

	return OPERATOR_RUNNING_MODAL;
}

/* gpencil modal operator stores area, which can be removed while using it (like fullscreen) */
static bool gpencil_area_exists(bContext *C, ScrArea *sa_test)
{
	bScreen *sc = CTX_wm_screen(C);
	return (BLI_findindex(&sc->areabase, sa_test) != -1);
}

static tGPsdata *gpencil_stroke_begin(bContext *C, wmOperator *op)
{
	tGPsdata *p = op->customdata;

	/* we must check that we're still within the area that we're set up to work from
	 * otherwise we could crash (see bug #20586)
	 */
	if (CTX_wm_area(C) != p->sa) {
		printf("\t\t\tGP - wrong area execution abort!\n");
		p->status = GP_STATUS_ERROR;
	}

	/* printf("\t\tGP - start stroke\n"); */

	/* we may need to set up paint env again if we're resuming */
	/* XXX: watch it with the paintmode! in future,
	 *      it'd be nice to allow changing paint-mode when in sketching-sessions */

	if (gp_session_initdata(C, op, p))
		gp_paint_initstroke(p, p->paintmode, CTX_data_depsgraph(C));

	if (p->status != GP_STATUS_ERROR) {
		p->status = GP_STATUS_PAINTING;
		op->flag &= ~OP_IS_MODAL_CURSOR_REGION;
	}

	return op->customdata;
}

static void gpencil_stroke_end(wmOperator *op)
{
	tGPsdata *p = op->customdata;

	gp_paint_cleanup(p);

	gpencil_undo_push(p->gpd);

	gp_session_cleanup(p);

	p->status = GP_STATUS_IDLING;
	op->flag |= OP_IS_MODAL_CURSOR_REGION;

	p->gpd = NULL;
	p->gpl = NULL;
	p->gpf = NULL;
}

/* Move last stroke in the listbase to the head to be drawn below all previous strokes in the layer */
static void gpencil_move_last_stroke_to_back(bContext *C)
{
	/* move last stroke (the polygon) to head of the listbase stroke to draw on back of all previous strokes */
	bGPdata *gpd = ED_gpencil_data_get_active(C);
	bGPDlayer *gpl = BKE_gpencil_layer_getactive(gpd);

	/* sanity checks */
	if (ELEM(NULL, gpd, gpl, gpl->actframe)) {
		return;
	}

	bGPDframe *gpf = gpl->actframe;
	bGPDstroke *gps = gpf->strokes.last;
	if (ELEM(NULL, gps)) {
		return;
	}

	BLI_remlink(&gpf->strokes, gps);
	BLI_insertlinkbefore(&gpf->strokes, gpf->strokes.first, gps);
}

/* add events for missing mouse movements when the artist draw very fast */
static void gpencil_add_missing_events(bContext *C, wmOperator *op, const wmEvent *event, tGPsdata *p)
{
	Brush *brush = p->brush;
	if (brush->gpencil_settings->input_samples == 0) {
		return;
	}
	RegionView3D *rv3d = p->ar->regiondata;
	float defaultpixsize = rv3d->pixsize * 1000.0f;
	int samples = (GP_MAX_INPUT_SAMPLES - brush->gpencil_settings->input_samples + 1);
	float thickness = (float)brush->size;

	float pt[2], a[2], b[2];
	float vec[3];
	float scale = 1.0f;

	/* get pixel scale */
	gp_get_3d_reference(p, vec);
	mul_m4_v3(rv3d->persmat, vec);
	if (rv3d->is_persp) {
		scale = vec[2] * defaultpixsize;
	}
	else {
		scale = defaultpixsize;
	}

	/* The thickness of the brush is reduced of thickness to get overlap dots */
	float dot_factor = 0.50f;
	if (samples < 2) {
		dot_factor = 0.05f;
	}
	else if (samples < 4) {
		dot_factor = 0.10f;
	}
	else if (samples < 7) {
		dot_factor = 0.3f;
	}
	else if (samples < 10) {
		dot_factor = 0.4f;
	}
	float factor = ((thickness * dot_factor) / scale) * samples;

	copy_v2fl_v2i(a, p->mvalo);
	b[0] = event->mval[0] + 1;
	b[1] = event->mval[1] + 1;

	/* get distance in pixels */
	float dist = len_v2v2(a, b);

	/* for very small distances, add a half way point */
	if (dist <= 2.0f) {
		interp_v2_v2v2(pt, a, b, 0.5f);
		sub_v2_v2v2(pt, b, pt);
		/* create fake event */
		gpencil_draw_apply_event(C, op, event, CTX_data_depsgraph(C),
		                         (int)pt[0], (int)pt[1]);
	}
	else if (dist >= factor) {
		int slices = 2 + (int)((dist - 1.0) / factor);
		float n = 1.0f / slices;
		for (int i = 1; i < slices; i++) {
			interp_v2_v2v2(pt, a, b, n * i);
			sub_v2_v2v2(pt, b, pt);
			/* create fake event */
			gpencil_draw_apply_event(C, op, event, CTX_data_depsgraph(C),
			                         (int)pt[0], (int)pt[1]);
		}
	}
}

/* events handling during interactive drawing part of operator */
static int gpencil_draw_modal(bContext *C, wmOperator *op, const wmEvent *event)
{
	tGPsdata *p = op->customdata;
	ToolSettings *ts = CTX_data_tool_settings(C);
	int estate = OPERATOR_PASS_THROUGH; /* default exit state - pass through to support MMB view nav, etc. */

	/* if (event->type == NDOF_MOTION)
	 *    return OPERATOR_PASS_THROUGH;
	 * -------------------------------
	 * [mce] Not quite what I was looking
	 * for, but a good start! GP continues to
	 * draw on the screen while the 3D mouse
	 * moves the viewpoint. Problem is that
	 * the stroke is converted to 3D only after
	 * it is finished. This approach should work
	 * better in tools that immediately apply
	 * in 3D space.
	 */

	if (p->status == GP_STATUS_IDLING) {
		ARegion *ar = CTX_wm_region(C);
		p->ar = ar;
	}

	/* we don't pass on key events, GP is used with key-modifiers - prevents Dkey to insert drivers */
	if (ISKEYBOARD(event->type)) {
		if (ELEM(event->type, LEFTARROWKEY, DOWNARROWKEY, RIGHTARROWKEY, UPARROWKEY, ZKEY)) {
			/* allow some keys:
			 *   - for frame changing [#33412]
			 *   - for undo (during sketching sessions)
			 */
		}
		else if (ELEM(event->type, PAD0, PAD1, PAD2, PAD3, PAD4, PAD5, PAD6, PAD7, PAD8, PAD9)) {
			/* allow numpad keys so that camera/view manipulations can still take place
			 * - PAD0 in particular is really important for Grease Pencil drawing,
			 *   as animators may be working "to camera", so having this working
			 *   is essential for ensuring that they can quickly return to that view
			 */
		}
		else if ((event->type == BKEY) && (event->val == KM_RELEASE)) {
			/* Add Blank Frame
			 * - Since this operator is non-modal, we can just call it here, and keep going...
	         * - This operator is especially useful when animating
			 */
			WM_operator_name_call(C, "GPENCIL_OT_blank_frame_add", WM_OP_EXEC_DEFAULT, NULL);
			estate = OPERATOR_RUNNING_MODAL;
		}
		else {
			estate = OPERATOR_RUNNING_MODAL;
		}
	}

	//printf("\tGP - handle modal event...\n");

	/* exit painting mode (and/or end current stroke)
	 * NOTE: cannot do RIGHTMOUSE (as is standard for canceling) as that would break polyline [#32647]
	 */
	/* if polyline and release shift must cancel */
	if ((ELEM(event->type, RETKEY, PADENTER, ESCKEY, SPACEKEY, EKEY)) ||
	    ((p->paintmode == GP_PAINTMODE_DRAW_POLY) && (event->shift == 0)))
	{
		/* exit() ends the current stroke before cleaning up */
		/* printf("\t\tGP - end of paint op + end of stroke\n"); */
		/* if drawing polygon and enable on back, must move stroke */
		if (ts) {
			if ((ts->gpencil_flags & GP_TOOL_FLAG_PAINT_ONBACK) && (p->paintmode == GP_PAINTMODE_DRAW_POLY)) {
				if (p->flags & GP_PAINTFLAG_STROKEADDED) {
					gpencil_move_last_stroke_to_back(C);
				}
			}
		}
		p->status = GP_STATUS_DONE;
		estate = OPERATOR_FINISHED;
	}

	/* toggle painting mode upon mouse-button movement
	 *  - LEFTMOUSE  = standard drawing (all) / straight line drawing (all) / polyline (toolbox only)
	 *  - RIGHTMOUSE = polyline (hotkey) / eraser (all)
	 *    (Disabling RIGHTMOUSE case here results in bugs like [#32647])
	 * also making sure we have a valid event value, to not exit too early
	 */
	if (ELEM(event->type, LEFTMOUSE, RIGHTMOUSE) && (ELEM(event->val, KM_PRESS, KM_RELEASE))) {
		/* if painting, end stroke */
		if (p->status == GP_STATUS_PAINTING) {
			int sketch = 0;

			/* basically, this should be mouse-button up = end stroke
			 * BUT, polyline drawing is an exception -- all knots should be added during one session
			 */
			sketch |= (p->paintmode == GP_PAINTMODE_DRAW_POLY);

			if (sketch) {
				/* end stroke only, and then wait to resume painting soon */
				/* printf("\t\tGP - end stroke only\n"); */
				gpencil_stroke_end(op);

				/* If eraser mode is on, turn it off after the stroke finishes
				 * NOTE: This just makes it nicer to work with drawing sessions
				 */
				if (p->paintmode == GP_PAINTMODE_ERASER) {
					p->paintmode = RNA_enum_get(op->ptr, "mode");

					/* if the original mode was *still* eraser,
					 * we'll let it say for now, since this gives
					 * users an opportunity to have visual feedback
					 * when adjusting eraser size
					 */
					if (p->paintmode != GP_PAINTMODE_ERASER) {
						/* turn off cursor...
						 * NOTE: this should be enough for now
						 *       Just hiding this makes it seem like
						 *       you can paint again...
						 */
						gpencil_draw_toggle_eraser_cursor(C, p, false);
					}
				}

				/* we've just entered idling state, so this event was processed (but no others yet) */
				estate = OPERATOR_RUNNING_MODAL;

				/* stroke could be smoothed, send notifier to refresh screen */
				WM_event_add_notifier(C, NC_GPENCIL | NA_EDITED, NULL);
			}
			else {
				/* printf("\t\tGP - end of stroke + op\n"); */
				/* if drawing polygon and enable on back, must move stroke */
				if (ts) {
					if ((ts->gpencil_flags & GP_TOOL_FLAG_PAINT_ONBACK) && (p->paintmode == GP_PAINTMODE_DRAW_POLY)) {
						if (p->flags & GP_PAINTFLAG_STROKEADDED) {
							gpencil_move_last_stroke_to_back(C);
						}
					}
				}
				/* drawing batch cache is dirty now */
				gp_update_cache(p->gpd);

				p->status = GP_STATUS_DONE;
				estate = OPERATOR_FINISHED;
			}
		}
		else if (event->val == KM_PRESS) {
			bool in_bounds = false;

			/* Check if we're outside the bounds of the active region
			 * NOTE: An exception here is that if launched from the toolbar,
			 *       whatever region we're now in should become the new region
			 */
			if ((p->ar) && (p->ar->regiontype == RGN_TYPE_TOOLS)) {
				/* Change to whatever region is now under the mouse */
				ARegion *current_region = BKE_area_find_region_xy(p->sa, RGN_TYPE_ANY, event->x, event->y);

				if (G.debug & G_DEBUG) {
					printf("found alternative region %p (old was %p) - at %d %d (sa: %d %d -> %d %d)\n",
						current_region, p->ar, event->x, event->y,
						p->sa->totrct.xmin, p->sa->totrct.ymin, p->sa->totrct.xmax, p->sa->totrct.ymax);
				}

				if (current_region) {
					/* Assume that since we found the cursor in here, it is in bounds
					 * and that this should be the region that we begin drawing in
					 */
					p->ar = current_region;
					in_bounds = true;
				}
				else {
					/* Out of bounds, or invalid in some other way */
					p->status = GP_STATUS_ERROR;
					estate = OPERATOR_CANCELLED;

					if (G.debug & G_DEBUG)
						printf("%s: Region under cursor is out of bounds, so cannot be drawn on\n", __func__);
				}
			}
			else if (p->ar) {
				rcti region_rect;

				/* Perform bounds check using  */
				ED_region_visible_rect(p->ar, &region_rect);
				in_bounds = BLI_rcti_isect_pt_v(&region_rect, event->mval);
			}
			else {
				/* No region */
				p->status = GP_STATUS_ERROR;
				estate = OPERATOR_CANCELLED;

				if (G.debug & G_DEBUG)
					printf("%s: No active region found in GP Paint session data\n", __func__);
			}

			if (in_bounds) {
				/* Switch paintmode (temporarily if need be) based on which button was used
				 * NOTE: This is to make it more convenient to erase strokes when using drawing sessions
				 */
				if ((event->type == RIGHTMOUSE) || gpencil_is_tablet_eraser_active(event)) {
					/* turn on eraser */
					p->paintmode = GP_PAINTMODE_ERASER;
				}
				else if (event->type == LEFTMOUSE) {
					/* restore drawmode to default */
					p->paintmode = RNA_enum_get(op->ptr, "mode");
				}

				gpencil_draw_toggle_eraser_cursor(C, p, p->paintmode == GP_PAINTMODE_ERASER);

				/* not painting, so start stroke (this should be mouse-button down) */
				p = gpencil_stroke_begin(C, op);

				if (p->status == GP_STATUS_ERROR) {
					estate = OPERATOR_CANCELLED;
				}
			}
			else if (p->status != GP_STATUS_ERROR) {
				/* User clicked outside bounds of window while idling, so exit paintmode
				 * NOTE: Don't enter this case if an error occurred while finding the
				 *       region (as above)
				 */
				/* if drawing polygon and enable on back, must move stroke */
				if (ts) {
					if ((ts->gpencil_flags & GP_TOOL_FLAG_PAINT_ONBACK) && (p->paintmode == GP_PAINTMODE_DRAW_POLY)) {
						if (p->flags & GP_PAINTFLAG_STROKEADDED) {
							gpencil_move_last_stroke_to_back(C);
						}
					}
				}
				p->status = GP_STATUS_DONE;
				estate = OPERATOR_FINISHED;
			}
		}
		else if (event->val == KM_RELEASE) {
			p->status = GP_STATUS_IDLING;
			op->flag |= OP_IS_MODAL_CURSOR_REGION;
		}
	}

	/* handle mode-specific events */
	if (p->status == GP_STATUS_PAINTING) {
		/* handle painting mouse-movements? */
		if (ELEM(event->type, MOUSEMOVE, INBETWEEN_MOUSEMOVE) || (p->flags & GP_PAINTFLAG_FIRSTRUN)) {
			/* handle drawing event */
			/* printf("\t\tGP - add point\n"); */
			gpencil_add_missing_events(C, op, event, p);

			gpencil_draw_apply_event(C, op, event, CTX_data_depsgraph(C), 0, 0);

			/* finish painting operation if anything went wrong just now */
			if (p->status == GP_STATUS_ERROR) {
				printf("\t\t\t\tGP - add error done!\n");
				estate = OPERATOR_CANCELLED;
			}
			else {
				/* event handled, so just tag as running modal */
				/* printf("\t\t\t\tGP - add point handled!\n"); */
				estate = OPERATOR_RUNNING_MODAL;
			}
		}
		/* eraser size */
		else if ((p->paintmode == GP_PAINTMODE_ERASER) &&
		         ELEM(event->type, WHEELUPMOUSE, WHEELDOWNMOUSE, PADPLUSKEY, PADMINUS))
		{
			/* just resize the brush (local version)
			 * TODO: fix the hardcoded size jumps (set to make a visible difference) and hardcoded keys
			 */
			/* printf("\t\tGP - resize eraser\n"); */
			switch (event->type) {
				case WHEELDOWNMOUSE: /* larger */
				case PADPLUSKEY:
					p->radius += 5;
					break;

				case WHEELUPMOUSE: /* smaller */
				case PADMINUS:
					p->radius -= 5;

					if (p->radius <= 0)
						p->radius = 1;
					break;
			}

			/* force refresh */
			ED_region_tag_redraw(p->ar); /* just active area for now, since doing whole screen is too slow */

			/* event handled, so just tag as running modal */
			estate = OPERATOR_RUNNING_MODAL;
		}
		/* there shouldn't be any other events, but just in case there are, let's swallow them
		 * (i.e. to prevent problems with undo)
		 */
		else {
			/* swallow event to save ourselves trouble */
			estate = OPERATOR_RUNNING_MODAL;
		}
	}

	/* gpencil modal operator stores area, which can be removed while using it (like fullscreen) */
	if (0 == gpencil_area_exists(C, p->sa))
		estate = OPERATOR_CANCELLED;
	else {
		/* update status indicators - cursor, header, etc. */
		gpencil_draw_status_indicators(C, p);
		gpencil_draw_cursor_set(p); /* cursor may have changed outside our control - T44084 */
	}

	/* process last operations before exiting */
	switch (estate) {
		case OPERATOR_FINISHED:
			/* one last flush before we're done */
			gpencil_draw_exit(C, op);
			WM_event_add_notifier(C, NC_GPENCIL | NA_EDITED, NULL);
			break;

		case OPERATOR_CANCELLED:
			gpencil_draw_exit(C, op);
			break;

		case OPERATOR_RUNNING_MODAL | OPERATOR_PASS_THROUGH:
			/* event doesn't need to be handled */
#if 0
			printf("unhandled event -> %d (mmb? = %d | mmv? = %d)\n",
			       event->type, event->type == MIDDLEMOUSE, event->type==MOUSEMOVE);
#endif
			break;
	}

	/* return status code */
	return estate;
}

/* ------------------------------- */

static const EnumPropertyItem prop_gpencil_drawmodes[] = {
	{GP_PAINTMODE_DRAW, "DRAW", 0, "Draw Freehand", "Draw freehand stroke(s)"},
	{GP_PAINTMODE_DRAW_STRAIGHT, "DRAW_STRAIGHT", 0, "Draw Straight Lines", "Draw straight line segment(s)"},
	{GP_PAINTMODE_DRAW_POLY, "DRAW_POLY", 0, "Draw Poly Line", "Click to place endpoints of straight line segments (connected)"},
	{GP_PAINTMODE_ERASER, "ERASER", 0, "Eraser", "Erase Grease Pencil strokes"},
	{0, NULL, 0, NULL, NULL}
};

void GPENCIL_OT_draw(wmOperatorType *ot)
{
	PropertyRNA *prop;

	/* identifiers */
	ot->name = "Grease Pencil Draw";
	ot->idname = "GPENCIL_OT_draw";
	ot->description = "Draw a new stroke in the active Grease Pencil Object";

	/* api callbacks */
	ot->exec = gpencil_draw_exec;
	ot->invoke = gpencil_draw_invoke;
	ot->modal = gpencil_draw_modal;
	ot->cancel = gpencil_draw_cancel;
	ot->poll = gpencil_draw_poll;

	/* flags */
	ot->flag = OPTYPE_UNDO | OPTYPE_BLOCKING;

	/* settings for drawing */
	ot->prop = RNA_def_enum(ot->srna, "mode", prop_gpencil_drawmodes, 0, "Mode", "Way to interpret mouse movements");

	prop = RNA_def_collection_runtime(ot->srna, "stroke", &RNA_OperatorStrokeElement, "Stroke", "");
	RNA_def_property_flag(prop, PROP_HIDDEN | PROP_SKIP_SAVE);

	/* NOTE: wait for input is enabled by default, so that all UI code can work properly without needing users to know about this */
	prop = RNA_def_boolean(ot->srna, "wait_for_input", true, "Wait for Input", "Wait for first click instead of painting immediately");
	RNA_def_property_flag(prop, PROP_HIDDEN | PROP_SKIP_SAVE);

	prop = RNA_def_boolean(ot->srna, "disable_straight", false, "No Straight lines", "Disable key for straight lines");
	RNA_def_property_flag(prop, PROP_SKIP_SAVE);

	prop = RNA_def_boolean(ot->srna, "disable_fill", false, "No Fill Areas", "Disable fill to use stroke as fill boundary");
	RNA_def_property_flag(prop, PROP_SKIP_SAVE);
}<|MERGE_RESOLUTION|>--- conflicted
+++ resolved
@@ -622,11 +622,7 @@
 		}
 		/* apply randomness to pressure */
 		if ((brush->gpencil_settings->flag & GP_BRUSH_GROUP_RANDOM) &&
-<<<<<<< HEAD
-			(brush->gpencil_settings->draw_random_press > 0.0f))
-=======
 		    (brush->gpencil_settings->draw_random_press > 0.0f))
->>>>>>> 6cad7984
 		{
 			float curvef = curvemapping_evaluateF(brush->gpencil_settings->curve_sensitivity, 0, pressure);
 			float tmp_pressure = curvef * brush->gpencil_settings->draw_sensitivity;
@@ -674,11 +670,7 @@
 
 		/* apply randomness to color strength */
 		if ((brush->gpencil_settings->flag & GP_BRUSH_GROUP_RANDOM) &&
-<<<<<<< HEAD
-			(brush->gpencil_settings->draw_random_strength > 0.0f))
-=======
 		    (brush->gpencil_settings->draw_random_strength > 0.0f))
->>>>>>> 6cad7984
 		{
 			if (BLI_rng_get_float(p->rng) > 0.5f) {
 				pt->strength -= pt->strength * brush->gpencil_settings->draw_random_strength * BLI_rng_get_float(p->rng);
@@ -1158,11 +1150,7 @@
 	}
 
 	/* Save material index */
-<<<<<<< HEAD
-	gps->mat_nr = BKE_object_material_slot_find_index(p->ob, p->material) - 1;
-=======
 	gps->mat_nr = BKE_gpencil_get_material_index(p->ob, p->material) - 1;
->>>>>>> 6cad7984
 
 	/* calculate UVs along the stroke */
 	ED_gpencil_calc_stroke_uv(obact, gps);
@@ -1391,21 +1379,13 @@
 
 						/* 2) Tag any point with overly low influence for removal in the next pass */
 						if ((pt1->pressure < cull_thresh) || (p->flags & GP_PAINTFLAG_HARD_ERASER) ||
-<<<<<<< HEAD
-							(eraser->gpencil_settings->eraser_mode == GP_BRUSH_ERASER_HARD))
-=======
 						    (eraser->gpencil_settings->eraser_mode == GP_BRUSH_ERASER_HARD))
->>>>>>> 6cad7984
 						{
 							pt1->flag |= GP_SPOINT_TAG;
 							do_cull = true;
 						}
 						if ((pt2->pressure < cull_thresh) || (p->flags & GP_PAINTFLAG_HARD_ERASER) ||
-<<<<<<< HEAD
-							(eraser->gpencil_settings->eraser_mode == GP_BRUSH_ERASER_HARD))
-=======
 						    (eraser->gpencil_settings->eraser_mode == GP_BRUSH_ERASER_HARD))
->>>>>>> 6cad7984
 						{
 							pt2->flag |= GP_SPOINT_TAG;
 							do_cull = true;
@@ -1518,22 +1498,14 @@
 	Brush *brush_old = paint->brush;
 	for (Brush *brush = bmain->brush.first; brush; brush = brush->id.next) {
 		if ((brush->ob_mode == OB_MODE_GPENCIL_PAINT) &&
-<<<<<<< HEAD
-			(brush->gpencil_settings->brush_type == GP_BRUSH_TYPE_ERASE))
-=======
 		    (brush->gpencil_settings->brush_type == GP_BRUSH_TYPE_ERASE))
->>>>>>> 6cad7984
 		{
 			/* save first eraser to use later if no default */
 			if (brush_dft == NULL) {
 				brush_dft = brush;
 			}
 			/* found default */
-<<<<<<< HEAD
-			if(brush->gpencil_settings->flag & GP_BRUSH_DEFAULT_ERASER) {
-=======
 			if (brush->gpencil_settings->flag & GP_BRUSH_DEFAULT_ERASER) {
->>>>>>> 6cad7984
 				return brush;
 			}
 		}
@@ -1630,15 +1602,9 @@
 	}
 
 	/* check if the material is already on object material slots and add it if missing */
-<<<<<<< HEAD
-	if (BKE_object_material_slot_find_index(p->ob, p->material) == 0) {
-		BKE_object_material_slot_add(p->bmain, p->ob);
-		assign_material(p->bmain, p->ob, ma, p->ob->totcol, BKE_MAT_ASSIGN_EXISTING);
-=======
 	if (BKE_gpencil_get_material_index(p->ob, p->material) == 0) {
 		BKE_object_material_slot_add(p->bmain, p->ob);
 		assign_material(p->bmain, p->ob, ma, p->ob->totcol, BKE_MAT_ASSIGN_USERPREF);
->>>>>>> 6cad7984
 	}
 
 	/* assign color information to temp tGPsdata */
@@ -1722,11 +1688,7 @@
 
 			break;
 		}
-<<<<<<< HEAD
-		
-=======
-
->>>>>>> 6cad7984
+
 		/* unsupported views */
 		default:
 		{
@@ -1787,17 +1749,6 @@
 	/* Create new context data */
 	p = MEM_callocN(sizeof(tGPsdata), "GPencil Drawing Data");
 
-<<<<<<< HEAD
-	gp_session_initdata(C, op, p);
-
-#if 0
-	/* radius for eraser circle is defined in userprefs now */
-	/* NOTE: we do this here, so that if we exit immediately,
-	 *       erase size won't get lost
-	 */
-	p->radius = U.gp_eraser;
-#endif
-=======
 	/* Try to initialise context data
 	 * WARNING: This may not always succeed (e.g. using GP in an annotation-only context)
 	 */
@@ -1809,7 +1760,6 @@
 		MEM_freeN(p);
 		return NULL;
 	}
->>>>>>> 6cad7984
 
 	/* Random generator, only init once. */
 	uint rng_seed = (uint)(PIL_check_seconds_timer_i() & UINT_MAX);
@@ -2144,29 +2094,7 @@
 static void gpencil_draw_exit(bContext *C, wmOperator *op)
 {
 	tGPsdata *p = op->customdata;
-	bGPdata *gpd = CTX_data_gpencil_data(C);
-
-<<<<<<< HEAD
-	/* clear undo stack */
-	gpencil_undo_finish();
-
-	/* restore cursor to indicate end of drawing */
-	if (p->sa->spacetype != SPACE_VIEW3D) {
-		WM_cursor_modal_restore(CTX_wm_window(C));
-	}
-	else {
-		/* or restore paint if 3D view */
-		if ((p) && (p->paintmode == GP_PAINTMODE_ERASER)) {
-			WM_cursor_modal_set(p->win, CURSOR_STD);
-		}
-		/* drawing batch cache is dirty now */
-		if (gpd) {
-			gp_update_cache(gpd);
-		}
-
-	}
-=======
->>>>>>> 6cad7984
+
 	/* don't assume that operator data exists at all */
 	if (p) {
 		/* check size of buffer before cleanup, to determine if anything happened here */
@@ -2182,8 +2110,6 @@
 		if (p->eraser) {
 			p->eraser->size = p->radius;
 		}
-<<<<<<< HEAD
-=======
 
 		/* restore cursor to indicate end of drawing */
 		if (p->sa->spacetype != SPACE_VIEW3D) {
@@ -2204,7 +2130,6 @@
 
 		/* clear undo stack */
 		gpencil_undo_finish();
->>>>>>> 6cad7984
 
 		/* cleanup */
 		gp_paint_cleanup(p);
@@ -2278,11 +2203,7 @@
 {
 	Brush *brush = p->brush;
 	if ((p->paintmode == GP_PAINTMODE_ERASER) ||
-<<<<<<< HEAD
-		(brush->gpencil_settings->brush_type == GP_BRUSH_TYPE_ERASE))
-=======
 	    (brush->gpencil_settings->brush_type == GP_BRUSH_TYPE_ERASE))
->>>>>>> 6cad7984
 	{
 		WM_cursor_modal_set(p->win, BC_CROSSCURSOR);  /* XXX need a better cursor */
 	}
@@ -2299,19 +2220,6 @@
 
 #if 0 /* FIXME, this never runs! */
 		switch (p->paintmode) {
-<<<<<<< HEAD
-				case GP_PAINTMODE_DRAW_POLY:
-					/* Provide usage tips, since this is modal, and unintuitive without hints */
-					ED_workspace_status_text(C, IFACE_("Annotation Create Poly: LMB click to place next stroke vertex | "
-					                                  "ESC/Enter to end  (or click outside this area)"));
-					break;
-				default:
-					/* Do nothing - the others are self explanatory, exit quickly once the mouse is released
-					 * Showing any text would just be annoying as it would flicker.
-					 */
-					break;
-			}
-=======
 			case GP_PAINTMODE_DRAW_POLY:
 				/* Provide usage tips, since this is modal, and unintuitive without hints */
 				ED_workspace_status_text(
@@ -2326,7 +2234,6 @@
 				 */
 				break;
 		}
->>>>>>> 6cad7984
 #endif
 
 		case GP_STATUS_IDLING:
