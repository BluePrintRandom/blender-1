--- conflicted
+++ resolved
@@ -558,8 +558,9 @@
 	GPU_blend(false);
 }
 
-static void immRectf_tris_color_ex(unsigned int pos, float x1, float y1, float x2, float y2,
-                              unsigned int col, const float color[3])
+static void immRectf_tris_color_ex(
+        unsigned int pos, float x1, float y1, float x2, float y2,
+        unsigned int col, const float color[3])
 {
 	immAttrib4fv(col, color);
 	immVertex2f(pos, x1, y1);
@@ -604,10 +605,12 @@
 			const int x_co = (x_min + x_ofs) + (i_x * (box_size + box_margin));
 			const int y_co = (y_min + y_ofs) + (i_y * (box_size + box_margin));
 
-			immRectf_tris_color_ex(pos, x_co - box_size, y_co - px_zoom, x_co, (y_co + box_size) - px_zoom,
-			                       col, col_dark);
-			immRectf_tris_color_ex(pos, x_co - box_size, y_co, x_co, y_co + box_size,
-			                       col, col_high);
+			immRectf_tris_color_ex(
+			        pos, x_co - box_size, y_co - px_zoom, x_co, (y_co + box_size) - px_zoom,
+			        col, col_dark);
+			immRectf_tris_color_ex(
+			        pos, x_co - box_size, y_co, x_co, y_co + box_size,
+			        col, col_high);
 		}
 	}
 	immEnd();
@@ -750,20 +753,12 @@
 	if (show_pin)
 #endif
 	{
-<<<<<<< HEAD
 		GPU_blend(true);
-		UI_icon_draw_aspect(headrect.xmax - ((PNL_ICON * 2.2f) / block->aspect), headrect.ymin + (5.0f / block->aspect),
-		                    (panel->flag & PNL_PIN) ? ICON_PINNED : ICON_UNPINNED,
-		                    (block->aspect / UI_DPI_FAC), 1.0f);
-		GPU_blend(false);
-=======
-		glEnable(GL_BLEND);
 		UI_icon_draw_aspect(
 		        headrect.xmax - ((PNL_ICON * 2.2f) / block->aspect), headrect.ymin + (5.0f / block->aspect),
 		        (panel->flag & PNL_PIN) ? ICON_PINNED : ICON_UNPINNED,
 		        (block->aspect / UI_DPI_FAC), 1.0f);
-		glDisable(GL_BLEND);
->>>>>>> 26c5a1c3
+		GPU_blend(false);
 	}
 
 
@@ -2013,38 +2008,22 @@
 		if (is_active)
 #endif
 		{
-<<<<<<< HEAD
-			ui_panel_category_draw_tab(true, rct->xmin, rct->ymin, rct->xmax, rct->ymax,
-			                           tab_curve_radius - px, roundboxtype, true, true, NULL,
-			                           is_active ? theme_col_tab_active : theme_col_tab_inactive);
+			ui_panel_category_draw_tab(
+			        true, rct->xmin, rct->ymin, rct->xmax, rct->ymax,
+			        tab_curve_radius - px, roundboxtype, true, true, NULL,
+			        is_active ? theme_col_tab_active : theme_col_tab_inactive);
 
 			/* tab outline */
-			ui_panel_category_draw_tab(false, rct->xmin - px, rct->ymin - px, rct->xmax - px, rct->ymax + px,
-			                           tab_curve_radius, roundboxtype, true, true, NULL, theme_col_tab_outline);
+			ui_panel_category_draw_tab(
+			        false, rct->xmin - px, rct->ymin - px, rct->xmax - px, rct->ymax + px,
+			        tab_curve_radius, roundboxtype, true, true, NULL, theme_col_tab_outline);
 
 			/* tab highlight (3d look) */
-			ui_panel_category_draw_tab(false, rct->xmin, rct->ymin, rct->xmax, rct->ymax,
-			                           tab_curve_radius, roundboxtype, true, false,
-			                           is_active ? theme_col_back : theme_col_tab_inactive,
-			                           is_active ? theme_col_tab_highlight : theme_col_tab_highlight_inactive);
-=======
-			glColor3ubv(is_active ? theme_col_tab_active : theme_col_tab_inactive);
 			ui_panel_category_draw_tab(
-			        GL_POLYGON, rct->xmin, rct->ymin, rct->xmax, rct->ymax,
-			        tab_curve_radius - px, roundboxtype, true, true, NULL);
-
-			/* tab outline */
-			glColor3ubv(theme_col_tab_outline);
-			ui_panel_category_draw_tab(
-			        GL_LINE_STRIP, rct->xmin - px, rct->ymin - px, rct->xmax - px, rct->ymax + px,
-			        tab_curve_radius, roundboxtype, true, true, NULL);
-			/* tab highlight (3d look) */
-			glColor3ubv(is_active ? theme_col_tab_highlight : theme_col_tab_highlight_inactive);
-			ui_panel_category_draw_tab(
-			        GL_LINE_STRIP, rct->xmin, rct->ymin, rct->xmax, rct->ymax,
+			        false, rct->xmin, rct->ymin, rct->xmax, rct->ymax,
 			        tab_curve_radius, roundboxtype, true, false,
-			        is_active ? theme_col_back : theme_col_tab_inactive);
->>>>>>> 26c5a1c3
+			        is_active ? theme_col_back : theme_col_tab_inactive,
+			        is_active ? theme_col_tab_highlight : theme_col_tab_highlight_inactive);
 		}
 
 		/* tab blackline */
