--- conflicted
+++ resolved
@@ -123,17 +123,10 @@
   BLI_assert(but_decorate->rnasearchpoin.data && but_decorate->rnasearchprop);
 
   LISTBASE_CIRCULAR_BACKWARD_BEGIN (&but_decorate->block->buttons, but_iter, but_decorate->prev) {
-<<<<<<< HEAD
-    if (ui_but_rna_equals_ex(but_decorate,
-                             &but_iter->rnasearchpoin,
-                             but_iter->rnasearchprop,
-                             POINTER_AS_INT(but_iter->custom_data))) {
-=======
     if (but_iter != but_decorate && ui_but_rna_equals_ex(but_decorate,
                                                          &but_iter->rnasearchpoin,
                                                          but_iter->rnasearchprop,
                                                          POINTER_AS_INT(but_iter->custom_data))) {
->>>>>>> 6fa3e415
       return but_iter;
     }
   }
