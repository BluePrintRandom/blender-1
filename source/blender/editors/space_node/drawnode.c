--- conflicted
+++ resolved
@@ -2220,16 +2220,8 @@
 	float cx, cy, x1, x2, x3, x4;
 	float y1, y2, y3, y4;
 
-<<<<<<< HEAD
-
-	glColor3f(1.0, 1.0, 1.0);
-
 	cx  = x + snode->backdrop_zoom * backdropWidth * boxmask->x;
 	cy = y + snode->backdrop_zoom * backdropHeight * boxmask->y;
-=======
-	cx  = x + snode->zoom * backdropWidth * boxmask->x;
-	cy = y + snode->zoom * backdropHeight * boxmask->y;
->>>>>>> 1bfe3598
 
 	x1 = cx - (cosine * halveBoxWidth + sine * halveBoxHeight) * snode->backdrop_zoom;
 	x2 = cx - (cosine * -halveBoxWidth + sine * halveBoxHeight) * snode->backdrop_zoom;
@@ -2272,16 +2264,8 @@
 	float cx, cy, x1, x2, x3, x4;
 	float y1, y2, y3, y4;
 
-<<<<<<< HEAD
-
-	glColor3f(1.0, 1.0, 1.0);
-
 	cx  = x + snode->backdrop_zoom * backdropWidth * ellipsemask->x;
 	cy = y + snode->backdrop_zoom * backdropHeight * ellipsemask->y;
-=======
-	cx  = x + snode->zoom * backdropWidth * ellipsemask->x;
-	cy = y + snode->zoom * backdropHeight * ellipsemask->y;
->>>>>>> 1bfe3598
 
 	x1 = cx - (cosine * halveBoxWidth + sine * halveBoxHeight) * snode->backdrop_zoom;
 	x2 = cx - (cosine * -halveBoxWidth + sine * halveBoxHeight) * snode->backdrop_zoom;
