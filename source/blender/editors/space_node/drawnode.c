/*
 * ***** BEGIN GPL LICENSE BLOCK *****
 *
 * This program is free software; you can redistribute it and/or
 * modify it under the terms of the GNU General Public License
 * as published by the Free Software Foundation; either version 2
 * of the License, or (at your option) any later version. 
 *
 * This program is distributed in the hope that it will be useful,
 * but WITHOUT ANY WARRANTY; without even the implied warranty of
 * MERCHANTABILITY or FITNESS FOR A PARTICULAR PURPOSE.  See the
 * GNU General Public License for more details.
 *
 * You should have received a copy of the GNU General Public License
 * along with this program; if not, write to the Free Software Foundation,
 * Inc., 51 Franklin Street, Fifth Floor, Boston, MA 02110-1301, USA.
 *
 * The Original Code is Copyright (C) 2005 Blender Foundation.
 * All rights reserved.
 *
 * The Original Code is: all of this file.
 *
 * Contributor(s): David Millan Escriva, Juho Vepsäläinen, Bob Holcomb, Thomas Dinges
 *
 * ***** END GPL LICENSE BLOCK *****
 */

/** \file blender/editors/space_node/drawnode.c
 *  \ingroup spnode
 *  \brief lower level node drawing for nodes (boarders, headers etc), also node layout.
 */

#include "BLI_blenlib.h"
#include "BLI_math.h"

#include "DNA_node_types.h"
#include "DNA_object_types.h"
#include "DNA_space_types.h"
#include "DNA_screen_types.h"

#include "BKE_context.h"
#include "BKE_curve.h"
#include "BKE_image.h"
#include "BKE_main.h"
#include "BKE_node.h"
#include "BKE_tracking.h"

#include "BLF_api.h"
#include "BLF_translation.h"


#include "GPU_colors.h"
#include "GPU_primitives.h"

#include "BIF_glutil.h"

#include "MEM_guardedalloc.h"

#include "RNA_access.h"

#include "ED_node.h"

#include "WM_api.h"
#include "WM_types.h"

#include "UI_resources.h"

#include "IMB_colormanagement.h"
#include "IMB_imbuf.h"
#include "IMB_imbuf_types.h"

#include "node_intern.h"  /* own include */

/* ****************** SOCKET BUTTON DRAW FUNCTIONS ***************** */

static void node_sync_cb(bContext *UNUSED(C), void *snode_v, void *node_v)
{
	SpaceNode *snode= snode_v;
	
	if (snode->treetype==NTREE_SHADER) {
		nodeShaderSynchronizeID(node_v, 1);
		// allqueue(REDRAWBUTSSHADING, 0);
	}
}

static void node_socket_button_label(const bContext *UNUSED(C), uiBlock *block,
							  bNodeTree *UNUSED(ntree), bNode *UNUSED(node), bNodeSocket *sock,
							  const char *UNUSED(name), int x, int y, int width)
{
	uiDefBut(block, LABEL, 0, IFACE_(sock->name), x, y, width, NODE_DY, NULL, 0, 0, 0, 0, "");
}

static void node_socket_button_default(const bContext *C, uiBlock *block,
								bNodeTree *ntree, bNode *node, bNodeSocket *sock,
								const char *name, int x, int y, int width)
{
	if (sock->link || (sock->flag & SOCK_HIDE_VALUE))
		node_socket_button_label(C, block, ntree, node, sock, name, x, y, width);
	else {
		PointerRNA ptr;
		uiBut *bt;
		
		RNA_pointer_create(&ntree->id, &RNA_NodeSocket, sock, &ptr);
		
		bt = uiDefButR(block, NUM, B_NODE_EXEC, IFACE_(name),
					   x, y+1, width, NODE_DY-2, 
					   &ptr, "default_value", 0, 0, 0, -1, -1, NULL);
		if (node)
			uiButSetFunc(bt, node_sync_cb, CTX_wm_space_node(C), node);
	}
}

typedef struct SocketComponentMenuArgs {
	PointerRNA ptr;
	int x, y, width;
	uiButHandleFunc cb;
	void *arg1, *arg2;
} SocketComponentMenuArgs;
/* NOTE: this is a block-menu, needs 0 events, otherwise the menu closes */
static uiBlock *socket_component_menu(bContext *C, ARegion *ar, void *args_v)
{
	SocketComponentMenuArgs *args= (SocketComponentMenuArgs*)args_v;
	uiBlock *block;
	uiLayout *layout;
	
	block= uiBeginBlock(C, ar, __func__, UI_EMBOSS);
	uiBlockSetFlag(block, UI_BLOCK_KEEP_OPEN);
	
	layout = uiLayoutColumn(uiBlockLayout(block, UI_LAYOUT_VERTICAL, UI_LAYOUT_PANEL,
	                                      args->x, args->y + 2, args->width, NODE_DY, UI_GetStyle()), FALSE);
	
	uiItemR(layout, &args->ptr, "default_value", UI_ITEM_R_EXPAND, "", ICON_NONE);
	
	return block;
}
static void node_socket_button_components(const bContext *C, uiBlock *block,
								   bNodeTree *ntree, bNode *node, bNodeSocket *sock,
								   const char *name, int x, int y, int width)
{
	if (sock->link || (sock->flag & SOCK_HIDE_VALUE))
		node_socket_button_label(C, block, ntree, node, sock, name, x, y, width);
	else {
		PointerRNA ptr;
		SocketComponentMenuArgs *args;
		
		RNA_pointer_create(&ntree->id, &RNA_NodeSocket, sock, &ptr);
		
		args= MEM_callocN(sizeof(SocketComponentMenuArgs), "SocketComponentMenuArgs");
		
		args->ptr = ptr;
		args->x = x;
		args->y = y;
		args->width = width;
		args->cb = node_sync_cb;
		args->arg1 = CTX_wm_space_node(C);
		args->arg2 = node;
		
		uiDefBlockButN(block, socket_component_menu, args, IFACE_(name), x, y + 1, width, NODE_DY - 2, "");
	}
}

static void node_socket_button_color(const bContext *C, uiBlock *block,
							  bNodeTree *ntree, bNode *node, bNodeSocket *sock,
							  const char *name, int x, int y, int width)
{
	if (sock->link || (sock->flag & SOCK_HIDE_VALUE))
		node_socket_button_label(C, block, ntree, node, sock, IFACE_(name), x, y, width);
	else {
		PointerRNA ptr;
		uiBut *bt;
		int labelw= width - 40;
		RNA_pointer_create(&ntree->id, &RNA_NodeSocket, sock, &ptr);
		
<<<<<<< HEAD
		bt=uiDefButR(block, COL, B_NODE_EXEC, "",
					 x, y+2, (labelw>0 ? 40 : width), NODE_DY-2, 
					 &ptr, "default_value", 0, 0, 0, -1, -1, NULL);
=======
		bt = uiDefButR(block, COLOR, B_NODE_EXEC, "",
		               x, y + 2, (labelw > 0 ? 40 : width), NODE_DY - 2,
		               &ptr, "default_value", 0, 0, 0, -1, -1, NULL);
>>>>>>> 7748133b
		if (node)
			uiButSetFunc(bt, node_sync_cb, CTX_wm_space_node(C), node);
		
		if (name[0]!='\0' && labelw>0)
			uiDefBut(block, LABEL, 0, IFACE_(name), x + 40, y + 2, labelw, NODE_DY - 2, NULL, 0, 0, 0, 0, "");
	}
}

/* standard draw function, display the default input value */
static void node_draw_input_default(const bContext *C, uiBlock *block,
                                     bNodeTree *ntree, bNode *node, bNodeSocket *sock,
                                     const char *name, int x, int y, int width)
{
	bNodeSocketType *stype = ntreeGetSocketType(sock->type);
	if (stype->buttonfunc)
		stype->buttonfunc(C, block, ntree, node, sock, name, x, y, width);
	else
		node_socket_button_label(C, block, ntree, node, sock, IFACE_(name), x, y, width);
}

static void node_draw_output_default(const bContext *C, uiBlock *block,
                                     bNodeTree *UNUSED(ntree), bNode *node, bNodeSocket *sock,
                                     const char *name, int UNUSED(x), int UNUSED(y), int UNUSED(width))
{
	SpaceNode *snode = CTX_wm_space_node(C);
	const char *ui_name = IFACE_(name);
	float slen;

	UI_ThemeColor(TH_TEXT);
	slen = (UI_GetStringWidth(ui_name) + NODE_MARGIN_X) * snode->aspect_sqrt;
	while (slen > node->width && *ui_name) {
		ui_name = BLI_str_find_next_char_utf8(ui_name, NULL);
		slen = (UI_GetStringWidth(ui_name) + NODE_MARGIN_X) * snode->aspect_sqrt;
	}
	
	if (*ui_name) {
		uiDefBut(block, LABEL, 0, ui_name,
				 (int)(sock->locx - slen), (int)(sock->locy - 9.0f),
				 (short)slen, (short)NODE_DY,
				 NULL, 0, 0, 0, 0, "");
	}
}

/* ****************** BASE DRAW FUNCTIONS FOR NEW OPERATOR NODES ***************** */

#if 0 /* UNUSED */
static void node_draw_socket_new(bNodeSocket *sock, float size)
{
	float x=sock->locx, y=sock->locy;

	/* 16 values of sin function */
	static float si[16] = {
		0.00000000f, 0.39435585f, 0.72479278f,0.93775213f,
		0.99871650f,0.89780453f,0.65137248f,0.29936312f,
		-0.10116832f,-0.48530196f,-0.79077573f,-0.96807711f,
		-0.98846832f,-0.84864425f,-0.57126821f,-0.20129852f
	};
	/* 16 values of cos function */
	static float co[16] ={
		1.00000000f,0.91895781f,0.68896691f,0.34730525f,
		-0.05064916f,-0.44039415f,-0.75875812f,-0.95413925f,
		-0.99486932f,-0.87434661f,-0.61210598f,-0.25065253f,
		0.15142777f,0.52896401f,0.82076344f,0.97952994f,
	};
	int a;

	gpuCurrentGray3f(0.706f);

	gpuBegin(GL_TRIANGLE_FAN);
	for (a=0; a<16; a++)
		gpuVertex2f(x+size*si[a], y+size*co[a]);
	gpuEnd();

	gpuCurrentColor4x(CPACK_BLACK, 0.588f);
	glEnable(GL_BLEND);
	glEnable(GL_LINE_SMOOTH);
	gpuBegin(GL_LINE_LOOP);
	for (a=0; a<16; a++)
		gpuVertex2f(x+size*si[a], y+size*co[a]);
	gpuEnd();
	glDisable(GL_LINE_SMOOTH);
	glDisable(GL_BLEND);
}
#endif

/* ****************** BUTTON CALLBACKS FOR ALL TREES ***************** */

static void node_buts_value(uiLayout *layout, bContext *UNUSED(C), PointerRNA *ptr)
{
	PointerRNA sockptr;
	PropertyRNA *prop;
	
	/* first socket stores value */
	prop = RNA_struct_find_property(ptr, "outputs");
	RNA_property_collection_lookup_int(ptr, prop, 0, &sockptr);
	
	uiItemR(layout, &sockptr, "default_value", 0, "", ICON_NONE);
}

static void node_buts_rgb(uiLayout *layout, bContext *UNUSED(C), PointerRNA *ptr)
{
	uiLayout *col;
	PointerRNA sockptr;
	PropertyRNA *prop;
	
	/* first socket stores value */
	prop = RNA_struct_find_property(ptr, "outputs");
	RNA_property_collection_lookup_int(ptr, prop, 0, &sockptr);
	
	col = uiLayoutColumn(layout, FALSE);
	uiTemplateColorWheel(col, &sockptr, "default_value", 1, 0, 0, 0);
	uiItemR(col, &sockptr, "default_value", 0, "", ICON_NONE);
}

static void node_buts_mix_rgb(uiLayout *layout, bContext *UNUSED(C), PointerRNA *ptr)
{	
	uiLayout *row, *col;

	bNodeTree *ntree= (bNodeTree*)ptr->id.data;

	col = uiLayoutColumn(layout, FALSE);
	row = uiLayoutRow(col, TRUE);
	uiItemR(row, ptr, "blend_type", 0, "", ICON_NONE);
	if (ntree->type == NTREE_COMPOSIT)
		uiItemR(row, ptr, "use_alpha", 0, "", ICON_IMAGE_RGB_ALPHA);

	uiItemR(col, ptr, "use_clamp", 0, NULL, ICON_NONE);
}

static void node_buts_time(uiLayout *layout, bContext *UNUSED(C), PointerRNA *ptr)
{
	uiLayout *row;
#if 0
	/* XXX no context access here .. */
	bNode *node= ptr->data;
	CurveMapping *cumap= node->storage;
	
	if (cumap) {
		cumap->flag |= CUMA_DRAW_CFRA;
		if (node->custom1<node->custom2)
			cumap->sample[0]= (float)(CFRA - node->custom1)/(float)(node->custom2-node->custom1);
	}
#endif

	uiTemplateCurveMapping(layout, ptr, "curve", 's', 0, 0);

	row = uiLayoutRow(layout, TRUE);
	uiItemR(row, ptr, "frame_start", 0, IFACE_("Sta"), ICON_NONE);
	uiItemR(row, ptr, "frame_end", 0, IFACE_("End"), ICON_NONE);
}

static void node_buts_colorramp(uiLayout *layout, bContext *UNUSED(C), PointerRNA *ptr)
{
	uiTemplateColorRamp(layout, ptr, "color_ramp", 0);
}

static void node_buts_curvevec(uiLayout *layout, bContext *UNUSED(C), PointerRNA *ptr)
{
	uiTemplateCurveMapping(layout, ptr, "mapping", 'v', 0, 0);
}

#define SAMPLE_FLT_ISNONE FLT_MAX
static float _sample_col[4] = {SAMPLE_FLT_ISNONE};  /* bad bad, 2.5 will do better?... no it won't... */
void ED_node_sample_set(const float col[4])
{
	if (col) {
		copy_v4_v4(_sample_col, col);
	}
	else {
		copy_v4_fl(_sample_col, SAMPLE_FLT_ISNONE);
	}
}

static void node_buts_curvecol(uiLayout *layout, bContext *UNUSED(C), PointerRNA *ptr)
{
	bNode *node= ptr->data;
	CurveMapping *cumap= node->storage;

	if (_sample_col[0] != SAMPLE_FLT_ISNONE) {
		cumap->flag |= CUMA_DRAW_SAMPLE;
		copy_v3_v3(cumap->sample, _sample_col);
	}
	else {
		cumap->flag &= ~CUMA_DRAW_SAMPLE;
	}

	uiTemplateCurveMapping(layout, ptr, "mapping", 'c', 0, 0);
}

static void node_normal_cb(bContext *C, void *ntree_v, void *node_v)
{
	Main *bmain = CTX_data_main(C);

	ED_node_generic_update(bmain, ntree_v, node_v);
	WM_event_add_notifier(C, NC_NODE|NA_EDITED, ntree_v);
}

static void node_buts_normal(uiLayout *layout, bContext *UNUSED(C), PointerRNA *ptr)
{
	uiBlock *block= uiLayoutAbsoluteBlock(layout);
	bNodeTree *ntree= ptr->id.data;
	bNode *node= ptr->data;
	rctf *butr= &node->butr;
	bNodeSocket *sock= node->outputs.first;		/* first socket stores normal */
	float *nor= ((bNodeSocketValueVector*)sock->default_value)->value;
	uiBut *bt;
	
	bt= uiDefButF(block, BUT_NORMAL, B_NODE_EXEC, "", 
	               (int)butr->xmin, (int)butr->xmin,
<<<<<<< HEAD
	               (short)BLI_RCT_SIZE_X(butr), (short)BLI_RCT_SIZE_X(butr),
	              nor, 0.0f, 1.0f, 0, 0, "");
=======
	               (short)BLI_rctf_size_x(butr), (short)BLI_rctf_size_x(butr),
	               nor, 0.0f, 1.0f, 0, 0, "");
>>>>>>> 7748133b
	uiButSetFunc(bt, node_normal_cb, ntree, node);
}
#if 0 /* not used in 2.5x yet */
static void node_browse_tex_cb(bContext *C, void *ntree_v, void *node_v)
{
	Main *bmain= CTX_data_main(C);
	bNodeTree *ntree= ntree_v;
	bNode *node= node_v;
	Tex *tex;
	
	if (node->menunr<1) return;
	
	if (node->id) {
		node->id->us--;
		node->id= NULL;
	}
	tex= BLI_findlink(&bmain->tex, node->menunr-1);

	node->id= &tex->id;
	id_us_plus(node->id);
	BLI_strncpy(node->name, node->id->name+2, sizeof(node->name));
	
	nodeSetActive(ntree, node);
	
	if ( ntree->type == NTREE_TEXTURE )
		ntreeTexCheckCyclics(ntree);
	
	// allqueue(REDRAWBUTSSHADING, 0);
	// allqueue(REDRAWNODE, 0);
	NodeTagChanged(ntree, node); 
	
	node->menunr= 0;
}
#endif

static void node_buts_texture(uiLayout *layout, bContext *UNUSED(C), PointerRNA *ptr)
{
	bNode *node= ptr->data;

	short multi = (
		node->id &&
		((Tex*)node->id)->use_nodes &&
		(node->type != CMP_NODE_TEXTURE) &&
		(node->type != TEX_NODE_TEXTURE)
	);
	
	uiItemR(layout, ptr, "texture", 0, "", ICON_NONE);
	
	if (multi) {
		/* Number Drawing not optimal here, better have a list*/
		uiItemR(layout, ptr, "node_output", 0, "", ICON_NONE);
	}
}

static void node_buts_math(uiLayout *layout, bContext *UNUSED(C), PointerRNA *ptr)
{ 
	uiItemR(layout, ptr, "operation", 0, "", ICON_NONE);
	uiItemR(layout, ptr, "use_clamp", 0, NULL, ICON_NONE);
}

static int node_resize_area_default(bNode *node, int x, int y)
{
	if (node->flag & NODE_HIDDEN) {
		rctf totr= node->totr;
		/* right part of node */
<<<<<<< HEAD
		totr.xmin = node->totr.xmax-20.0f;
		if (BLI_in_rctf(&totr, x, y))
=======
		totr.xmin = node->totr.xmax - 20.0f;
		if (BLI_rctf_isect_pt(&totr, x, y))
>>>>>>> 7748133b
			return NODE_RESIZE_RIGHT;
		else
			return 0;
	}
	else {
		const float size = 10.0f;
		rctf totr= node->totr;
		int dir = 0;
		
		if (x >= totr.xmax - size && x < totr.xmax && y >= totr.ymin && y < totr.ymax)
			dir |= NODE_RESIZE_RIGHT;
		if (x >= totr.xmin && x < totr.xmin + size && y >= totr.ymin && y < totr.ymax)
			dir |= NODE_RESIZE_LEFT;
		return dir;
	}
}

/* ****************** BUTTON CALLBACKS FOR COMMON NODES ***************** */

/* width of socket columns in group display */
#define NODE_GROUP_FRAME		120

/* based on settings in node, sets drawing rect info. each redraw! */
/* note: this assumes only 1 group at a time is drawn (linked data) */
/* in node->totr the entire boundbox for the group is stored */
static void node_update_group(const bContext *C, bNodeTree *ntree, bNode *gnode)
{
	if (!(gnode->flag & NODE_GROUP_EDIT)) {
		node_update_default(C, ntree, gnode);
	}
	else {
		bNodeTree *ngroup= (bNodeTree *)gnode->id;
		bNode *node;
		bNodeSocket *sock, *gsock;
		float locx, locy;
		rctf *rect= &gnode->totr;
		float node_group_frame= U.dpi*NODE_GROUP_FRAME/72;
		float group_header= 26*U.dpi/72;
		int counter;
		int dy;
		
		/* get "global" coords */
		nodeToView(gnode, 0.0f, 0.0f, &locx, &locy);
		
		/* center them, is a bit of abuse of locx and locy though */
		node_update_nodetree(C, ngroup, locx, locy);
		
		rect->xmin = rect->xmax = locx;
		rect->ymin = rect->ymax = locy;
		
		counter= 1;
		for (node= ngroup->nodes.first; node; node= node->next) {
			if (counter) {
				*rect= node->totr;
				counter= 0;
			}
			else
				BLI_rctf_union(rect, &node->totr);
		}
		
		/* add some room for links to group sockets */
		rect->xmin -= 4*NODE_DY;
		rect->xmax += 4*NODE_DY;
		rect->ymin-= NODE_DY;
		rect->ymax+= NODE_DY;
		
		/* input sockets */
<<<<<<< HEAD
		dy = BLI_RCT_CENTER_Y(rect) + (NODE_DY * (BLI_countlist(&gnode->inputs) - 1));
		gsock=ngroup->inputs.first;
		sock=gnode->inputs.first;
=======
		dy = BLI_rctf_cent_y(rect) + (NODE_DY * (BLI_countlist(&gnode->inputs) - 1));
		gsock = ngroup->inputs.first;
		sock = gnode->inputs.first;
>>>>>>> 7748133b
		while (gsock || sock) {
			while (sock && !sock->groupsock) {
				sock->locx = rect->xmin - node_group_frame;
				sock->locy = dy;

				/* prevent long socket lists from growing out of the group box */
				if (dy-3*NODE_DYS < rect->ymin)
					rect->ymin = dy-3*NODE_DYS;
				if (dy+3*NODE_DYS > rect->ymax)
					rect->ymax = dy+3*NODE_DYS;
				dy -= 2*NODE_DY;
				
				sock = sock->next;
			}
			while (gsock && (!sock || sock->groupsock!=gsock)) {
				gsock->locx = rect->xmin;
				gsock->locy = dy;
				
				/* prevent long socket lists from growing out of the group box */
				if (dy-3*NODE_DYS < rect->ymin)
					rect->ymin = dy-3*NODE_DYS;
				if (dy+3*NODE_DYS > rect->ymax)
					rect->ymax = dy+3*NODE_DYS;
				dy -= 2*NODE_DY;
				
				gsock = gsock->next;
			}
			while (sock && gsock && sock->groupsock==gsock) {
				gsock->locx = rect->xmin;
				sock->locx = rect->xmin - node_group_frame;
				sock->locy = gsock->locy = dy;
				
				/* prevent long socket lists from growing out of the group box */
				if (dy-3*NODE_DYS < rect->ymin)
					rect->ymin = dy-3*NODE_DYS;
				if (dy+3*NODE_DYS > rect->ymax)
					rect->ymax = dy+3*NODE_DYS;
				dy -= 2*NODE_DY;
				
				sock = sock->next;
				gsock = gsock->next;
			}
		}
		
		/* output sockets */
<<<<<<< HEAD
		dy = BLI_RCT_CENTER_Y(rect) + (NODE_DY * (BLI_countlist(&gnode->outputs) - 1));
		gsock=ngroup->outputs.first;
		sock=gnode->outputs.first;
=======
		dy = BLI_rctf_cent_y(rect) + (NODE_DY * (BLI_countlist(&gnode->outputs) - 1));
		gsock = ngroup->outputs.first;
		sock = gnode->outputs.first;
>>>>>>> 7748133b
		while (gsock || sock) {
			while (sock && !sock->groupsock) {
				sock->locx = rect->xmax + node_group_frame;
				sock->locy = dy - NODE_DYS;
				
				/* prevent long socket lists from growing out of the group box */
				if (dy-3*NODE_DYS < rect->ymin)
					rect->ymin = dy-3*NODE_DYS;
				if (dy+3*NODE_DYS > rect->ymax)
					rect->ymax = dy+3*NODE_DYS;
				dy -= 2*NODE_DY;
				
				sock = sock->next;
			}
			while (gsock && (!sock || sock->groupsock!=gsock)) {
				gsock->locx = rect->xmax;
				gsock->locy = dy - NODE_DYS;
				
				/* prevent long socket lists from growing out of the group box */
				if (dy-3*NODE_DYS < rect->ymin)
					rect->ymin = dy-3*NODE_DYS;
				if (dy+3*NODE_DYS > rect->ymax)
					rect->ymax = dy+3*NODE_DYS;
				dy -= 2*NODE_DY;
				
				gsock = gsock->next;
			}
			while (sock && gsock && sock->groupsock==gsock) {
				gsock->locx = rect->xmax;
				sock->locx = rect->xmax + node_group_frame;
				sock->locy = gsock->locy = dy - NODE_DYS;
				
				/* prevent long socket lists from growing out of the group box */
				if (dy-3*NODE_DYS < rect->ymin)
					rect->ymin = dy-3*NODE_DYS;
				if (dy+3*NODE_DYS > rect->ymax)
					rect->ymax = dy+3*NODE_DYS;
				dy -= 2*NODE_DY;
				
				sock = sock->next;
				gsock = gsock->next;
			}
		}
		
		/* Set the block bounds to clip mouse events from underlying nodes.
		 * Add margin for header and input/output columns.
		 */
		uiExplicitBoundsBlock(gnode->block,
							  rect->xmin - node_group_frame,
							  rect->ymin,
							  rect->xmax + node_group_frame,
							  rect->ymax + group_header);
	}
}

static void update_group_input_cb(bContext *UNUSED(C), void *UNUSED(snode_v), void *ngroup_v)
{
	bNodeTree *ngroup= (bNodeTree*)ngroup_v;
	
	ngroup->update |= NTREE_UPDATE_GROUP_IN;
	ntreeUpdateTree(ngroup);
}

static void update_group_output_cb(bContext *UNUSED(C), void *UNUSED(snode_v), void *ngroup_v)
{
	bNodeTree *ngroup= (bNodeTree*)ngroup_v;
	
	ngroup->update |= NTREE_UPDATE_GROUP_OUT;
	ntreeUpdateTree(ngroup);
}

static void draw_group_socket_name(SpaceNode *snode, bNode *gnode, bNodeSocket *sock,
                                   int in_out, float xoffset, float yoffset, short width, short height)
{
<<<<<<< HEAD
	bNodeTree *ngroup= (bNodeTree*)gnode->id;
	uiBut *bt;
	const char *ui_name = IFACE_(sock->name);
	
	if (sock->flag & SOCK_DYNAMIC) {
		bt = uiDefBut(gnode->block, TEX, 0, "", 
					  sock->locx+xoffset, sock->locy+1+yoffset, 72, NODE_DY,
					  sock->name, 0, sizeof(sock->name), 0, 0, "");
		if (in_out==SOCK_IN)
			uiButSetFunc(bt, update_group_input_cb, snode, ngroup);
=======
	if (sock->flag & SOCK_DYNAMIC) {
		bNodeTree *ngroup = (bNodeTree *)gnode->id;
		uiBut *but;
		but = uiDefBut(gnode->block, TEX, 0, "",
		               sock->locx + xoffset, sock->locy + 1 + yoffset, width, height,
		               sock->name, 0, sizeof(sock->name), 0, 0, "");
		if (in_out == SOCK_IN)
			uiButSetFunc(but, update_group_input_cb, snode, ngroup);
>>>>>>> 7748133b
		else
			uiButSetFunc(but, update_group_output_cb, snode, ngroup);
	}
	else {
		const char *ui_name = IFACE_(sock->name);
		uiDefBut(gnode->block, LABEL, 0, ui_name,
<<<<<<< HEAD
		         sock->locx+xoffset, sock->locy+1+yoffset, 72, NODE_DY,
		         NULL, 0, sizeof(ui_name), 0, 0, "");
=======
		         sock->locx + xoffset, sock->locy + 1 + yoffset, width, height,
		         NULL, 0, 0, 0, 0, "");
>>>>>>> 7748133b
	}
}

static void draw_group_socket(const bContext *C, SpaceNode *snode, bNodeTree *ntree, bNode *gnode,
                              bNodeSocket *sock, bNodeSocket *gsock, int index, int in_out)
{
<<<<<<< HEAD
	bNodeTree *ngroup= (bNodeTree*)gnode->id;
	bNodeSocketType *stype= ntreeGetSocketType(gsock ? gsock->type : sock->type);
	uiBut *bt;
	float offset;
	int draw_value;
	float node_group_frame= U.dpi*NODE_GROUP_FRAME/72;
	float socket_size= NODE_SOCKSIZE*U.dpi/72;
	float arrowbutw= 0.8f*UI_UNIT_X;
	/* layout stuff for buttons on group left frame */
	float colw= 0.6f*node_group_frame;
	float col1= 6 - node_group_frame;
	float col2= col1 + colw+6;
	float col3= - arrowbutw - 6;
	/* layout stuff for buttons on group right frame */
	float cor1= 6;
	float cor2= cor1 + arrowbutw + 6;
	float cor3= cor2 + arrowbutw + 6;
=======
	const float dpi_fac = U.dpi / 72.0f;
	bNodeTree *ngroup = (bNodeTree *)gnode->id;
	bNodeSocketType *stype = ntreeGetSocketType(gsock ? gsock->type : sock->type);
	uiBut *bt;
	float offset;
	int draw_value;
	const float node_group_frame = NODE_GROUP_FRAME * dpi_fac;
	const float socket_size      = NODE_SOCKSIZE * dpi_fac;
	const float arrowbutw        = 0.8f * UI_UNIT_X;
	const short co_text_w = 72 * dpi_fac;
	const float co_margin = 6.0f * dpi_fac;
	/* layout stuff for buttons on group left frame */
	const float colw = 0.6f * node_group_frame;
	const float col1 = co_margin - node_group_frame;
	const float col2 = col1 + colw + co_margin;
	const float col3 = -arrowbutw - co_margin;
	/* layout stuff for buttons on group right frame */
	const float cor1 = co_margin;
	const float cor2 = cor1 + arrowbutw;
	const float cor3 = cor2 + arrowbutw + co_margin;
>>>>>>> 7748133b
	
	/* node and group socket circles */
	if (sock)
		node_socket_circle_draw(ntree, sock, socket_size, sock->flag & SELECT);
	if (gsock)
		node_socket_circle_draw(ngroup, gsock, socket_size, gsock->flag & SELECT);
	
	/* socket name */
	offset = (in_out==SOCK_IN ? col1 : cor3);
	if (!gsock)
		offset += (in_out==SOCK_IN ? node_group_frame : -node_group_frame);
	
	/* draw both name and value button if:
	 * 1) input: not internal
	 * 2) output: (node type uses const outputs) and (group output is unlinked)
	 */
	draw_value = 0;
	switch (in_out) {
	case SOCK_IN:
		draw_value = !(gsock && (gsock->flag & SOCK_INTERNAL));
		break;
	case SOCK_OUT:
		if (gnode->typeinfo->flag & NODE_CONST_OUTPUT)
			draw_value = !(gsock && gsock->link);
		break;
	}
	if (draw_value) {
		/* both name and value buttons */
		if (gsock) {
			draw_group_socket_name(snode, gnode, gsock, in_out, offset, 0, co_text_w, NODE_DY);
			if (stype->buttonfunc)
				stype->buttonfunc(C, gnode->block, ngroup, NULL, gsock, "",
				                  gsock->locx + offset, gsock->locy - NODE_DY, colw);
		}
		else {
			draw_group_socket_name(snode, gnode, sock, in_out, offset, 0, co_text_w, NODE_DY);
			if (stype->buttonfunc)
				stype->buttonfunc(C, gnode->block, ngroup, NULL, sock, "",
				                  sock->locx + offset, sock->locy - NODE_DY, colw);
		}
	}
	else {
		/* only name, no value button */
		if (gsock)
			draw_group_socket_name(snode, gnode, gsock, in_out, offset, -NODE_DYS, co_text_w, NODE_DY);
		else
			draw_group_socket_name(snode, gnode, sock, in_out, offset, -NODE_DYS, co_text_w, NODE_DY);
	}
	
	if (gsock && (gsock->flag & SOCK_DYNAMIC)) {
		/* up/down buttons */
		offset = (in_out==SOCK_IN ? col2 : cor2);
		uiBlockSetDirection(gnode->block, UI_TOP);
		uiBlockBeginAlign(gnode->block);
		bt = uiDefIconButO(gnode->block, BUT, "NODE_OT_group_socket_move_up", 0, ICON_TRIA_UP,
						   gsock->locx+offset, gsock->locy, arrowbutw, arrowbutw, "");
		if (!gsock->prev || !(gsock->prev->flag & SOCK_DYNAMIC))
			uiButSetFlag(bt, UI_BUT_DISABLED);
		RNA_int_set(uiButGetOperatorPtrRNA(bt), "index", index);
		RNA_enum_set(uiButGetOperatorPtrRNA(bt), "in_out", in_out);
		bt = uiDefIconButO(gnode->block, BUT, "NODE_OT_group_socket_move_down", 0, ICON_TRIA_DOWN,
						   gsock->locx+offset, gsock->locy-arrowbutw, arrowbutw, arrowbutw, "");
		if (!gsock->next || !(gsock->next->flag & SOCK_DYNAMIC))
			uiButSetFlag(bt, UI_BUT_DISABLED);
		RNA_int_set(uiButGetOperatorPtrRNA(bt), "index", index);
		RNA_enum_set(uiButGetOperatorPtrRNA(bt), "in_out", in_out);
		uiBlockEndAlign(gnode->block);
		uiBlockSetDirection(gnode->block, 0);
		
		/* remove button */
		offset = (in_out==SOCK_IN ? col3 : cor1);
		uiBlockSetEmboss(gnode->block, UI_EMBOSSN);
		bt = uiDefIconButO(gnode->block, BUT, "NODE_OT_group_socket_remove", 0, ICON_X,
						   gsock->locx+offset, gsock->locy-0.5f*arrowbutw, arrowbutw, arrowbutw, "");
		RNA_int_set(uiButGetOperatorPtrRNA(bt), "index", index);
		RNA_enum_set(uiButGetOperatorPtrRNA(bt), "in_out", in_out);
		uiBlockSetEmboss(gnode->block, UI_EMBOSS);
	}
}

/* groups are, on creation, centered around 0,0 */
static void node_draw_group(const bContext *C, ARegion *ar, SpaceNode *snode, bNodeTree *ntree, bNode *gnode)
{
	if (!(gnode->flag & NODE_GROUP_EDIT)) {
		node_draw_default(C, ar, snode, ntree, gnode);
	}
	else {
		bNodeTree *ngroup= (bNodeTree *)gnode->id;
		bNodeSocket *sock, *gsock;
		uiLayout *layout;
		PointerRNA ptr;
		rctf rect= gnode->totr;
		const float dpi_fac = U.dpi / 72.0f;
		float node_group_frame = NODE_GROUP_FRAME * dpi_fac;
		float group_header = 26 * dpi_fac;
		
		int index;
		
		/* backdrop header */
		glEnable(GL_BLEND);
		uiSetRoundBox(UI_CNR_TOP_LEFT | UI_CNR_TOP_RIGHT);
		UI_ThemeColorShadeAlpha(TH_NODE_GROUP, 0, -70);
		uiDrawBox(GL_TRIANGLE_FAN,
		          rect.xmin - node_group_frame, rect.ymax,
		          rect.xmax + node_group_frame, rect.ymax + group_header, BASIS_RAD);
		
		/* backdrop body */
		UI_ThemeColorShadeAlpha(TH_BACK, -8, -70);
		uiSetRoundBox(UI_CNR_NONE);
		uiDrawBox(GL_TRIANGLE_FAN, rect.xmin, rect.ymin, rect.xmax, rect.ymax, BASIS_RAD);
	
		/* input column */
		UI_ThemeColorShadeAlpha(TH_BACK, 10, -50);
		uiSetRoundBox(UI_CNR_BOTTOM_LEFT);
		uiDrawBox(GL_TRIANGLE_FAN, rect.xmin-node_group_frame, rect.ymin, rect.xmin, rect.ymax, BASIS_RAD);
	
		/* output column */
		UI_ThemeColorShadeAlpha(TH_BACK, 10, -50);
		uiSetRoundBox(UI_CNR_BOTTOM_RIGHT);
		uiDrawBox(GL_TRIANGLE_FAN, rect.xmax, rect.ymin, rect.xmax+node_group_frame, rect.ymax, BASIS_RAD);

		gpuCurrentGray4f(0.784f, 0.549f);

		/* input column separator */
		gpuBegin(GL_LINES);
		gpuVertex2f(rect.xmin, rect.ymin);
		gpuVertex2f(rect.xmin, rect.ymax);
		gpuEnd();
	
		/* output column separator */
		gpuBegin(GL_LINES);
		gpuVertex2f(rect.xmax, rect.ymin);
		gpuVertex2f(rect.xmax, rect.ymax);
		gpuEnd();
	
		/* group node outline */
		uiSetRoundBox(UI_CNR_ALL);
		glEnable(GL_LINE_SMOOTH);
		uiDrawBox(GL_LINE_LOOP,
		          rect.xmin - node_group_frame, rect.ymin,
		          rect.xmax + node_group_frame, rect.ymax + group_header, BASIS_RAD);
		glDisable(GL_LINE_SMOOTH);
		glDisable(GL_BLEND);
		
		/* backdrop title */
		UI_ThemeColor(TH_TEXT_HI);
	
		layout = uiBlockLayout(gnode->block, UI_LAYOUT_VERTICAL, UI_LAYOUT_PANEL,
		                       (int)(rect.xmin + NODE_MARGIN_X), (int)(rect.ymax + (group_header - (2.5f * dpi_fac))),
		                       mini((int)(BLI_rctf_size_x(&rect) - 18.0f), node_group_frame + 20), group_header, UI_GetStyle());
		RNA_pointer_create(&ntree->id, &RNA_Node, gnode, &ptr);
		uiTemplateIDBrowse(layout, (bContext*)C, &ptr, "node_tree", NULL, NULL, NULL);
		uiBlockLayoutResolve(gnode->block, NULL, NULL);
	
		/* draw the internal tree nodes and links */
		node_draw_nodetree(C, ar, snode, ngroup);
	
		/* group sockets */
		gsock=ngroup->inputs.first;
		sock=gnode->inputs.first;
		index = 0;
		while (gsock || sock) {
			while (sock && !sock->groupsock) {
				draw_group_socket(C, snode, ntree, gnode, sock, NULL, index, SOCK_IN);
				sock = sock->next;
			}
			while (gsock && (!sock || sock->groupsock!=gsock)) {
				draw_group_socket(C, snode, ntree, gnode, NULL, gsock, index, SOCK_IN);
				gsock = gsock->next;
				index++;
			}
			while (sock && gsock && sock->groupsock==gsock) {
				draw_group_socket(C, snode, ntree, gnode, sock, gsock, index, SOCK_IN);
				sock = sock->next;
				gsock = gsock->next;
				index++;
			}
		}
		gsock=ngroup->outputs.first;
		sock=gnode->outputs.first;
		index = 0;
		while (gsock || sock) {
			while (sock && !sock->groupsock) {
				draw_group_socket(C, snode, ntree, gnode, sock, NULL, index, SOCK_OUT);
				sock = sock->next;
			}
			while (gsock && (!sock || sock->groupsock!=gsock)) {
				draw_group_socket(C, snode, ntree, gnode, NULL, gsock, index, SOCK_OUT);
				gsock = gsock->next;
				index++;
			}
			while (sock && gsock && sock->groupsock==gsock) {
				draw_group_socket(C, snode, ntree, gnode, sock, gsock, index, SOCK_OUT);
				sock = sock->next;
				gsock = gsock->next;
				index++;
			}
		}
		
		uiEndBlock(C, gnode->block);
		uiDrawBlock(C, gnode->block);
		gnode->block= NULL;
	}
}

static void node_uifunc_group(uiLayout *layout, bContext *C, PointerRNA *ptr)
{
	uiTemplateIDBrowse(layout, C, ptr, "node_tree", NULL, NULL, NULL);
}

static void node_common_buts_whileloop(uiLayout *layout, bContext *UNUSED(C), PointerRNA *ptr)
{
	uiItemR(layout, ptr, "max_iterations", 0, NULL, ICON_NONE);
}

/* XXX Does a bounding box update by iterating over all children.
 * Not ideal to do this in every draw call, but doing as transform callback doesn't work,
 * since the child node totr rects are not updated properly at that point.
 */
static void node_update_frame(const bContext *UNUSED(C), bNodeTree *ntree, bNode *node)
{
	const float margin = 30.0f;
	NodeFrame *data = (NodeFrame *)node->storage;
	int bbinit;
	bNode *tnode;
	rctf rect, noderect;
	float xmax, ymax;
	
	/* init rect from current frame size */
	nodeToView(node, node->offsetx, node->offsety, &rect.xmin, &rect.ymax);
	nodeToView(node, node->offsetx + node->width, node->offsety - node->height, &rect.xmax, &rect.ymin);
	
	/* frame can be resized manually only if shrinking is disabled or no children are attached */
	data->flag |= NODE_FRAME_RESIZEABLE;
	/* for shrinking bbox, initialize the rect from first child node */
	bbinit = (data->flag & NODE_FRAME_SHRINK);
	/* fit bounding box to all children */
	for (tnode = ntree->nodes.first; tnode; tnode = tnode->next) {
		if (tnode->parent != node)
			continue;
		
		/* add margin to node rect */
		noderect = tnode->totr;
		noderect.xmin -= margin;
		noderect.xmax += margin;
		noderect.ymin -= margin;
		noderect.ymax += margin;
		
		/* first child initializes frame */
		if (bbinit) {
			bbinit = 0;
			rect = noderect;
			data->flag &= ~NODE_FRAME_RESIZEABLE;
		}
		else
			BLI_rctf_union(&rect, &noderect);
	}
	
	/* now adjust the frame size from view-space bounding box */
	nodeFromView(node, rect.xmin, rect.ymax, &node->offsetx, &node->offsety);
	nodeFromView(node, rect.xmax, rect.ymin, &xmax, &ymax);
	node->width = xmax - node->offsetx;
	node->height = -ymax + node->offsety;
	
	node->totr = rect;
}

static void node_draw_frame_label(bNode *node, const float aspect)
{
	/* XXX font id is crap design */
	const int fontid = UI_GetStyle()->widgetlabel.uifont_id;
	NodeFrame *data = (NodeFrame *)node->storage;
	rctf *rct = &node->totr;
	int color_id = node_get_colorid(node);
	const char *label = nodeLabel(node);
	/* XXX a bit hacky, should use separate align values for x and y */
	float width, ascender;
	float x, y;
	const int font_size = data->label_size / aspect;

	BLF_enable(fontid, BLF_ASPECT);
	BLF_aspect(fontid, aspect, aspect, 1.0f);
	BLF_size(fontid, MIN2(24, font_size), U.dpi); /* clamp otherwise it can suck up a LOT of memory */
	
	/* title color */
	UI_ThemeColorBlendShade(TH_TEXT, color_id, 0.8f, 10);

	width = BLF_width(fontid, label);
	ascender = BLF_ascender(fontid);
	
	/* 'x' doesn't need aspect correction */
	x = BLI_rctf_cent_x(rct) - (0.5f * width);
	y = rct->ymax - (((NODE_DY / 4) / aspect) + (ascender * aspect));

	BLF_position(fontid, x, y, 0);
	BLF_draw(fontid, label, BLF_DRAW_STR_DUMMY_MAX);

	BLF_disable(fontid, BLF_ASPECT);
}

static void node_draw_frame(const bContext *C, ARegion *ar, SpaceNode *snode, bNodeTree *UNUSED(ntree), bNode *node)
{
	rctf *rct = &node->totr;
	int color_id = node_get_colorid(node);
	unsigned char color[4];
	float alpha;
	
	/* skip if out of view */
	if (BLI_rctf_isect(&node->totr, &ar->v2d.cur, NULL) == FALSE) {
		uiEndBlock(C, node->block);
		node->block = NULL;
		return;
	}

	UI_GetThemeColor4ubv(TH_NODE_FRAME, color);
	alpha = (float)(color[3]) / 255.0f;
	
	/* shadow */
	node_draw_shadow(snode, node, BASIS_RAD, alpha);
	
	/* body */
	if (node->flag & NODE_CUSTOM_COLOR)
		gpuCurrentColor4f(node->color[0], node->color[1], node->color[2], alpha);
	else
		UI_ThemeColor4(TH_NODE_FRAME);
	glEnable(GL_BLEND);
	uiSetRoundBox(UI_CNR_ALL);
	uiRoundBox(rct->xmin, rct->ymin, rct->xmax, rct->ymax, BASIS_RAD);
	glDisable(GL_BLEND);

	/* outline active and selected emphasis */
	if (node->flag & SELECT) {
		glEnable(GL_BLEND);
		glEnable(GL_LINE_SMOOTH);
		
		if (node->flag & NODE_ACTIVE)
			UI_ThemeColorShadeAlpha(TH_ACTIVE, 0, -40);
		else
			UI_ThemeColorShadeAlpha(TH_SELECT, 0, -40);
		uiSetRoundBox(UI_CNR_ALL);
		uiDrawBox(GL_LINE_LOOP,
		          rct->xmin, rct->ymin,
		          rct->xmax, rct->ymax, BASIS_RAD);
		
		glDisable(GL_LINE_SMOOTH);
		glDisable(GL_BLEND);
	}
	
	/* label */
	node_draw_frame_label(node, snode->aspect);
	
	UI_ThemeClearColor(color_id);
		
	uiEndBlock(C, node->block);
	uiDrawBlock(C, node->block);
	node->block = NULL;
}

static int node_resize_area_frame(bNode *node, int x, int y)
{
	const float size = 10.0f;
	NodeFrame *data = (NodeFrame *)node->storage;
	rctf totr = node->totr;
	int dir = 0;
	
	/* shrinking frame size is determined by child nodes */
	if (!(data->flag & NODE_FRAME_RESIZEABLE))
		return 0;
	
	if (x >= totr.xmax - size && x < totr.xmax && y >= totr.ymin && y < totr.ymax)
		dir |= NODE_RESIZE_RIGHT;
	if (x >= totr.xmin && x < totr.xmin + size && y >= totr.ymin && y < totr.ymax)
		dir |= NODE_RESIZE_LEFT;
	if (x >= totr.xmin && x < totr.xmax && y >= totr.ymax - size && y < totr.ymax)
		dir |= NODE_RESIZE_TOP;
	if (x >= totr.xmin && x < totr.xmax && y >= totr.ymin && y < totr.ymin + size)
		dir |= NODE_RESIZE_BOTTOM;
	
	return dir;
}

static void node_buts_frame_details(uiLayout *layout, bContext *UNUSED(C), PointerRNA *ptr)
{
	uiItemR(layout, ptr, "label_size", 0, IFACE_("Label Size"), ICON_NONE);
	uiItemR(layout, ptr, "shrink", 0, IFACE_("Shrink"), ICON_NONE);
}


#define NODE_REROUTE_SIZE   8.0f

static void node_update_reroute(const bContext *UNUSED(C), bNodeTree *UNUSED(ntree), bNode *node)
{
	bNodeSocket *nsock;
	float locx, locy;
	float size = NODE_REROUTE_SIZE;
	
	/* get "global" coords */
	nodeToView(node, 0.0f, 0.0f, &locx, &locy);
	
	/* reroute node has exactly one input and one output, both in the same place */
	nsock = node->outputs.first;
	nsock->locx = locx;
	nsock->locy = locy;

	nsock = node->inputs.first;
	nsock->locx = locx;
	nsock->locy = locy;

	node->width = size * 2;
	node->totr.xmin = locx - size;
	node->totr.xmax = locx + size;
	node->totr.ymax = locy + size;
	node->totr.ymin = locy - size;
}

static void node_draw_reroute(const bContext *C, ARegion *ar, SpaceNode *UNUSED(snode),  bNodeTree *ntree, bNode *node)
{
	bNodeSocket *sock;
#if 0   /* UNUSED */
	rctf *rct = &node->totr;
	float size = NODE_REROUTE_SIZE;
#endif
	float socket_size = NODE_SOCKSIZE;

	/* skip if out of view */
	if (node->totr.xmax < ar->v2d.cur.xmin || node->totr.xmin > ar->v2d.cur.xmax ||
	    node->totr.ymax < ar->v2d.cur.ymin || node->totr.ymin > ar->v2d.cur.ymax) {

		uiEndBlock(C, node->block);
		node->block = NULL;
		return;
	}

	/* XXX only kept for debugging
	 * selection state is indicated by socket outline below!
	 */
#if 0
	/* body */
	uiSetRoundBox(15);
	UI_ThemeColor4(TH_NODE);
	glEnable(GL_BLEND);
	uiRoundBox(rct->xmin, rct->ymin, rct->xmax, rct->ymax, size);
	glDisable(GL_BLEND);

	/* outline active and selected emphasis */
	if (node->flag & SELECT) {
		glEnable(GL_BLEND);
		glEnable(GL_LINE_SMOOTH);
		/* using different shades of TH_TEXT_HI for the empasis, like triangle */
		if (node->flag & NODE_ACTIVE)
			UI_ThemeColorShadeAlpha(TH_TEXT_HI, 0, -40);
		else
			UI_ThemeColorShadeAlpha(TH_TEXT_HI, -20, -120);
		uiDrawBox(GL_LINE_LOOP, rct->xmin, rct->ymin, rct->xmax, rct->ymax, size);

		glDisable(GL_LINE_SMOOTH);
		glDisable(GL_BLEND);
	}
#endif

	/* only draw input socket. as they all are placed on the same position.
	 * highlight also if node itself is selected, since we don't display the node body separately!
	 */
	for (sock = node->inputs.first; sock; sock = sock->next) {
		node_socket_circle_draw(ntree, sock, socket_size, (sock->flag & SELECT) || (node->flag & SELECT));
	}

	uiEndBlock(C, node->block);
	uiDrawBlock(C, node->block);
	node->block = NULL;
}

/* Special tweak area for reroute node.
 * Since this node is quite small, we use a larger tweak area for grabbing than for selection.
 */
static int node_tweak_area_reroute(bNode *node, int x, int y)
{
	/* square of tweak radius */
	static const float tweak_radius_sq = 576;  /* 24 * 24 */
	
	bNodeSocket *sock = node->inputs.first;
	float dx = sock->locx - x;
	float dy = sock->locy - y;
	return (dx * dx + dy * dy <= tweak_radius_sq);
}

static void node_common_set_butfunc(bNodeType *ntype)
{
	switch (ntype->type) {
		case NODE_GROUP:
			ntype->uifunc= node_uifunc_group;
			ntype->drawfunc= node_draw_group;
			ntype->drawupdatefunc= node_update_group;
			break;
		case NODE_FORLOOP:
//			ntype->uifunc= node_common_buts_group;
			ntype->drawfunc= node_draw_group;
			ntype->drawupdatefunc= node_update_group;
			break;
		case NODE_WHILELOOP:
			ntype->uifunc= node_common_buts_whileloop;
			ntype->drawfunc= node_draw_group;
			ntype->drawupdatefunc= node_update_group;
			break;
		case NODE_FRAME:
			ntype->drawfunc = node_draw_frame;
			ntype->drawupdatefunc= node_update_frame;
			ntype->uifuncbut = node_buts_frame_details;
			ntype->resize_area_func = node_resize_area_frame;
			break;
		case NODE_REROUTE:
			ntype->drawfunc = node_draw_reroute;
			ntype->drawupdatefunc = node_update_reroute;
			ntype->tweak_area_func = node_tweak_area_reroute;
			break;
	}
}

/* ****************** BUTTON CALLBACKS FOR SHADER NODES ***************** */

static void node_buts_image_user(uiLayout *layout, bContext *C, PointerRNA *ptr,
                                 PointerRNA *imaptr, PointerRNA *iuserptr)
{
	uiLayout *col;
	int source;

	if (!imaptr->data)
		return;

	col = uiLayoutColumn(layout, FALSE);
	
	uiItemR(col, imaptr, "source", 0, "", ICON_NONE);
	
	source = RNA_enum_get(imaptr, "source");

	if (source == IMA_SRC_SEQUENCE) {
		/* don't use iuser->framenr directly because it may not be updated if auto-refresh is off */
		Scene *scene = CTX_data_scene(C);
		ImageUser *iuser = iuserptr->data;
		char numstr[32];
		const int framenr = BKE_image_user_frame_get(iuser, CFRA, 0, NULL);
		BLI_snprintf(numstr, sizeof(numstr), IFACE_("Frame: %d"), framenr);
		uiItemL(layout, numstr, ICON_NONE);
	}

	if (ELEM(source, IMA_SRC_SEQUENCE, IMA_SRC_MOVIE)) {
		col = uiLayoutColumn(layout, TRUE);
		uiItemR(col, ptr, "frame_duration", 0, NULL, ICON_NONE);
		uiItemR(col, ptr, "frame_start", 0, NULL, ICON_NONE);
		uiItemR(col, ptr, "frame_offset", 0, NULL, ICON_NONE);
		uiItemR(col, ptr, "use_cyclic", 0, NULL, ICON_NONE);
		uiItemR(col, ptr, "use_auto_refresh", UI_ITEM_R_ICON_ONLY, NULL, ICON_NONE);
	}

	col = uiLayoutColumn(layout, FALSE);

	if (RNA_enum_get(imaptr, "type") == IMA_TYPE_MULTILAYER)
		uiItemR(col, ptr, "layer", 0, NULL, ICON_NONE);
}

static void node_shader_buts_material(uiLayout *layout, bContext *C, PointerRNA *ptr)
{
	bNode *node= ptr->data;
	uiLayout *col;
	
	uiTemplateID(layout, C, ptr, "material", "MATERIAL_OT_new", NULL, NULL);
	
	if (!node->id) return;
	
	col = uiLayoutColumn(layout, FALSE);
	uiItemR(col, ptr, "use_diffuse", 0, NULL, ICON_NONE);
	uiItemR(col, ptr, "use_specular", 0, NULL, ICON_NONE);
	uiItemR(col, ptr, "invert_normal", 0, NULL, ICON_NONE);
}

static void node_shader_buts_mapping(uiLayout *layout, bContext *UNUSED(C), PointerRNA *ptr)
{
	uiLayout *row;
	
	uiItemL(layout, IFACE_("Location:"), ICON_NONE);
	row = uiLayoutRow(layout, TRUE);
	uiItemR(row, ptr, "translation", 0, "", ICON_NONE);
	
	uiItemL(layout, IFACE_("Rotation:"), ICON_NONE);
	row = uiLayoutRow(layout, TRUE);
	uiItemR(row, ptr, "rotation", 0, "", ICON_NONE);
	
	uiItemL(layout, IFACE_("Scale:"), ICON_NONE);
	row = uiLayoutRow(layout, TRUE);
	uiItemR(row, ptr, "scale", 0, "", ICON_NONE);
	
	row = uiLayoutRow(layout, TRUE);
	uiItemR(row, ptr, "use_min", 0, "Min", ICON_NONE);
	uiItemR(row, ptr, "min", 0, "", ICON_NONE);
	
	row = uiLayoutRow(layout, TRUE);
	uiItemR(row, ptr, "use_max", 0, "Max", ICON_NONE);
	uiItemR(row, ptr, "max", 0, "", ICON_NONE);
}

static void node_shader_buts_vect_math(uiLayout *layout, bContext *UNUSED(C), PointerRNA *ptr)
{ 
	uiItemR(layout, ptr, "operation", 0, "", ICON_NONE);
}

static void node_shader_buts_geometry(uiLayout *layout, bContext *C, PointerRNA *ptr)
{
	PointerRNA obptr= CTX_data_pointer_get(C, "active_object");
	uiLayout *col;

	col = uiLayoutColumn(layout, FALSE);

	if (obptr.data && RNA_enum_get(&obptr, "type") == OB_MESH) {
		PointerRNA dataptr= RNA_pointer_get(&obptr, "data");

		uiItemPointerR(col, ptr, "uv_layer", &dataptr, "uv_textures", "", ICON_NONE);
		uiItemPointerR(col, ptr, "color_layer", &dataptr, "vertex_colors", "", ICON_NONE);
	}
	else {
		uiItemR(col, ptr, "uv_layer", 0, IFACE_("UV"), ICON_NONE);
		uiItemR(col, ptr, "color_layer", 0, IFACE_("VCol"), ICON_NONE);
	}
}

static void node_shader_buts_attribute(uiLayout *layout, bContext *UNUSED(C), PointerRNA *ptr)
{
	uiItemR(layout, ptr, "attribute_name", 0, IFACE_("Name"), ICON_NONE);
}

static void node_shader_buts_tex_image(uiLayout *layout, bContext *C, PointerRNA *ptr)
{
	PointerRNA imaptr = RNA_pointer_get(ptr, "image");
	PointerRNA iuserptr = RNA_pointer_get(ptr, "image_user");

	uiTemplateID(layout, C, ptr, "image", NULL, "IMAGE_OT_open", NULL);
	uiItemR(layout, ptr, "color_space", 0, "", ICON_NONE);
	uiItemR(layout, ptr, "projection", 0, "", ICON_NONE);

	if (RNA_enum_get(ptr, "projection") == SHD_PROJ_BOX) {
		uiItemR(layout, ptr, "projection_blend", 0, "Blend", ICON_NONE);
	}

	/* note: image user properties used directly here, unlike compositor image node,
	 * which redefines them in the node struct RNA to get proper updates.
	 */
	node_buts_image_user(layout, C, &iuserptr, &imaptr, &iuserptr);
}

static void node_shader_buts_tex_environment(uiLayout *layout, bContext *C, PointerRNA *ptr)
{
	PointerRNA imaptr = RNA_pointer_get(ptr, "image");
	PointerRNA iuserptr = RNA_pointer_get(ptr, "image_user");

	uiTemplateID(layout, C, ptr, "image", NULL, "IMAGE_OT_open", NULL);
	uiItemR(layout, ptr, "color_space", 0, "", ICON_NONE);
	uiItemR(layout, ptr, "projection", 0, "", ICON_NONE);

	node_buts_image_user(layout, C, ptr, &imaptr, &iuserptr);
}

static void node_shader_buts_tex_sky(uiLayout *layout, bContext *UNUSED(C), PointerRNA *ptr)
{
	uiItemR(layout, ptr, "sun_direction", 0, "", ICON_NONE);
	uiItemR(layout, ptr, "turbidity", 0, NULL, ICON_NONE);
}

static void node_shader_buts_tex_gradient(uiLayout *layout, bContext *UNUSED(C), PointerRNA *ptr)
{
	uiItemR(layout, ptr, "gradient_type", 0, "", ICON_NONE);
}

static void node_shader_buts_tex_magic(uiLayout *layout, bContext *UNUSED(C), PointerRNA *ptr)
{
	uiItemR(layout, ptr, "turbulence_depth", 0, NULL, ICON_NONE);
}

static void node_shader_buts_tex_brick(uiLayout *layout, bContext *UNUSED(C), PointerRNA *ptr)
{
	uiLayout *col;
	
	col = uiLayoutColumn(layout, TRUE);
	uiItemR(col, ptr, "offset", 0, IFACE_("Offset"), ICON_NONE);
	uiItemR(col, ptr, "offset_frequency", 0, IFACE_("Frequency"), ICON_NONE);
	
	col = uiLayoutColumn(layout, TRUE);
	uiItemR(col, ptr, "squash", 0, IFACE_("Squash"), ICON_NONE);
	uiItemR(col, ptr, "squash_frequency", 0, IFACE_("Frequency"), ICON_NONE);
}

static void node_shader_buts_tex_wave(uiLayout *layout, bContext *UNUSED(C), PointerRNA *ptr)
{
	uiItemR(layout, ptr, "wave_type", 0, "", ICON_NONE);
}

static void node_shader_buts_tex_musgrave(uiLayout *layout, bContext *UNUSED(C), PointerRNA *ptr)
{
	uiItemR(layout, ptr, "musgrave_type", 0, "", ICON_NONE);
}

static void node_shader_buts_tex_voronoi(uiLayout *layout, bContext *UNUSED(C), PointerRNA *ptr)
{
	uiItemR(layout, ptr, "coloring", 0, "", ICON_NONE);
}

static void node_shader_buts_tex_coord(uiLayout *layout, bContext *UNUSED(C), PointerRNA *ptr)
{
	uiItemR(layout, ptr, "from_dupli", 0, NULL, 0);
}

static void node_shader_buts_glossy(uiLayout *layout, bContext *UNUSED(C), PointerRNA *ptr)
{
	uiItemR(layout, ptr, "distribution", 0, "", ICON_NONE);
}

/* only once called */
static void node_shader_set_butfunc(bNodeType *ntype)
{
	switch (ntype->type) {
		/* case NODE_GROUP:	 note, typeinfo for group is generated... see "XXX ugly hack" */

		case SH_NODE_MATERIAL:
		case SH_NODE_MATERIAL_EXT:
			ntype->uifunc= node_shader_buts_material;
			break;
		case SH_NODE_TEXTURE:
			ntype->uifunc= node_buts_texture;
			break;
		case SH_NODE_NORMAL:
			ntype->uifunc= node_buts_normal;
			break;
		case SH_NODE_CURVE_VEC:
			ntype->uifunc= node_buts_curvevec;
			break;
		case SH_NODE_CURVE_RGB:
			ntype->uifunc= node_buts_curvecol;
			break;
		case SH_NODE_MAPPING:
			ntype->uifunc= node_shader_buts_mapping;
			break;
		case SH_NODE_VALUE:
			ntype->uifunc= node_buts_value;
			break;
		case SH_NODE_RGB:
			ntype->uifunc= node_buts_rgb;
			break;
		case SH_NODE_MIX_RGB:
			ntype->uifunc= node_buts_mix_rgb;
			break;
		case SH_NODE_VALTORGB:
			ntype->uifunc= node_buts_colorramp;
			break;
		case SH_NODE_MATH: 
			ntype->uifunc= node_buts_math;
			break; 
		case SH_NODE_VECT_MATH: 
			ntype->uifunc= node_shader_buts_vect_math;
			break; 
		case SH_NODE_GEOMETRY:
			ntype->uifunc= node_shader_buts_geometry;
			break;
		case SH_NODE_ATTRIBUTE:
			ntype->uifunc= node_shader_buts_attribute;
			break;
		case SH_NODE_TEX_SKY:
			ntype->uifunc= node_shader_buts_tex_sky;
			break;
		case SH_NODE_TEX_IMAGE:
			ntype->uifunc= node_shader_buts_tex_image;
			break;
		case SH_NODE_TEX_ENVIRONMENT:
			ntype->uifunc= node_shader_buts_tex_environment;
			break;
		case SH_NODE_TEX_GRADIENT:
			ntype->uifunc= node_shader_buts_tex_gradient;
			break;
		case SH_NODE_TEX_MAGIC:
			ntype->uifunc= node_shader_buts_tex_magic;
			break;
		case SH_NODE_TEX_BRICK:
			ntype->uifunc = node_shader_buts_tex_brick;
			break;
		case SH_NODE_TEX_WAVE:
			ntype->uifunc= node_shader_buts_tex_wave;
			break;
		case SH_NODE_TEX_MUSGRAVE:
			ntype->uifunc= node_shader_buts_tex_musgrave;
			break;
		case SH_NODE_TEX_VORONOI:
			ntype->uifunc= node_shader_buts_tex_voronoi;
			break;
		case SH_NODE_TEX_COORD:
			ntype->uifunc = node_shader_buts_tex_coord;
			break;
		case SH_NODE_BSDF_GLOSSY:
		case SH_NODE_BSDF_GLASS:
			ntype->uifunc= node_shader_buts_glossy;
			break;
	}
}

/* ****************** BUTTON CALLBACKS FOR COMPOSITE NODES ***************** */

static void node_composit_buts_image(uiLayout *layout, bContext *C, PointerRNA *ptr)
{
	bNode *node= ptr->data;
	PointerRNA imaptr, iuserptr;
	
	uiTemplateID(layout, C, ptr, "image", NULL, "IMAGE_OT_open", NULL);
	
	if (!node->id) return;
	
	imaptr = RNA_pointer_get(ptr, "image");
	RNA_pointer_create((ID *)ptr->id.data, &RNA_ImageUser, node->storage, &iuserptr);
	
	node_buts_image_user(layout, C, ptr, &imaptr, &iuserptr);
}

static void node_composit_buts_image_details(uiLayout *layout, bContext *C, PointerRNA *ptr)
{
	bNode *node = ptr->data;
	PointerRNA imaptr;

	node_composit_buts_image(layout, C, ptr);

	if (!node->id)
		return;

	imaptr = RNA_pointer_get(ptr, "image");

	uiTemplateColorspaceSettings(layout, &imaptr, "colorspace_settings");
}

static void node_composit_buts_renderlayers(uiLayout *layout, bContext *C, PointerRNA *ptr)
{
	bNode *node= ptr->data;
	uiLayout *col, *row;
	PointerRNA op_ptr;
	PointerRNA scn_ptr;
	PropertyRNA *prop;
	const char *layer_name;
	char scene_name[MAX_ID_NAME-2];
	wmOperatorType *ot = WM_operatortype_find("RENDER_OT_render", 1);

	BLI_assert(ot != 0);

	uiTemplateID(layout, C, ptr, "scene", NULL, NULL, NULL);
	
	if (!node->id) return;

	col = uiLayoutColumn(layout, FALSE);
	row = uiLayoutRow(col, FALSE);
	uiItemR(row, ptr, "layer", 0, "", ICON_NONE);
	
	prop = RNA_struct_find_property(ptr, "layer");
	if (!(RNA_property_enum_identifier(C, ptr, prop, RNA_property_enum_get(ptr, prop), &layer_name)))
		return;
	
	scn_ptr = RNA_pointer_get(ptr, "scene");
	RNA_string_get(&scn_ptr, "name", scene_name);
	
	WM_operator_properties_create_ptr(&op_ptr, ot);
	RNA_string_set(&op_ptr, "layer", layer_name);
	RNA_string_set(&op_ptr, "scene", scene_name);
	uiItemFullO_ptr(row, ot, "", ICON_RENDER_STILL, op_ptr.data, WM_OP_INVOKE_DEFAULT, 0);

}


static void node_composit_buts_blur(uiLayout *layout, bContext *UNUSED(C), PointerRNA *ptr)
{
	uiLayout *col, *row;
	int reference;
	int filter;
	
	col = uiLayoutColumn(layout, FALSE);
	filter = RNA_enum_get(ptr, "filter_type");
	reference = RNA_boolean_get(ptr, "use_variable_size");

	uiItemR(col, ptr, "filter_type", 0, "", ICON_NONE);
	if (filter != R_FILTER_FAST_GAUSS) {
		uiItemR(col, ptr, "use_variable_size", 0, NULL, ICON_NONE);
		if (!reference) {
			uiItemR(col, ptr, "use_bokeh", 0, NULL, ICON_NONE);
		}
		uiItemR(col, ptr, "use_gamma_correction", 0, NULL, ICON_NONE);
	}
	
	uiItemR(col, ptr, "use_relative", 0, NULL, ICON_NONE);
	
	if (RNA_boolean_get(ptr, "use_relative")) {
		uiItemL(col, IFACE_("Aspect Correction"), ICON_NONE);
		row = uiLayoutRow(layout, TRUE);
		uiItemR(row, ptr, "aspect_correction", UI_ITEM_R_EXPAND, NULL, ICON_NONE);
		
		col = uiLayoutColumn(layout, TRUE);
		uiItemR(col, ptr, "factor_x", 0, IFACE_("X"), ICON_NONE);
		uiItemR(col, ptr, "factor_y", 0, IFACE_("Y"), ICON_NONE);
	}
	else {
		col = uiLayoutColumn(layout, TRUE);
		uiItemR(col, ptr, "size_x", 0, IFACE_("X"), ICON_NONE);
		uiItemR(col, ptr, "size_y", 0, IFACE_("Y"), ICON_NONE);
	}
}

static void node_composit_buts_dblur(uiLayout *layout, bContext *UNUSED(C), PointerRNA *ptr)
{
	uiLayout *col;
	
	uiItemR(layout, ptr, "iterations", 0, NULL, ICON_NONE);
	uiItemR(layout, ptr, "use_wrap", 0, NULL, ICON_NONE);
	
	col = uiLayoutColumn(layout, TRUE);
	uiItemL(col, IFACE_("Center:"), ICON_NONE);
	uiItemR(col, ptr, "center_x", 0, IFACE_("X"), ICON_NONE);
	uiItemR(col, ptr, "center_y", 0, IFACE_("Y"), ICON_NONE);
	
	uiItemS(layout);
	
	col = uiLayoutColumn(layout, TRUE);
	uiItemR(col, ptr, "distance", 0, NULL, ICON_NONE);
	uiItemR(col, ptr, "angle", 0, NULL, ICON_NONE);
	
	uiItemS(layout);
	
	uiItemR(layout, ptr, "spin", 0, NULL, ICON_NONE);
	uiItemR(layout, ptr, "zoom", 0, NULL, ICON_NONE);
}

static void node_composit_buts_bilateralblur(uiLayout *layout, bContext *UNUSED(C), PointerRNA *ptr)
{	
	uiLayout *col;
	
	col = uiLayoutColumn(layout, TRUE);
	uiItemR(col, ptr, "iterations", 0, NULL, ICON_NONE);
	uiItemR(col, ptr, "sigma_color", 0, NULL, ICON_NONE);
	uiItemR(col, ptr, "sigma_space", 0, NULL, ICON_NONE);
}

static void node_composit_buts_defocus(uiLayout *layout, bContext *UNUSED(C), PointerRNA *ptr)
{
	uiLayout *sub, *col;
	
	col = uiLayoutColumn(layout, FALSE);
	uiItemL(col, IFACE_("Bokeh Type:"), ICON_NONE);
	uiItemR(col, ptr, "bokeh", 0, "", ICON_NONE);
	uiItemR(col, ptr, "angle", 0, NULL, ICON_NONE);

	uiItemR(layout, ptr, "use_gamma_correction", 0, NULL, ICON_NONE);

	col = uiLayoutColumn(layout, FALSE);
	uiLayoutSetActive(col, RNA_boolean_get(ptr, "use_zbuffer") == TRUE);
	uiItemR(col, ptr, "f_stop", 0, NULL, ICON_NONE);

	uiItemR(layout, ptr, "blur_max", 0, NULL, ICON_NONE);
	uiItemR(layout, ptr, "threshold", 0, NULL, ICON_NONE);

	col = uiLayoutColumn(layout, FALSE);
	uiItemR(col, ptr, "use_preview", 0, NULL, ICON_NONE);
	
	col = uiLayoutColumn(layout, FALSE);
	uiItemR(col, ptr, "use_zbuffer", 0, NULL, ICON_NONE);
	sub = uiLayoutColumn(col, FALSE);
	uiLayoutSetActive(sub, RNA_boolean_get(ptr, "use_zbuffer") == FALSE);
	uiItemR(sub, ptr, "z_scale", 0, NULL, ICON_NONE);
}

/* qdn: glare node */
static void node_composit_buts_glare(uiLayout *layout, bContext *UNUSED(C), PointerRNA *ptr)
{	
	uiItemR(layout, ptr, "glare_type", 0, "", ICON_NONE);
	uiItemR(layout, ptr, "quality", 0, "", ICON_NONE);

	if (RNA_enum_get(ptr, "glare_type")!= 1) {
		uiItemR(layout, ptr, "iterations", 0, NULL, ICON_NONE);
	
		if (RNA_enum_get(ptr, "glare_type")!= 0) 
			uiItemR(layout, ptr, "color_modulation", UI_ITEM_R_SLIDER, NULL, ICON_NONE);
	}
	
	uiItemR(layout, ptr, "mix", 0, NULL, ICON_NONE);
	uiItemR(layout, ptr, "threshold", 0, NULL, ICON_NONE);

	if (RNA_enum_get(ptr, "glare_type")== 2) {
		uiItemR(layout, ptr, "streaks", 0, NULL, ICON_NONE);
		uiItemR(layout, ptr, "angle_offset", 0, NULL, ICON_NONE);
	}
	if (RNA_enum_get(ptr, "glare_type")== 0 || RNA_enum_get(ptr, "glare_type")== 2) {
		uiItemR(layout, ptr, "fade", UI_ITEM_R_SLIDER, NULL, ICON_NONE);
		
		if (RNA_enum_get(ptr, "glare_type")== 0) 
			uiItemR(layout, ptr, "use_rotate_45", 0, NULL, ICON_NONE);
	}
	if (RNA_enum_get(ptr, "glare_type")== 1) {
		uiItemR(layout, ptr, "size", 0, NULL, ICON_NONE);
	}
}

static void node_composit_buts_tonemap(uiLayout *layout, bContext *UNUSED(C), PointerRNA *ptr)
{	
	uiLayout *col;

	col = uiLayoutColumn(layout, FALSE);
	uiItemR(col, ptr, "tonemap_type", 0, "", ICON_NONE);
	if (RNA_enum_get(ptr, "tonemap_type")== 0) {
		uiItemR(col, ptr, "key", UI_ITEM_R_SLIDER, NULL, ICON_NONE);
		uiItemR(col, ptr, "offset", 0, NULL, ICON_NONE);
		uiItemR(col, ptr, "gamma", 0, NULL, ICON_NONE);
	}
	else {
		uiItemR(col, ptr, "intensity", 0, NULL, ICON_NONE);
		uiItemR(col, ptr, "contrast", UI_ITEM_R_SLIDER, NULL, ICON_NONE);
		uiItemR(col, ptr, "adaptation", UI_ITEM_R_SLIDER, NULL, ICON_NONE);
		uiItemR(col, ptr, "correction", UI_ITEM_R_SLIDER, NULL, ICON_NONE);
	}
}

static void node_composit_buts_lensdist(uiLayout *layout, bContext *UNUSED(C), PointerRNA *ptr)
{
	uiLayout *col;

	col = uiLayoutColumn(layout, FALSE);
	uiItemR(col, ptr, "use_projector", 0, NULL, ICON_NONE);

	col = uiLayoutColumn(col, FALSE);
	uiLayoutSetActive(col, RNA_boolean_get(ptr, "use_projector") == FALSE);
	uiItemR(col, ptr, "use_jitter", 0, NULL, ICON_NONE);
	uiItemR(col, ptr, "use_fit", 0, NULL, ICON_NONE);
}

static void node_composit_buts_vecblur(uiLayout *layout, bContext *UNUSED(C), PointerRNA *ptr)
{
	uiLayout *col;
	
	col = uiLayoutColumn(layout, FALSE);
	uiItemR(col, ptr, "samples", 0, NULL, ICON_NONE);
	uiItemR(col, ptr, "factor", 0, IFACE_("Blur"), ICON_NONE);
	
	col = uiLayoutColumn(layout, TRUE);
	uiItemL(col, IFACE_("Speed:"), ICON_NONE);
	uiItemR(col, ptr, "speed_min", 0, IFACE_("Min"), ICON_NONE);
	uiItemR(col, ptr, "speed_max", 0, IFACE_("Max"), ICON_NONE);

	uiItemR(layout, ptr, "use_curved", 0, NULL, ICON_NONE);
}

static void node_composit_buts_filter(uiLayout *layout, bContext *UNUSED(C), PointerRNA *ptr)
{
	uiItemR(layout, ptr, "filter_type", 0, "", ICON_NONE);
}

static void node_composit_buts_flip(uiLayout *layout, bContext *UNUSED(C), PointerRNA *ptr)
{
	uiItemR(layout, ptr, "axis", 0, "", ICON_NONE);
}

static void node_composit_buts_crop(uiLayout *layout, bContext *UNUSED(C), PointerRNA *ptr)
{
	uiLayout *col;

	uiItemR(layout, ptr, "use_crop_size", 0, NULL, ICON_NONE);
	uiItemR(layout, ptr, "relative", 0, NULL, ICON_NONE);

	col = uiLayoutColumn(layout, TRUE);
	if (RNA_boolean_get(ptr, "relative")) {
		uiItemR(col, ptr, "rel_min_x", 0, IFACE_("Left"), ICON_NONE);
		uiItemR(col, ptr, "rel_max_x", 0, IFACE_("Right"), ICON_NONE);
		uiItemR(col, ptr, "rel_min_y", 0, IFACE_("Up"), ICON_NONE);
		uiItemR(col, ptr, "rel_max_y", 0, IFACE_("Down"), ICON_NONE);
	}
	else {
		uiItemR(col, ptr, "min_x", 0, IFACE_("Left"), ICON_NONE);
		uiItemR(col, ptr, "max_x", 0, IFACE_("Right"), ICON_NONE);
		uiItemR(col, ptr, "min_y", 0, IFACE_("Up"), ICON_NONE);
		uiItemR(col, ptr, "max_y", 0, IFACE_("Down"), ICON_NONE);
	}
}

static void node_composit_buts_splitviewer(uiLayout *layout, bContext *UNUSED(C), PointerRNA *ptr)
{
	uiLayout *row, *col;
	
	col = uiLayoutColumn(layout, FALSE);
	row = uiLayoutRow(col, FALSE);
	uiItemR(row, ptr, "axis", UI_ITEM_R_EXPAND, NULL, ICON_NONE);
	uiItemR(col, ptr, "factor", 0, NULL, ICON_NONE);
}

static void node_composit_buts_double_edge_mask(uiLayout *layout, bContext *UNUSED(C), PointerRNA *ptr)
{
	uiLayout *col;

	col = uiLayoutColumn(layout, FALSE);

	uiItemL(col, IFACE_("Inner Edge:"), ICON_NONE);
	uiItemR(col, ptr, "inner_mode", 0, "", ICON_NONE);
	uiItemL(col, IFACE_("Buffer Edge:"), ICON_NONE);
	uiItemR(col, ptr, "edge_mode", 0, "", ICON_NONE);
}

static void node_composit_buts_map_value(uiLayout *layout, bContext *UNUSED(C), PointerRNA *ptr)
{
	uiLayout *sub, *col;
	
	col = uiLayoutColumn(layout, TRUE);
	uiItemR(col, ptr, "offset", 0, NULL, ICON_NONE);
	uiItemR(col, ptr, "size", 0, NULL, ICON_NONE);
	
	col = uiLayoutColumn(layout, TRUE);
	uiItemR(col, ptr, "use_min", 0, NULL, ICON_NONE);
	sub = uiLayoutColumn(col, FALSE);
	uiLayoutSetActive(sub, RNA_boolean_get(ptr, "use_min"));
	uiItemR(sub, ptr, "min", 0, "", ICON_NONE);
	
	col = uiLayoutColumn(layout, TRUE);
	uiItemR(col, ptr, "use_max", 0, NULL, ICON_NONE);
	sub = uiLayoutColumn(col, FALSE);
	uiLayoutSetActive(sub, RNA_boolean_get(ptr, "use_max"));
	uiItemR(sub, ptr, "max", 0, "", ICON_NONE);
}

static void node_composit_buts_alphaover(uiLayout *layout, bContext *UNUSED(C), PointerRNA *ptr)
{	
	uiLayout *col;
	
	col = uiLayoutColumn(layout, TRUE);
	uiItemR(col, ptr, "use_premultiply", 0, NULL, ICON_NONE);
	uiItemR(col, ptr, "premul", 0, NULL, ICON_NONE);
}

static void node_composit_buts_zcombine(uiLayout *layout, bContext *UNUSED(C), PointerRNA *ptr)
{	
	uiLayout *col;
	
	col = uiLayoutColumn(layout, TRUE);
	uiItemR(col, ptr, "use_alpha", 0, NULL, ICON_NONE);
}


static void node_composit_buts_hue_sat(uiLayout *layout, bContext *UNUSED(C), PointerRNA *ptr)
{
	uiLayout *col;
	
	col = uiLayoutColumn(layout, FALSE);
	uiItemR(col, ptr, "color_hue", UI_ITEM_R_SLIDER, NULL, ICON_NONE);
	uiItemR(col, ptr, "color_saturation", UI_ITEM_R_SLIDER, NULL, ICON_NONE);
	uiItemR(col, ptr, "color_value", UI_ITEM_R_SLIDER, NULL, ICON_NONE);
}

static void node_composit_buts_dilateerode(uiLayout *layout, bContext *UNUSED(C), PointerRNA *ptr)
{
	uiItemR(layout, ptr, "type", 0, NULL, ICON_NONE);
	uiItemR(layout, ptr, "distance", 0, NULL, ICON_NONE);
	switch (RNA_enum_get(ptr, "type")) {
		case CMP_NODE_DILATEERODE_DISTANCE_THRESH:
			uiItemR(layout, ptr, "edge", 0, NULL, ICON_NONE);
			break;
		case CMP_NODE_DILATEERODE_DISTANCE_FEATHER:
			uiItemR(layout, ptr, "falloff", 0, NULL, ICON_NONE);
			break;
	}
}

static void node_composit_buts_inpaint(uiLayout *layout, bContext *UNUSED(C), PointerRNA *ptr)
{
	uiItemR(layout, ptr, "distance", 0, NULL, ICON_NONE);
}

static void node_composit_buts_despeckle(uiLayout *layout, bContext *UNUSED(C), PointerRNA *ptr)
{
	uiLayout *col;

	col = uiLayoutColumn(layout, FALSE);
	uiItemR(col, ptr, "threshold", 0, NULL, ICON_NONE);
	uiItemR(col, ptr, "threshold_neighbour", 0, NULL, ICON_NONE);
}

static void node_composit_buts_diff_matte(uiLayout *layout, bContext *UNUSED(C), PointerRNA *ptr)
{
	uiLayout *col;
	
	col = uiLayoutColumn(layout, TRUE);
	uiItemR(col, ptr, "tolerance", UI_ITEM_R_SLIDER, NULL, ICON_NONE);
	uiItemR(col, ptr, "falloff", UI_ITEM_R_SLIDER, NULL, ICON_NONE);
}

static void node_composit_buts_distance_matte(uiLayout *layout, bContext *UNUSED(C), PointerRNA *ptr)
{
	uiLayout *col, *row;
	
	col = uiLayoutColumn(layout, TRUE);
   
	uiItemL(layout, IFACE_("Color Space:"), ICON_NONE);
	row = uiLayoutRow(layout, FALSE);
	uiItemR(row, ptr, "channel", UI_ITEM_R_EXPAND, NULL, ICON_NONE);

	uiItemR(col, ptr, "tolerance", UI_ITEM_R_SLIDER, NULL, ICON_NONE);
	uiItemR(col, ptr, "falloff", UI_ITEM_R_SLIDER, NULL, ICON_NONE);
}

static void node_composit_buts_color_spill(uiLayout *layout, bContext *UNUSED(C), PointerRNA *ptr)
{
	uiLayout *row, *col;
	
	uiItemL(layout, IFACE_("Despill Channel:"), ICON_NONE);
	row = uiLayoutRow(layout, FALSE);
	uiItemR(row, ptr, "channel", UI_ITEM_R_EXPAND, NULL, ICON_NONE);

	col = uiLayoutColumn(layout, FALSE);
	uiItemR(col, ptr, "limit_method", 0, NULL, ICON_NONE);

	if (RNA_enum_get(ptr, "limit_method")==0) {
		uiItemL(col, IFACE_("Limiting Channel:"), ICON_NONE);
		row = uiLayoutRow(col, FALSE);
		uiItemR(row, ptr, "limit_channel", UI_ITEM_R_EXPAND, NULL, ICON_NONE);
	}

	uiItemR(col, ptr, "ratio", UI_ITEM_R_SLIDER, NULL, ICON_NONE);
	uiItemR(col, ptr, "use_unspill", 0, NULL, ICON_NONE);
	if (RNA_boolean_get(ptr, "use_unspill") == TRUE) {
		uiItemR(col, ptr, "unspill_red", UI_ITEM_R_SLIDER, NULL, ICON_NONE);
		uiItemR(col, ptr, "unspill_green", UI_ITEM_R_SLIDER, NULL, ICON_NONE);
		uiItemR(col, ptr, "unspill_blue", UI_ITEM_R_SLIDER, NULL, ICON_NONE);
	}
}

static void node_composit_buts_chroma_matte(uiLayout *layout, bContext *UNUSED(C), PointerRNA *ptr)
{
	uiLayout *col;
	
	col = uiLayoutColumn(layout, FALSE);
	uiItemR(col, ptr, "tolerance", 0, NULL, ICON_NONE);
	uiItemR(col, ptr, "threshold", 0, NULL, ICON_NONE);
	
	col = uiLayoutColumn(layout, TRUE);
	/*uiItemR(col, ptr, "lift", UI_ITEM_R_SLIDER, NULL, ICON_NONE);  Removed for now */
	uiItemR(col, ptr, "gain", UI_ITEM_R_SLIDER, NULL, ICON_NONE);
	/*uiItemR(col, ptr, "shadow_adjust", UI_ITEM_R_SLIDER, NULL, ICON_NONE);  Removed for now*/
}

static void node_composit_buts_color_matte(uiLayout *layout, bContext *UNUSED(C), PointerRNA *ptr)
{
	uiLayout *col;
	
	col = uiLayoutColumn(layout, TRUE);
	uiItemR(col, ptr, "color_hue", UI_ITEM_R_SLIDER, NULL, ICON_NONE);
	uiItemR(col, ptr, "color_saturation", UI_ITEM_R_SLIDER, NULL, ICON_NONE);
	uiItemR(col, ptr, "color_value", UI_ITEM_R_SLIDER, NULL, ICON_NONE);
}

static void node_composit_buts_channel_matte(uiLayout *layout, bContext *UNUSED(C), PointerRNA *ptr)
{	
	uiLayout *col, *row;

	uiItemL(layout, IFACE_("Color Space:"), ICON_NONE);
	row = uiLayoutRow(layout, FALSE);
	uiItemR(row, ptr, "color_space", UI_ITEM_R_EXPAND, NULL, ICON_NONE);

	col = uiLayoutColumn(layout, FALSE);
	uiItemL(col, IFACE_("Key Channel:"), ICON_NONE);
	row = uiLayoutRow(col, FALSE);
	uiItemR(row, ptr, "matte_channel", UI_ITEM_R_EXPAND, NULL, ICON_NONE);

	col = uiLayoutColumn(layout, FALSE);

	uiItemR(col, ptr, "limit_method", 0, NULL, ICON_NONE);
	if (RNA_enum_get(ptr, "limit_method")==0) {
		uiItemL(col, IFACE_("Limiting Channel:"), ICON_NONE);
		row = uiLayoutRow(col, FALSE);
		uiItemR(row, ptr, "limit_channel", UI_ITEM_R_EXPAND, NULL, ICON_NONE);
	}

	uiItemR(col, ptr, "limit_max", UI_ITEM_R_SLIDER, NULL, ICON_NONE);
	uiItemR(col, ptr, "limit_min", UI_ITEM_R_SLIDER, NULL, ICON_NONE);
}

static void node_composit_buts_luma_matte(uiLayout *layout, bContext *UNUSED(C), PointerRNA *ptr)
{
	uiLayout *col;
	
	col = uiLayoutColumn(layout, TRUE);
	uiItemR(col, ptr, "limit_max", UI_ITEM_R_SLIDER, NULL, ICON_NONE);
	uiItemR(col, ptr, "limit_min", UI_ITEM_R_SLIDER, NULL, ICON_NONE);
}

static void node_composit_buts_map_uv(uiLayout *layout, bContext *UNUSED(C), PointerRNA *ptr)
{
	uiItemR(layout, ptr, "alpha", 0, NULL, ICON_NONE);
}

static void node_composit_buts_id_mask(uiLayout *layout, bContext *UNUSED(C), PointerRNA *ptr)
{
	uiItemR(layout, ptr, "index", 0, NULL, ICON_NONE);
	uiItemR(layout, ptr, "use_antialiasing", 0, NULL, ICON_NONE);
}

/* draw function for file output node sockets, displays only sub-path and format, no value button */
static void node_draw_input_file_output(const bContext *C, uiBlock *block,
                                         bNodeTree *ntree, bNode *node, bNodeSocket *sock,
                                         const char *UNUSED(name), int x, int y, int width)
{
	uiLayout *layout, *row;
	PointerRNA nodeptr, inputptr, imfptr;
	int imtype;
	int rx, ry;
	RNA_pointer_create(&ntree->id, &RNA_Node, node, &nodeptr);
	
	layout = uiBlockLayout(block, UI_LAYOUT_VERTICAL, UI_LAYOUT_PANEL, x, y+NODE_DY, width, 20, UI_GetStyle());
	row = uiLayoutRow(layout, FALSE);
	
	imfptr = RNA_pointer_get(&nodeptr, "format");
	imtype = RNA_enum_get(&imfptr, "file_format");
	if (imtype == R_IMF_IMTYPE_MULTILAYER) {
		NodeImageMultiFileSocket *input = sock->storage;
		RNA_pointer_create(&ntree->id, &RNA_NodeOutputFileSlotLayer, input, &inputptr);
		
		uiItemL(row, input->layer, ICON_NONE);
	}
	else {
		NodeImageMultiFileSocket *input = sock->storage;
		PropertyRNA *imtype_prop;
		const char *imtype_name;
		RNA_pointer_create(&ntree->id, &RNA_NodeOutputFileSlotFile, input, &inputptr);
		
		uiItemL(row, input->path, ICON_NONE);
		
		if (!RNA_boolean_get(&inputptr, "use_node_format"))
			imfptr = RNA_pointer_get(&inputptr, "format");
		
		imtype_prop = RNA_struct_find_property(&imfptr, "file_format");
		RNA_property_enum_name((bContext *)C, &imfptr, imtype_prop,
		                       RNA_property_enum_get(&imfptr, imtype_prop), &imtype_name);
		uiBlockSetEmboss(block, UI_EMBOSSP);
		uiItemL(row, imtype_name, ICON_NONE);
		uiBlockSetEmboss(block, UI_EMBOSSN);
	}
	
	uiBlockLayoutResolve(block, &rx, &ry);
}
static void node_composit_buts_file_output(uiLayout *layout, bContext *UNUSED(C), PointerRNA *ptr)
{
	PointerRNA imfptr = RNA_pointer_get(ptr, "format");
	int multilayer = (RNA_enum_get(&imfptr, "file_format") == R_IMF_IMTYPE_MULTILAYER);
	
	if (multilayer)
		uiItemL(layout, IFACE_("Path:"), ICON_NONE);
	else
		uiItemL(layout, IFACE_("Base Path:"), ICON_NONE);
	uiItemR(layout, ptr, "base_path", 0, "", ICON_NONE);
}
static void node_composit_buts_file_output_details(uiLayout *layout, bContext *C, PointerRNA *ptr)
{
	PointerRNA imfptr = RNA_pointer_get(ptr, "format");
	PointerRNA active_input_ptr, op_ptr;
	uiLayout *row, *col;
	int active_index;
	int multilayer = (RNA_enum_get(&imfptr, "file_format") == R_IMF_IMTYPE_MULTILAYER);
	
	node_composit_buts_file_output(layout, C, ptr);
	uiTemplateImageSettings(layout, &imfptr, FALSE);
	
	uiItemS(layout);
	
	uiItemO(layout, IFACE_("Add Input"), ICON_ZOOMIN, "NODE_OT_output_file_add_socket");
	
	row = uiLayoutRow(layout, FALSE);
	col = uiLayoutColumn(row, TRUE);
	
	active_index = RNA_int_get(ptr, "active_input_index");
	/* using different collection properties if multilayer format is enabled */
	if (multilayer) {
		uiTemplateList(col, C, ptr, "layer_slots", ptr, "active_input_index", NULL, 0, 0, 0);
		RNA_property_collection_lookup_int(ptr, RNA_struct_find_property(ptr, "layer_slots"),
		                                   active_index, &active_input_ptr);
	}
	else {
		uiTemplateList(col, C, ptr, "file_slots", ptr, "active_input_index", NULL, 0, 0, 0);
		RNA_property_collection_lookup_int(ptr, RNA_struct_find_property(ptr, "file_slots"),
		                                   active_index, &active_input_ptr);
	}
	/* XXX collection lookup does not return the ID part of the pointer, setting this manually here */
	active_input_ptr.id.data = ptr->id.data;
	
	col = uiLayoutColumn(row, TRUE);
	op_ptr = uiItemFullO(col, "NODE_OT_output_file_move_active_socket", "",
	                     ICON_TRIA_UP, NULL, WM_OP_INVOKE_DEFAULT, UI_ITEM_O_RETURN_PROPS);
	RNA_enum_set(&op_ptr, "direction", 1);
	op_ptr = uiItemFullO(col, "NODE_OT_output_file_move_active_socket", "",
	                     ICON_TRIA_DOWN, NULL, WM_OP_INVOKE_DEFAULT, UI_ITEM_O_RETURN_PROPS);
	RNA_enum_set(&op_ptr, "direction", 2);
	
	if (active_input_ptr.data) {
		if (multilayer) {
			col = uiLayoutColumn(layout, TRUE);
			
			uiItemL(col, IFACE_("Layer:"), ICON_NONE);
			row = uiLayoutRow(col, FALSE);
			uiItemR(row, &active_input_ptr, "name", 0, "", ICON_NONE);
			uiItemFullO(row, "NODE_OT_output_file_remove_active_socket", "",
			            ICON_X, NULL, WM_OP_EXEC_DEFAULT, UI_ITEM_R_ICON_ONLY);
		}
		else {
			col = uiLayoutColumn(layout, TRUE);
			
			uiItemL(col, IFACE_("File Path:"), ICON_NONE);
			row = uiLayoutRow(col, FALSE);
			uiItemR(row, &active_input_ptr, "path", 0, "", ICON_NONE);
			uiItemFullO(row, "NODE_OT_output_file_remove_active_socket", "",
			            ICON_X, NULL, WM_OP_EXEC_DEFAULT, UI_ITEM_R_ICON_ONLY);
			
			/* format details for individual files */
			imfptr = RNA_pointer_get(&active_input_ptr, "format");
			
			col = uiLayoutColumn(layout, TRUE);
			uiItemL(col, IFACE_("Format:"), ICON_NONE);
			uiItemR(col, &active_input_ptr, "use_node_format", 0, NULL, ICON_NONE);
			
			col = uiLayoutColumn(layout, FALSE);
			uiLayoutSetActive(col, RNA_boolean_get(&active_input_ptr, "use_node_format") == FALSE);
			uiTemplateImageSettings(col, &imfptr, FALSE);
		}
	}
}

static void node_composit_buts_scale(uiLayout *layout, bContext *UNUSED(C), PointerRNA *ptr)
{
	uiItemR(layout, ptr, "space", 0, "", ICON_NONE);

	if (RNA_enum_get(ptr, "space") == CMP_SCALE_RENDERPERCENT) {
		uiLayout *row;
		uiItemR(layout, ptr, "frame_method", UI_ITEM_R_EXPAND, NULL, ICON_NONE);
		row = uiLayoutRow(layout, TRUE);
		uiItemR(row, ptr, "offset_x", 0, "X", ICON_NONE);
		uiItemR(row, ptr, "offset_y", 0, "Y", ICON_NONE);
	}
}

static void node_composit_buts_rotate(uiLayout *layout, bContext *UNUSED(C), PointerRNA *ptr)
{
	uiItemR(layout, ptr, "filter_type", 0, "", ICON_NONE);
}

static void node_composit_buts_invert(uiLayout *layout, bContext *UNUSED(C), PointerRNA *ptr)
{
	uiLayout *col;
	
	col = uiLayoutColumn(layout, FALSE);
	uiItemR(col, ptr, "invert_rgb", 0, NULL, ICON_NONE);
	uiItemR(col, ptr, "invert_alpha", 0, NULL, ICON_NONE);
}

static void node_composit_buts_premulkey(uiLayout *layout, bContext *UNUSED(C), PointerRNA *ptr)
{
	uiItemR(layout, ptr, "mapping", 0, "", ICON_NONE);
}

static void node_composit_buts_view_levels(uiLayout *layout, bContext *UNUSED(C), PointerRNA *ptr)
{
	uiItemR(layout, ptr, "channel", UI_ITEM_R_EXPAND, NULL, ICON_NONE);
}

static void node_composit_buts_colorbalance(uiLayout *layout, bContext *UNUSED(C), PointerRNA *ptr)
{
	uiLayout *split, *col, *row;
	
	uiItemR(layout, ptr, "correction_method", 0, NULL, ICON_NONE);
	
	if (RNA_enum_get(ptr, "correction_method")== 0) {
	
		split = uiLayoutSplit(layout, 0.0f, FALSE);
		col = uiLayoutColumn(split, FALSE);
		uiTemplateColorWheel(col, ptr, "lift", 1, 1, 0, 1);
		row = uiLayoutRow(col, FALSE);
		uiItemR(row, ptr, "lift", 0, NULL, ICON_NONE);
		
		col = uiLayoutColumn(split, FALSE);
		uiTemplateColorWheel(col, ptr, "gamma", 1, 1, 1, 1);
		row = uiLayoutRow(col, FALSE);
		uiItemR(row, ptr, "gamma", 0, NULL, ICON_NONE);
		
		col = uiLayoutColumn(split, FALSE);
		uiTemplateColorWheel(col, ptr, "gain", 1, 1, 1, 1);
		row = uiLayoutRow(col, FALSE);
		uiItemR(row, ptr, "gain", 0, NULL, ICON_NONE);

	}
	else {
		
		split = uiLayoutSplit(layout, 0.0f, FALSE);
		col = uiLayoutColumn(split, FALSE);
		uiTemplateColorWheel(col, ptr, "offset", 1, 1, 0, 1);
		row = uiLayoutRow(col, FALSE);
		uiItemR(row, ptr, "offset", 0, NULL, ICON_NONE);
		
		col = uiLayoutColumn(split, FALSE);
		uiTemplateColorWheel(col, ptr, "power", 1, 1, 0, 1);
		row = uiLayoutRow(col, FALSE);
		uiItemR(row, ptr, "power", 0, NULL, ICON_NONE);
		
		col = uiLayoutColumn(split, FALSE);
		uiTemplateColorWheel(col, ptr, "slope", 1, 1, 0, 1);
		row = uiLayoutRow(col, FALSE);
		uiItemR(row, ptr, "slope", 0, NULL, ICON_NONE);
	}

}
static void node_composit_buts_colorbalance_but(uiLayout *layout, bContext *UNUSED(C), PointerRNA *ptr)
{
	uiItemR(layout, ptr, "correction_method", 0, NULL, ICON_NONE);

	if (RNA_enum_get(ptr, "correction_method")== 0) {

	uiTemplateColorWheel(layout, ptr, "lift", 1, 1, 0, 1);
		uiItemR(layout, ptr, "lift", 0, NULL, ICON_NONE);

		uiTemplateColorWheel(layout, ptr, "gamma", 1, 1, 1, 1);
		uiItemR(layout, ptr, "gamma", 0, NULL, ICON_NONE);

		uiTemplateColorWheel(layout, ptr, "gain", 1, 1, 1, 1);
		uiItemR(layout, ptr, "gain", 0, NULL, ICON_NONE);
	}
	else {
		uiTemplateColorWheel(layout, ptr, "offset", 1, 1, 0, 1);
		uiItemR(layout, ptr, "offset", 0, NULL, ICON_NONE);

		uiTemplateColorWheel(layout, ptr, "power", 1, 1, 0, 1);
		uiItemR(layout, ptr, "power", 0, NULL, ICON_NONE);

		uiTemplateColorWheel(layout, ptr, "slope", 1, 1, 0, 1);
		uiItemR(layout, ptr, "slope", 0, NULL, ICON_NONE);
	}
}


static void node_composit_buts_huecorrect(uiLayout *layout, bContext *UNUSED(C), PointerRNA *ptr)
{
	bNode *node = ptr->data;
	CurveMapping *cumap = node->storage;

	if (_sample_col[0] != SAMPLE_FLT_ISNONE) {
		cumap->flag |= CUMA_DRAW_SAMPLE;
		copy_v3_v3(cumap->sample, _sample_col);
	}
	else {
		cumap->flag &= ~CUMA_DRAW_SAMPLE;
	}

	uiTemplateCurveMapping(layout, ptr, "mapping", 'h', 0, 0);
}

static void node_composit_buts_ycc(uiLayout *layout, bContext *UNUSED(C), PointerRNA *ptr)
{ 
	uiItemR(layout, ptr, "mode", 0, "", ICON_NONE);
}

static void node_composit_buts_movieclip(uiLayout *layout, bContext *C, PointerRNA *ptr)
{
	uiTemplateID(layout, C, ptr, "clip", NULL, "CLIP_OT_open", NULL);
}

static void node_composit_buts_movieclip_details(uiLayout *layout, bContext *C, PointerRNA *ptr)
{
	bNode *node = ptr->data;
	PointerRNA clipptr;

	uiTemplateID(layout, C, ptr, "clip", NULL, "CLIP_OT_open", NULL);

	if (!node->id)
		return;

	clipptr = RNA_pointer_get(ptr, "clip");

	uiTemplateColorspaceSettings(layout, &clipptr, "colorspace_settings");
}

static void node_composit_buts_stabilize2d(uiLayout *layout, bContext *C, PointerRNA *ptr)
{
	bNode *node= ptr->data;

	uiTemplateID(layout, C, ptr, "clip", NULL, "CLIP_OT_open", NULL);

	if (!node->id)
		return;

	uiItemR(layout, ptr, "filter_type", 0, "", ICON_NONE);
}

static void node_composit_buts_transform(uiLayout *layout, bContext *UNUSED(C), PointerRNA *ptr)
{
	uiItemR(layout, ptr, "filter_type", 0, "", ICON_NONE);
}

static void node_composit_buts_moviedistortion(uiLayout *layout, bContext *C, PointerRNA *ptr)
{
	bNode *node= ptr->data;

	uiTemplateID(layout, C, ptr, "clip", NULL, "CLIP_OT_open", NULL);

	if (!node->id)
		return;

	uiItemR(layout, ptr, "distortion_type", 0, "", ICON_NONE);
}

static void node_composit_buts_colorcorrection(uiLayout *layout, bContext *UNUSED(C), PointerRNA *ptr)
{
	uiLayout *row;
	
	row = uiLayoutRow(layout, FALSE);
	uiItemR(row, ptr, "red", 0, NULL, ICON_NONE);
	uiItemR(row, ptr, "green", 0, NULL, ICON_NONE);
	uiItemR(row, ptr, "blue", 0, NULL, ICON_NONE);

	row = uiLayoutRow(layout, FALSE);
	uiItemL(row, "", ICON_NONE);
	uiItemL(row, IFACE_("Saturation"), ICON_NONE);
	uiItemL(row, IFACE_("Contrast"), ICON_NONE);
	uiItemL(row, IFACE_("Gamma"), ICON_NONE);
	uiItemL(row, IFACE_("Gain"), ICON_NONE);
	uiItemL(row, IFACE_("Lift"), ICON_NONE);

	row = uiLayoutRow(layout, FALSE);
	uiItemL(row, IFACE_("Master"), ICON_NONE);
	uiItemR(row, ptr, "master_saturation", UI_ITEM_R_SLIDER, "", ICON_NONE);
	uiItemR(row, ptr, "master_contrast", UI_ITEM_R_SLIDER, "", ICON_NONE);
	uiItemR(row, ptr, "master_gamma", UI_ITEM_R_SLIDER, "", ICON_NONE);
	uiItemR(row, ptr, "master_gain", UI_ITEM_R_SLIDER, "", ICON_NONE);
	uiItemR(row, ptr, "master_lift", UI_ITEM_R_SLIDER, "", ICON_NONE);

	row = uiLayoutRow(layout, FALSE);
	uiItemL(row, IFACE_("Highlights"), ICON_NONE);
	uiItemR(row, ptr, "highlights_saturation", UI_ITEM_R_SLIDER, "", ICON_NONE);
	uiItemR(row, ptr, "highlights_contrast", UI_ITEM_R_SLIDER, "", ICON_NONE);
	uiItemR(row, ptr, "highlights_gamma", UI_ITEM_R_SLIDER, "", ICON_NONE);
	uiItemR(row, ptr, "highlights_gain", UI_ITEM_R_SLIDER, "", ICON_NONE);
	uiItemR(row, ptr, "highlights_lift", UI_ITEM_R_SLIDER, "", ICON_NONE);

	row = uiLayoutRow(layout, FALSE);
	uiItemL(row, IFACE_("Midtones"), ICON_NONE);
	uiItemR(row, ptr, "midtones_saturation", UI_ITEM_R_SLIDER, "", ICON_NONE);
	uiItemR(row, ptr, "midtones_contrast", UI_ITEM_R_SLIDER, "", ICON_NONE);
	uiItemR(row, ptr, "midtones_gamma", UI_ITEM_R_SLIDER, "", ICON_NONE);
	uiItemR(row, ptr, "midtones_gain", UI_ITEM_R_SLIDER, "", ICON_NONE);
	uiItemR(row, ptr, "midtones_lift", UI_ITEM_R_SLIDER, "", ICON_NONE);

	row = uiLayoutRow(layout, FALSE);
	uiItemL(row, IFACE_("Shadows"), ICON_NONE);
	uiItemR(row, ptr, "shadows_saturation", UI_ITEM_R_SLIDER, "", ICON_NONE);
	uiItemR(row, ptr, "shadows_contrast", UI_ITEM_R_SLIDER, "", ICON_NONE);
	uiItemR(row, ptr, "shadows_gamma", UI_ITEM_R_SLIDER, "", ICON_NONE);
	uiItemR(row, ptr, "shadows_gain", UI_ITEM_R_SLIDER, "", ICON_NONE);
	uiItemR(row, ptr, "shadows_lift", UI_ITEM_R_SLIDER, "", ICON_NONE);

	row = uiLayoutRow(layout, FALSE);
	uiItemR(row, ptr, "midtones_start", UI_ITEM_R_SLIDER, NULL, ICON_NONE);
	uiItemR(row, ptr, "midtones_end", UI_ITEM_R_SLIDER, NULL, ICON_NONE);
}

static void node_composit_buts_colorcorrection_but(uiLayout *layout, bContext *UNUSED(C), PointerRNA *ptr)
{
	uiLayout *row;
	
	row = uiLayoutRow(layout, FALSE);
	uiItemR(row, ptr, "red", 0, NULL, ICON_NONE);
	uiItemR(row, ptr, "green", 0, NULL, ICON_NONE);
	uiItemR(row, ptr, "blue", 0, NULL, ICON_NONE);
	row = layout;
	uiItemL(row, IFACE_("Saturation"), ICON_NONE);
	uiItemR(row, ptr, "master_saturation", UI_ITEM_R_SLIDER, NULL, ICON_NONE);
	uiItemR(row, ptr, "highlights_saturation", UI_ITEM_R_SLIDER, NULL, ICON_NONE);
	uiItemR(row, ptr, "midtones_saturation", UI_ITEM_R_SLIDER, NULL, ICON_NONE);
	uiItemR(row, ptr, "shadows_saturation", UI_ITEM_R_SLIDER, NULL, ICON_NONE);

	uiItemL(row, IFACE_("Contrast"), ICON_NONE);
	uiItemR(row, ptr, "master_contrast", UI_ITEM_R_SLIDER, NULL, ICON_NONE);
	uiItemR(row, ptr, "highlights_contrast", UI_ITEM_R_SLIDER, NULL, ICON_NONE);
	uiItemR(row, ptr, "midtones_contrast", UI_ITEM_R_SLIDER, NULL, ICON_NONE);
	uiItemR(row, ptr, "shadows_contrast", UI_ITEM_R_SLIDER, NULL, ICON_NONE);

	uiItemL(row, IFACE_("Gamma"), ICON_NONE);
	uiItemR(row, ptr, "master_gamma", UI_ITEM_R_SLIDER, NULL, ICON_NONE);
	uiItemR(row, ptr, "highlights_gamma", UI_ITEM_R_SLIDER, NULL, ICON_NONE);
	uiItemR(row, ptr, "midtones_gamma", UI_ITEM_R_SLIDER, NULL, ICON_NONE);
	uiItemR(row, ptr, "shadows_gamma", UI_ITEM_R_SLIDER, NULL, ICON_NONE);

	uiItemL(row, IFACE_("Gain"), ICON_NONE);
	uiItemR(row, ptr, "master_gain", UI_ITEM_R_SLIDER, NULL, ICON_NONE);
	uiItemR(row, ptr, "highlights_gain", UI_ITEM_R_SLIDER, NULL, ICON_NONE);
	uiItemR(row, ptr, "midtones_gain", UI_ITEM_R_SLIDER, NULL, ICON_NONE);
	uiItemR(row, ptr, "shadows_gain", UI_ITEM_R_SLIDER, NULL, ICON_NONE);
	
	uiItemL(row, IFACE_("Lift"), ICON_NONE);
	uiItemR(row, ptr, "master_lift", UI_ITEM_R_SLIDER, NULL, ICON_NONE);
	uiItemR(row, ptr, "highlights_lift", UI_ITEM_R_SLIDER, NULL, ICON_NONE);
	uiItemR(row, ptr, "midtones_lift", UI_ITEM_R_SLIDER, NULL, ICON_NONE);
	uiItemR(row, ptr, "shadows_lift", UI_ITEM_R_SLIDER, NULL, ICON_NONE);

	row = uiLayoutRow(layout, FALSE);
	uiItemR(row, ptr, "midtones_start", 0, NULL, ICON_NONE);
	uiItemR(row, ptr, "midtones_end", 0, NULL, ICON_NONE);
}

static void node_composit_buts_switch(uiLayout *layout, bContext *UNUSED(C), PointerRNA *ptr)
{
	uiItemR(layout, ptr, "check", 0, NULL, ICON_NONE);
}

static void node_composit_buts_boxmask(uiLayout *layout, bContext *UNUSED(C), PointerRNA *ptr)
{
	uiLayout *row;
	
	row = uiLayoutRow(layout, TRUE);
	uiItemR(row, ptr, "x", 0, NULL, ICON_NONE);
	uiItemR(row, ptr, "y", 0, NULL, ICON_NONE);
	
	row = uiLayoutRow(layout, TRUE);
	uiItemR(row, ptr, "width", UI_ITEM_R_SLIDER, NULL, ICON_NONE);
	uiItemR(row, ptr, "height", UI_ITEM_R_SLIDER, NULL, ICON_NONE);

	uiItemR(layout, ptr, "rotation", 0, NULL, ICON_NONE);
	uiItemR(layout, ptr, "mask_type", 0, NULL, ICON_NONE);
}

static void node_composit_buts_bokehimage(uiLayout *layout, bContext *UNUSED(C), PointerRNA *ptr)
{
	uiItemR(layout, ptr, "flaps", 0, NULL, ICON_NONE);
	uiItemR(layout, ptr, "angle", 0, NULL, ICON_NONE);
	uiItemR(layout, ptr, "rounding", UI_ITEM_R_SLIDER, NULL, ICON_NONE);
	uiItemR(layout, ptr, "catadioptric", UI_ITEM_R_SLIDER, NULL, ICON_NONE);
	uiItemR(layout, ptr, "shift", UI_ITEM_R_SLIDER, NULL, ICON_NONE);
}

static void node_composit_buts_bokehblur(uiLayout *layout, bContext *UNUSED(C), PointerRNA *ptr)
{
	uiItemR(layout, ptr, "use_variable_size", 0, NULL, ICON_NONE);
	// uiItemR(layout, ptr, "f_stop", 0, NULL, ICON_NONE);  // UNUSED
	uiItemR(layout, ptr, "blur_max", 0, NULL, ICON_NONE);
}

<<<<<<< HEAD
void node_composit_backdrop_viewer(SpaceNode* snode, ImBuf* backdrop, bNode* node, int x, int y)
=======
static void node_composit_backdrop_viewer(SpaceNode *snode, ImBuf *backdrop, bNode *node, int x, int y)
>>>>>>> 7748133b
{
//	node_composit_backdrop_canvas(snode, backdrop, node, x, y);
	if (node->custom1 == 0) {
		const float backdropWidth = backdrop->x;
		const float backdropHeight = backdrop->y;
		const float cx  = x+snode->zoom*backdropWidth*node->custom3;
		const float cy = y+snode->zoom*backdropHeight*node->custom4;

		gpuCurrentColor3x(CPACK_WHITE);

		gpuBegin(GL_LINES);
		gpuVertex2f(cx-25, cy-25);
		gpuVertex2f(cx+25, cy+25);
		gpuVertex2f(cx+25, cy-25);
		gpuVertex2f(cx-25, cy+25);
		gpuEnd();
	}
}

<<<<<<< HEAD
void node_composit_backdrop_boxmask(SpaceNode* snode, ImBuf* backdrop, bNode* node, int x, int y)
=======
static void node_composit_backdrop_boxmask(SpaceNode *snode, ImBuf *backdrop, bNode *node, int x, int y)
>>>>>>> 7748133b
{
	NodeBoxMask *boxmask = node->storage;
	const float backdropWidth = backdrop->x;
	const float backdropHeight = backdrop->y;
	const float aspect = backdropWidth/backdropHeight;
	const float rad = DEG2RADF(-boxmask->rotation);
	const float cosine = cosf(rad);
	const float sine = sinf(rad);
	const float halveBoxWidth = backdropWidth * (boxmask->width / 2.0f);
	const float halveBoxHeight = backdropHeight * (boxmask->height / 2.0f) * aspect;

	float cx, cy, x1, x2, x3, x4;
	float y1, y2, y3, y4;


	/* keep this, saves us from a version patch */
	if (snode->zoom == 0.0f) snode->zoom = 1.0f;

	gpuCurrentColor3x(CPACK_WHITE);

	cx  = x+snode->zoom*backdropWidth*boxmask->x;
	cy = y+snode->zoom*backdropHeight*boxmask->y;

	x1 = cx - (cosine*halveBoxWidth+sine*halveBoxHeight)*snode->zoom;
	x2 = cx - (cosine*-halveBoxWidth+sine*halveBoxHeight)*snode->zoom;
	x3 = cx - (cosine*-halveBoxWidth+sine*-halveBoxHeight)*snode->zoom;
	x4 = cx - (cosine*halveBoxWidth+sine*-halveBoxHeight)*snode->zoom;
	y1 = cy - (-sine*halveBoxWidth + cosine*halveBoxHeight)*snode->zoom;
	y2 = cy - (-sine*-halveBoxWidth + cosine*halveBoxHeight)*snode->zoom;
	y3 = cy - (-sine*-halveBoxWidth + cosine*-halveBoxHeight)*snode->zoom;
	y4 = cy - (-sine*halveBoxWidth + cosine*-halveBoxHeight)*snode->zoom;

	gpuBegin(GL_LINE_LOOP);
	gpuVertex2f(x1, y1);
	gpuVertex2f(x2, y2);
	gpuVertex2f(x3, y3);
	gpuVertex2f(x4, y4);
	gpuEnd();
}

<<<<<<< HEAD
void node_composit_backdrop_ellipsemask(SpaceNode* snode, ImBuf* backdrop, bNode* node, int x, int y)
=======
static void node_composit_backdrop_ellipsemask(SpaceNode *snode, ImBuf *backdrop, bNode *node, int x, int y)
>>>>>>> 7748133b
{
	NodeEllipseMask * ellipsemask = node->storage;
	const float backdropWidth = backdrop->x;
	const float backdropHeight = backdrop->y;
	const float aspect = backdropWidth / backdropHeight;
	const float rad = DEG2RADF(-ellipsemask->rotation);
	const float cosine = cosf(rad);
	const float sine = sinf(rad);
	const float halveBoxWidth = backdropWidth * (ellipsemask->width / 2.0f);
	const float halveBoxHeight = backdropHeight * (ellipsemask->height / 2.0f) * aspect;

	float cx, cy, x1, x2, x3, x4;
	float y1, y2, y3, y4;


	/* keep this, saves us from a version patch */
	if (snode->zoom == 0.0f) snode->zoom = 1.0f;

	gpuCurrentColor3x(CPACK_WHITE);

	cx  = x+snode->zoom*backdropWidth*ellipsemask->x;
	cy = y+snode->zoom*backdropHeight*ellipsemask->y;

	x1 = cx - (cosine*halveBoxWidth+sine*halveBoxHeight)*snode->zoom;
	x2 = cx - (cosine*-halveBoxWidth+sine*halveBoxHeight)*snode->zoom;
	x3 = cx - (cosine*-halveBoxWidth+sine*-halveBoxHeight)*snode->zoom;
	x4 = cx - (cosine*halveBoxWidth+sine*-halveBoxHeight)*snode->zoom;
	y1 = cy - (-sine*halveBoxWidth + cosine*halveBoxHeight)*snode->zoom;
	y2 = cy - (-sine*-halveBoxWidth + cosine*halveBoxHeight)*snode->zoom;
	y3 = cy - (-sine*-halveBoxWidth + cosine*-halveBoxHeight)*snode->zoom;
	y4 = cy - (-sine*halveBoxWidth + cosine*-halveBoxHeight)*snode->zoom;

	gpuBegin(GL_LINE_LOOP);

	gpuVertex2f(x1, y1);
	gpuVertex2f(x2, y2);
	gpuVertex2f(x3, y3);
	gpuVertex2f(x4, y4);
	gpuEnd();
}

static void node_composit_buts_ellipsemask(uiLayout *layout, bContext *UNUSED(C), PointerRNA *ptr)
{
	uiLayout *row;
	row = uiLayoutRow(layout, TRUE);
	uiItemR(row, ptr, "x", 0, NULL, ICON_NONE);
	uiItemR(row, ptr, "y", 0, NULL, ICON_NONE);
	row = uiLayoutRow(layout, TRUE);
	uiItemR(row, ptr, "width", UI_ITEM_R_SLIDER, NULL, ICON_NONE);
	uiItemR(row, ptr, "height", UI_ITEM_R_SLIDER, NULL, ICON_NONE);

	uiItemR(layout, ptr, "rotation", 0, NULL, ICON_NONE);
	uiItemR(layout, ptr, "mask_type", 0, NULL, ICON_NONE);
}

static void node_composit_buts_viewer_but(uiLayout *layout, bContext *UNUSED(C), PointerRNA *ptr)
{
	uiLayout *col;
	
	uiItemR(layout, ptr, "tile_order", 0, NULL, ICON_NONE);
	if (RNA_enum_get(ptr, "tile_order")==0) {
		col = uiLayoutColumn(layout, TRUE);
		uiItemR(col, ptr, "center_x", 0, NULL, ICON_NONE);
		uiItemR(col, ptr, "center_y", 0, NULL, ICON_NONE);
	}
}

static void node_composit_buts_mask(uiLayout *layout, bContext *C, PointerRNA *ptr)
{
	bNode *node = ptr->data;

	uiTemplateID(layout, C, ptr, "mask", NULL, NULL, NULL);
	uiItemR(layout, ptr, "use_antialiasing", 0, NULL, ICON_NONE);
	uiItemR(layout, ptr, "use_feather", 0, NULL, ICON_NONE);

	uiItemR(layout, ptr, "size_source", 0, "", ICON_NONE);

	if (node->custom1 & (CMP_NODEFLAG_MASK_FIXED | CMP_NODEFLAG_MASK_FIXED_SCENE)) {
		uiItemR(layout, ptr, "size_x", 0, NULL, ICON_NONE);
		uiItemR(layout, ptr, "size_y", 0, NULL, ICON_NONE);
	}

	uiItemR(layout, ptr, "use_motion_blur", 0, NULL, ICON_NONE);
	if (node->custom1 & CMP_NODEFLAG_MASK_MOTION_BLUR) {
		uiItemR(layout, ptr, "motion_blur_samples", 0, NULL, ICON_NONE);
		uiItemR(layout, ptr, "motion_blur_shutter", 0, NULL, ICON_NONE);
	}
}

static void node_composit_buts_keyingscreen(uiLayout *layout, bContext *C, PointerRNA *ptr)
{
	bNode *node = ptr->data;

	uiTemplateID(layout, C, ptr, "clip", NULL, NULL, NULL);

	if (node->id) {
		MovieClip *clip = (MovieClip *) node->id;
		uiLayout *col;
		PointerRNA tracking_ptr;

		RNA_pointer_create(&clip->id, &RNA_MovieTracking, &clip->tracking, &tracking_ptr);

		col = uiLayoutColumn(layout, TRUE);
		uiItemPointerR(col, ptr, "tracking_object", &tracking_ptr, "objects", "", ICON_OBJECT_DATA);
	}
}

static void node_composit_buts_keying(uiLayout *layout, bContext *UNUSED(C), PointerRNA *ptr)
{
	/* bNode *node= ptr->data; */ /* UNUSED */

	uiItemR(layout, ptr, "blur_pre", 0, NULL, ICON_NONE);
	uiItemR(layout, ptr, "screen_balance", 0, NULL, ICON_NONE);
	uiItemR(layout, ptr, "despill_factor", 0, NULL, ICON_NONE);
	uiItemR(layout, ptr, "despill_balance", 0, NULL, ICON_NONE);
	uiItemR(layout, ptr, "edge_kernel_radius", 0, NULL, ICON_NONE);
	uiItemR(layout, ptr, "edge_kernel_tolerance", 0, NULL, ICON_NONE);
	uiItemR(layout, ptr, "clip_black", 0, NULL, ICON_NONE);
	uiItemR(layout, ptr, "clip_white", 0, NULL, ICON_NONE);
	uiItemR(layout, ptr, "dilate_distance", 0, NULL, ICON_NONE);
	uiItemR(layout, ptr, "feather_falloff", 0, NULL, ICON_NONE);
	uiItemR(layout, ptr, "feather_distance", 0, NULL, ICON_NONE);
	uiItemR(layout, ptr, "blur_post", 0, NULL, ICON_NONE);
}

static void node_composit_buts_trackpos(uiLayout *layout, bContext *C, PointerRNA *ptr)
{
	bNode *node = ptr->data;

	uiTemplateID(layout, C, ptr, "clip", NULL, "CLIP_OT_open", NULL);

	if (node->id) {
		MovieClip *clip = (MovieClip *) node->id;
		MovieTracking *tracking = &clip->tracking;
		MovieTrackingObject *object;
		uiLayout *col;
		PointerRNA tracking_ptr;
		NodeTrackPosData *data = node->storage;

		RNA_pointer_create(&clip->id, &RNA_MovieTracking, tracking, &tracking_ptr);

		col = uiLayoutColumn(layout, FALSE);
		uiItemPointerR(col, ptr, "tracking_object", &tracking_ptr, "objects", "", ICON_OBJECT_DATA);

		object = BKE_tracking_object_get_named(tracking, data->tracking_object);
		if (object) {
			PointerRNA object_ptr;

			RNA_pointer_create(&clip->id, &RNA_MovieTrackingObject, object, &object_ptr);

			uiItemPointerR(col, ptr, "track_name", &object_ptr, "tracks", "", ICON_ANIM_DATA);
		}
		else {
			uiItemR(layout, ptr, "track_name", 0, "", ICON_ANIM_DATA);
		}

		uiItemR(layout, ptr, "position", 0, NULL, ICON_NONE);

		if (node->custom1 == 2) {
			uiItemR(layout, ptr, "frame_relative", 0, NULL, ICON_NONE);
		}
	}
}

/* only once called */
static void node_composit_set_butfunc(bNodeType *ntype)
{
	switch (ntype->type) {
		/* case NODE_GROUP:	 note, typeinfo for group is generated... see "XXX ugly hack" */

		case CMP_NODE_IMAGE:
<<<<<<< HEAD
			ntype->uifunc= node_composit_buts_image;
=======
			ntype->uifunc = node_composit_buts_image;
			ntype->uifuncbut = node_composit_buts_image_details;
>>>>>>> 7748133b
			break;
		case CMP_NODE_R_LAYERS:
			ntype->uifunc= node_composit_buts_renderlayers;
			break;
		case CMP_NODE_NORMAL:
			ntype->uifunc= node_buts_normal;
			break;
		case CMP_NODE_CURVE_VEC:
			ntype->uifunc= node_buts_curvevec;
			break;
		case CMP_NODE_CURVE_RGB:
			ntype->uifunc= node_buts_curvecol;
			break;
		case CMP_NODE_VALUE:
			ntype->uifunc= node_buts_value;
			break;
		case CMP_NODE_RGB:
			ntype->uifunc= node_buts_rgb;
			break;
		case CMP_NODE_FLIP:
			ntype->uifunc= node_composit_buts_flip;
			break;
		case CMP_NODE_SPLITVIEWER:
			ntype->uifunc= node_composit_buts_splitviewer;
			break;
		case CMP_NODE_MIX_RGB:
			ntype->uifunc= node_buts_mix_rgb;
			break;
		case CMP_NODE_VALTORGB:
			ntype->uifunc= node_buts_colorramp;
			break;
		case CMP_NODE_CROP:
			ntype->uifunc= node_composit_buts_crop;
			break;
		case CMP_NODE_BLUR:
			ntype->uifunc= node_composit_buts_blur;
			break;
		case CMP_NODE_DBLUR:
			ntype->uifunc= node_composit_buts_dblur;
			break;
		case CMP_NODE_BILATERALBLUR:
			ntype->uifunc= node_composit_buts_bilateralblur;
			break;
		case CMP_NODE_DEFOCUS:
			ntype->uifunc = node_composit_buts_defocus;
			break;
		case CMP_NODE_GLARE:
			ntype->uifunc = node_composit_buts_glare;
			break;
		case CMP_NODE_TONEMAP:
			ntype->uifunc = node_composit_buts_tonemap;
			break;
		case CMP_NODE_LENSDIST:
			ntype->uifunc = node_composit_buts_lensdist;
			break;
		case CMP_NODE_VECBLUR:
			ntype->uifunc= node_composit_buts_vecblur;
			break;
		case CMP_NODE_FILTER:
			ntype->uifunc= node_composit_buts_filter;
			break;
		case CMP_NODE_MAP_VALUE:
			ntype->uifunc= node_composit_buts_map_value;
			break;
		case CMP_NODE_TIME:
			ntype->uifunc= node_buts_time;
			break;
		case CMP_NODE_ALPHAOVER:
			ntype->uifunc= node_composit_buts_alphaover;
			break;
		case CMP_NODE_HUE_SAT:
			ntype->uifunc= node_composit_buts_hue_sat;
			break;
		case CMP_NODE_TEXTURE:
			ntype->uifunc= node_buts_texture;
			break;
		case CMP_NODE_DILATEERODE:
			ntype->uifunc= node_composit_buts_dilateerode;
			break;
		case CMP_NODE_INPAINT:
			ntype->uifunc = node_composit_buts_inpaint;
			break;
		case CMP_NODE_DESPECKLE:
			ntype->uifunc = node_composit_buts_despeckle;
			break;
		case CMP_NODE_OUTPUT_FILE:
			ntype->uifunc= node_composit_buts_file_output;
			ntype->uifuncbut= node_composit_buts_file_output_details;
			ntype->drawinputfunc = node_draw_input_file_output;
			break;
		case CMP_NODE_DIFF_MATTE:
			ntype->uifunc=node_composit_buts_diff_matte;
			break;
		case CMP_NODE_DIST_MATTE:
			ntype->uifunc=node_composit_buts_distance_matte;
			break;
		case CMP_NODE_COLOR_SPILL:
			ntype->uifunc=node_composit_buts_color_spill;
			break;
		case CMP_NODE_CHROMA_MATTE:
			ntype->uifunc=node_composit_buts_chroma_matte;
			break;
		case CMP_NODE_COLOR_MATTE:
			ntype->uifunc=node_composit_buts_color_matte;
			break;
		case CMP_NODE_SCALE:
			ntype->uifunc= node_composit_buts_scale;
			break;
		case CMP_NODE_ROTATE:
			ntype->uifunc=node_composit_buts_rotate;
			break;
		case CMP_NODE_CHANNEL_MATTE:
			ntype->uifunc= node_composit_buts_channel_matte;
			break;
		case CMP_NODE_LUMA_MATTE:
			ntype->uifunc= node_composit_buts_luma_matte;
			break;
		case CMP_NODE_MAP_UV:
			ntype->uifunc= node_composit_buts_map_uv;
			break;
		case CMP_NODE_ID_MASK:
			ntype->uifunc= node_composit_buts_id_mask;
			break;
		case CMP_NODE_DOUBLEEDGEMASK:
			ntype->uifunc= node_composit_buts_double_edge_mask;
			break;
		case CMP_NODE_MATH:
			ntype->uifunc= node_buts_math;
			break;
		case CMP_NODE_INVERT:
			ntype->uifunc= node_composit_buts_invert;
			break;
		case CMP_NODE_PREMULKEY:
			ntype->uifunc= node_composit_buts_premulkey;
			break;
		case CMP_NODE_VIEW_LEVELS:
			ntype->uifunc=node_composit_buts_view_levels;
			break;
		case CMP_NODE_COLORBALANCE:
			ntype->uifunc=node_composit_buts_colorbalance;
			ntype->uifuncbut=node_composit_buts_colorbalance_but;
			break;
		case CMP_NODE_HUECORRECT:
			ntype->uifunc=node_composit_buts_huecorrect;
			break;
		case CMP_NODE_ZCOMBINE:
			ntype->uifunc=node_composit_buts_zcombine;
			break;
		case CMP_NODE_COMBYCCA:
		case CMP_NODE_SEPYCCA:
			ntype->uifunc=node_composit_buts_ycc;
			break;
		case CMP_NODE_MOVIECLIP:
<<<<<<< HEAD
			ntype->uifunc= node_composit_buts_movieclip;
=======
			ntype->uifunc = node_composit_buts_movieclip;
			ntype->uifuncbut = node_composit_buts_movieclip_details;
>>>>>>> 7748133b
			break;
		case CMP_NODE_STABILIZE2D:
			ntype->uifunc= node_composit_buts_stabilize2d;
			break;
		case CMP_NODE_TRANSFORM:
			ntype->uifunc= node_composit_buts_transform;
			break;
		case CMP_NODE_MOVIEDISTORTION:
			ntype->uifunc= node_composit_buts_moviedistortion;
			break;
		case CMP_NODE_COLORCORRECTION:
			ntype->uifunc=node_composit_buts_colorcorrection;
			ntype->uifuncbut=node_composit_buts_colorcorrection_but;
			break;
		case CMP_NODE_SWITCH:
			ntype->uifunc= node_composit_buts_switch;
			break;
		case CMP_NODE_MASK_BOX:
			ntype->uifunc= node_composit_buts_boxmask;
			ntype->uibackdropfunc = node_composit_backdrop_boxmask;
			break;
		case CMP_NODE_MASK_ELLIPSE:
			ntype->uifunc= node_composit_buts_ellipsemask;
			ntype->uibackdropfunc = node_composit_backdrop_ellipsemask;
			break;
		case CMP_NODE_BOKEHIMAGE:
			ntype->uifunc= node_composit_buts_bokehimage;
			break;
		case CMP_NODE_BOKEHBLUR:
			ntype->uifunc = node_composit_buts_bokehblur;
			break;
		case CMP_NODE_VIEWER:
			ntype->uifunc = NULL;
			ntype->uifuncbut= node_composit_buts_viewer_but;
			ntype->uibackdropfunc = node_composit_backdrop_viewer;
			break;
		case CMP_NODE_MASK:
			ntype->uifunc = node_composit_buts_mask;
			break;
		case CMP_NODE_KEYINGSCREEN:
			ntype->uifunc = node_composit_buts_keyingscreen;
			break;
		case CMP_NODE_KEYING:
			ntype->uifunc = node_composit_buts_keying;
			break;
		case CMP_NODE_TRACKPOS:
			ntype->uifunc = node_composit_buts_trackpos;
			break;
		default:
			ntype->uifunc= NULL;
	}
}

/* ****************** BUTTON CALLBACKS FOR TEXTURE NODES ***************** */

static void node_texture_buts_bricks(uiLayout *layout, bContext *UNUSED(C), PointerRNA *ptr)
{
	uiLayout *col;
	
	col = uiLayoutColumn(layout, TRUE);
	uiItemR(col, ptr, "offset", 0, IFACE_("Offset"), ICON_NONE);
	uiItemR(col, ptr, "offset_frequency", 0, IFACE_("Frequency"), ICON_NONE);
	
	col = uiLayoutColumn(layout, TRUE);
	uiItemR(col, ptr, "squash", 0, IFACE_("Squash"), ICON_NONE);
	uiItemR(col, ptr, "squash_frequency", 0, IFACE_("Frequency"), ICON_NONE);
}

static void node_texture_buts_proc(uiLayout *layout, bContext *UNUSED(C), PointerRNA *ptr)
{
	PointerRNA tex_ptr;
	bNode *node= ptr->data;
	ID *id= ptr->id.data;
	Tex *tex = (Tex *)node->storage;
	uiLayout *col, *row;
	
	RNA_pointer_create(id, &RNA_Texture, tex, &tex_ptr);

	col = uiLayoutColumn(layout, FALSE);

	switch ( tex->type ) {
		case TEX_BLEND:
			uiItemR(col, &tex_ptr, "progression", 0, "", ICON_NONE);
			row = uiLayoutRow(col, FALSE);
			uiItemR(row, &tex_ptr, "use_flip_axis", UI_ITEM_R_EXPAND, NULL, ICON_NONE);
			break;

		case TEX_MARBLE:
			row = uiLayoutRow(col, FALSE);
			uiItemR(row, &tex_ptr, "marble_type", UI_ITEM_R_EXPAND, NULL, ICON_NONE);
			row = uiLayoutRow(col, FALSE);
			uiItemR(row, &tex_ptr, "noise_type", UI_ITEM_R_EXPAND, NULL, ICON_NONE);
			row = uiLayoutRow(col, FALSE);
			uiItemR(row, &tex_ptr, "noise_basis", 0, "", ICON_NONE);
			row = uiLayoutRow(col, FALSE);
			uiItemR(row, &tex_ptr, "noise_basis_2", UI_ITEM_R_EXPAND, NULL, ICON_NONE);
			break;

		case TEX_MAGIC:
			uiItemR(col, &tex_ptr, "noise_depth", 0, NULL, ICON_NONE);
			break;

		case TEX_STUCCI:
			row = uiLayoutRow(col, FALSE);
			uiItemR(row, &tex_ptr, "stucci_type", UI_ITEM_R_EXPAND, NULL, ICON_NONE);
			row = uiLayoutRow(col, FALSE);
			uiItemR(row, &tex_ptr, "noise_type", UI_ITEM_R_EXPAND, NULL, ICON_NONE);
			uiItemR(col, &tex_ptr, "noise_basis", 0, "", ICON_NONE);
			break;

		case TEX_WOOD:
			uiItemR(col, &tex_ptr, "noise_basis", 0, "", ICON_NONE);
			uiItemR(col, &tex_ptr, "wood_type", 0, "", ICON_NONE);
			row = uiLayoutRow(col, FALSE);
			uiItemR(row, &tex_ptr, "noise_basis_2", UI_ITEM_R_EXPAND, NULL, ICON_NONE);
			row = uiLayoutRow(col, FALSE);
			uiLayoutSetActive(row, !(ELEM(tex->stype, TEX_BAND, TEX_RING)));
			uiItemR(row, &tex_ptr, "noise_type", UI_ITEM_R_EXPAND, NULL, ICON_NONE);
			break;
			
		case TEX_CLOUDS:
			uiItemR(col, &tex_ptr, "noise_basis", 0, "", ICON_NONE);
			row = uiLayoutRow(col, FALSE);
			uiItemR(row, &tex_ptr, "cloud_type", UI_ITEM_R_EXPAND, NULL, ICON_NONE);
			row = uiLayoutRow(col, FALSE);
			uiItemR(row, &tex_ptr, "noise_type", UI_ITEM_R_EXPAND, NULL, ICON_NONE);
			uiItemR(col, &tex_ptr, "noise_depth", UI_ITEM_R_EXPAND, IFACE_("Depth"), ICON_NONE);
			break;
			
		case TEX_DISTNOISE:
			uiItemR(col, &tex_ptr, "noise_basis", 0, "", ICON_NONE);
			uiItemR(col, &tex_ptr, "noise_distortion", 0, "", ICON_NONE);
			break;

		case TEX_MUSGRAVE:
			uiItemR(col, &tex_ptr, "musgrave_type", 0, "", ICON_NONE);
			uiItemR(col, &tex_ptr, "noise_basis", 0, "", ICON_NONE);
			break;
		case TEX_VORONOI:
			uiItemR(col, &tex_ptr, "distance_metric", 0, "", ICON_NONE);
			if (tex->vn_distm == TEX_MINKOVSKY) {
				uiItemR(col, &tex_ptr, "minkovsky_exponent", 0, NULL, ICON_NONE);
			}
			uiItemR(col, &tex_ptr, "color_mode", 0, "", ICON_NONE);
			break;
	}
}

static void node_texture_buts_image(uiLayout *layout, bContext *C, PointerRNA *ptr)
{
	uiTemplateID(layout, C, ptr, "image", NULL, "IMAGE_OT_open", NULL);
}

static void node_texture_buts_output(uiLayout *layout, bContext *UNUSED(C), PointerRNA *ptr)
{
	uiItemR(layout, ptr, "filepath", 0, "", ICON_NONE);
}

/* only once called */
static void node_texture_set_butfunc(bNodeType *ntype)
{
	if ( ntype->type >= TEX_NODE_PROC && ntype->type < TEX_NODE_PROC_MAX ) {
		ntype->uifunc = node_texture_buts_proc;
	}
	else {
		switch (ntype->type) {

		case TEX_NODE_MATH:
			ntype->uifunc = node_buts_math;
			break;

		case TEX_NODE_MIX_RGB:
			ntype->uifunc = node_buts_mix_rgb;
			break;

		case TEX_NODE_VALTORGB:
			ntype->uifunc = node_buts_colorramp;
			break;

		case TEX_NODE_CURVE_RGB:
			ntype->uifunc= node_buts_curvecol;
			break;

		case TEX_NODE_CURVE_TIME:
			ntype->uifunc = node_buts_time;
			break;

		case TEX_NODE_TEXTURE:
			ntype->uifunc = node_buts_texture;
			break;

		case TEX_NODE_BRICKS:
			ntype->uifunc = node_texture_buts_bricks;
			break;

		case TEX_NODE_IMAGE:
			ntype->uifunc = node_texture_buts_image;
			break;

		case TEX_NODE_OUTPUT:
			ntype->uifunc = node_texture_buts_output;
			break;
		}
	}
}

/* ******* init draw callbacks for all tree types, only called in usiblender.c, once ************* */

void ED_node_init_butfuncs(void)
{
	bNodeTreeType *treetype;
	bNodeType *ntype;
	bNodeSocketType *stype;
	int i;
	
	/* node type ui functions */
	for (i=0; i < NUM_NTREE_TYPES; ++i) {
		treetype = ntreeGetType(i);
		if (treetype) {
			for (ntype= treetype->node_types.first; ntype; ntype= ntype->next) {
				/* default ui functions */
				ntype->drawfunc = node_draw_default;
				ntype->drawupdatefunc = node_update_default;
				ntype->select_area_func = node_select_area_default;
				ntype->tweak_area_func = node_tweak_area_default;
				ntype->uifunc = NULL;
				ntype->uifuncbut = NULL;
				ntype->drawinputfunc = node_draw_input_default;
				ntype->drawoutputfunc = node_draw_output_default;
				ntype->resize_area_func = node_resize_area_default;
				
				node_common_set_butfunc(ntype);
				
				switch (i) {
				case NTREE_COMPOSIT:
					node_composit_set_butfunc(ntype);
					break;
				case NTREE_SHADER:
					node_shader_set_butfunc(ntype);
					break;
				case NTREE_TEXTURE:
					node_texture_set_butfunc(ntype);
					break;
				}
			}
		}
	}
	
	/* socket type ui functions */
	for (i=0; i < NUM_SOCKET_TYPES; ++i) {
		stype = ntreeGetSocketType(i);
		if (stype) {
			switch (stype->type) {
			case SOCK_FLOAT:
			case SOCK_INT:
			case SOCK_BOOLEAN:
				stype->buttonfunc = node_socket_button_default;
				break;
			case SOCK_VECTOR:
				stype->buttonfunc = node_socket_button_components;
				break;
			case SOCK_RGBA:
				stype->buttonfunc = node_socket_button_color;
				break;
			case SOCK_SHADER:
				stype->buttonfunc = node_socket_button_label;
				break;
			default:
				stype->buttonfunc = NULL;
			}
		}
	}
}

/* ************** Generic drawing ************** */

void draw_nodespace_back_pix(const bContext *C, ARegion *ar, SpaceNode *snode)
{
	
	if ((snode->flag & SNODE_BACKDRAW) && snode->treetype==NTREE_COMPOSIT) {
		Image *ima= BKE_image_verify_viewer(IMA_TYPE_COMPOSITE, "Viewer Node");
		void *lock;
		ImBuf *ibuf= BKE_image_acquire_ibuf(ima, NULL, &lock);
		if (ibuf) {
			SpaceNode *snode = CTX_wm_space_node(C);
			float x, y; 
			unsigned char *display_buffer;
			void *cache_handle;
			
			gpuMatrixMode(GL_PROJECTION);
			gpuPushMatrix();
			gpuMatrixMode(GL_MODELVIEW);
			gpuPushMatrix();

			/* keep this, saves us from a version patch */
			if (snode->zoom==0.0f) snode->zoom= 1.0f;
			
			/* somehow the offset has to be calculated inverse */
			
			glaDefine2DArea(&ar->winrct);
			/* ortho at pixel level curarea */
			wmOrtho2(-GLA_PIXEL_OFS, ar->winx - GLA_PIXEL_OFS, -GLA_PIXEL_OFS, ar->winy - GLA_PIXEL_OFS);
			
			x = (ar->winx-snode->zoom*ibuf->x)/2 + snode->xof;
			y = (ar->winy-snode->zoom*ibuf->y)/2 + snode->yof;
			

			display_buffer = IMB_display_buffer_acquire_ctx(C, ibuf, &cache_handle);

			if (display_buffer) {
				if (snode->flag & (SNODE_SHOW_R | SNODE_SHOW_G | SNODE_SHOW_B)) {
					int ofs;

#ifdef __BIG_ENDIAN__
					if      (snode->flag & SNODE_SHOW_R) ofs = 2;
					else if (snode->flag & SNODE_SHOW_G) ofs = 1;
					else                                 ofs = 0;
#else
					if      (snode->flag & SNODE_SHOW_R) ofs = 1;
					else if (snode->flag & SNODE_SHOW_G) ofs = 2;
					else                                 ofs = 3;
#endif

					glPixelZoom(snode->zoom, snode->zoom);

					/* swap bytes, so alpha is most significant one, then just draw it as luminance int */

					glaDrawPixelsSafe(x, y, ibuf->x, ibuf->y, ibuf->x, GL_LUMINANCE, GL_UNSIGNED_INT,
					                  display_buffer + ofs);

					glPixelZoom(1.0f, 1.0f);
				}
				else if (snode->flag & SNODE_SHOW_ALPHA) {
					glPixelZoom(snode->zoom, snode->zoom);
					/* swap bytes, so alpha is most significant one, then just draw it as luminance int */
#ifdef __BIG_ENDIAN__
					glPixelStorei(GL_UNPACK_SWAP_BYTES, 1);
#endif
					glaDrawPixelsSafe(x, y, ibuf->x, ibuf->y, ibuf->x, GL_LUMINANCE, GL_UNSIGNED_INT, display_buffer);

#ifdef __BIG_ENDIAN__
					glPixelStorei(GL_UNPACK_SWAP_BYTES, GL_FALSE); /* restore default value */
#endif
					glPixelZoom(1.0f, 1.0f);
				}
				else if (snode->flag & SNODE_USE_ALPHA) {
					glEnable(GL_BLEND);
					glPixelZoom(snode->zoom, snode->zoom);
					
					glaDrawPixelsSafe(x, y, ibuf->x, ibuf->y, ibuf->x, GL_RGBA, GL_UNSIGNED_BYTE, display_buffer);
					
					glPixelZoom(1.0f, 1.0f);
					glDisable(GL_BLEND);
				}
				else {
					glPixelZoom(snode->zoom, snode->zoom);
					
					glaDrawPixelsSafe(x, y, ibuf->x, ibuf->y, ibuf->x, GL_RGBA, GL_UNSIGNED_BYTE, display_buffer);
					
					glPixelZoom(1.0f, 1.0f);
				}
			}

			IMB_display_buffer_release(cache_handle);

			/** @note draw selected info on backdrop */
			if (snode->edittree) {
				bNode *node = snode->edittree->nodes.first;
				while (node) {
					if (node->flag & NODE_SELECT) {
						if (node->typeinfo->uibackdropfunc) {
							node->typeinfo->uibackdropfunc(snode, ibuf, node, x, y);
						}
					}
					node = node->next;
				}
			}
			
			gpuMatrixMode(GL_PROJECTION);
			gpuPopMatrix();
			gpuMatrixMode(GL_MODELVIEW);
			gpuPopMatrix();
		}

		BKE_image_release_ibuf(ima, lock);
	}
}

#if 0
/* note: needs to be userpref or opengl profile option */
static void draw_nodespace_back_tex(ScrArea *sa, SpaceNode *snode)
{

	draw_nodespace_grid(snode);
	
	if (snode->flag & SNODE_BACKDRAW) {
		Image *ima= BKE_image_verify_viewer(IMA_TYPE_COMPOSITE, "Viewer Node");
		ImBuf *ibuf= BKE_image_get_ibuf(ima, NULL);
		if (ibuf) {
			int x, y;
			float zoom = 1.0;

			gpuMatrixMode(GL_PROJECTION);
			gpuPushMatrix();
			gpuMatrixMode(GL_MODELVIEW);
			gpuPushMatrix();
			
			glaDefine2DArea(&sa->winrct);

			if (ibuf->x > sa->winx || ibuf->y > sa->winy) {
				float zoomx, zoomy;
				zoomx= (float)sa->winx/ibuf->x;
				zoomy= (float)sa->winy/ibuf->y;
				zoom = minf(zoomx, zoomy);
			}
			
			x = (sa->winx-zoom*ibuf->x)/2 + snode->xof;
			y = (sa->winy-zoom*ibuf->y)/2 + snode->yof;

			glPixelZoom(zoom, zoom);

			gpuCurrentColor3x(CPACK_WHITE);
			if (ibuf->rect)
				glaDrawPixelsTex(x, y, ibuf->x, ibuf->y, GL_UNSIGNED_BYTE, ibuf->rect);
			else if (ibuf->channels==4)
				glaDrawPixelsTex(x, y, ibuf->x, ibuf->y, GL_FLOAT, ibuf->rect_float);

			glPixelZoom(1.0, 1.0);

			gpuMatrixMode(GL_PROJECTION);
			gpuPopMatrix();
			gpuMatrixMode(GL_MODELVIEW);
			gpuPopMatrix();
		}
	}
}
#endif

/* if v2d not NULL, it clips and returns 0 if not visible */
int node_link_bezier_points(View2D *v2d, SpaceNode *snode, bNodeLink *link, float coord_array[][2], int resol)
{
	float dist, vec[4][2];
	float deltax, deltay;
	int toreroute, fromreroute;
	/* in v0 and v3 we put begin/end points */
	if (link->fromsock) {
		vec[0][0]= link->fromsock->locx;
		vec[0][1]= link->fromsock->locy;
		fromreroute = (link->fromnode && link->fromnode->type == NODE_REROUTE);
	}
	else {
		if (snode==NULL) return 0;
		copy_v2_v2(vec[0], snode->cursor);
		fromreroute = 0;
	}
	if (link->tosock) {
		vec[3][0]= link->tosock->locx;
		vec[3][1]= link->tosock->locy;
		toreroute = (link->tonode && link->tonode->type == NODE_REROUTE);
	}
	else {
		if (snode==NULL) return 0;
		copy_v2_v2(vec[3], snode->cursor);
		toreroute = 0;
	}

	dist= UI_GetThemeValue(TH_NODE_CURVING)*0.10f*ABS(vec[0][0] - vec[3][0]);
	deltax = vec[3][0] - vec[0][0];
	deltay = vec[3][1] - vec[0][1];
	/* check direction later, for top sockets */
	if (fromreroute) {
		if (ABS(deltax) > ABS(deltay)) {
			vec[1][1] = vec[0][1];
			vec[1][0] = vec[0][0] + (deltax > 0 ? dist : -dist);
		}
		else {
			vec[1][0] = vec[0][0];
			vec[1][1] = vec[0][1] + (deltay > 0 ? dist : -dist);
		}
	}
	else {
		vec[1][0] = vec[0][0] + dist;
		vec[1][1] = vec[0][1];
	}
	if (toreroute) {
		if (ABS(deltax) > ABS(deltay)) {
			vec[2][1] = vec[3][1];
			vec[2][0] = vec[3][0] + (deltax > 0 ? -dist : dist);
		}
		else {
			vec[2][0] = vec[3][0];
			vec[2][1] = vec[3][1] + (deltay > 0 ? -dist : dist);
		}

	}
	else {
		vec[2][0] = vec[3][0] - dist;
		vec[2][1] = vec[3][1];
	}
	
	if (v2d && MIN4(vec[0][0], vec[1][0], vec[2][0], vec[3][0]) > v2d->cur.xmax) {
		/* clipped */
	}
	else if (v2d && MAX4(vec[0][0], vec[1][0], vec[2][0], vec[3][0]) < v2d->cur.xmin) {
		/* clipped */
	}
	else {
		/* always do all three, to prevent data hanging around */
		BKE_curve_forward_diff_bezier(vec[0][0], vec[1][0], vec[2][0], vec[3][0],
		                              coord_array[0] + 0, resol, sizeof(float) * 2);
		BKE_curve_forward_diff_bezier(vec[0][1], vec[1][1], vec[2][1], vec[3][1],
		                              coord_array[0] + 1, resol, sizeof(float) * 2);
		
		return 1;
	}
	return 0;
}

#define LINK_RESOL	24
#define LINK_ARROW  12  /* position of arrow on the link, LINK_RESOL/2 */
#define ARROW_SIZE 7
void node_draw_link_bezier(View2D *v2d, SpaceNode *snode, bNodeLink *link,
                           int th_col1, int do_shaded, int th_col2, int do_triple, int th_col3)
{
	float coord_array[LINK_RESOL+1][2];
	
	if (node_link_bezier_points(v2d, snode, link, coord_array, LINK_RESOL)) {
		float dist, spline_step = 0.0f;
		int i;
		int drawarrow;
		/* store current linewidth */
		float linew;
		float arrow[2], arrow1[2], arrow2[2];
		glGetFloatv(GL_LINE_WIDTH, &linew);
		
		/* we can reuse the dist variable here to increment the GL curve eval amount*/
		dist = 1.0f/(float)LINK_RESOL;
		
		glEnable(GL_LINE_SMOOTH);

		gpuImmediateFormat_V2();

		drawarrow = ((link->tonode && (link->tonode->type == NODE_REROUTE)) &&
		             (link->fromnode && (link->fromnode->type == NODE_REROUTE)));

		if (drawarrow) {
			/* draw arrow in line segment LINK_ARROW */
			float d_xy[2], len;

			sub_v2_v2v2(d_xy, coord_array[LINK_ARROW], coord_array[LINK_ARROW - 1]);
			len = len_v2(d_xy);
			mul_v2_fl(d_xy, ARROW_SIZE / len);
			arrow1[0] = coord_array[LINK_ARROW][0] - d_xy[0] + d_xy[1];
			arrow1[1] = coord_array[LINK_ARROW][1] - d_xy[1] - d_xy[0];
			arrow2[0] = coord_array[LINK_ARROW][0] - d_xy[0] - d_xy[1];
			arrow2[1] = coord_array[LINK_ARROW][1] - d_xy[1] + d_xy[0];
			arrow[0] = coord_array[LINK_ARROW][0];
			arrow[1] = coord_array[LINK_ARROW][1];
		}
		if (do_triple) {
			UI_ThemeColorShadeAlpha(th_col3, -80, -120);
			glLineWidth(4.0f);

			gpuBegin(GL_LINE_STRIP);

			for (i=0; i<=LINK_RESOL; i++) {
				gpuVertex2fv(coord_array[i]);
			}

			gpuEnd();

			if (drawarrow) {
				gpuBegin(GL_LINE_STRIP);
				gpuVertex2fv(arrow1);
				gpuVertex2fv(arrow);
				gpuVertex2fv(arrow);
				gpuVertex2fv(arrow2);
				gpuEnd();
			}
		}
		
		/* XXX using GL_LINES for shaded node lines is a workaround
		 * for Intel hardware, this breaks with GL_LINE_STRIP and
		 * changing color in begin/end blocks.
		 */
		glLineWidth(1.5f);
		if (do_shaded) {
			gpuBegin(GL_LINES);
			for (i=0; i<LINK_RESOL; i++) {
				UI_ThemeAppendColorBlend(th_col1, th_col2, spline_step);
				gpuVertex2fv(coord_array[i]);
				
				UI_ThemeAppendColorBlend(th_col1, th_col2, spline_step+dist);
				gpuVertex2fv(coord_array[i+1]);
				
				spline_step += dist;
			}
			gpuEnd();
		}
		else {
			UI_ThemeColor(th_col1);
			gpuBegin(GL_LINE_STRIP);
			for (i=0; i<=LINK_RESOL; i++) {
				gpuVertex2fv(coord_array[i]);
			}
			gpuEnd();
		}
		
		if (drawarrow) {
			gpuBegin(GL_LINE_STRIP);
			gpuVertex2fv(arrow1);
			gpuVertex2fv(arrow);
			gpuVertex2fv(arrow);
			gpuVertex2fv(arrow2);
			gpuEnd();
		}
		
		glDisable(GL_LINE_SMOOTH);
		
		/* restore previuos linewidth */
		glLineWidth(linew);

		gpuImmediateUnformat();
	}
}

#if 0 /* not used in 2.5x yet */
static void node_link_straight_points(View2D *UNUSED(v2d), SpaceNode *snode, bNodeLink *link, float coord_array[][2])
{
	if (link->fromsock) {
		coord_array[0][0]= link->fromsock->locx;
		coord_array[0][1]= link->fromsock->locy;
	}
	else {
		if (snode==NULL) return;
		coord_array[0][0]= snode->mx;
		coord_array[0][1]= snode->my;
	}
	if (link->tosock) {
		coord_array[1][0]= link->tosock->locx;
		coord_array[1][1]= link->tosock->locy;
	}
	else {
		if (snode==NULL) return;
		coord_array[1][0]= snode->mx;
		coord_array[1][1]= snode->my;
	}
}

void node_draw_link_straight(View2D *v2d, SpaceNode *snode, bNodeLink *link,
                             int th_col1, int do_shaded, int th_col2, int do_triple, int th_col3)
{
	float coord_array[2][2];
	float linew;
	int i;
	
	node_link_straight_points(v2d, snode, link, coord_array);
	
	/* store current linewidth */
	glGetFloatv(GL_LINE_WIDTH, &linew);
	
	glEnable(GL_LINE_SMOOTH);
	
	if (do_triple) {
		UI_ThemeColorShadeAlpha(th_col3, -80, -120);
		glLineWidth(4.0f);
		
		gpuBegin(GL_LINES);
		gpuVertex2fv(coord_array[0]);
		gpuVertex2fv(coord_array[1]);
		gpuEnd();
	}
	
	UI_ThemeColor(th_col1);
	glLineWidth(1.5f);
	
	/* XXX using GL_LINES for shaded node lines is a workaround
	 * for Intel hardware, this breaks with GL_LINE_STRIP and
	 * changing color in begin/end blocks.
	 */
	if (do_shaded) {
		gpuBegin(GL_LINES);
		for (i=0; i < LINK_RESOL-1; ++i) {
			float t= (float)i/(float)(LINK_RESOL-1);
			UI_ThemeColorBlend(th_col1, th_col2, t);
			gpuVertex2f((1.0f - t) * coord_array[0][0] + t * coord_array[1][0],
			            (1.0f - t) * coord_array[0][1] + t * coord_array[1][1]);
			
			t= (float)(i+1)/(float)(LINK_RESOL-1);
			UI_ThemeColorBlend(th_col1, th_col2, t);
			gpuVertex2f((1.0f - t) * coord_array[0][0] + t * coord_array[1][0],
			            (1.0f - t) * coord_array[0][1] + t * coord_array[1][1]);
		}
		gpuEnd();
	}
	else {
		gpuBegin(GL_LINE_STRIP);
		for (i=0; i < LINK_RESOL; ++i) {
			float t= (float)i/(float)(LINK_RESOL-1);
			gpuVertex2f((1.0f - t) * coord_array[0][0] + t * coord_array[1][0],
			            (1.0f - t) * coord_array[0][1] + t * coord_array[1][1]);
		}
		gpuEnd();
	}
	
	glDisable(GL_LINE_SMOOTH);
	
	/* restore previuos linewidth */
	glLineWidth(linew);
}
#endif

/* note; this is used for fake links in groups too */
void node_draw_link(View2D *v2d, SpaceNode *snode, bNodeLink *link)
{
	int do_shaded= FALSE, th_col1= TH_HEADER, th_col2= TH_HEADER;
	int do_triple= FALSE, th_col3= TH_WIRE;
	
	if (link->fromsock==NULL && link->tosock==NULL)
		return;
	
	/* new connection */
	if (!link->fromsock || !link->tosock) {
		th_col1 = TH_ACTIVE;
		do_triple = TRUE;
	}
	else {
		int cycle = 0;
		
		/* going to give issues once... */
		if (link->tosock->flag & SOCK_UNAVAIL)
			return;
		if (link->fromsock->flag & SOCK_UNAVAIL)
			return;
		
		/* check cyclic */
		if (link->fromnode && link->tonode)
			cycle = (link->fromnode->level < link->tonode->level || link->tonode->level == 0xFFF);
		if (!cycle && (link->flag & NODE_LINK_VALID)) {
			/* special indicated link, on drop-node */
			if (link->flag & NODE_LINKFLAG_HILITE) {
				th_col1 = th_col2 = TH_ACTIVE;
			}
			else {
				/* regular link */
				if (link->fromnode && link->fromnode->flag & SELECT)
					th_col1 = TH_EDGE_SELECT;
				if (link->tonode && link->tonode->flag & SELECT)
					th_col2 = TH_EDGE_SELECT;
			}
			do_shaded = TRUE;
			do_triple = TRUE;
		}				
		else {
			th_col1 = TH_REDALERT;
		}
	}
	
	node_draw_link_bezier(v2d, snode, link, th_col1, do_shaded, th_col2, do_triple, th_col3);
//	node_draw_link_straight(v2d, snode, link, th_col1, do_shaded, th_col2, do_triple, th_col3);
}<|MERGE_RESOLUTION|>--- conflicted
+++ resolved
@@ -171,15 +171,9 @@
 		int labelw= width - 40;
 		RNA_pointer_create(&ntree->id, &RNA_NodeSocket, sock, &ptr);
 		
-<<<<<<< HEAD
-		bt=uiDefButR(block, COL, B_NODE_EXEC, "",
+		bt = uiDefButR(block, COLOR, B_NODE_EXEC, "",
 					 x, y+2, (labelw>0 ? 40 : width), NODE_DY-2, 
 					 &ptr, "default_value", 0, 0, 0, -1, -1, NULL);
-=======
-		bt = uiDefButR(block, COLOR, B_NODE_EXEC, "",
-		               x, y + 2, (labelw > 0 ? 40 : width), NODE_DY - 2,
-		               &ptr, "default_value", 0, 0, 0, -1, -1, NULL);
->>>>>>> 7748133b
 		if (node)
 			uiButSetFunc(bt, node_sync_cb, CTX_wm_space_node(C), node);
 		
@@ -389,13 +383,8 @@
 	
 	bt= uiDefButF(block, BUT_NORMAL, B_NODE_EXEC, "", 
 	               (int)butr->xmin, (int)butr->xmin,
-<<<<<<< HEAD
-	               (short)BLI_RCT_SIZE_X(butr), (short)BLI_RCT_SIZE_X(butr),
+	               (short)BLI_rctf_size_x(butr), (short)BLI_rctf_size_x(butr),
 	              nor, 0.0f, 1.0f, 0, 0, "");
-=======
-	               (short)BLI_rctf_size_x(butr), (short)BLI_rctf_size_x(butr),
-	               nor, 0.0f, 1.0f, 0, 0, "");
->>>>>>> 7748133b
 	uiButSetFunc(bt, node_normal_cb, ntree, node);
 }
 #if 0 /* not used in 2.5x yet */
@@ -461,13 +450,8 @@
 	if (node->flag & NODE_HIDDEN) {
 		rctf totr= node->totr;
 		/* right part of node */
-<<<<<<< HEAD
 		totr.xmin = node->totr.xmax-20.0f;
-		if (BLI_in_rctf(&totr, x, y))
-=======
-		totr.xmin = node->totr.xmax - 20.0f;
 		if (BLI_rctf_isect_pt(&totr, x, y))
->>>>>>> 7748133b
 			return NODE_RESIZE_RIGHT;
 		else
 			return 0;
@@ -535,15 +519,9 @@
 		rect->ymax+= NODE_DY;
 		
 		/* input sockets */
-<<<<<<< HEAD
-		dy = BLI_RCT_CENTER_Y(rect) + (NODE_DY * (BLI_countlist(&gnode->inputs) - 1));
+		dy = BLI_rctf_cent_y(rect) + (NODE_DY * (BLI_countlist(&gnode->inputs) - 1));
 		gsock=ngroup->inputs.first;
 		sock=gnode->inputs.first;
-=======
-		dy = BLI_rctf_cent_y(rect) + (NODE_DY * (BLI_countlist(&gnode->inputs) - 1));
-		gsock = ngroup->inputs.first;
-		sock = gnode->inputs.first;
->>>>>>> 7748133b
 		while (gsock || sock) {
 			while (sock && !sock->groupsock) {
 				sock->locx = rect->xmin - node_group_frame;
@@ -589,15 +567,9 @@
 		}
 		
 		/* output sockets */
-<<<<<<< HEAD
-		dy = BLI_RCT_CENTER_Y(rect) + (NODE_DY * (BLI_countlist(&gnode->outputs) - 1));
+		dy = BLI_rctf_cent_y(rect) + (NODE_DY * (BLI_countlist(&gnode->outputs) - 1));
 		gsock=ngroup->outputs.first;
 		sock=gnode->outputs.first;
-=======
-		dy = BLI_rctf_cent_y(rect) + (NODE_DY * (BLI_countlist(&gnode->outputs) - 1));
-		gsock = ngroup->outputs.first;
-		sock = gnode->outputs.first;
->>>>>>> 7748133b
 		while (gsock || sock) {
 			while (sock && !sock->groupsock) {
 				sock->locx = rect->xmax + node_group_frame;
@@ -672,68 +644,31 @@
 static void draw_group_socket_name(SpaceNode *snode, bNode *gnode, bNodeSocket *sock,
                                    int in_out, float xoffset, float yoffset, short width, short height)
 {
-<<<<<<< HEAD
-	bNodeTree *ngroup= (bNodeTree*)gnode->id;
-	uiBut *bt;
-	const char *ui_name = IFACE_(sock->name);
-	
-	if (sock->flag & SOCK_DYNAMIC) {
-		bt = uiDefBut(gnode->block, TEX, 0, "", 
-					  sock->locx+xoffset, sock->locy+1+yoffset, 72, NODE_DY,
-					  sock->name, 0, sizeof(sock->name), 0, 0, "");
-		if (in_out==SOCK_IN)
-			uiButSetFunc(bt, update_group_input_cb, snode, ngroup);
-=======
 	if (sock->flag & SOCK_DYNAMIC) {
 		bNodeTree *ngroup = (bNodeTree *)gnode->id;
 		uiBut *but;
 		but = uiDefBut(gnode->block, TEX, 0, "",
 		               sock->locx + xoffset, sock->locy + 1 + yoffset, width, height,
 		               sock->name, 0, sizeof(sock->name), 0, 0, "");
-		if (in_out == SOCK_IN)
+		if (in_out==SOCK_IN)
 			uiButSetFunc(but, update_group_input_cb, snode, ngroup);
->>>>>>> 7748133b
 		else
 			uiButSetFunc(but, update_group_output_cb, snode, ngroup);
 	}
 	else {
 		const char *ui_name = IFACE_(sock->name);
 		uiDefBut(gnode->block, LABEL, 0, ui_name,
-<<<<<<< HEAD
-		         sock->locx+xoffset, sock->locy+1+yoffset, 72, NODE_DY,
-		         NULL, 0, sizeof(ui_name), 0, 0, "");
-=======
 		         sock->locx + xoffset, sock->locy + 1 + yoffset, width, height,
 		         NULL, 0, 0, 0, 0, "");
->>>>>>> 7748133b
 	}
 }
 
 static void draw_group_socket(const bContext *C, SpaceNode *snode, bNodeTree *ntree, bNode *gnode,
                               bNodeSocket *sock, bNodeSocket *gsock, int index, int in_out)
 {
-<<<<<<< HEAD
+	const float dpi_fac = U.dpi / 72.0f;
 	bNodeTree *ngroup= (bNodeTree*)gnode->id;
 	bNodeSocketType *stype= ntreeGetSocketType(gsock ? gsock->type : sock->type);
-	uiBut *bt;
-	float offset;
-	int draw_value;
-	float node_group_frame= U.dpi*NODE_GROUP_FRAME/72;
-	float socket_size= NODE_SOCKSIZE*U.dpi/72;
-	float arrowbutw= 0.8f*UI_UNIT_X;
-	/* layout stuff for buttons on group left frame */
-	float colw= 0.6f*node_group_frame;
-	float col1= 6 - node_group_frame;
-	float col2= col1 + colw+6;
-	float col3= - arrowbutw - 6;
-	/* layout stuff for buttons on group right frame */
-	float cor1= 6;
-	float cor2= cor1 + arrowbutw + 6;
-	float cor3= cor2 + arrowbutw + 6;
-=======
-	const float dpi_fac = U.dpi / 72.0f;
-	bNodeTree *ngroup = (bNodeTree *)gnode->id;
-	bNodeSocketType *stype = ntreeGetSocketType(gsock ? gsock->type : sock->type);
 	uiBut *bt;
 	float offset;
 	int draw_value;
@@ -751,7 +686,6 @@
 	const float cor1 = co_margin;
 	const float cor2 = cor1 + arrowbutw;
 	const float cor3 = cor2 + arrowbutw + co_margin;
->>>>>>> 7748133b
 	
 	/* node and group socket circles */
 	if (sock)
@@ -2491,11 +2425,7 @@
 	uiItemR(layout, ptr, "blur_max", 0, NULL, ICON_NONE);
 }
 
-<<<<<<< HEAD
-void node_composit_backdrop_viewer(SpaceNode* snode, ImBuf* backdrop, bNode* node, int x, int y)
-=======
 static void node_composit_backdrop_viewer(SpaceNode *snode, ImBuf *backdrop, bNode *node, int x, int y)
->>>>>>> 7748133b
 {
 //	node_composit_backdrop_canvas(snode, backdrop, node, x, y);
 	if (node->custom1 == 0) {
@@ -2515,11 +2445,7 @@
 	}
 }
 
-<<<<<<< HEAD
-void node_composit_backdrop_boxmask(SpaceNode* snode, ImBuf* backdrop, bNode* node, int x, int y)
-=======
 static void node_composit_backdrop_boxmask(SpaceNode *snode, ImBuf *backdrop, bNode *node, int x, int y)
->>>>>>> 7748133b
 {
 	NodeBoxMask *boxmask = node->storage;
 	const float backdropWidth = backdrop->x;
@@ -2560,11 +2486,7 @@
 	gpuEnd();
 }
 
-<<<<<<< HEAD
-void node_composit_backdrop_ellipsemask(SpaceNode* snode, ImBuf* backdrop, bNode* node, int x, int y)
-=======
 static void node_composit_backdrop_ellipsemask(SpaceNode *snode, ImBuf *backdrop, bNode *node, int x, int y)
->>>>>>> 7748133b
 {
 	NodeEllipseMask * ellipsemask = node->storage;
 	const float backdropWidth = backdrop->x;
@@ -2736,12 +2658,8 @@
 		/* case NODE_GROUP:	 note, typeinfo for group is generated... see "XXX ugly hack" */
 
 		case CMP_NODE_IMAGE:
-<<<<<<< HEAD
 			ntype->uifunc= node_composit_buts_image;
-=======
-			ntype->uifunc = node_composit_buts_image;
 			ntype->uifuncbut = node_composit_buts_image_details;
->>>>>>> 7748133b
 			break;
 		case CMP_NODE_R_LAYERS:
 			ntype->uifunc= node_composit_buts_renderlayers;
@@ -2895,12 +2813,8 @@
 			ntype->uifunc=node_composit_buts_ycc;
 			break;
 		case CMP_NODE_MOVIECLIP:
-<<<<<<< HEAD
 			ntype->uifunc= node_composit_buts_movieclip;
-=======
-			ntype->uifunc = node_composit_buts_movieclip;
 			ntype->uifuncbut = node_composit_buts_movieclip_details;
->>>>>>> 7748133b
 			break;
 		case CMP_NODE_STABILIZE2D:
 			ntype->uifunc= node_composit_buts_stabilize2d;
