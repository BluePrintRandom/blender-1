--- conflicted
+++ resolved
@@ -1354,12 +1354,8 @@
 			glaDefine2DArea(&ar->winrct);
 			wmOrtho2_pixelspace(ar->winx, ar->winy);
 
-<<<<<<< HEAD
-			WM_widgets_draw(C, ar->widgetmaps.first);
-=======
 			WM_widgets_update(C, ar->widgetmaps.first);
 			WM_widgets_draw(C, ar->widgetmaps.first, false);
->>>>>>> 8cad3e35
 
 			glMatrixMode(GL_PROJECTION);
 			glPopMatrix();
