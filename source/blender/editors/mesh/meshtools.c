--- conflicted
+++ resolved
@@ -909,169 +909,6 @@
 int mesh_mirrtopo_table(Object *ob, char mode)
 {
 	if(mode=='u') {		/* use table */
-<<<<<<< HEAD
-		Mesh *me= ob->data;
-		if(	(mesh_topo_lookup==NULL) ||
-			(mesh_topo_lookup_mode != ob->mode) ||
-			(me->edit_btmesh && me->edit_btmesh->bm->totvert != mesh_topo_lookup_vert_tot) ||
-			(me->edit_btmesh && me->edit_btmesh->bm->totedge != mesh_topo_lookup_edge_tot) ||
-			(me->edit_btmesh==NULL && me->totvert != mesh_topo_lookup_vert_tot) ||
-			(me->edit_btmesh==NULL && me->totedge != mesh_topo_lookup_edge_tot)
-		) {
-			mesh_mirrtopo_table(ob, 's');
-		}
-	} else if(mode=='s') { /* start table */
-		Mesh *me= ob->data;
-		MEdge *medge;
-		BMEditMesh *em= me->edit_btmesh;
-		BMEdge *eed;
-		BMIter iter;
-		int a, last;
-		int totvert, totedge;
-		int totUnique= -1, totUniqueOld= -1;
-
-		MirrTopoHash_t *MirrTopoHash = NULL;
-		MirrTopoHash_t *MirrTopoHash_Prev = NULL;
-		MirrTopoPair_t *MirrTopoPairs;
-
-		mesh_topo_lookup_mode= ob->mode;
-
-		/* reallocate if needed */
-		if (mesh_topo_lookup) {
-			MEM_freeN(mesh_topo_lookup);
-			mesh_topo_lookup = NULL;
-		}
-
-		if(em) {
-			BM_ElemIndex_Ensure(em->bm, BM_VERT);
-
-			totvert= em->bm->totvert;
-		}
-		else {
-			totvert = me->totvert;
-		}
-
-		MirrTopoHash = MEM_callocN( totvert * sizeof(MirrTopoHash_t), "TopoMirr" );
-
-		/* Initialize the vert-edge-user counts used to detect unique topology */
-		if(em) {
-			totedge= me->edit_btmesh->bm->totedge;
-			BM_ITER(eed, &iter, em->bm, BM_EDGES_OF_MESH, NULL) {
-				MirrTopoHash[BM_GetIndex(eed->v1)]++;
-				MirrTopoHash[BM_GetIndex(eed->v2)]++;
-			}
-		} else {
-			totedge= me->totedge;
-
-			for(a=0, medge=me->medge; a < me->totedge; a++, medge++) {
-				MirrTopoHash[medge->v1]++;
-				MirrTopoHash[medge->v2]++;
-			}
-		}
-
-		MirrTopoHash_Prev = MEM_dupallocN( MirrTopoHash );
-
-		totUniqueOld = -1;
-		while(1) {
-			/* use the number of edges per vert to give verts unique topology IDs */
-
-			if(em) {
-				BM_ITER(eed, &iter, em->bm, BM_EDGES_OF_MESH, NULL) {
-					MirrTopoHash[BM_GetIndex(eed->v1)] += MirrTopoHash_Prev[BM_GetIndex(eed->v2)];
-					MirrTopoHash[BM_GetIndex(eed->v2)] += MirrTopoHash_Prev[BM_GetIndex(eed->v1)];
-				}
-			} else {
-				for(a=0, medge=me->medge; a<me->totedge; a++, medge++) {
-					/* This can make really big numbers, wrapping around here is fine */
-					MirrTopoHash[medge->v1] += MirrTopoHash_Prev[medge->v2];
-					MirrTopoHash[medge->v2] += MirrTopoHash_Prev[medge->v1];
-				}
-			}
-			memcpy(MirrTopoHash_Prev, MirrTopoHash, sizeof(MirrTopoHash_t) * totvert);
-
-			/* sort so we can count unique values */
-			qsort(MirrTopoHash_Prev, totvert, sizeof(MirrTopoHash_t), MirrTopo_long_sort);
-
-			totUnique = 1; /* account for skiping the first value */
-			for(a=1; a<totvert; a++) {
-				if (MirrTopoHash_Prev[a-1] != MirrTopoHash_Prev[a]) {
-					totUnique++;
-				}
-			}
-
-			if (totUnique <= totUniqueOld) {
-				/* Finish searching for unique valus when 1 loop dosnt give a
-				 * higher number of unique values compared to the previous loop */
-				break;
-			} else {
-				totUniqueOld = totUnique;
-			}
-			/* Copy the hash calculated this iter, so we can use them next time */
-			memcpy(MirrTopoHash_Prev, MirrTopoHash, sizeof(MirrTopoHash_t) * totvert);
-		}
-
-		/* Hash/Index pairs are needed for sorting to find index pairs */
-		MirrTopoPairs= MEM_callocN( sizeof(MirrTopoPair_t) * totvert, "MirrTopoPairs");
-
-		/* since we are looping through verts, initialize these values here too */
-		mesh_topo_lookup = MEM_mallocN( totvert * sizeof(long), "mesh_topo_lookup" );
-
-		if(em) {
-			EDBM_init_index_arrays(em,1,0,0);
-		}
-
-
-		for(a=0; a<totvert; a++) {
-			MirrTopoPairs[a].hash= MirrTopoHash[a];
-			MirrTopoPairs[a].vIndex = a;
-
-			/* initialize lookup */
-			mesh_topo_lookup[a] = -1;
-		}
-
-		qsort(MirrTopoPairs, totvert, sizeof(MirrTopoPair_t), MirrTopo_item_sort);
-
-		/* Since the loop starts at 2, we must define the last index where the hash's differ */
-		last = ((totvert >= 2) && (MirrTopoPairs[0].hash == MirrTopoPairs[1].hash)) ? 0 : 1;
-
-		/* Get the pairs out of the sorted hashes, note, totvert+1 means we can use the previous 2,
-		 * but you cant ever access the last 'a' index of MirrTopoPairs */
-		for(a=2; a < totvert+1; a++) {
-			/* printf("I %d %ld %d\n", (a-last), MirrTopoPairs[a  ].hash, MirrTopoPairs[a  ].vIndex ); */
-			if ((a==totvert) || (MirrTopoPairs[a-1].hash != MirrTopoPairs[a].hash)) {
-				if (a-last==2) {
-					if(em) {
-						mesh_topo_lookup[MirrTopoPairs[a-1].vIndex] =	(intptr_t)EDBM_get_vert_for_index(em, MirrTopoPairs[a-2].vIndex);
-						mesh_topo_lookup[MirrTopoPairs[a-2].vIndex] =	(intptr_t)EDBM_get_vert_for_index(em, MirrTopoPairs[a-1].vIndex);
-					} else {
-						mesh_topo_lookup[MirrTopoPairs[a-1].vIndex] =	MirrTopoPairs[a-2].vIndex;
-						mesh_topo_lookup[MirrTopoPairs[a-2].vIndex] =	MirrTopoPairs[a-1].vIndex;
-					}
-				}
-				last= a;
-			}
-		}
-		if(em) {
-			EDBM_free_index_arrays(em);
-		}
-
-		MEM_freeN( MirrTopoPairs );
-		MirrTopoPairs = NULL;
-
-		MEM_freeN( MirrTopoHash );
-		MEM_freeN( MirrTopoHash_Prev );
-
-		mesh_topo_lookup_vert_tot = totvert;
-		mesh_topo_lookup_edge_tot = totedge;
-
-	} else if(mode=='e') { /* end table */
-		if (mesh_topo_lookup) {
-			MEM_freeN(mesh_topo_lookup);
-		}
-		mesh_topo_lookup = NULL;
-		mesh_topo_lookup_vert_tot= -1;
-		mesh_topo_lookup_edge_tot= -1;
-=======
 		if (ED_mesh_mirrtopo_recalc_check(ob->data, ob->mode, &mesh_topo_store)) {
 			mesh_mirrtopo_table(ob, 's');
 		}
@@ -1081,7 +918,6 @@
 	}
 	else if(mode=='e') { /* end table */
 		ED_mesh_mirrtopo_free(&mesh_topo_store);
->>>>>>> b70174cb
 	}
 	return 0;
 }
