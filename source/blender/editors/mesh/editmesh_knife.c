/*
 * ***** BEGIN GPL LICENSE BLOCK *****
 *
 * This program is free software; you can redistribute it and/or
 * modify it under the terms of the GNU General Public License
 * as published by the Free Software Foundation; either version 2
 * of the License, or (at your option) any later version.
 *
 * This program is distributed in the hope that it will be useful,
 * but WITHOUT ANY WARRANTY; without even the implied warranty of
 * MERCHANTABILITY or FITNESS FOR A PARTICULAR PURPOSE.  See the
 * GNU General Public License for more details.
 *
 * You should have received a copy of the GNU General Public License
 * along with this program; if not, write to the Free Software Foundation,
 * Inc., 51 Franklin Street, Fifth Floor, Boston, MA 02110-1301, USA.
 *
 * The Original Code is Copyright (C) 2007 Blender Foundation.
 * All rights reserved.
 *
 *
 * Contributor(s): Joseph Eagar, Joshua Leung, Howard Trickey,
 *                 Campbell Barton
 *
 * ***** END GPL LICENSE BLOCK *****
 */

/** \file blender/editors/mesh/editmesh_knife.c
 *  \ingroup edmesh
 *
 * Interactive editmesh knife tool.
 */

#ifdef _MSC_VER
#  define _USE_MATH_DEFINES
#endif

#include "MEM_guardedalloc.h"

#include "BLI_listbase.h"
#include "BLI_string.h"
#include "BLI_array.h"
#include "BLI_alloca.h"
#include "BLI_linklist.h"
#include "BLI_math.h"
#include "BLI_smallhash.h"
#include "BLI_memarena.h"

#include "BLT_translation.h"

#include "BKE_DerivedMesh.h"
#include "BKE_context.h"
#include "BKE_editmesh.h"
#include "BKE_editmesh_bvh.h"
#include "BKE_report.h"

#include "DEG_depsgraph.h"

#include "GPU_immediate.h"
#include "GPU_matrix.h"

#include "ED_screen.h"
#include "ED_space_api.h"
#include "ED_view3d.h"
#include "ED_mesh.h"

#include "WM_api.h"
#include "WM_types.h"

#include "DNA_object_types.h"

#include "UI_interface.h"
#include "UI_resources.h"

#include "RNA_access.h"
#include "RNA_define.h"

#include "mesh_intern.h"  /* own include */

/* detect isolated holes and fill them */
#define USE_NET_ISLAND_CONNECT

#define KMAXDIST    10  /* max mouse distance from edge before not detecting it */

/* WARNING: knife float precision is fragile:
 * be careful before making changes here see: (T43229, T42864, T42459, T41164).
 */
#define KNIFE_FLT_EPS          0.00001f
#define KNIFE_FLT_EPS_SQUARED  (KNIFE_FLT_EPS * KNIFE_FLT_EPS)
#define KNIFE_FLT_EPSBIG       0.0005f

#define KNIFE_FLT_EPS_PX_VERT  0.5f
#define KNIFE_FLT_EPS_PX_EDGE  0.05f
#define KNIFE_FLT_EPS_PX_FACE  0.05f

typedef struct KnifeColors {
	unsigned char line[3];
	unsigned char edge[3];
	unsigned char curpoint[3];
	unsigned char curpoint_a[4];
	unsigned char point[3];
	unsigned char point_a[4];
} KnifeColors;

/* knifetool operator */
typedef struct KnifeVert {
	BMVert *v; /* non-NULL if this is an original vert */
	ListBase edges;
	ListBase faces;

	float co[3], cageco[3], sco[2]; /* sco is screen coordinates for cageco */
	bool is_face, in_space;
	bool is_cut;  /* along a cut created by user input (will draw too) */
} KnifeVert;

typedef struct Ref {
	struct Ref *next, *prev;
	void *ref;
} Ref;

typedef struct KnifeEdge {
	KnifeVert *v1, *v2;
	BMFace *basef; /* face to restrict face fill to */
	ListBase faces;

	BMEdge *e /* , *e_old */; /* non-NULL if this is an original edge */
	bool is_cut;  /* along a cut created by user input (will draw too) */
} KnifeEdge;

typedef struct KnifeLineHit {
	float hit[3], cagehit[3];
	float schit[2];  /* screen coordinates for cagehit */
	float l; /* lambda along cut line */
	float perc; /* lambda along hit line */
	float m; /* depth front-to-back */

	/* Exactly one of kfe, v, or f should be non-NULL,
	 * saying whether cut line crosses and edge,
	 * is snapped to a vert, or is in the middle of some face. */
	KnifeEdge *kfe;
	KnifeVert *v;
	BMFace *f;
} KnifeLineHit;

typedef struct KnifePosData {
	float co[3];
	float cage[3];

	/* At most one of vert, edge, or bmface should be non-NULL,
	 * saying whether the point is snapped to a vertex, edge, or in a face.
	 * If none are set, this point is in space and is_space should be true. */
	KnifeVert *vert;
	KnifeEdge *edge;
	BMFace *bmface;
	bool is_space;

	float mval[2]; /* mouse screen position (may be non-integral if snapped to something) */
} KnifePosData;

/* struct for properties used while drawing */
typedef struct KnifeTool_OpData {
	ARegion *ar;        /* region that knifetool was activated in */
	void *draw_handle;  /* for drawing preview loop */
	ViewContext vc;     /* note: _don't_ use 'mval', instead use the one we define below */
	float mval[2];      /* mouse value with snapping applied */
	//bContext *C;

	Scene *scene;
	Object *ob;
	BMEditMesh *em;

	MemArena *arena;

	/* reused for edge-net filling */
	struct {
		/* cleared each use */
		GSet *edge_visit;
#ifdef USE_NET_ISLAND_CONNECT
		MemArena *arena;
#endif
	} edgenet;

	GHash *origvertmap;
	GHash *origedgemap;
	GHash *kedgefacemap;
	GHash *facetrimap;

	BMBVHTree *bmbvh;

	BLI_mempool *kverts;
	BLI_mempool *kedges;

	float vthresh;
	float ethresh;

	/* used for drag-cutting */
	KnifeLineHit *linehits;
	int totlinehit;

	/* Data for mouse-position-derived data */
	KnifePosData curr;  /* current point under the cursor */
	KnifePosData prev;  /* last added cut (a line draws from the cursor to this) */
	KnifePosData init;  /* the first point in the cut-list, used for closing the loop */

	int totkedge, totkvert;

	BLI_mempool *refs;

	float projmat[4][4];
	float projmat_inv[4][4];
	/* vector along view z axis (object space, normalized) */
	float proj_zaxis[3];

	KnifeColors colors;

	/* run by the UI or not */
	bool is_interactive;

	/* operatpr options */
	bool cut_through;    /* preference, can be modified at runtime (that feature may go) */
	bool only_select;    /* set on initialization */
	bool select_result;  /* set on initialization */

	bool is_ortho;
	float ortho_extent;
	float ortho_extent_center[3];

	float clipsta, clipend;

	enum {
		MODE_IDLE,
		MODE_DRAGGING,
		MODE_CONNECT,
		MODE_PANNING
	} mode;
	bool is_drag_hold;

	int prevmode;
	bool snap_midpoints;
	bool ignore_edge_snapping;
	bool ignore_vert_snapping;

	/* use to check if we're currently dragging an angle snapped line */
	bool is_angle_snapping;
	bool angle_snapping;
	float angle;

	const float (*cagecos)[3];
} KnifeTool_OpData;

enum {
	KNF_MODAL_CANCEL = 1,
	KNF_MODAL_CONFIRM,
	KNF_MODAL_MIDPOINT_ON,
	KNF_MODAL_MIDPOINT_OFF,
	KNF_MODAL_NEW_CUT,
	KNF_MODEL_IGNORE_SNAP_ON,
	KNF_MODEL_IGNORE_SNAP_OFF,
	KNF_MODAL_ADD_CUT,
	KNF_MODAL_ANGLE_SNAP_TOGGLE,
	KNF_MODAL_CUT_THROUGH_TOGGLE,
	KNF_MODAL_PANNING,
	KNF_MODAL_ADD_CUT_CLOSED,
};


static ListBase *knife_get_face_kedges(KnifeTool_OpData *kcd, BMFace *f);

static void knife_input_ray_segment(KnifeTool_OpData *kcd, const float mval[2], const float ofs,
                                    float r_origin[3], float r_dest[3]);

static bool knife_verts_edge_in_face(KnifeVert *v1, KnifeVert *v2, BMFace *f);

static void knifetool_free_bmbvh(KnifeTool_OpData *kcd);

static int knifetool_modal(bContext *C, wmOperator *op, const wmEvent *event);

static void knife_update_header(bContext *C, wmOperator *op, KnifeTool_OpData *kcd)
{
	char header[UI_MAX_DRAW_STR];
	char buf[UI_MAX_DRAW_STR];

	char *p = buf;
	int available_len = sizeof(buf);

#define WM_MODALKEY(_id) \
	WM_modalkeymap_operator_items_to_string_buf(op->type, (_id), true, UI_MAX_SHORTCUT_STR, &available_len, &p)

	BLI_snprintf(header, sizeof(header), IFACE_("%s: confirm, %s: cancel, "
	                                            "%s: start/define cut, %s: close cut, %s: new cut, "
	                                            "%s: midpoint snap (%s), %s: ignore snap (%s), "
	                                            "%s: angle constraint (%s), %s: cut through (%s), "
	                                            "%s: panning"),
	             WM_MODALKEY(KNF_MODAL_CONFIRM), WM_MODALKEY(KNF_MODAL_CANCEL),
	             WM_MODALKEY(KNF_MODAL_ADD_CUT), WM_MODALKEY(KNF_MODAL_ADD_CUT_CLOSED), WM_MODALKEY(KNF_MODAL_NEW_CUT),
	             WM_MODALKEY(KNF_MODAL_MIDPOINT_ON), WM_bool_as_string(kcd->snap_midpoints),
	             WM_MODALKEY(KNF_MODEL_IGNORE_SNAP_ON), WM_bool_as_string(kcd->ignore_edge_snapping),
	             WM_MODALKEY(KNF_MODAL_ANGLE_SNAP_TOGGLE), WM_bool_as_string(kcd->angle_snapping),
	             WM_MODALKEY(KNF_MODAL_CUT_THROUGH_TOGGLE), WM_bool_as_string(kcd->cut_through),
	             WM_MODALKEY(KNF_MODAL_PANNING));

#undef WM_MODALKEY

	ED_area_headerprint(CTX_wm_area(C), header);
}

static void knife_project_v2(const KnifeTool_OpData *kcd, const float co[3], float sco[2])
{
	ED_view3d_project_float_v2_m4(kcd->ar, co, sco, (float (*)[4])kcd->projmat);
}

/* use when lambda is in screen-space */
static void knife_interp_v3_v3v3(
        const KnifeTool_OpData *kcd,
        float r_co[3], const float v1[3], const float v2[3], float lambda_ss)
{
	if (kcd->is_ortho) {
		interp_v3_v3v3(r_co, v1, v2, lambda_ss);
	}
	else {
		/* transform into screen-space, interp, then transform back */
		float v1_ss[3], v2_ss[3];

		mul_v3_project_m4_v3(v1_ss, (float (*)[4])kcd->projmat, v1);
		mul_v3_project_m4_v3(v2_ss, (float (*)[4])kcd->projmat, v2);

		interp_v3_v3v3(r_co, v1_ss, v2_ss, lambda_ss);

		mul_project_m4_v3((float (*)[4])kcd->projmat_inv, r_co);
	}
}

static void knife_pos_data_clear(KnifePosData *kpd)
{
	zero_v3(kpd->co);
	zero_v3(kpd->cage);
	kpd->vert = NULL;
	kpd->edge = NULL;
	kpd->bmface = NULL;
	zero_v2(kpd->mval);
}

static ListBase *knife_empty_list(KnifeTool_OpData *kcd)
{
	ListBase *lst;

	lst = BLI_memarena_alloc(kcd->arena, sizeof(ListBase));
	BLI_listbase_clear(lst);
	return lst;
}

static void knife_append_list(KnifeTool_OpData *kcd, ListBase *lst, void *elem)
{
	Ref *ref;

	ref = BLI_mempool_calloc(kcd->refs);
	ref->ref = elem;
	BLI_addtail(lst, ref);
}

static Ref *find_ref(ListBase *lb, void *ref)
{
	Ref *ref1;

	for (ref1 = lb->first; ref1; ref1 = ref1->next) {
		if (ref1->ref == ref)
			return ref1;
	}

	return NULL;
}

static void knife_append_list_no_dup(KnifeTool_OpData *kcd, ListBase *lst, void *elem)
{
	if (!find_ref(lst, elem))
		knife_append_list(kcd, lst, elem);
}

static KnifeEdge *new_knife_edge(KnifeTool_OpData *kcd)
{
	kcd->totkedge++;
	return BLI_mempool_calloc(kcd->kedges);
}

static void knife_add_to_vert_edges(KnifeTool_OpData *kcd, KnifeEdge *kfe)
{
	knife_append_list(kcd, &kfe->v1->edges, kfe);
	knife_append_list(kcd, &kfe->v2->edges, kfe);
}

/* Add faces of an edge to a KnifeVert's faces list.  No checks for dups. */
static void knife_add_edge_faces_to_vert(KnifeTool_OpData *kcd, KnifeVert *kfv, BMEdge *e)
{
	BMIter bmiter;
	BMFace *f;

	BM_ITER_ELEM (f, &bmiter, e, BM_FACES_OF_EDGE) {
		knife_append_list(kcd, &kfv->faces, f);
	}
}

/* Find a face in common in the two faces lists.
 * If more than one, return the first; if none, return NULL */
static BMFace *knife_find_common_face(ListBase *faces1, ListBase *faces2)
{
	Ref *ref1, *ref2;

	for (ref1 = faces1->first; ref1; ref1 = ref1->next) {
		for (ref2 = faces2->first; ref2; ref2 = ref2->next) {
			if (ref1->ref == ref2->ref)
				return (BMFace *)(ref1->ref);
		}
	}
	return NULL;
}

static KnifeVert *new_knife_vert(KnifeTool_OpData *kcd, const float co[3], const float cageco[3])
{
	KnifeVert *kfv = BLI_mempool_calloc(kcd->kverts);

	kcd->totkvert++;

	copy_v3_v3(kfv->co, co);
	copy_v3_v3(kfv->cageco, cageco);

	knife_project_v2(kcd, kfv->cageco, kfv->sco);

	return kfv;
}

/* get a KnifeVert wrapper for an existing BMVert */
static KnifeVert *get_bm_knife_vert(KnifeTool_OpData *kcd, BMVert *v)
{
	KnifeVert *kfv = BLI_ghash_lookup(kcd->origvertmap, v);
	const float *cageco;

	if (!kfv) {
		BMIter bmiter;
		BMFace *f;

		if (BM_elem_index_get(v) >= 0)
			cageco = kcd->cagecos[BM_elem_index_get(v)];
		else
			cageco = v->co;
		kfv = new_knife_vert(kcd, v->co, cageco);
		kfv->v = v;
		BLI_ghash_insert(kcd->origvertmap, v, kfv);
		BM_ITER_ELEM (f, &bmiter, v, BM_FACES_OF_VERT) {
			knife_append_list(kcd, &kfv->faces, f);
		}
	}

	return kfv;
}

/* get a KnifeEdge wrapper for an existing BMEdge */
static KnifeEdge *get_bm_knife_edge(KnifeTool_OpData *kcd, BMEdge *e)
{
	KnifeEdge *kfe = BLI_ghash_lookup(kcd->origedgemap, e);
	if (!kfe) {
		BMIter bmiter;
		BMFace *f;

		kfe = new_knife_edge(kcd);
		kfe->e = e;
		kfe->v1 = get_bm_knife_vert(kcd, e->v1);
		kfe->v2 = get_bm_knife_vert(kcd, e->v2);

		knife_add_to_vert_edges(kcd, kfe);

		BLI_ghash_insert(kcd->origedgemap, e, kfe);

		BM_ITER_ELEM (f, &bmiter, e, BM_FACES_OF_EDGE) {
			knife_append_list(kcd, &kfe->faces, f);
		}
	}

	return kfe;
}

/* Record the index in kcd->em->looptris of first looptri triple for a given face,
 * given an index for some triple in that array.
 * This assumes that all of the triangles for a given face are contiguous
 * in that array (as they are by the current tesselation routines).
 * Actually store index + 1 in the hash, because 0 looks like "no entry"
 * to hash lookup routine; will reverse this in the get routine.
 * Doing this lazily rather than all at once for all faces.
 */
static void set_lowest_face_tri(KnifeTool_OpData *kcd, BMFace *f, int index)
{
	int i;

	if (BLI_ghash_lookup(kcd->facetrimap, f))
		return;

	BLI_assert(index >= 0 && index < kcd->em->tottri);
	BLI_assert(kcd->em->looptris[index][0]->f == f);
	for (i = index - 1; i >= 0; i--) {
		if (kcd->em->looptris[i][0]->f != f) {
			i++;
			break;
		}
	}
	if (i == -1)
		i++;

	BLI_ghash_insert(kcd->facetrimap, f, SET_INT_IN_POINTER(i + 1));
}

/* This should only be called for faces that have had a lowest face tri set by previous function */
static int get_lowest_face_tri(KnifeTool_OpData *kcd, BMFace *f)
{
	int ans;

	ans = GET_INT_FROM_POINTER(BLI_ghash_lookup(kcd->facetrimap, f));
	BLI_assert(ans != 0);
	return ans - 1;
}

/* User has just clicked for first time or first time after a restart (E key).
 * Copy the current position data into prev. */
static void knife_start_cut(KnifeTool_OpData *kcd)
{
	kcd->prev = kcd->curr;
	kcd->curr.is_space = 0; /*TODO: why do we do this? */

	if (kcd->prev.vert == NULL && kcd->prev.edge == NULL) {
		float origin[3], origin_ofs[3];
		float ofs_local[3];

		negate_v3_v3(ofs_local, kcd->vc.rv3d->ofs);
		invert_m4_m4(kcd->ob->imat, kcd->ob->obmat);
		mul_m4_v3(kcd->ob->imat, ofs_local);

		knife_input_ray_segment(kcd, kcd->curr.mval, 1.0f, origin, origin_ofs);

		if (!isect_line_plane_v3(kcd->prev.cage, origin, origin_ofs, ofs_local, kcd->proj_zaxis)) {
			zero_v3(kcd->prev.cage);
		}

		copy_v3_v3(kcd->prev.co, kcd->prev.cage); /*TODO: do we need this? */
		copy_v3_v3(kcd->curr.cage, kcd->prev.cage);
		copy_v3_v3(kcd->curr.co, kcd->prev.co);
	}
}

static ListBase *knife_get_face_kedges(KnifeTool_OpData *kcd, BMFace *f)
{
	ListBase *lst = BLI_ghash_lookup(kcd->kedgefacemap, f);

	if (!lst) {
		BMIter bmiter;
		BMEdge *e;

		lst = knife_empty_list(kcd);

		BM_ITER_ELEM (e, &bmiter, f, BM_EDGES_OF_FACE) {
			knife_append_list(kcd, lst, get_bm_knife_edge(kcd, e));
		}

		BLI_ghash_insert(kcd->kedgefacemap, f, lst);
	}

	return lst;
}

static void knife_edge_append_face(KnifeTool_OpData *kcd, KnifeEdge *kfe, BMFace *f)
{
	knife_append_list(kcd, knife_get_face_kedges(kcd, f), kfe);
	knife_append_list(kcd, &kfe->faces, f);
}

static KnifeVert *knife_split_edge(
        KnifeTool_OpData *kcd, KnifeEdge *kfe,
        const float co[3], const float cageco[3],
        KnifeEdge **r_kfe)
{
	KnifeEdge *newkfe = new_knife_edge(kcd);
	Ref *ref;
	BMFace *f;

	newkfe->v1 = kfe->v1;
	newkfe->v2 = new_knife_vert(kcd, co, cageco);
	newkfe->v2->is_cut = true;
	if (kfe->e) {
		knife_add_edge_faces_to_vert(kcd, newkfe->v2, kfe->e);
	}
	else {
		/* kfe cuts across an existing face.
		 * If v1 and v2 are in multiple faces together (e.g., if they
		 * are in doubled polys) then this arbitrarily chooses one of them */
		f = knife_find_common_face(&kfe->v1->faces, &kfe->v2->faces);
		if (f)
			knife_append_list(kcd, &newkfe->v2->faces, f);
	}
	newkfe->basef = kfe->basef;

	ref = find_ref(&kfe->v1->edges, kfe);
	BLI_remlink(&kfe->v1->edges, ref);

	kfe->v1 = newkfe->v2;
	BLI_addtail(&kfe->v1->edges, ref);

	for (ref = kfe->faces.first; ref; ref = ref->next)
		knife_edge_append_face(kcd, newkfe, ref->ref);

	knife_add_to_vert_edges(kcd, newkfe);

	newkfe->is_cut = kfe->is_cut;
	newkfe->e = kfe->e;

	*r_kfe = newkfe;

	return newkfe->v2;
}

static void linehit_to_knifepos(KnifePosData *kpos, KnifeLineHit *lh)
{
	kpos->bmface = lh->f;
	kpos->vert = lh->v;
	kpos->edge = lh->kfe;
	copy_v3_v3(kpos->cage, lh->cagehit);
	copy_v3_v3(kpos->co, lh->hit);
	copy_v2_v2(kpos->mval, lh->schit);
}

/* primary key: lambda along cut
 * secondary key: lambda along depth
 * tertiary key: pointer comparisons of verts if both snapped to verts
 */
static int linehit_compare(const void *vlh1, const void *vlh2)
{
	const KnifeLineHit *lh1 = vlh1;
	const KnifeLineHit *lh2 = vlh2;

	if      (lh1->l < lh2->l) return -1;
	else if (lh1->l > lh2->l) return  1;
	else {
		if      (lh1->m < lh2->m) return -1;
		else if (lh1->m > lh2->m) return  1;
		else {
			if      (lh1->v < lh2->v) return -1;
			else if (lh1->v > lh2->v) return  1;
			else return 0;
		}
	}
}

/*
 * Sort linehits by distance along cut line, and secondarily from
 * front to back (from eye), and tertiarily by snap vertex,
 * and remove any duplicates.
 */
static void prepare_linehits_for_cut(KnifeTool_OpData *kcd)
{
	KnifeLineHit *linehits, *lhi, *lhj;
	int i, j, n;
	bool is_double = false;

	n = kcd->totlinehit;
	linehits = kcd->linehits;
	if (n == 0)
		return;

	qsort(linehits, n, sizeof(KnifeLineHit), linehit_compare);

	/* Remove any edge hits that are preceded or followed
	 * by a vertex hit that is very near. Mark such edge hits using
	 * l == -1 and then do another pass to actually remove.
	 * Also remove all but one of a series of vertex hits for the same vertex. */
	for (i = 0; i < n; i++) {
		lhi = &linehits[i];
		if (lhi->v) {
			for (j = i - 1; j >= 0; j--) {
				lhj = &linehits[j];
				if (!lhj->kfe ||
				    fabsf(lhi->l - lhj->l) > KNIFE_FLT_EPSBIG ||
				    fabsf(lhi->m - lhj->m) > KNIFE_FLT_EPSBIG)
				{
					break;
				}

				if (lhi->kfe == lhj->kfe) {
					lhj->l = -1.0f;
					is_double = true;
				}
			}
			for (j = i + 1; j < n; j++) {
				lhj = &linehits[j];
				if (fabsf(lhi->l - lhj->l) > KNIFE_FLT_EPSBIG ||
				    fabsf(lhi->m - lhj->m) > KNIFE_FLT_EPSBIG)
				{
					break;
				}
				if ((lhj->kfe && (lhi->kfe == lhj->kfe)) ||
				    (lhi->v == lhj->v))
				{
					lhj->l = -1.0f;
					is_double = true;
				}
			}
		}
	}

	if (is_double) {
		/* delete-in-place loop: copying from pos j to pos i+1 */
		i = 0;
		j = 1;
		while (j < n) {
			lhi = &linehits[i];
			lhj = &linehits[j];
			if (lhj->l == -1.0f) {
				j++; /* skip copying this one */
			}
			else {
				/* copy unless a no-op */
				if (lhi->l == -1.0f) {
					/* could happen if linehits[0] is being deleted */
					memcpy(&linehits[i], &linehits[j], sizeof(KnifeLineHit));
				}
				else {
					if (i + 1 != j)
						memcpy(&linehits[i + 1], &linehits[j], sizeof(KnifeLineHit));
					i++;
				}
				j++;
			}
		}
		kcd->totlinehit = i + 1;
	}
}

/* Add hit to list of hits in facehits[f], where facehits is a map, if not already there */
static void add_hit_to_facehits(KnifeTool_OpData *kcd, GHash *facehits, BMFace *f, KnifeLineHit *hit)
{
	ListBase *lst = BLI_ghash_lookup(facehits, f);

	if (!lst) {
		lst = knife_empty_list(kcd);
		BLI_ghash_insert(facehits, f, lst);
	}
	knife_append_list_no_dup(kcd, lst, hit);
}

/**
 * special purpose function, if the linehit is connected to a real edge/vert
 * return true if \a co is outside the face.
 */
static bool knife_add_single_cut__is_linehit_outside_face(BMFace *f, const KnifeLineHit *lh, const float co[3])
{

	if (lh->v && lh->v->v) {
		BMLoop *l;  /* side-of-loop */
		if ((l = BM_face_vert_share_loop(f, lh->v->v)) &&
		    (BM_loop_point_side_of_loop_test(l, co) < 0.0f))
		{
			return true;
		}
	}
	else if ((lh->kfe && lh->kfe->e)) {
		BMLoop *l;  /* side-of-edge */
		if ((l = BM_face_edge_share_loop(f, lh->kfe->e)) &&
		    (BM_loop_point_side_of_edge_test(l, co) < 0.0f))
		{
			return true;
		}
	}

	return false;
}


static void knife_add_single_cut(KnifeTool_OpData *kcd, KnifeLineHit *lh1, KnifeLineHit *lh2, BMFace *f)
{
	KnifeEdge *kfe, *kfe2;
	BMEdge *e_base;

	if ((lh1->v && lh1->v == lh2->v) ||
	    (lh1->kfe && lh1->kfe == lh2->kfe))
	{
		return;
	}

	/* if the cut is on an edge, just tag that its a cut and return */
	if ((lh1->v && lh2->v) &&
	    (lh1->v->v && lh2->v && lh2->v->v) &&
	    (e_base = BM_edge_exists(lh1->v->v, lh2->v->v)))
	{
		kfe = get_bm_knife_edge(kcd, e_base);
		kfe->is_cut = true;
		kfe->e = e_base;
		return;
	}
	else {
		if (knife_add_single_cut__is_linehit_outside_face(f, lh1, lh2->hit) ||
		    knife_add_single_cut__is_linehit_outside_face(f, lh2, lh1->hit))
		{
			return;
		}
	}


	/* Check if edge actually lies within face (might not, if this face is concave) */
	if ((lh1->v && !lh1->kfe) && (lh2->v && !lh2->kfe)) {
		if (!knife_verts_edge_in_face(lh1->v, lh2->v, f)) {
			return;
		}
	}

	kfe = new_knife_edge(kcd);
	kfe->is_cut = true;
	kfe->basef = f;

	if (lh1->v) {
		kfe->v1 = lh1->v;
	}
	else if (lh1->kfe) {
		kfe->v1 = knife_split_edge(kcd, lh1->kfe, lh1->hit, lh1->cagehit, &kfe2);
		lh1->v = kfe->v1;  /* record the KnifeVert for this hit  */
	}
	else {
		BLI_assert(lh1->f);
		kfe->v1 = new_knife_vert(kcd, lh1->hit, lh1->cagehit);
		kfe->v1->is_cut = true;
		kfe->v1->is_face = true;
		knife_append_list(kcd, &kfe->v1->faces, lh1->f);
		lh1->v = kfe->v1;  /* record the KnifeVert for this hit */
	}

	if (lh2->v) {
		kfe->v2 = lh2->v;
	}
	else if (lh2->kfe) {
		kfe->v2 = knife_split_edge(kcd, lh2->kfe, lh2->hit, lh2->cagehit, &kfe2);
		lh2->v = kfe->v2;  /* future uses of lh2 won't split again */
	}
	else {
		BLI_assert(lh2->f);
		kfe->v2 = new_knife_vert(kcd, lh2->hit, lh2->cagehit);
		kfe->v2->is_cut = true;
		kfe->v2->is_face = true;
		knife_append_list(kcd, &kfe->v2->faces, lh2->f);
		lh2->v = kfe->v2;  /* record the KnifeVert for this hit */
	}

	knife_add_to_vert_edges(kcd, kfe);

	/* TODO: check if this is ever needed */
	if (kfe->basef && !find_ref(&kfe->faces, kfe->basef))
		knife_edge_append_face(kcd, kfe, kfe->basef);

}

/* Given a list of KnifeLineHits for one face, sorted by l
 * and then by m, make the required KnifeVerts and
 * KnifeEdges.
 */
static void knife_cut_face(KnifeTool_OpData *kcd, BMFace *f, ListBase *hits)
{
	Ref *r;

	if (BLI_listbase_count_at_most(hits, 2) != 2)
		return;

	for (r = hits->first; r->next; r = r->next) {
		knife_add_single_cut(kcd, r->ref, r->next->ref, f);
	}
}

/* User has just left-clicked after the first time.
 * Add all knife cuts implied by line from prev to curr.
 * If that line crossed edges then kcd->linehits will be non-NULL.
 * Make all of the KnifeVerts and KnifeEdges implied by this cut.
 */
static void knife_add_cut(KnifeTool_OpData *kcd)
{
	int i;
	GHash *facehits;
	BMFace *f;
	Ref *r;
	GHashIterator giter;
	ListBase *lst;

	prepare_linehits_for_cut(kcd);
	if (kcd->totlinehit == 0) {
		if (kcd->is_drag_hold == false) {
			kcd->prev = kcd->curr;
		}
		return;
	}

	/* make facehits: map face -> list of linehits touching it */
	facehits = BLI_ghash_ptr_new("knife facehits");
	for (i = 0; i < kcd->totlinehit; i++) {
		KnifeLineHit *lh = &kcd->linehits[i];
		if (lh->f) {
			add_hit_to_facehits(kcd, facehits, lh->f, lh);
		}
		if (lh->v) {
			for (r = lh->v->faces.first; r; r = r->next) {
				add_hit_to_facehits(kcd, facehits, r->ref, lh);
			}
		}
		if (lh->kfe) {
			for (r = lh->kfe->faces.first; r; r = r->next) {
				add_hit_to_facehits(kcd, facehits, r->ref, lh);
			}
		}
	}

	/* Note: as following loop progresses, the 'v' fields of
	 * the linehits will be filled in (as edges are split or
	 * in-face verts are made), so it may be true that both
	 * the v and the kfe or f fields will be non-NULL. */
	GHASH_ITER (giter, facehits) {
		f = (BMFace *)BLI_ghashIterator_getKey(&giter);
		lst = (ListBase *)BLI_ghashIterator_getValue(&giter);
		knife_cut_face(kcd, f, lst);
	}

	/* set up for next cut */
	kcd->prev = kcd->curr;


	if (kcd->prev.bmface) {
		/* was "in face" but now we have a KnifeVert it is snapped to */
		KnifeLineHit *lh = &kcd->linehits[kcd->totlinehit - 1];
		kcd->prev.vert = lh->v;
		kcd->prev.bmface = NULL;
	}

	if (kcd->is_drag_hold) {
		KnifeLineHit *lh = &kcd->linehits[kcd->totlinehit - 1];
		linehit_to_knifepos(&kcd->prev, lh);
	}

	BLI_ghash_free(facehits, NULL, NULL);
	MEM_freeN(kcd->linehits);
	kcd->linehits = NULL;
	kcd->totlinehit = 0;
}

static void knife_finish_cut(KnifeTool_OpData *kcd)
{
	if (kcd->linehits) {
		MEM_freeN(kcd->linehits);
		kcd->linehits = NULL;
		kcd->totlinehit = 0;
	}
}

static void knifetool_draw_angle_snapping(const KnifeTool_OpData *kcd)
{
	float v1[3], v2[3];
	float planes[4][4];

	planes_from_projmat(
	        (float (*)[4])kcd->projmat,
	        planes[2], planes[0], planes[3], planes[1], NULL, NULL);

	/* ray-cast all planes */
	{
		float ray_dir[3];
		float ray_hit_best[2][3] = {{UNPACK3(kcd->prev.cage)}, {UNPACK3(kcd->curr.cage)}};
		float lambda_best[2] = {-FLT_MAX, FLT_MAX};
		int i;

		/* we (sometimes) need the lines to be at the same depth before projecting */
#if 0
		sub_v3_v3v3(ray_dir, kcd->curr.cage, kcd->prev.cage);
#else
		{
			float curr_cage_adjust[3];
			float co_depth[3];

			copy_v3_v3(co_depth, kcd->prev.cage);
			mul_m4_v3(kcd->ob->obmat, co_depth);
			ED_view3d_win_to_3d(kcd->vc.v3d, kcd->ar, co_depth, kcd->curr.mval, curr_cage_adjust);
			mul_m4_v3(kcd->ob->imat, curr_cage_adjust);

			sub_v3_v3v3(ray_dir, curr_cage_adjust, kcd->prev.cage);
		}
#endif

		for (i = 0; i < 4; i++) {
			float ray_hit[3];
			float lambda_test;
			if (isect_ray_plane_v3(kcd->prev.cage, ray_dir, planes[i], &lambda_test, false)) {
				madd_v3_v3v3fl(ray_hit, kcd->prev.cage, ray_dir, lambda_test);
				if (lambda_test < 0.0f) {
					if (lambda_test > lambda_best[0]) {
						copy_v3_v3(ray_hit_best[0], ray_hit);
						lambda_best[0] = lambda_test;
					}
				}
				else {
					if (lambda_test < lambda_best[1]) {
						copy_v3_v3(ray_hit_best[1], ray_hit);
						lambda_best[1] = lambda_test;
					}
				}
			}
		}

		copy_v3_v3(v1, ray_hit_best[0]);
		copy_v3_v3(v2, ray_hit_best[1]);
	}

	unsigned int pos = GWN_vertformat_attr_add(immVertexFormat(), "pos", GWN_COMP_F32, 3, GWN_FETCH_FLOAT);

	immBindBuiltinProgram(GPU_SHADER_3D_UNIFORM_COLOR);
	immUniformThemeColor(TH_TRANSFORM);
	glLineWidth(2.0);

	immBegin(GWN_PRIM_LINES, 2);
	immVertex3fv(pos, v1);
	immVertex3fv(pos, v2);
	immEnd();

	immUnbindProgram();
}

static void knife_init_colors(KnifeColors *colors)
{
	/* possible BMESH_TODO: add explicit themes or calculate these by
	 * figuring out contrasting colors with grid / edges / verts
	 * a la UI_make_axis_color */
	UI_GetThemeColor3ubv(TH_NURB_VLINE, colors->line);
	UI_GetThemeColor3ubv(TH_NURB_ULINE, colors->edge);
	UI_GetThemeColor3ubv(TH_HANDLE_SEL_VECT, colors->curpoint);
	UI_GetThemeColor3ubv(TH_HANDLE_SEL_VECT, colors->curpoint_a);
	colors->curpoint_a[3] = 102;
	UI_GetThemeColor3ubv(TH_ACTIVE_SPLINE, colors->point);
	UI_GetThemeColor3ubv(TH_ACTIVE_SPLINE, colors->point_a);
	colors->point_a[3] = 102;
}

/* modal loop selection drawing callback */
static void knifetool_draw(const bContext *C, ARegion *UNUSED(ar), void *arg)
{
	View3D *v3d = CTX_wm_view3d(C);
	const KnifeTool_OpData *kcd = arg;

	if (v3d->zbuf) glDisable(GL_DEPTH_TEST);

	glPolygonOffset(1.0f, 1.0f);

	gpuPushMatrix();
	gpuMultMatrix(kcd->ob->obmat);

	unsigned int pos = GWN_vertformat_attr_add(immVertexFormat(), "pos", GWN_COMP_F32, 3, GWN_FETCH_FLOAT);

	immBindBuiltinProgram(GPU_SHADER_3D_UNIFORM_COLOR);

	if (kcd->mode == MODE_DRAGGING) {
		if (kcd->is_angle_snapping)
			knifetool_draw_angle_snapping(kcd);

<<<<<<< HEAD
		immUniformColor3ubv(kcd->colors.line);
=======
		glColor3ubv(kcd->colors.line);

>>>>>>> 44505b38
		glLineWidth(2.0);

		immBegin(GWN_PRIM_LINES, 2);
		immVertex3fv(pos, kcd->prev.cage);
		immVertex3fv(pos, kcd->curr.cage);
		immEnd();
	}

	if (kcd->prev.vert) {
		immUniformColor3ubv(kcd->colors.point);
		glPointSize(11);

		immBegin(GWN_PRIM_POINTS, 1);
		immVertex3fv(pos, kcd->prev.cage);
		immEnd();
	}

	if (kcd->prev.bmface) {
		immUniformColor3ubv(kcd->colors.curpoint);
		glPointSize(9);

		immBegin(GWN_PRIM_POINTS, 1);
		immVertex3fv(pos, kcd->prev.cage);
		immEnd();
	}

	if (kcd->curr.edge) {
		immUniformColor3ubv(kcd->colors.edge);
		glLineWidth(2.0);

		immBegin(GWN_PRIM_LINES, 2);
		immVertex3fv(pos, kcd->curr.edge->v1->cageco);
		immVertex3fv(pos, kcd->curr.edge->v2->cageco);
		immEnd();
	}
	else if (kcd->curr.vert) {
		immUniformColor3ubv(kcd->colors.point);
		glPointSize(11);

		immBegin(GWN_PRIM_POINTS, 1);
		immVertex3fv(pos, kcd->curr.cage);
		immEnd();
	}

	if (kcd->curr.bmface) {
		immUniformColor3ubv(kcd->colors.curpoint);
		glPointSize(9);

		immBegin(GWN_PRIM_POINTS, 1);
		immVertex3fv(pos, kcd->curr.cage);
		immEnd();
	}

	if (kcd->totlinehit > 0) {
		KnifeLineHit *lh;
		int i;

		glEnable(GL_BLEND);
		glBlendFuncSeparate(GL_SRC_ALPHA, GL_ONE_MINUS_SRC_ALPHA, GL_ONE, GL_ONE_MINUS_SRC_ALPHA);

		/* draw any snapped verts first */
		immUniformColor4ubv(kcd->colors.point_a);
		glPointSize(11);

		immBeginAtMost(GWN_PRIM_POINTS, kcd->totlinehit);

		lh = kcd->linehits;
		for (i = 0; i < kcd->totlinehit; i++, lh++) {
			if (lh->v) {
				immVertex3fv(pos, lh->cagehit);
			}
		}

		immEnd();

		/* now draw the rest */
		immUniformColor4ubv(kcd->colors.curpoint_a);
		glPointSize(7);

		immBeginAtMost(GWN_PRIM_POINTS, kcd->totlinehit);

		lh = kcd->linehits;
		for (i = 0; i < kcd->totlinehit; i++, lh++) {
			if (!lh->v) {
				immVertex3fv(pos, lh->cagehit);
			}
		}

		immEnd();

		glDisable(GL_BLEND);
	}

	if (kcd->totkedge > 0) {
		BLI_mempool_iter iter;
		KnifeEdge *kfe;

		immUniformColor3ubv(kcd->colors.line);
		glLineWidth(1.0);

		immBeginAtMost(GWN_PRIM_LINES, BLI_mempool_len(kcd->kedges) * 2);

		BLI_mempool_iternew(kcd->kedges, &iter);
		for (kfe = BLI_mempool_iterstep(&iter); kfe; kfe = BLI_mempool_iterstep(&iter)) {
			if (!kfe->is_cut)
				continue;

			immVertex3fv(pos, kfe->v1->cageco);
			immVertex3fv(pos, kfe->v2->cageco);
		}

		immEnd();
	}

	if (kcd->totkvert > 0) {
		BLI_mempool_iter iter;
		KnifeVert *kfv;

		immUniformColor3ubv(kcd->colors.point);
		glPointSize(5.0);

		immBeginAtMost(GWN_PRIM_POINTS, BLI_mempool_len(kcd->kverts));

		BLI_mempool_iternew(kcd->kverts, &iter);
		for (kfv = BLI_mempool_iterstep(&iter); kfv; kfv = BLI_mempool_iterstep(&iter)) {
			if (!kfv->is_cut)
				continue;

			immVertex3fv(pos, kfv->cageco);
		}

		immEnd();
	}

	immUnbindProgram();

	gpuPopMatrix();

	if (v3d->zbuf) glEnable(GL_DEPTH_TEST);
}

/**
 * Find intersection of v1-v2 with face f.
 * Only take intersections that are at least \a face_tol_sq (in screen space) away
 * from other intersection elements.
 * If v1-v2 is coplanar with f, call that "no intersection though
 * it really means "infinite number of intersections".
 * In such a case we should have gotten hits on edges or verts of the face.
 */
static bool knife_ray_intersect_face(
        KnifeTool_OpData *kcd,
        const float s[2], const float v1[3], const float v2[3],
        BMFace *f, const float face_tol_sq,
        float hit_co[3], float hit_cageco[3])
{
	int tottri, tri_i;
	float raydir[3];
	float tri_norm[3], tri_plane[4];
	float se1[2], se2[2];
	float d, lambda;
	BMLoop **tri;
	ListBase *lst;
	Ref *ref;
	KnifeEdge *kfe;

	sub_v3_v3v3(raydir, v2, v1);
	normalize_v3(raydir);
	tri_i = get_lowest_face_tri(kcd, f);
	tottri = kcd->em->tottri;
	BLI_assert(tri_i >= 0 && tri_i < tottri);

	for (; tri_i < tottri; tri_i++) {
		const float *lv1, *lv2, *lv3;
		float ray_tri_uv[2];

		tri = kcd->em->looptris[tri_i];
		if (tri[0]->f != f)
			break;
		lv1 = kcd->cagecos[BM_elem_index_get(tri[0]->v)];
		lv2 = kcd->cagecos[BM_elem_index_get(tri[1]->v)];
		lv3 = kcd->cagecos[BM_elem_index_get(tri[2]->v)];
		/* using epsilon test in case ray is directly through an internal
		 * tesselation edge and might not hit either tesselation tri with
		 * an exact test;
		 * we will exclude hits near real edges by a later test */
		if (isect_ray_tri_epsilon_v3(v1, raydir, lv1, lv2, lv3, &lambda, ray_tri_uv, KNIFE_FLT_EPS)) {
			/* check if line coplanar with tri */
			normal_tri_v3(tri_norm, lv1, lv2, lv3);
			plane_from_point_normal_v3(tri_plane, lv1, tri_norm);
			if ((dist_squared_to_plane_v3(v1, tri_plane) < KNIFE_FLT_EPS) &&
			    (dist_squared_to_plane_v3(v2, tri_plane) < KNIFE_FLT_EPS))
			{
				return false;
			}
			interp_v3_v3v3v3_uv(hit_cageco, lv1, lv2, lv3, ray_tri_uv);
			/* Now check that far enough away from verts and edges */
			lst = knife_get_face_kedges(kcd, f);
			for (ref = lst->first; ref; ref = ref->next) {
				kfe = ref->ref;
				knife_project_v2(kcd, kfe->v1->cageco, se1);
				knife_project_v2(kcd, kfe->v2->cageco, se2);
				d = dist_squared_to_line_segment_v2(s, se1, se2);
				if (d < face_tol_sq) {
					return false;
				}
			}
			interp_v3_v3v3v3_uv(hit_co, tri[0]->v->co, tri[1]->v->co, tri[2]->v->co, ray_tri_uv);
			return true;
		}
	}
	return false;
}

/**
 * Calculate the center and maximum excursion of mesh.
 */
static void calc_ortho_extent(KnifeTool_OpData *kcd)
{
	BMIter iter;
	BMVert *v;
	BMesh *bm = kcd->em->bm;
	float min[3], max[3];

	INIT_MINMAX(min, max);

	if (kcd->cagecos) {
		minmax_v3v3_v3_array(min, max, kcd->cagecos, bm->totvert);
	}
	else {
		BM_ITER_MESH (v, &iter, bm, BM_VERTS_OF_MESH) {
			minmax_v3v3_v3(min, max, v->co);
		}
	}

	kcd->ortho_extent = len_v3v3(min, max) / 2;
	mid_v3_v3v3(kcd->ortho_extent_center, min, max);
}

static BMElem *bm_elem_from_knife_vert(KnifeVert *kfv, KnifeEdge **r_kfe)
{
	BMElem *ele_test;
	KnifeEdge *kfe = NULL;

	/* vert? */
	ele_test = (BMElem *)kfv->v;

	if (r_kfe || ele_test == NULL) {
		if (kfv->v == NULL) {
			Ref *ref;
			for (ref = kfv->edges.first; ref; ref = ref->next) {
				kfe = ref->ref;
				if (kfe->e) {
					if (r_kfe) {
						*r_kfe = kfe;
					}
					break;
				}
			}
		}
	}

	/* edge? */
	if (ele_test == NULL) {
		if (kfe) {
			ele_test = (BMElem *)kfe->e;
		}
	}

	/* face? */
	if (ele_test == NULL) {
		if (BLI_listbase_is_single(&kfe->faces)) {
			ele_test = ((Ref *)kfe->faces.first)->ref;
		}
	}

	return ele_test;
}

static BMElem *bm_elem_from_knife_edge(KnifeEdge *kfe)
{
	BMElem *ele_test;

	ele_test = (BMElem *)kfe->e;

	if (ele_test == NULL) {
		ele_test = (BMElem *)kfe->basef;
	}

	return ele_test;
}

/* Do edges e1 and e2 go between exactly the same coordinates? */
static bool coinciding_edges(BMEdge *e1, BMEdge *e2)
{
	const float *co11, *co12, *co21, *co22;

	co11 = e1->v1->co;
	co12 = e1->v2->co;
	co21 = e2->v1->co;
	co22 = e2->v2->co;
	if ((equals_v3v3(co11, co21) && equals_v3v3(co12, co22)) ||
	    (equals_v3v3(co11, co22) && equals_v3v3(co12, co21)))
	{
		return true;
	}
	else {
		return false;
	}
}

/* Callback used in point_is_visible to exclude hits on the faces that are the same
 * as or contain the hitting element (which is in user_data).
 * Also (see T44492) want to exclude hits on faces that butt up to the hitting element
 * (e.g., when you double an edge by an edge split).
 */
static bool bm_ray_cast_cb_elem_not_in_face_check(BMFace *f, void *user_data)
{
	bool ans;
	BMEdge *e, *e2;
	BMIter iter;

	switch (((BMElem *)user_data)->head.htype) {
		case BM_FACE:
			ans = (BMFace *)user_data != f;
			break;
		case BM_EDGE:
			e = (BMEdge *)user_data;
			ans = !BM_edge_in_face(e, f);
			if (ans) {
				/* Is it a boundary edge, coincident with a split edge? */
				if (BM_edge_is_boundary(e)) {
					BM_ITER_ELEM(e2, &iter, f, BM_EDGES_OF_FACE) {
						if (coinciding_edges(e, e2)) {
							ans = false;
							break;
						}
					}
				}
			}
			break;
		case BM_VERT:
			ans = !BM_vert_in_face((BMVert *)user_data, f);
			break;
		default:
			ans = true;
			break;
	}
	return ans;
}


/**
 * Check if \a p is visible (not clipped, not occluded by another face).
 * s in screen projection of p.
 *
 * \param ele_test  Optional vert/edge/face to use when \a p is on the surface of the geometry,
 * intersecting faces matching this face (or connected when an vert/edge) will be ignored.
 */
static bool point_is_visible(
        KnifeTool_OpData *kcd, const float p[3], const float s[2],
        BMElem *ele_test)
{
	BMFace *f_hit;

	/* If box clipping on, make sure p is not clipped */
	if (kcd->vc.rv3d->rflag & RV3D_CLIPPING &&
	    ED_view3d_clipping_test(kcd->vc.rv3d, p, true))
	{
		return false;
	}

	/* If not cutting through, make sure no face is in front of p */
	if (!kcd->cut_through) {
		float dist;
		float view[3], p_ofs[3];

		/* TODO: I think there's a simpler way to get the required raycast ray */
		ED_view3d_unproject(kcd->vc.ar, s[0], s[1], 0.0f, view);

		mul_m4_v3(kcd->ob->imat, view);

		/* make p_ofs a little towards view, so ray doesn't hit p's face. */
		sub_v3_v3(view, p);
		dist = normalize_v3(view);
		copy_v3_v3(p_ofs, p);

		/* avoid projecting behind the viewpoint */
		if (kcd->is_ortho && (kcd->vc.rv3d->persp != RV3D_CAMOB)) {
			dist = kcd->vc.v3d->far * 2.0f;
		}

		if (kcd->vc.rv3d->rflag & RV3D_CLIPPING) {
			float view_clip[2][3];
			/* note: view_clip[0] should never get clipped */
			copy_v3_v3(view_clip[0], p_ofs);
			madd_v3_v3v3fl(view_clip[1], p_ofs, view, dist);

			if (clip_segment_v3_plane_n(
			        view_clip[0], view_clip[1], kcd->vc.rv3d->clip_local, 6,
			        view_clip[0], view_clip[1]))
			{
				dist = len_v3v3(p_ofs, view_clip[1]);
			}
		}

		/* see if there's a face hit between p1 and the view */
		if (ele_test) {
			f_hit = BKE_bmbvh_ray_cast_filter(
			            kcd->bmbvh, p_ofs, view, KNIFE_FLT_EPS, &dist, NULL, NULL,
			            bm_ray_cast_cb_elem_not_in_face_check, ele_test);
		}
		else {
			f_hit = BKE_bmbvh_ray_cast(
			            kcd->bmbvh, p_ofs, view, KNIFE_FLT_EPS, &dist, NULL, NULL);
		}

		if (f_hit) {
			return false;
		}
	}

	return true;
}

/* Clip the line (v1, v2) to planes perpendicular to it and distances d from
 * the closest point on the line to the origin */
static void clip_to_ortho_planes(float v1[3], float v2[3], const float center[3], const float d)
{
	float closest[3], dir[3];

	sub_v3_v3v3(dir, v1, v2);
	normalize_v3(dir);

	/* could be v1 or v2 */
	sub_v3_v3(v1, center);
	project_plane_normalized_v3_v3v3(closest, v1, dir);
	add_v3_v3(closest, center);

	madd_v3_v3v3fl(v1, closest, dir,  d);
	madd_v3_v3v3fl(v2, closest, dir, -d);
}

static void set_linehit_depth(KnifeTool_OpData *kcd, KnifeLineHit *lh)
{
	lh->m = dot_m4_v3_row_z(kcd->vc.rv3d->persmatob, lh->cagehit);
}

/* Finds visible (or all, if cutting through) edges that intersects the current screen drag line */
static void knife_find_line_hits(KnifeTool_OpData *kcd)
{
	SmallHash faces, kfes, kfvs;
	float v1[3], v2[3], v3[3], v4[3], s1[2], s2[2];
	BVHTree *planetree, *tree;
	BVHTreeOverlap *results, *result;
	BMLoop **ls;
	BMFace *f;
	KnifeEdge *kfe;
	KnifeVert *v;
	ListBase *lst;
	Ref *ref;
	KnifeLineHit *linehits = NULL;
	BLI_array_declare(linehits);
	SmallHashIter hiter;
	KnifeLineHit hit;
	void *val;
	void **val_p;
	float plane_cos[12];
	float s[2], se1[2], se2[2], sint[2];
	float r1[3], r2[3];
	float d, d1, d2, lambda;
	float vert_tol, vert_tol_sq;
	float line_tol, line_tol_sq;
	float face_tol, face_tol_sq;
	int isect_kind;
	unsigned int tot;
	int i;
	const bool use_hit_prev = true;
	const bool use_hit_curr = (kcd->is_drag_hold == false);

	if (kcd->linehits) {
		MEM_freeN(kcd->linehits);
		kcd->linehits = NULL;
		kcd->totlinehit = 0;
	}

	copy_v3_v3(v1, kcd->prev.cage);
	copy_v3_v3(v2, kcd->curr.cage);

	/* project screen line's 3d coordinates back into 2d */
	knife_project_v2(kcd, v1, s1);
	knife_project_v2(kcd, v2, s2);

	if (kcd->is_interactive) {
		if (len_squared_v2v2(s1, s2) < 1.0f) {
			return;
		}
	}
	else {
		if (len_squared_v2v2(s1, s2) < KNIFE_FLT_EPS_SQUARED) {
			return;
		}
	}

	/* unproject screen line */
	ED_view3d_win_to_segment(kcd->vc.depsgraph, kcd->ar, kcd->vc.v3d, s1, v1, v3, true);
	ED_view3d_win_to_segment(kcd->vc.depsgraph, kcd->ar, kcd->vc.v3d, s2, v2, v4, true);

	mul_m4_v3(kcd->ob->imat, v1);
	mul_m4_v3(kcd->ob->imat, v2);
	mul_m4_v3(kcd->ob->imat, v3);
	mul_m4_v3(kcd->ob->imat, v4);

	/* numeric error, 'v1' -> 'v2', 'v2' -> 'v4' can end up being ~2000 units apart in otho mode
	 * (from ED_view3d_win_to_segment_clip() above)
	 * this gives precision error; rather then solving properly
	 * (which may involve using doubles everywhere!),
	 * limit the distance between these points */
	if (kcd->is_ortho && (kcd->vc.rv3d->persp != RV3D_CAMOB)) {
		if (kcd->ortho_extent == 0.0f)
			calc_ortho_extent(kcd);
		clip_to_ortho_planes(v1, v3, kcd->ortho_extent_center, kcd->ortho_extent + 10.0f);
		clip_to_ortho_planes(v2, v4, kcd->ortho_extent_center, kcd->ortho_extent + 10.0f);
	}

	/* First use bvh tree to find faces, knife edges, and knife verts that might
	 * intersect the cut plane with rays v1-v3 and v2-v4.
	 * This deduplicates the candidates before doing more expensive intersection tests. */

	tree = BKE_bmbvh_tree_get(kcd->bmbvh);
	planetree = BLI_bvhtree_new(4, FLT_EPSILON * 4, 8, 8);
	copy_v3_v3(plane_cos + 0, v1);
	copy_v3_v3(plane_cos + 3, v2);
	copy_v3_v3(plane_cos + 6, v3);
	copy_v3_v3(plane_cos + 9, v4);
	BLI_bvhtree_insert(planetree, 0, plane_cos, 4);
	BLI_bvhtree_balance(planetree);

	results = BLI_bvhtree_overlap(tree, planetree, &tot, NULL, NULL);
	if (!results) {
		BLI_bvhtree_free(planetree);
		return;
	}

	BLI_smallhash_init(&faces);
	BLI_smallhash_init(&kfes);
	BLI_smallhash_init(&kfvs);

	for (i = 0, result = results; i < tot; i++, result++) {
		ls = (BMLoop **)kcd->em->looptris[result->indexA];
		f = ls[0]->f;
		set_lowest_face_tri(kcd, f, result->indexA);

		/* occlude but never cut unselected faces (when only_select is used) */
		if (kcd->only_select && !BM_elem_flag_test(f, BM_ELEM_SELECT)) {
			continue;
		}
		/* for faces, store index of lowest hit looptri in hash */
		if (BLI_smallhash_haskey(&faces, (uintptr_t)f)) {
			continue;
		}
		/* don't care what the value is except that it is non-NULL, for iterator */
		BLI_smallhash_insert(&faces, (uintptr_t)f, f);

		lst = knife_get_face_kedges(kcd, f);
		for (ref = lst->first; ref; ref = ref->next) {
			kfe = ref->ref;
			if (BLI_smallhash_haskey(&kfes, (uintptr_t)kfe))
				continue;
			BLI_smallhash_insert(&kfes, (uintptr_t)kfe, kfe);
			v = kfe->v1;
			BLI_smallhash_reinsert(&kfvs, (uintptr_t)v, v);
			v = kfe->v2;
			BLI_smallhash_reinsert(&kfvs, (uintptr_t)v, v);
		}
	}

	/* Now go through the candidates and find intersections */
	/* These tolerances, in screen space, are for intermediate hits, as ends are already snapped to screen */

	if (kcd->is_interactive) {
		vert_tol = KNIFE_FLT_EPS_PX_VERT;
		line_tol = KNIFE_FLT_EPS_PX_EDGE;
		face_tol = KNIFE_FLT_EPS_PX_FACE;
	}
	else {
		/* Use 1/100th of a pixel, see T43896 (too big), T47910 (too small).
		 *
		 * Update, leave this as is until we investigate not using pixel coords for geometry calculations: T48023
		 */
		vert_tol = line_tol = face_tol = 0.5f;
	}

	vert_tol_sq = vert_tol * vert_tol;
	line_tol_sq = line_tol * line_tol;
	face_tol_sq = face_tol * face_tol;

	/* Assume these tolerances swamp floating point rounding errors in calculations below */

	/* first look for vertex hits */
	for (val_p = BLI_smallhash_iternew_p(&kfvs, &hiter, (uintptr_t *)&v); val_p;
	     val_p = BLI_smallhash_iternext_p(&hiter, (uintptr_t *)&v))
	{
		KnifeEdge *kfe_hit = NULL;

		knife_project_v2(kcd, v->cageco, s);
		d = dist_squared_to_line_segment_v2(s, s1, s2);
		if ((d <= vert_tol_sq) &&
		    (point_is_visible(kcd, v->cageco, s, bm_elem_from_knife_vert(v, &kfe_hit))))
		{
			memset(&hit, 0, sizeof(hit));
			hit.v = v;

			/* If this isn't from an existing BMVert, it may have been added to a BMEdge originally.
			 * knowing if the hit comes from an edge is important for edge-in-face checks later on
			 * see: #knife_add_single_cut -> #knife_verts_edge_in_face, T42611 */
			if (kfe_hit) {
				hit.kfe = kfe_hit;
			}

			copy_v3_v3(hit.hit, v->co);
			copy_v3_v3(hit.cagehit, v->cageco);
			copy_v2_v2(hit.schit, s);
			set_linehit_depth(kcd, &hit);
			BLI_array_append(linehits, hit);
		}
		else {
			/* note that these vertes aren't used */
			*val_p = NULL;
		}
	}

	/* now edge hits; don't add if a vertex at end of edge should have hit */
	for (val = BLI_smallhash_iternew(&kfes, &hiter, (uintptr_t *)&kfe); val;
	     val = BLI_smallhash_iternext(&hiter, (uintptr_t *)&kfe))
	{
		int kfe_verts_in_cut;
		/* if we intersect both verts, don't attempt to intersect the edge */

		kfe_verts_in_cut = (BLI_smallhash_lookup(&kfvs, (intptr_t)kfe->v1) != NULL) +
		                   (BLI_smallhash_lookup(&kfvs, (intptr_t)kfe->v2) != NULL);

		if (kfe_verts_in_cut == 2) {
			continue;
		}

		knife_project_v2(kcd, kfe->v1->cageco, se1);
		knife_project_v2(kcd, kfe->v2->cageco, se2);
		isect_kind = (kfe_verts_in_cut) ? -1 : isect_seg_seg_v2_point(s1, s2, se1, se2, sint);
		if (isect_kind == -1) {
			/* isect_seg_seg_v2_simple doesn't do tolerance test around ends of s1-s2 */
			closest_to_line_segment_v2(sint, s1, se1, se2);
			if (len_squared_v2v2(sint, s1) <= line_tol_sq)
				isect_kind = 1;
			else {
				closest_to_line_segment_v2(sint, s2, se1, se2);
				if (len_squared_v2v2(sint, s2) <= line_tol_sq)
					isect_kind = 1;
			}
		}
		if (isect_kind == 1) {
			d1 = len_v2v2(sint, se1);
			d2 = len_v2v2(se2, se1);
			if (!(d1 <= line_tol || d2 <= line_tol || fabsf(d1 - d2) <= line_tol)) {
				float p_cage[3], p_cage_tmp[3];
				lambda = d1 / d2;
				/* Can't just interpolate between ends of kfe because
				 * that doesn't work with perspective transformation.
				 * Need to find 3d intersection of ray through sint */
				knife_input_ray_segment(kcd, sint, 1.0f, r1, r2);
				isect_kind = isect_line_line_v3(kfe->v1->cageco, kfe->v2->cageco, r1, r2, p_cage, p_cage_tmp);
				if (isect_kind >= 1 && point_is_visible(kcd, p_cage, sint, bm_elem_from_knife_edge(kfe))) {
					memset(&hit, 0, sizeof(hit));
					if (kcd->snap_midpoints) {
						/* choose intermediate point snap too */
						mid_v3_v3v3(p_cage, kfe->v1->cageco, kfe->v2->cageco);
						mid_v2_v2v2(sint, se1, se2);
						lambda = 0.5f;
					}
					hit.kfe = kfe;
					transform_point_by_seg_v3(
					        hit.hit, p_cage,
					        kfe->v1->co, kfe->v2->co,
					        kfe->v1->cageco, kfe->v2->cageco);
					copy_v3_v3(hit.cagehit, p_cage);
					copy_v2_v2(hit.schit, sint);
					hit.perc = lambda;
					set_linehit_depth(kcd, &hit);
					BLI_array_append(linehits, hit);
				}
			}
		}
	}
	/* now face hits; don't add if a vertex or edge in face should have hit */
	for (val = BLI_smallhash_iternew(&faces, &hiter, (uintptr_t *)&f); val;
	     val = BLI_smallhash_iternext(&hiter, (uintptr_t *)&f))
	{
		float p[3], p_cage[3];

		if (use_hit_prev && knife_ray_intersect_face(kcd, s1, v1, v3, f, face_tol_sq, p, p_cage)) {
			if (point_is_visible(kcd, p_cage, s1, (BMElem *)f)) {
				memset(&hit, 0, sizeof(hit));
				hit.f = f;
				copy_v3_v3(hit.hit, p);
				copy_v3_v3(hit.cagehit, p_cage);
				copy_v2_v2(hit.schit, s1);
				set_linehit_depth(kcd, &hit);
				BLI_array_append(linehits, hit);
			}
		}

		if (use_hit_curr && knife_ray_intersect_face(kcd, s2, v2, v4, f, face_tol_sq, p, p_cage)) {
			if (point_is_visible(kcd, p_cage, s2, (BMElem *)f)) {
				memset(&hit, 0, sizeof(hit));
				hit.f = f;
				copy_v3_v3(hit.hit, p);
				copy_v3_v3(hit.cagehit, p_cage);
				copy_v2_v2(hit.schit, s2);
				set_linehit_depth(kcd, &hit);
				BLI_array_append(linehits, hit);
			}
		}
	}

	kcd->linehits = linehits;
	kcd->totlinehit = BLI_array_len(linehits);

	/* find position along screen line, used for sorting */
	for (i = 0; i < kcd->totlinehit; i++) {
		KnifeLineHit *lh = kcd->linehits + i;

		lh->l = len_v2v2(lh->schit, s1) / len_v2v2(s2, s1);
	}

	BLI_smallhash_release(&faces);
	BLI_smallhash_release(&kfes);
	BLI_smallhash_release(&kfvs);
	BLI_bvhtree_free(planetree);
	if (results)
		MEM_freeN(results);
}

static void knife_input_ray_segment(KnifeTool_OpData *kcd, const float mval[2], const float ofs,
                                    float r_origin[3], float r_origin_ofs[3])
{
	/* unproject to find view ray */
	ED_view3d_unproject(kcd->vc.ar, mval[0], mval[1], 0.0f, r_origin);
	ED_view3d_unproject(kcd->vc.ar, mval[0], mval[1], ofs,  r_origin_ofs);

	/* transform into object space */
	invert_m4_m4(kcd->ob->imat, kcd->ob->obmat);

	mul_m4_v3(kcd->ob->imat, r_origin);
	mul_m4_v3(kcd->ob->imat, r_origin_ofs);
}

static BMFace *knife_find_closest_face(KnifeTool_OpData *kcd, float co[3], float cageco[3], bool *is_space)
{
	BMFace *f;
	float dist = KMAXDIST;
	float origin[3];
	float origin_ofs[3];
	float ray[3], ray_normal[3];

	/* unproject to find view ray */
	knife_input_ray_segment(kcd, kcd->curr.mval, 1.0f, origin, origin_ofs);
	sub_v3_v3v3(ray, origin_ofs, origin);
	normalize_v3_v3(ray_normal, ray);

	f = BKE_bmbvh_ray_cast(kcd->bmbvh, origin, ray_normal, 0.0f, NULL, co, cageco);

	if (f && kcd->only_select && BM_elem_flag_test(f, BM_ELEM_SELECT) == 0) {
		f = NULL;
	}

	if (is_space)
		*is_space = !f;

	if (!f) {
		if (kcd->is_interactive) {
			/* try to use backbuffer selection method if ray casting failed */
			f = EDBM_face_find_nearest(&kcd->vc, &dist);

			/* cheat for now; just put in the origin instead
			 * of a true coordinate on the face.
			 * This just puts a point 1.0f infront of the view. */
			add_v3_v3v3(co, origin, ray);
		}
	}

	return f;
}

/* find the 2d screen space density of vertices within a radius.  used to scale snapping
 * distance for picking edges/verts.*/
static int knife_sample_screen_density(KnifeTool_OpData *kcd, const float radius)
{
	BMFace *f;
	bool is_space;
	float co[3], cageco[3], sco[2];

	BLI_assert(kcd->is_interactive == true);

	f = knife_find_closest_face(kcd, co, cageco, &is_space);

	if (f && !is_space) {
		const float radius_sq = radius * radius;
		ListBase *lst;
		Ref *ref;
		float dis_sq;
		int c = 0;

		knife_project_v2(kcd, cageco, sco);

		lst = knife_get_face_kedges(kcd, f);
		for (ref = lst->first; ref; ref = ref->next) {
			KnifeEdge *kfe = ref->ref;
			int i;

			for (i = 0; i < 2; i++) {
				KnifeVert *kfv = i ? kfe->v2 : kfe->v1;

				knife_project_v2(kcd, kfv->cageco, kfv->sco);

				dis_sq = len_squared_v2v2(kfv->sco, sco);
				if (dis_sq < radius_sq) {
					if (kcd->vc.rv3d->rflag & RV3D_CLIPPING) {
						if (ED_view3d_clipping_test(kcd->vc.rv3d, kfv->cageco, true) == 0) {
							c++;
						}
					}
					else {
						c++;
					}
				}
			}
		}

		return c;
	}

	return 0;
}

/* returns snapping distance for edges/verts, scaled by the density of the
 * surrounding mesh (in screen space)*/
static float knife_snap_size(KnifeTool_OpData *kcd, float maxsize)
{
	float density = (float)knife_sample_screen_density(kcd, maxsize * 2.0f);

	return min_ff(maxsize / (density * 0.5f), maxsize);
}

/* p is closest point on edge to the mouse cursor */
static KnifeEdge *knife_find_closest_edge(KnifeTool_OpData *kcd, float p[3], float cagep[3],
                                          BMFace **fptr, bool *is_space)
{
	BMFace *f;
	float co[3], cageco[3], sco[2];
	float maxdist;

	if (kcd->is_interactive) {
		maxdist = knife_snap_size(kcd, kcd->ethresh);

		if (kcd->ignore_vert_snapping) {
			maxdist *= 0.5f;
		}
	}
	else {
		maxdist = KNIFE_FLT_EPS;
	}

	f = knife_find_closest_face(kcd, co, cageco, NULL);
	*is_space = !f;

	kcd->curr.bmface = f;

	if (f) {
		const float maxdist_sq = maxdist * maxdist;
		KnifeEdge *cure = NULL;
		float cur_cagep[3];
		ListBase *lst;
		Ref *ref;
		float dis_sq, curdis_sq = FLT_MAX;

		/* set p to co, in case we don't find anything, means a face cut */
		copy_v3_v3(p, co);
		copy_v3_v3(cagep, cageco);

		knife_project_v2(kcd, cageco, sco);

		/* look through all edges associated with this face */
		lst = knife_get_face_kedges(kcd, f);
		for (ref = lst->first; ref; ref = ref->next) {
			KnifeEdge *kfe = ref->ref;
			float test_cagep[3];
			float lambda;

			/* project edge vertices into screen space */
			knife_project_v2(kcd, kfe->v1->cageco, kfe->v1->sco);
			knife_project_v2(kcd, kfe->v2->cageco, kfe->v2->sco);

			/* check if we're close enough and calculate 'lambda' */
			if (kcd->is_angle_snapping) {
				/* if snapping, check we're in bounds */
				float sco_snap[2];
				isect_line_line_v2_point(kfe->v1->sco, kfe->v2->sco, kcd->prev.mval, kcd->curr.mval, sco_snap);
				lambda = line_point_factor_v2(sco_snap, kfe->v1->sco, kfe->v2->sco);

				/* be strict about angle-snapping within edge */
				if ((lambda < 0.0f - KNIFE_FLT_EPSBIG) || (lambda > 1.0f + KNIFE_FLT_EPSBIG)) {
					continue;
				}

				dis_sq = len_squared_v2v2(sco, sco_snap);
				if (dis_sq < curdis_sq && dis_sq < maxdist_sq) {
					/* we already have 'lambda' */
				}
				else {
					continue;
				}
			}
			else {
				dis_sq = dist_squared_to_line_segment_v2(sco, kfe->v1->sco, kfe->v2->sco);
				if (dis_sq < curdis_sq && dis_sq < maxdist_sq) {
					lambda = line_point_factor_v2(sco, kfe->v1->sco, kfe->v2->sco);
				}
				else {
					continue;
				}
			}

			/* now we have 'lambda' calculated (in screen-space) */
			knife_interp_v3_v3v3(kcd, test_cagep, kfe->v1->cageco, kfe->v2->cageco, lambda);

			if (kcd->vc.rv3d->rflag & RV3D_CLIPPING) {
				/* check we're in the view */
				if (ED_view3d_clipping_test(kcd->vc.rv3d, test_cagep, true)) {
					continue;
				}
			}

			cure = kfe;
			curdis_sq = dis_sq;
			copy_v3_v3(cur_cagep, test_cagep);
		}

		if (fptr)
			*fptr = f;

		if (cure) {
			if (!kcd->ignore_edge_snapping || !(cure->e)) {
				KnifeVert *edgesnap = NULL;

				if (kcd->snap_midpoints) {
					mid_v3_v3v3(p, cure->v1->co, cure->v2->co);
					mid_v3_v3v3(cagep, cure->v1->cageco, cure->v2->cageco);
				}
				else {
					float lambda = line_point_factor_v3(cur_cagep, cure->v1->cageco, cure->v2->cageco);
					copy_v3_v3(cagep, cur_cagep);
					interp_v3_v3v3(p, cure->v1->co, cure->v2->co, lambda);
				}

				/* update mouse coordinates to the snapped-to edge's screen coordinates
				 * this is important for angle snap, which uses the previous mouse position */
				edgesnap = new_knife_vert(kcd, p, cagep);
				kcd->curr.mval[0] = edgesnap->sco[0];
				kcd->curr.mval[1] = edgesnap->sco[1];

			}
			else {
				return NULL;
			}
		}

		return cure;
	}

	if (fptr)
		*fptr = NULL;

	return NULL;
}

/* find a vertex near the mouse cursor, if it exists */
static KnifeVert *knife_find_closest_vert(KnifeTool_OpData *kcd, float p[3], float cagep[3], BMFace **fptr,
                                          bool *is_space)
{
	BMFace *f;
	float co[3], cageco[3], sco[2];
	float maxdist;

	if (kcd->is_interactive) {
		maxdist = knife_snap_size(kcd, kcd->vthresh);
		if (kcd->ignore_vert_snapping) {
			maxdist *= 0.5f;
		}
	}
	else {
		maxdist = KNIFE_FLT_EPS;
	}

	f = knife_find_closest_face(kcd, co, cageco, is_space);

	kcd->curr.bmface = f;

	if (f) {
		const float maxdist_sq = maxdist * maxdist;
		ListBase *lst;
		Ref *ref;
		KnifeVert *curv = NULL;
		float dis_sq, curdis_sq = FLT_MAX;

		/* set p to co, in case we don't find anything, means a face cut */
		copy_v3_v3(p, co);
		copy_v3_v3(cagep, cageco);

		knife_project_v2(kcd, cageco, sco);

		lst = knife_get_face_kedges(kcd, f);
		for (ref = lst->first; ref; ref = ref->next) {
			KnifeEdge *kfe = ref->ref;
			int i;

			for (i = 0; i < 2; i++) {
				KnifeVert *kfv = i ? kfe->v2 : kfe->v1;

				knife_project_v2(kcd, kfv->cageco, kfv->sco);

				/* be strict about angle snapping, the vertex needs to be very close to the angle, or we ignore */
				if (kcd->is_angle_snapping) {
					if (dist_squared_to_line_segment_v2(kfv->sco, kcd->prev.mval, kcd->curr.mval) > KNIFE_FLT_EPSBIG) {
						continue;
					}
				}

				dis_sq = len_squared_v2v2(kfv->sco, sco);
				if (dis_sq < curdis_sq && dis_sq < maxdist_sq) {
					if (kcd->vc.rv3d->rflag & RV3D_CLIPPING) {
						if (ED_view3d_clipping_test(kcd->vc.rv3d, kfv->cageco, true) == 0) {
							curv = kfv;
							curdis_sq = dis_sq;
						}
					}
					else {
						curv = kfv;
						curdis_sq = dis_sq;
					}
				}
			}
		}

		if (!kcd->ignore_vert_snapping || !(curv && curv->v)) {
			if (fptr)
				*fptr = f;

			if (curv) {
				copy_v3_v3(p, curv->co);
				copy_v3_v3(cagep, curv->cageco);

				/* update mouse coordinates to the snapped-to vertex's screen coordinates
				 * this is important for angle snap, which uses the previous mouse position */
				kcd->curr.mval[0] = curv->sco[0];
				kcd->curr.mval[1] = curv->sco[1];
			}

			return curv;
		}
		else {
			if (fptr)
				*fptr = f;

			return NULL;
		}
	}

	if (fptr)
		*fptr = NULL;

	return NULL;
}

/**
 * Snaps a 2d vector to an angle, relative to \a v_ref.
 */
static float snap_v2_angle(float r[2], const float v[2], const float v_ref[2], float angle_snap)
{
	float m2[2][2];
	float v_unit[2];
	float angle, angle_delta;

	BLI_ASSERT_UNIT_V2(v_ref);

	normalize_v2_v2(v_unit, v);
	angle = angle_signed_v2v2(v_unit, v_ref);
	angle_delta = (roundf(angle / angle_snap) * angle_snap) - angle;
	angle_to_mat2(m2, angle_delta);

	mul_v2_m2v2(r, m2, v);
	return angle + angle_delta;
}

/* update both kcd->curr.mval and kcd->mval to snap to required angle */
static bool knife_snap_angle(KnifeTool_OpData *kcd)
{
	const float dvec_ref[2] = {0.0f, 1.0f};
	float dvec[2], dvec_snap[2];
	float snap_step = DEG2RADF(45);

	sub_v2_v2v2(dvec, kcd->curr.mval, kcd->prev.mval);
	if (is_zero_v2(dvec)) {
		return false;
	}

	kcd->angle = snap_v2_angle(dvec_snap, dvec, dvec_ref, snap_step);

	add_v2_v2v2(kcd->curr.mval, kcd->prev.mval, dvec_snap);

	copy_v2_v2(kcd->mval, kcd->curr.mval);

	return true;
}

/* update active knife edge/vert pointers */
static int knife_update_active(KnifeTool_OpData *kcd)
{
	knife_pos_data_clear(&kcd->curr);
	copy_v2_v2(kcd->curr.mval, kcd->mval);

	/* view matrix may have changed, reproject */
	knife_project_v2(kcd, kcd->prev.cage, kcd->prev.mval);

	if (kcd->angle_snapping && (kcd->mode == MODE_DRAGGING)) {
		kcd->is_angle_snapping = knife_snap_angle(kcd);
	}
	else {
		kcd->is_angle_snapping = false;
	}

	kcd->curr.vert = knife_find_closest_vert(kcd, kcd->curr.co, kcd->curr.cage, &kcd->curr.bmface, &kcd->curr.is_space);

	if (!kcd->curr.vert &&
	    /* no edge snapping while dragging (edges are too sticky when cuts are immediate) */
	    !kcd->is_drag_hold)
	{
		kcd->curr.edge = knife_find_closest_edge(kcd, kcd->curr.co, kcd->curr.cage,
		                                         &kcd->curr.bmface, &kcd->curr.is_space);
	}

	/* if no hits are found this would normally default to (0, 0, 0) so instead
	 * get a point at the mouse ray closest to the previous point.
	 * Note that drawing lines in `free-space` isn't properly supported
	 * but theres no guarantee (0, 0, 0) has any geometry either - campbell */
	if (kcd->curr.vert == NULL && kcd->curr.edge == NULL && kcd->curr.bmface == NULL) {
		float origin[3];
		float origin_ofs[3];

		knife_input_ray_segment(kcd, kcd->curr.mval, 1.0f, origin, origin_ofs);

		if (!isect_line_plane_v3(kcd->curr.cage, origin, origin_ofs, kcd->prev.cage, kcd->proj_zaxis)) {
			copy_v3_v3(kcd->curr.cage, kcd->prev.cage);

			/* should never fail! */
			BLI_assert(0);
		}
	}

	if (kcd->mode == MODE_DRAGGING) {
		knife_find_line_hits(kcd);
	}
	return 1;
}

static int sort_verts_by_dist_cb(void *co_p, const void *cur_a_p, const void *cur_b_p)
{
	const KnifeVert *cur_a = ((const Ref *)cur_a_p)->ref;
	const KnifeVert *cur_b = ((const Ref *)cur_b_p)->ref;
	const float *co = co_p;
	const float a_sq = len_squared_v3v3(co, cur_a->co);
	const float b_sq = len_squared_v3v3(co, cur_b->co);

	if      (a_sq < b_sq) return -1;
	else if (a_sq > b_sq) return  1;
	else                  return  0;
}

static bool knife_verts_edge_in_face(KnifeVert *v1, KnifeVert *v2, BMFace *f)
{
	bool v1_inside, v2_inside;
	bool v1_inface, v2_inface;
	BMLoop *l1, *l2;

	if (!f || !v1 || !v2)
		return false;

	l1 = v1->v ? BM_face_vert_share_loop(f, v1->v) : NULL;
	l2 = v2->v ? BM_face_vert_share_loop(f, v2->v) : NULL;

	if ((l1 && l2) && BM_loop_is_adjacent(l1, l2)) {
		/* boundary-case, always false to avoid edge-in-face checks below */
		return false;
	}

	/* find out if v1 and v2, if set, are part of the face */
	v1_inface = (l1 != NULL);
	v2_inface = (l2 != NULL);

	/* BM_face_point_inside_test uses best-axis projection so this isn't most accurate test... */
	v1_inside = v1_inface ? false : BM_face_point_inside_test(f, v1->co);
	v2_inside = v2_inface ? false : BM_face_point_inside_test(f, v2->co);
	if ((v1_inface && v2_inside) ||
	    (v2_inface && v1_inside) ||
	    (v1_inside && v2_inside))
	{
		return true;
	}

	if (v1_inface && v2_inface) {
		float mid[3];
		/* Can have case where v1 and v2 are on shared chain between two faces.
		 * BM_face_splits_check_legal does visibility and self-intersection tests,
		 * but it is expensive and maybe a bit buggy, so use a simple
		 * "is the midpoint in the face" test */
		mid_v3_v3v3(mid, v1->co, v2->co);
		return BM_face_point_inside_test(f, mid);
	}
	return false;
}

static void knife_make_face_cuts(KnifeTool_OpData *kcd, BMFace *f, ListBase *kfedges)
{
	BMesh *bm = kcd->em->bm;
	KnifeEdge *kfe;
	Ref *ref;
	int edge_array_len = BLI_listbase_count(kfedges);
	int i;

	BMEdge **edge_array = BLI_array_alloca(edge_array, edge_array_len);

	/* point to knife edges we've created edges in, edge_array aligned */
	KnifeEdge **kfe_array = BLI_array_alloca(kfe_array, edge_array_len);

	BLI_assert(BLI_gset_len(kcd->edgenet.edge_visit) == 0);

	i = 0;
	for (ref = kfedges->first; ref; ref = ref->next) {
		bool is_new_edge = false;
		kfe = ref->ref;

		if (kfe->e == NULL) {
			if (kfe->v1->v && kfe->v2->v) {
				kfe->e = BM_edge_exists(kfe->v1->v, kfe->v2->v);
			}
		}

		if (kfe->e) {
			if (BM_edge_in_face(kfe->e, f)) {
				/* shouldn't happen, but in this case - just ignore */
				continue;
			}
		}
		else {
			if (kfe->v1->v == NULL) {
				kfe->v1->v = BM_vert_create(bm, kfe->v1->co, NULL, 0);
			}
			if (kfe->v2->v == NULL) {
				kfe->v2->v = BM_vert_create(bm, kfe->v2->co, NULL, 0);
			}
			BLI_assert(kfe->e == NULL);
			kfe->e = BM_edge_create(bm, kfe->v1->v, kfe->v2->v, NULL, 0);
			if (kfe->e) {
				if (kcd->select_result || BM_elem_flag_test(f, BM_ELEM_SELECT)) {
					BM_edge_select_set(bm, kfe->e, true);
				}
				is_new_edge = true;
			}
		}

		BLI_assert(kfe->e);

		if (BLI_gset_add(kcd->edgenet.edge_visit, kfe->e)) {
			kfe_array[i] = is_new_edge ? kfe : 0;
			edge_array[i] = kfe->e;
			i += 1;
		}
	}

	if (i) {
		const int edge_array_len_orig = i;
		edge_array_len = i;

#ifdef USE_NET_ISLAND_CONNECT
		unsigned int edge_array_holes_len;
		BMEdge **edge_array_holes;
		if (BM_face_split_edgenet_connect_islands(
		        bm, f,
		        edge_array, edge_array_len,
		        true,
		        kcd->edgenet.arena,
		        &edge_array_holes, &edge_array_holes_len))
		{
			if (BM_elem_flag_test(f, BM_ELEM_SELECT)) {
				for (i = edge_array_len; i < edge_array_holes_len; i++) {
					BM_edge_select_set(bm, edge_array_holes[i], true);
				}
			}

			edge_array_len = edge_array_holes_len;
			edge_array = edge_array_holes;  /* owned by the arena */
		}
#endif

		{
			BMFace **face_arr = NULL;
			int face_arr_len;

			BM_face_split_edgenet(
			        bm, f, edge_array, edge_array_len,
			        &face_arr, &face_arr_len);

			if (face_arr) {
				MEM_freeN(face_arr);
			}
		}

		/* remove dangling edges, not essential - but nice for users */
		for (i = 0; i < edge_array_len_orig; i++) {
			if (kfe_array[i]) {
				if (BM_edge_is_wire(kfe_array[i]->e)) {
					BM_edge_kill(bm, kfe_array[i]->e);
					kfe_array[i]->e = NULL;
				}
			}
		}


#ifdef USE_NET_ISLAND_CONNECT
		BLI_memarena_clear(kcd->edgenet.arena);
#endif
	}

	BLI_gset_clear(kcd->edgenet.edge_visit, NULL);
}

/* Use the network of KnifeEdges and KnifeVerts accumulated to make real BMVerts and BMEdedges */
static void knife_make_cuts(KnifeTool_OpData *kcd)
{
	BMesh *bm = kcd->em->bm;
	KnifeEdge *kfe;
	KnifeVert *kfv;
	BMFace *f;
	BMEdge *e, *enew;
	ListBase *lst;
	Ref *ref;
	float pct;
	SmallHashIter hiter;
	BLI_mempool_iter iter;
	SmallHash fhash_, *fhash = &fhash_;
	SmallHash ehash_, *ehash = &ehash_;

	BLI_smallhash_init(fhash);
	BLI_smallhash_init(ehash);

	/* put list of cutting edges for a face into fhash, keyed by face */
	BLI_mempool_iternew(kcd->kedges, &iter);
	for (kfe = BLI_mempool_iterstep(&iter); kfe; kfe = BLI_mempool_iterstep(&iter)) {

		/* select edges that lie directly on the cut */
		if (kcd->select_result) {
			if (kfe->e && kfe->is_cut) {
				BM_edge_select_set(bm, kfe->e, true);
			}
		}

		f = kfe->basef;
		if (!f || kfe->e)
			continue;
		lst = BLI_smallhash_lookup(fhash, (uintptr_t)f);
		if (!lst) {
			lst = knife_empty_list(kcd);
			BLI_smallhash_insert(fhash, (uintptr_t)f, lst);
		}
		knife_append_list(kcd, lst, kfe);
	}

	/* put list of splitting vertices for an edge into ehash, keyed by edge */
	BLI_mempool_iternew(kcd->kverts, &iter);
	for (kfv = BLI_mempool_iterstep(&iter); kfv; kfv = BLI_mempool_iterstep(&iter)) {
		if (kfv->v)
			continue;  /* already have a BMVert */
		for (ref = kfv->edges.first; ref; ref = ref->next) {
			kfe = ref->ref;
			e = kfe->e;
			if (!e)
				continue;
			lst = BLI_smallhash_lookup(ehash, (uintptr_t)e);
			if (!lst) {
				lst = knife_empty_list(kcd);
				BLI_smallhash_insert(ehash, (uintptr_t)e, lst);
			}
			/* there can be more than one kfe in kfv's list with same e */
			if (!find_ref(lst, kfv))
				knife_append_list(kcd, lst, kfv);
		}
	}

	/* split bmesh edges where needed */
	for (lst = BLI_smallhash_iternew(ehash, &hiter, (uintptr_t *)&e); lst;
	     lst = BLI_smallhash_iternext(&hiter, (uintptr_t *)&e))
	{
		BLI_listbase_sort_r(lst, sort_verts_by_dist_cb, e->v1->co);

		for (ref = lst->first; ref; ref = ref->next) {
			kfv = ref->ref;
			pct = line_point_factor_v3(kfv->co, e->v1->co, e->v2->co);
			kfv->v = BM_edge_split(bm, e, e->v1, &enew, pct);
		}
	}

	if (kcd->only_select) {
		EDBM_flag_disable_all(kcd->em, BM_ELEM_SELECT);
	}

	/* do cuts for each face */
	for (lst = BLI_smallhash_iternew(fhash, &hiter, (uintptr_t *)&f); lst;
	     lst = BLI_smallhash_iternext(&hiter, (uintptr_t *)&f))
	{
		knife_make_face_cuts(kcd, f, lst);
	}

	BLI_smallhash_release(fhash);
	BLI_smallhash_release(ehash);
}

/* called on tool confirmation */
static void knifetool_finish_ex(KnifeTool_OpData *kcd)
{
	knife_make_cuts(kcd);

	EDBM_selectmode_flush(kcd->em);
	EDBM_mesh_normals_update(kcd->em);
	EDBM_update_generic(kcd->em, true, true);

	/* re-tessellating makes this invalid, dont use again by accident */
	knifetool_free_bmbvh(kcd);
}
static void knifetool_finish(wmOperator *op)
{
	KnifeTool_OpData *kcd = op->customdata;
	knifetool_finish_ex(kcd);
}

static void knife_recalc_projmat(KnifeTool_OpData *kcd)
{
	invert_m4_m4(kcd->ob->imat, kcd->ob->obmat);
	ED_view3d_ob_project_mat_get(kcd->ar->regiondata, kcd->ob, kcd->projmat);
	invert_m4_m4(kcd->projmat_inv, kcd->projmat);

	mul_v3_mat3_m4v3(kcd->proj_zaxis, kcd->ob->imat, kcd->vc.rv3d->viewinv[2]);
	normalize_v3(kcd->proj_zaxis);

	kcd->is_ortho = ED_view3d_clip_range_get(kcd->vc.depsgraph,
	                                         kcd->vc.v3d, kcd->vc.rv3d,
	                                         &kcd->clipsta, &kcd->clipend, true);
}

/* called when modal loop selection is done... */
static void knifetool_exit_ex(bContext *C, KnifeTool_OpData *kcd)
{
	if (!kcd)
		return;

	if (kcd->is_interactive) {
		WM_cursor_modal_restore(CTX_wm_window(C));

		/* deactivate the extra drawing stuff in 3D-View */
		ED_region_draw_cb_exit(kcd->ar->type, kcd->draw_handle);
	}

	/* free the custom data */
	BLI_mempool_destroy(kcd->refs);
	BLI_mempool_destroy(kcd->kverts);
	BLI_mempool_destroy(kcd->kedges);

	BLI_ghash_free(kcd->origedgemap, NULL, NULL);
	BLI_ghash_free(kcd->origvertmap, NULL, NULL);
	BLI_ghash_free(kcd->kedgefacemap, NULL, NULL);
	BLI_ghash_free(kcd->facetrimap, NULL, NULL);

	BLI_memarena_free(kcd->arena);
#ifdef USE_NET_ISLAND_CONNECT
	BLI_memarena_free(kcd->edgenet.arena);
#endif
	BLI_gset_free(kcd->edgenet.edge_visit, NULL);

	/* tag for redraw */
	ED_region_tag_redraw(kcd->ar);

	knifetool_free_bmbvh(kcd);

	if (kcd->linehits)
		MEM_freeN(kcd->linehits);

	/* destroy kcd itself */
	MEM_freeN(kcd);
}
static void knifetool_exit(bContext *C, wmOperator *op)
{
	KnifeTool_OpData *kcd = op->customdata;
	knifetool_exit_ex(C, kcd);
	op->customdata = NULL;
}

static void knifetool_update_mval(KnifeTool_OpData *kcd, const float mval[2])
{
	knife_recalc_projmat(kcd);
	copy_v2_v2(kcd->mval, mval);

	if (knife_update_active(kcd)) {
		ED_region_tag_redraw(kcd->ar);
	}
}

static void knifetool_update_mval_i(KnifeTool_OpData *kcd, const int mval_i[2])
{
	float mval[2] = {UNPACK2(mval_i)};
	knifetool_update_mval(kcd, mval);
}

static void knifetool_init_bmbvh(KnifeTool_OpData *kcd)
{
	BM_mesh_elem_index_ensure(kcd->em->bm, BM_VERT);

	kcd->cagecos = (const float (*)[3])BKE_editmesh_vertexCos_get(kcd->vc.depsgraph, kcd->em, kcd->scene, NULL);

	kcd->bmbvh = BKE_bmbvh_new_from_editmesh(
	        kcd->em,
	        BMBVH_RETURN_ORIG |
	        ((kcd->only_select && kcd->cut_through) ? BMBVH_RESPECT_SELECT : BMBVH_RESPECT_HIDDEN),
	        kcd->cagecos, false);
}

static void knifetool_free_bmbvh(KnifeTool_OpData *kcd)
{
	if (kcd->bmbvh) {
		BKE_bmbvh_free(kcd->bmbvh);
		kcd->bmbvh = NULL;
	}

	if (kcd->cagecos) {
		MEM_freeN((void *)kcd->cagecos);
		kcd->cagecos = NULL;
	}
}

/* called when modal loop selection gets set up... */
static void knifetool_init(bContext *C, KnifeTool_OpData *kcd,
                           const bool only_select, const bool cut_through, const bool is_interactive)
{
	Scene *scene = CTX_data_scene(C);
	Object *obedit = CTX_data_edit_object(C);

	/* assign the drawing handle for drawing preview line... */
	kcd->scene = scene;
	kcd->ob = obedit;
	kcd->ar = CTX_wm_region(C);

	em_setup_viewcontext(C, &kcd->vc);

	kcd->em = BKE_editmesh_from_object(kcd->ob);

	/* cut all the way through the mesh if use_occlude_geometry button not pushed */
	kcd->is_interactive = is_interactive;
	kcd->cut_through = cut_through;
	kcd->only_select = only_select;

	knifetool_init_bmbvh(kcd);

	kcd->arena = BLI_memarena_new(MEM_SIZE_OPTIMAL(1 << 15), "knife");
#ifdef USE_NET_ISLAND_CONNECT
	kcd->edgenet.arena = BLI_memarena_new(MEM_SIZE_OPTIMAL(1 << 15), __func__);
#endif
	kcd->edgenet.edge_visit = BLI_gset_ptr_new(__func__);

	kcd->vthresh = KMAXDIST - 1;
	kcd->ethresh = KMAXDIST;

	knife_recalc_projmat(kcd);

	ED_region_tag_redraw(kcd->ar);

	kcd->refs = BLI_mempool_create(sizeof(Ref), 0, 2048, 0);
	kcd->kverts = BLI_mempool_create(sizeof(KnifeVert), 0, 512, BLI_MEMPOOL_ALLOW_ITER);
	kcd->kedges = BLI_mempool_create(sizeof(KnifeEdge), 0, 512, BLI_MEMPOOL_ALLOW_ITER);

	kcd->origedgemap = BLI_ghash_ptr_new("knife origedgemap");
	kcd->origvertmap = BLI_ghash_ptr_new("knife origvertmap");
	kcd->kedgefacemap = BLI_ghash_ptr_new("knife kedgefacemap");
	kcd->facetrimap = BLI_ghash_ptr_new("knife facetrimap");

	/* can't usefully select resulting edges in face mode */
	kcd->select_result = (kcd->em->selectmode != SCE_SELECT_FACE);

	knife_pos_data_clear(&kcd->curr);
	knife_pos_data_clear(&kcd->prev);

	if (is_interactive) {
		kcd->draw_handle = ED_region_draw_cb_activate(kcd->ar->type, knifetool_draw, kcd, REGION_DRAW_POST_VIEW);

		knife_init_colors(&kcd->colors);
	}
}

static void knifetool_cancel(bContext *C, wmOperator *op)
{
	/* this is just a wrapper around exit() */
	knifetool_exit(C, op);
}

static int knifetool_invoke(bContext *C, wmOperator *op, const wmEvent *event)
{
	const bool only_select = RNA_boolean_get(op->ptr, "only_selected");
	const bool cut_through = !RNA_boolean_get(op->ptr, "use_occlude_geometry");
	const bool wait_for_input = RNA_boolean_get(op->ptr, "wait_for_input");

	KnifeTool_OpData *kcd;

	if (only_select) {
		Object *obedit = CTX_data_edit_object(C);
		BMEditMesh *em = BKE_editmesh_from_object(obedit);
		if (em->bm->totfacesel == 0) {
			BKE_report(op->reports, RPT_ERROR, "Selected faces required");
			return OPERATOR_CANCELLED;
		}
	}

	view3d_operator_needs_opengl(C);

	/* alloc new customdata */
	kcd = op->customdata = MEM_callocN(sizeof(KnifeTool_OpData), __func__);

	knifetool_init(C, kcd, only_select, cut_through, true);

	op->flag |= OP_IS_MODAL_CURSOR_REGION;

	/* add a modal handler for this operator - handles loop selection */
	WM_cursor_modal_set(CTX_wm_window(C), BC_KNIFECURSOR);
	WM_event_add_modal_handler(C, op);

	knifetool_update_mval_i(kcd, event->mval);

	if (wait_for_input == false) {
		/* Avoid copy-paste logic. */
		wmEvent event_modal = {
			.prevval = KM_NOTHING,
			.type = EVT_MODAL_MAP,
			.val = KNF_MODAL_ADD_CUT,
		};
		int ret = knifetool_modal(C, op, &event_modal);
		BLI_assert(ret == OPERATOR_RUNNING_MODAL);
		UNUSED_VARS_NDEBUG(ret);
	}

	knife_update_header(C, op, kcd);

	return OPERATOR_RUNNING_MODAL;
}

wmKeyMap *knifetool_modal_keymap(wmKeyConfig *keyconf)
{
	static const EnumPropertyItem modal_items[] = {
		{KNF_MODAL_CANCEL, "CANCEL", 0, "Cancel", ""},
		{KNF_MODAL_CONFIRM, "CONFIRM", 0, "Confirm", ""},
		{KNF_MODAL_MIDPOINT_ON, "SNAP_MIDPOINTS_ON", 0, "Snap To Midpoints On", ""},
		{KNF_MODAL_MIDPOINT_OFF, "SNAP_MIDPOINTS_OFF", 0, "Snap To Midpoints Off", ""},
		{KNF_MODEL_IGNORE_SNAP_ON, "IGNORE_SNAP_ON", 0, "Ignore Snapping On", ""},
		{KNF_MODEL_IGNORE_SNAP_OFF, "IGNORE_SNAP_OFF", 0, "Ignore Snapping Off", ""},
		{KNF_MODAL_ANGLE_SNAP_TOGGLE, "ANGLE_SNAP_TOGGLE", 0, "Toggle Angle Snapping", ""},
		{KNF_MODAL_CUT_THROUGH_TOGGLE, "CUT_THROUGH_TOGGLE", 0, "Toggle Cut Through", ""},
		{KNF_MODAL_NEW_CUT, "NEW_CUT", 0, "End Current Cut", ""},
		{KNF_MODAL_ADD_CUT, "ADD_CUT", 0, "Add Cut", ""},
		{KNF_MODAL_PANNING, "PANNING", 0, "Panning", ""},
		{0, NULL, 0, NULL, NULL}
	};

	wmKeyMap *keymap = WM_modalkeymap_get(keyconf, "Knife Tool Modal Map");

	/* this function is called for each spacetype, only needs to add map once */
	if (keymap && keymap->modal_items)
		return NULL;

	keymap = WM_modalkeymap_add(keyconf, "Knife Tool Modal Map", modal_items);

	/* items for modal map */
	WM_modalkeymap_add_item(keymap, ESCKEY, KM_PRESS, KM_ANY, 0, KNF_MODAL_CANCEL);
	WM_modalkeymap_add_item(keymap, MIDDLEMOUSE, KM_ANY, KM_ANY, 0, KNF_MODAL_PANNING);
	WM_modalkeymap_add_item(keymap, LEFTMOUSE, KM_DBL_CLICK, KM_ANY, 0, KNF_MODAL_ADD_CUT_CLOSED);
	WM_modalkeymap_add_item(keymap, LEFTMOUSE, KM_ANY, KM_ANY, 0, KNF_MODAL_ADD_CUT);
	WM_modalkeymap_add_item(keymap, RIGHTMOUSE, KM_PRESS, KM_ANY, 0, KNF_MODAL_CANCEL);
	WM_modalkeymap_add_item(keymap, RETKEY, KM_PRESS, KM_ANY, 0, KNF_MODAL_CONFIRM);
	WM_modalkeymap_add_item(keymap, PADENTER, KM_PRESS, KM_ANY, 0, KNF_MODAL_CONFIRM);
	WM_modalkeymap_add_item(keymap, SPACEKEY, KM_PRESS, KM_ANY, 0, KNF_MODAL_CONFIRM);
	WM_modalkeymap_add_item(keymap, EKEY, KM_PRESS, 0, 0, KNF_MODAL_NEW_CUT);

	WM_modalkeymap_add_item(keymap, LEFTCTRLKEY, KM_PRESS, KM_ANY, 0, KNF_MODAL_MIDPOINT_ON);
	WM_modalkeymap_add_item(keymap, LEFTCTRLKEY, KM_RELEASE, KM_ANY, 0, KNF_MODAL_MIDPOINT_OFF);
	WM_modalkeymap_add_item(keymap, RIGHTCTRLKEY, KM_PRESS, KM_ANY, 0, KNF_MODAL_MIDPOINT_ON);
	WM_modalkeymap_add_item(keymap, RIGHTCTRLKEY, KM_RELEASE, KM_ANY, 0, KNF_MODAL_MIDPOINT_OFF);

	WM_modalkeymap_add_item(keymap, LEFTSHIFTKEY, KM_PRESS, KM_ANY, 0, KNF_MODEL_IGNORE_SNAP_ON);
	WM_modalkeymap_add_item(keymap, LEFTSHIFTKEY, KM_RELEASE, KM_ANY, 0, KNF_MODEL_IGNORE_SNAP_OFF);
	WM_modalkeymap_add_item(keymap, RIGHTSHIFTKEY, KM_PRESS, KM_ANY, 0, KNF_MODEL_IGNORE_SNAP_ON);
	WM_modalkeymap_add_item(keymap, RIGHTSHIFTKEY, KM_RELEASE, KM_ANY, 0, KNF_MODEL_IGNORE_SNAP_OFF);

	WM_modalkeymap_add_item(keymap, CKEY, KM_PRESS, 0, 0, KNF_MODAL_ANGLE_SNAP_TOGGLE);
	WM_modalkeymap_add_item(keymap, ZKEY, KM_PRESS, 0, 0, KNF_MODAL_CUT_THROUGH_TOGGLE);

	WM_modalkeymap_assign(keymap, "MESH_OT_knife_tool");

	return keymap;
}

static int knifetool_modal(bContext *C, wmOperator *op, const wmEvent *event)
{
	Object *obedit = CTX_data_edit_object(C);
	KnifeTool_OpData *kcd = op->customdata;
	bool do_refresh = false;

	if (!obedit || obedit->type != OB_MESH || BKE_editmesh_from_object(obedit) != kcd->em) {
		knifetool_exit(C, op);
		ED_area_headerprint(CTX_wm_area(C), NULL);
		return OPERATOR_FINISHED;
	}

	em_setup_viewcontext(C, &kcd->vc);
	kcd->ar = kcd->vc.ar;

	view3d_operator_needs_opengl(C);
	ED_view3d_init_mats_rv3d(obedit, kcd->vc.rv3d);  /* needed to initialize clipping */

	if (kcd->mode == MODE_PANNING)
		kcd->mode = kcd->prevmode;

	/* handle modal keymap */
	if (event->type == EVT_MODAL_MAP) {
		switch (event->val) {
			case KNF_MODAL_CANCEL:
				/* finish */
				ED_region_tag_redraw(kcd->ar);

				knifetool_exit(C, op);
				ED_area_headerprint(CTX_wm_area(C), NULL);

				return OPERATOR_CANCELLED;
			case KNF_MODAL_CONFIRM:
				/* finish */
				ED_region_tag_redraw(kcd->ar);

				knifetool_finish(op);
				knifetool_exit(C, op);
				ED_area_headerprint(CTX_wm_area(C), NULL);

				return OPERATOR_FINISHED;
			case KNF_MODAL_MIDPOINT_ON:
				kcd->snap_midpoints = true;

				knife_recalc_projmat(kcd);
				knife_update_active(kcd);
				knife_update_header(C, op, kcd);
				ED_region_tag_redraw(kcd->ar);
				do_refresh = true;
				break;
			case KNF_MODAL_MIDPOINT_OFF:
				kcd->snap_midpoints = false;

				knife_recalc_projmat(kcd);
				knife_update_active(kcd);
				knife_update_header(C, op, kcd);
				ED_region_tag_redraw(kcd->ar);
				do_refresh = true;
				break;
			case KNF_MODEL_IGNORE_SNAP_ON:
				ED_region_tag_redraw(kcd->ar);
				kcd->ignore_vert_snapping = kcd->ignore_edge_snapping = true;
				knife_update_header(C, op, kcd);
				do_refresh = true;
				break;
			case KNF_MODEL_IGNORE_SNAP_OFF:
				ED_region_tag_redraw(kcd->ar);
				kcd->ignore_vert_snapping = kcd->ignore_edge_snapping = false;
				knife_update_header(C, op, kcd);
				do_refresh = true;
				break;
			case KNF_MODAL_ANGLE_SNAP_TOGGLE:
				kcd->angle_snapping = !kcd->angle_snapping;
				knife_update_header(C, op, kcd);
				do_refresh = true;
				break;
			case KNF_MODAL_CUT_THROUGH_TOGGLE:
				kcd->cut_through = !kcd->cut_through;
				knife_update_header(C, op, kcd);
				do_refresh = true;
				break;
			case KNF_MODAL_NEW_CUT:
				ED_region_tag_redraw(kcd->ar);
				knife_finish_cut(kcd);
				kcd->mode = MODE_IDLE;
				break;
			case KNF_MODAL_ADD_CUT:
				knife_recalc_projmat(kcd);

				/* get the value of the event which triggered this one */
				if (event->prevval != KM_RELEASE) {
					if (kcd->mode == MODE_DRAGGING) {
						knife_add_cut(kcd);
					}
					else if (kcd->mode != MODE_PANNING) {
						knife_start_cut(kcd);
						kcd->mode = MODE_DRAGGING;
						kcd->init = kcd->curr;
					}

					/* freehand drawing is incompatible with cut-through */
					if (kcd->cut_through == false) {
						kcd->is_drag_hold = true;
					}
				}
				else {
					kcd->is_drag_hold = false;

					/* needed because the last face 'hit' is ignored when dragging */
					knifetool_update_mval(kcd, kcd->curr.mval);
				}

				ED_region_tag_redraw(kcd->ar);
				break;
			case KNF_MODAL_ADD_CUT_CLOSED:
				if (kcd->mode == MODE_DRAGGING) {

					/* shouldn't be possible with default key-layout, just incase... */
					if (kcd->is_drag_hold) {
						kcd->is_drag_hold = false;
						knifetool_update_mval(kcd, kcd->curr.mval);
					}

					kcd->prev = kcd->curr;
					kcd->curr = kcd->init;

					knife_project_v2(kcd, kcd->curr.cage, kcd->curr.mval);
					knifetool_update_mval(kcd, kcd->curr.mval);

					knife_add_cut(kcd);

					/* KNF_MODAL_NEW_CUT */
					knife_finish_cut(kcd);
					kcd->mode = MODE_IDLE;
				}
				break;
			case KNF_MODAL_PANNING:
				if (event->val != KM_RELEASE) {
					if (kcd->mode != MODE_PANNING) {
						kcd->prevmode = kcd->mode;
						kcd->mode = MODE_PANNING;
					}
				}
				else {
					kcd->mode = kcd->prevmode;
				}

				ED_region_tag_redraw(kcd->ar);
				return OPERATOR_PASS_THROUGH;
		}
	}
	else { /* non-modal-mapped events */
		switch (event->type) {
			case MOUSEPAN:
			case MOUSEZOOM:
			case MOUSEROTATE:
			case WHEELUPMOUSE:
			case WHEELDOWNMOUSE:
				return OPERATOR_PASS_THROUGH;
			case MOUSEMOVE: /* mouse moved somewhere to select another loop */
				if (kcd->mode != MODE_PANNING) {
					knifetool_update_mval_i(kcd, event->mval);

					if (kcd->is_drag_hold) {
						if (kcd->totlinehit >= 2) {
							knife_add_cut(kcd);
						}
					}
				}

				break;
		}
	}

	if (kcd->mode == MODE_DRAGGING) {
		op->flag &= ~OP_IS_MODAL_CURSOR_REGION;
	}
	else {
		op->flag |= OP_IS_MODAL_CURSOR_REGION;
	}

	if (do_refresh) {
		/* we don't really need to update mval,
		 * but this happens to be the best way to refresh at the moment */
		knifetool_update_mval_i(kcd, event->mval);
	}

	/* keep going until the user confirms */
	return OPERATOR_RUNNING_MODAL;
}

void MESH_OT_knife_tool(wmOperatorType *ot)
{
	/* description */
	ot->name = "Knife Topology Tool";
	ot->idname = "MESH_OT_knife_tool";
	ot->description = "Cut new topology";

	/* callbacks */
	ot->invoke = knifetool_invoke;
	ot->modal = knifetool_modal;
	ot->cancel = knifetool_cancel;
	ot->poll = ED_operator_editmesh_view3d;

	/* flags */
	ot->flag = OPTYPE_REGISTER | OPTYPE_UNDO | OPTYPE_BLOCKING;

	/* properties */
	PropertyRNA *prop;
	RNA_def_boolean(ot->srna, "use_occlude_geometry", true, "Occlude Geometry", "Only cut the front most geometry");
	RNA_def_boolean(ot->srna, "only_selected", false, "Only Selected", "Only cut selected geometry");

	prop = RNA_def_boolean(ot->srna, "wait_for_input", true, "Wait for Input", "");
	RNA_def_property_flag(prop, PROP_HIDDEN | PROP_SKIP_SAVE);
}


/* -------------------------------------------------------------------- */
/* Knife tool as a utility function
 * that can be used for internal slicing operations */

static bool edbm_mesh_knife_point_isect(LinkNode *polys, const float cent_ss[2])
{
	LinkNode *p = polys;
	int isect = 0;

	while (p) {
		const float (*mval_fl)[2] = p->link;
		const int mval_tot = MEM_allocN_len(mval_fl) / sizeof(*mval_fl);
		isect += (int)isect_point_poly_v2(cent_ss, mval_fl, mval_tot - 1, false);
		p = p->next;
	}

	if (isect % 2) {
		return true;
	}
	return false;
}

/**
 * \param use_tag  When set, tag all faces inside the polylines.
 */
void EDBM_mesh_knife(bContext *C, LinkNode *polys, bool use_tag, bool cut_through)
{
	KnifeTool_OpData *kcd;

	view3d_operator_needs_opengl(C);

	/* init */
	{
		const bool only_select = false;
		const bool is_interactive = false;  /* can enable for testing */

		kcd = MEM_callocN(sizeof(KnifeTool_OpData), __func__);

		knifetool_init(C, kcd, only_select, cut_through, is_interactive);

		kcd->ignore_edge_snapping = true;
		kcd->ignore_vert_snapping = true;

		if (use_tag) {
			BM_mesh_elem_hflag_enable_all(kcd->em->bm, BM_EDGE, BM_ELEM_TAG, false);
		}
	}

	/* execute */
	{
		LinkNode *p = polys;

		knife_recalc_projmat(kcd);

		while (p) {
			const float (*mval_fl)[2] = p->link;
			const int mval_tot = MEM_allocN_len(mval_fl) / sizeof(*mval_fl);
			int i;

			for (i = 0; i < mval_tot; i++) {
				knifetool_update_mval(kcd, mval_fl[i]);
				if (i == 0) {
					knife_start_cut(kcd);
					kcd->mode = MODE_DRAGGING;
				}
				else {
					knife_add_cut(kcd);
				}
			}
			knife_finish_cut(kcd);
			kcd->mode = MODE_IDLE;
			p = p->next;
		}
	}

	/* finish */
	{
		knifetool_finish_ex(kcd);

		/* tag faces inside! */
		if (use_tag) {
			BMesh *bm = kcd->em->bm;
			float projmat[4][4];

			BMEdge *e;
			BMIter iter;

			bool keep_search;

			/* freed on knifetool_finish_ex, but we need again to check if points are visible */
			if (kcd->cut_through == false) {
				knifetool_init_bmbvh(kcd);
			}

			ED_view3d_ob_project_mat_get(kcd->ar->regiondata, kcd->ob, projmat);

			/* use face-loop tag to store if we have intersected */
#define F_ISECT_IS_UNKNOWN(f)  BM_elem_flag_test(BM_FACE_FIRST_LOOP(f), BM_ELEM_TAG)
#define F_ISECT_SET_UNKNOWN(f) BM_elem_flag_enable(BM_FACE_FIRST_LOOP(f), BM_ELEM_TAG)
#define F_ISECT_SET_OUTSIDE(f) BM_elem_flag_disable(BM_FACE_FIRST_LOOP(f), BM_ELEM_TAG)
			{
				BMFace *f;
				BM_ITER_MESH (f, &iter, bm, BM_FACES_OF_MESH) {
					F_ISECT_SET_UNKNOWN(f);
					BM_elem_flag_disable(f, BM_ELEM_TAG);
				}
			}

			/* tag all faces linked to cut edges */
			BM_ITER_MESH (e, &iter, bm, BM_EDGES_OF_MESH) {
				/* check are we tagged?, then we are an original face */
				if (BM_elem_flag_test(e, BM_ELEM_TAG) == false) {
					BMFace *f;
					BMIter fiter;
					BM_ITER_ELEM (f, &fiter, e, BM_FACES_OF_EDGE) {
						float cent[3], cent_ss[2];
						BM_face_calc_point_in_face(f, cent);
						knife_project_v2(kcd, cent, cent_ss);
						if (edbm_mesh_knife_point_isect(polys, cent_ss)) {
							BM_elem_flag_enable(f, BM_ELEM_TAG);
						}
					}
				}
			}

			/* expand tags for faces which are not cut, but are inside the polys */
			do {
				BMFace *f;
				keep_search = false;
				BM_ITER_MESH (f, &iter, bm, BM_FACES_OF_MESH) {
					if (BM_elem_flag_test(f, BM_ELEM_TAG) == false && (F_ISECT_IS_UNKNOWN(f))) {
						/* am I connected to a tagged face via an un-tagged edge (ie, not across a cut) */
						BMLoop *l_first = BM_FACE_FIRST_LOOP(f);
						BMLoop *l_iter = l_first;
						bool found = false;

						do {
							if (BM_elem_flag_test(l_iter->e, BM_ELEM_TAG) != false) {
								/* now check if the adjacent faces is tagged */
								BMLoop *l_radial_iter = l_iter->radial_next;
								if (l_radial_iter != l_iter) {
									do {
										if (BM_elem_flag_test(l_radial_iter->f, BM_ELEM_TAG)) {
											found = true;
										}
									} while ((l_radial_iter = l_radial_iter->radial_next) != l_iter && (found == false));
								}
							}
						} while ((l_iter = l_iter->next) != l_first && (found == false));

						if (found) {
							float cent[3], cent_ss[2];
							BM_face_calc_point_in_face(f, cent);
							knife_project_v2(kcd, cent, cent_ss);
							if ((kcd->cut_through || point_is_visible(kcd, cent, cent_ss, (BMElem *)f)) &&
							    edbm_mesh_knife_point_isect(polys, cent_ss))
							{
								BM_elem_flag_enable(f, BM_ELEM_TAG);
								keep_search = true;
							}
							else {
								/* don't loose time on this face again, set it as outside */
								F_ISECT_SET_OUTSIDE(f);
							}
						}
					}
				}
			} while (keep_search);

#undef F_ISECT_IS_UNKNOWN
#undef F_ISECT_SET_UNKNOWN
#undef F_ISECT_SET_OUTSIDE

		}

		knifetool_exit_ex(C, kcd);
		kcd = NULL;
	}
}<|MERGE_RESOLUTION|>--- conflicted
+++ resolved
@@ -1056,12 +1056,7 @@
 		if (kcd->is_angle_snapping)
 			knifetool_draw_angle_snapping(kcd);
 
-<<<<<<< HEAD
 		immUniformColor3ubv(kcd->colors.line);
-=======
-		glColor3ubv(kcd->colors.line);
-
->>>>>>> 44505b38
 		glLineWidth(2.0);
 
 		immBegin(GWN_PRIM_LINES, 2);
