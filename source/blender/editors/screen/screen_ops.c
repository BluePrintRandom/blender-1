/*
 * This program is free software; you can redistribute it and/or
 * modify it under the terms of the GNU General Public License
 * as published by the Free Software Foundation; either version 2
 * of the License, or (at your option) any later version.
 *
 * This program is distributed in the hope that it will be useful,
 * but WITHOUT ANY WARRANTY; without even the implied warranty of
 * MERCHANTABILITY or FITNESS FOR A PARTICULAR PURPOSE.  See the
 * GNU General Public License for more details.
 *
 * You should have received a copy of the GNU General Public License
 * along with this program; if not, write to the Free Software Foundation,
 * Inc., 51 Franklin Street, Fifth Floor, Boston, MA 02110-1301, USA.
 *
 * The Original Code is Copyright (C) 2008 Blender Foundation.
 * All rights reserved.
 */

/** \file
 * \ingroup edscr
 */

#include <math.h>
#include <string.h>

#include "MEM_guardedalloc.h"

#include "BLI_blenlib.h"
#include "BLI_dlrbTree.h"
#include "BLI_math.h"
#include "BLI_utildefines.h"

#include "BLT_translation.h"

#include "DNA_anim_types.h"
#include "DNA_armature_types.h"
#include "DNA_curve_types.h"
#include "DNA_lattice_types.h"
#include "DNA_mask_types.h"
#include "DNA_mesh_types.h"
#include "DNA_meta_types.h"
#include "DNA_node_types.h"
#include "DNA_object_types.h"
#include "DNA_scene_types.h"
#include "DNA_userdef_types.h"
#include "DNA_workspace_types.h"

#include "BKE_context.h"
#include "BKE_editmesh.h"
#include "BKE_fcurve.h"
#include "BKE_global.h"
#include "BKE_icons.h"
#include "BKE_lib_id.h"
#include "BKE_main.h"
#include "BKE_mask.h"
#include "BKE_object.h"
#include "BKE_report.h"
#include "BKE_scene.h"
#include "BKE_screen.h"
#include "BKE_sound.h"
#include "BKE_workspace.h"

#include "WM_api.h"
#include "WM_types.h"

#include "DEG_depsgraph.h"
#include "DEG_depsgraph_query.h"

#include "ED_anim_api.h"
#include "ED_armature.h"
#include "ED_clip.h"
#include "ED_image.h"
#include "ED_keyframes_draw.h"
#include "ED_mesh.h"
#include "ED_object.h"
#include "ED_screen.h"
#include "ED_screen_types.h"
#include "ED_sequencer.h"
#include "ED_undo.h"
#include "ED_util.h"
#include "ED_view3d.h"

#include "RNA_access.h"
#include "RNA_define.h"
#include "RNA_enum_types.h"

#include "UI_interface.h"
#include "UI_resources.h"
#include "UI_view2d.h"

#include "screen_intern.h" /* own module include */

#define KM_MODAL_CANCEL 1
#define KM_MODAL_APPLY 2
#define KM_MODAL_SNAP_ON 3
#define KM_MODAL_SNAP_OFF 4

/* -------------------------------------------------------------------- */
/** \name Public Poll API
 * \{ */

bool ED_operator_regionactive(bContext *C)
{
  if (CTX_wm_window(C) == NULL) {
    return 0;
  }
  if (CTX_wm_screen(C) == NULL) {
    return 0;
  }
  if (CTX_wm_region(C) == NULL) {
    return 0;
  }
  return 1;
}

bool ED_operator_areaactive(bContext *C)
{
  if (CTX_wm_window(C) == NULL) {
    return 0;
  }
  if (CTX_wm_screen(C) == NULL) {
    return 0;
  }
  if (CTX_wm_area(C) == NULL) {
    return 0;
  }
  return 1;
}

bool ED_operator_screenactive(bContext *C)
{
  if (CTX_wm_window(C) == NULL) {
    return 0;
  }
  if (CTX_wm_screen(C) == NULL) {
    return 0;
  }
  return 1;
}

/* XXX added this to prevent anim state to change during renders */
static bool ED_operator_screenactive_norender(bContext *C)
{
  if (G.is_rendering) {
    return 0;
  }
  if (CTX_wm_window(C) == NULL) {
    return 0;
  }
  if (CTX_wm_screen(C) == NULL) {
    return 0;
  }
  return 1;
}

/* when mouse is over area-edge */
bool ED_operator_screen_mainwinactive(bContext *C)
{
  bScreen *screen;
  if (CTX_wm_window(C) == NULL) {
    return 0;
  }
  screen = CTX_wm_screen(C);
  if (screen == NULL) {
    return 0;
  }
  if (screen->active_region != NULL) {
    return 0;
  }
  return 1;
}

bool ED_operator_scene(bContext *C)
{
  Scene *scene = CTX_data_scene(C);
  if (scene) {
    return 1;
  }
  return 0;
}

bool ED_operator_scene_editable(bContext *C)
{
  Scene *scene = CTX_data_scene(C);
  if (scene && !ID_IS_LINKED(scene)) {
    return true;
  }
  return false;
}

bool ED_operator_objectmode(bContext *C)
{
  Scene *scene = CTX_data_scene(C);
  Object *obact = CTX_data_active_object(C);

  if (scene == NULL || ID_IS_LINKED(scene)) {
    return 0;
  }
  if (CTX_data_edit_object(C)) {
    return 0;
  }

  /* add a check for ob->mode too? */
  if (obact && (obact->mode != OB_MODE_OBJECT)) {
    return 0;
  }

  return 1;
}

static bool ed_spacetype_test(bContext *C, int type)
{
  if (ED_operator_areaactive(C)) {
    SpaceLink *sl = (SpaceLink *)CTX_wm_space_data(C);
    return sl && (sl->spacetype == type);
  }
  return 0;
}

bool ED_operator_view3d_active(bContext *C)
{
  return ed_spacetype_test(C, SPACE_VIEW3D);
}

bool ED_operator_region_view3d_active(bContext *C)
{
  if (CTX_wm_region_view3d(C)) {
    return true;
  }

  CTX_wm_operator_poll_msg_set(C, "expected a view3d region");
  return false;
}

/* generic for any view2d which uses anim_ops */
bool ED_operator_animview_active(bContext *C)
{
  if (ED_operator_areaactive(C)) {
    SpaceLink *sl = (SpaceLink *)CTX_wm_space_data(C);
    if (sl && (ELEM(sl->spacetype, SPACE_SEQ, SPACE_ACTION, SPACE_NLA, SPACE_GRAPH))) {
      return true;
    }
  }

  CTX_wm_operator_poll_msg_set(C, "expected a timeline/animation area to be active");
  return 0;
}

bool ED_operator_outliner_active(bContext *C)
{
  return ed_spacetype_test(C, SPACE_OUTLINER);
}

bool ED_operator_outliner_active_no_editobject(bContext *C)
{
  if (ed_spacetype_test(C, SPACE_OUTLINER)) {
    Object *ob = ED_object_active_context(C);
    Object *obedit = CTX_data_edit_object(C);
    if (ob && ob == obedit) {
      return 0;
    }
    else {
      return 1;
    }
  }
  return 0;
}

bool ED_operator_file_active(bContext *C)
{
  return ed_spacetype_test(C, SPACE_FILE);
}

bool ED_operator_action_active(bContext *C)
{
  return ed_spacetype_test(C, SPACE_ACTION);
}

bool ED_operator_buttons_active(bContext *C)
{
  return ed_spacetype_test(C, SPACE_PROPERTIES);
}

bool ED_operator_node_active(bContext *C)
{
  SpaceNode *snode = CTX_wm_space_node(C);

  if (snode && snode->edittree) {
    return 1;
  }

  return 0;
}

bool ED_operator_node_editable(bContext *C)
{
  SpaceNode *snode = CTX_wm_space_node(C);

  if (snode && snode->edittree && !ID_IS_LINKED(snode->edittree)) {
    return 1;
  }

  return 0;
}

bool ED_operator_graphedit_active(bContext *C)
{
  return ed_spacetype_test(C, SPACE_GRAPH);
}

bool ED_operator_sequencer_active(bContext *C)
{
  return ed_spacetype_test(C, SPACE_SEQ);
}

bool ED_operator_sequencer_active_editable(bContext *C)
{
  return ed_spacetype_test(C, SPACE_SEQ) && ED_operator_scene_editable(C);
}

bool ED_operator_image_active(bContext *C)
{
  return ed_spacetype_test(C, SPACE_IMAGE);
}

bool ED_operator_nla_active(bContext *C)
{
  return ed_spacetype_test(C, SPACE_NLA);
}

bool ED_operator_info_active(bContext *C)
{
  return ed_spacetype_test(C, SPACE_INFO);
}

bool ED_operator_console_active(bContext *C)
{
  return ed_spacetype_test(C, SPACE_CONSOLE);
}

static bool ed_object_hidden(Object *ob)
{
  /* if hidden but in edit mode, we still display, can happen with animation */
  return ((ob->restrictflag & OB_RESTRICT_VIEWPORT) && !(ob->mode & OB_MODE_EDIT));
}

bool ED_operator_object_active(bContext *C)
{
  Object *ob = ED_object_active_context(C);
  return ((ob != NULL) && !ed_object_hidden(ob));
}

bool ED_operator_object_active_editable(bContext *C)
{
  Object *ob = ED_object_active_context(C);
  return ((ob != NULL) && !ID_IS_LINKED(ob) && !ed_object_hidden(ob));
}

bool ED_operator_object_active_editable_mesh(bContext *C)
{
  Object *ob = ED_object_active_context(C);
  return ((ob != NULL) && !ID_IS_LINKED(ob) && !ed_object_hidden(ob) && (ob->type == OB_MESH) &&
          !ID_IS_LINKED(ob->data));
}

bool ED_operator_object_active_editable_font(bContext *C)
{
  Object *ob = ED_object_active_context(C);
  return ((ob != NULL) && !ID_IS_LINKED(ob) && !ed_object_hidden(ob) && (ob->type == OB_FONT));
}

bool ED_operator_editable_mesh(bContext *C)
{
  Mesh *mesh = ED_mesh_context(C);
  return (mesh != NULL) && !ID_IS_LINKED(mesh);
}

bool ED_operator_editmesh(bContext *C)
{
  Object *obedit = CTX_data_edit_object(C);
  if (obedit && obedit->type == OB_MESH) {
    return NULL != BKE_editmesh_from_object(obedit);
  }
  return 0;
}

bool ED_operator_editmesh_view3d(bContext *C)
{
  return ED_operator_editmesh(C) && ED_operator_view3d_active(C);
}

bool ED_operator_editmesh_region_view3d(bContext *C)
{
  if (ED_operator_editmesh(C) && CTX_wm_region_view3d(C)) {
    return 1;
  }

  CTX_wm_operator_poll_msg_set(C, "expected a view3d region & editmesh");
  return 0;
}

bool ED_operator_editmesh_auto_smooth(bContext *C)
{
  Object *obedit = CTX_data_edit_object(C);
  if (obedit && obedit->type == OB_MESH && (((Mesh *)(obedit->data))->flag & ME_AUTOSMOOTH)) {
    return NULL != BKE_editmesh_from_object(obedit);
  }
  return 0;
}

bool ED_operator_editarmature(bContext *C)
{
  Object *obedit = CTX_data_edit_object(C);
  if (obedit && obedit->type == OB_ARMATURE) {
    return NULL != ((bArmature *)obedit->data)->edbo;
  }
  return 0;
}

/**
 * \brief check for pose mode (no mixed modes)
 *
 * We want to enable most pose operations in weight paint mode,
 * when it comes to transforming bones, but managing bones layers/groups
 * can be left for pose mode only. (not weight paint mode)
 */
bool ED_operator_posemode_exclusive(bContext *C)
{
  Object *obact = CTX_data_active_object(C);

  if (obact && !(obact->mode & OB_MODE_EDIT)) {
    Object *obpose;
    if ((obpose = BKE_object_pose_armature_get(obact))) {
      if (obact == obpose) {
        return 1;
      }
    }
  }

  return 0;
}

/* allows for pinned pose objects to be used in the object buttons
 * and the non-active pose object to be used in the 3D view */
bool ED_operator_posemode_context(bContext *C)
{
  Object *obpose = ED_pose_object_from_context(C);

  if (obpose && !(obpose->mode & OB_MODE_EDIT)) {
    if (BKE_object_pose_context_check(obpose)) {
      return 1;
    }
  }

  return 0;
}

bool ED_operator_posemode(bContext *C)
{
  Object *obact = CTX_data_active_object(C);

  if (obact && !(obact->mode & OB_MODE_EDIT)) {
    Object *obpose;
    if ((obpose = BKE_object_pose_armature_get(obact))) {
      if ((obact == obpose) || (obact->mode & OB_MODE_WEIGHT_PAINT)) {
        return 1;
      }
    }
  }

  return 0;
}

bool ED_operator_posemode_local(bContext *C)
{
  if (ED_operator_posemode(C)) {
    Object *ob = BKE_object_pose_armature_get(CTX_data_active_object(C));
    bArmature *arm = ob->data;
    return !(ID_IS_LINKED(&ob->id) || ID_IS_LINKED(&arm->id));
  }
  return false;
}

/* wrapper for ED_space_image_show_uvedit */
bool ED_operator_uvedit(bContext *C)
{
  SpaceImage *sima = CTX_wm_space_image(C);
  Object *obedit = CTX_data_edit_object(C);
  return ED_space_image_show_uvedit(sima, obedit);
}

bool ED_operator_uvedit_space_image(bContext *C)
{
  SpaceImage *sima = CTX_wm_space_image(C);
  Object *obedit = CTX_data_edit_object(C);
  return sima && ED_space_image_show_uvedit(sima, obedit);
}

bool ED_operator_uvmap(bContext *C)
{
  Object *obedit = CTX_data_edit_object(C);
  BMEditMesh *em = NULL;

  if (obedit && obedit->type == OB_MESH) {
    em = BKE_editmesh_from_object(obedit);
  }

  if (em && (em->bm->totface)) {
    return true;
  }

  return false;
}

bool ED_operator_editsurfcurve(bContext *C)
{
  Object *obedit = CTX_data_edit_object(C);
  if (obedit && ELEM(obedit->type, OB_CURVE, OB_SURF)) {
    return NULL != ((Curve *)obedit->data)->editnurb;
  }
  return 0;
}

bool ED_operator_editsurfcurve_region_view3d(bContext *C)
{
  if (ED_operator_editsurfcurve(C) && CTX_wm_region_view3d(C)) {
    return 1;
  }

  CTX_wm_operator_poll_msg_set(C, "expected a view3d region & editcurve");
  return 0;
}

bool ED_operator_editcurve(bContext *C)
{
  Object *obedit = CTX_data_edit_object(C);
  if (obedit && obedit->type == OB_CURVE) {
    return NULL != ((Curve *)obedit->data)->editnurb;
  }
  return 0;
}

bool ED_operator_editcurve_3d(bContext *C)
{
  Object *obedit = CTX_data_edit_object(C);
  if (obedit && obedit->type == OB_CURVE) {
    Curve *cu = (Curve *)obedit->data;

    return (cu->flag & CU_3D) && (NULL != cu->editnurb);
  }
  return 0;
}

bool ED_operator_editsurf(bContext *C)
{
  Object *obedit = CTX_data_edit_object(C);
  if (obedit && obedit->type == OB_SURF) {
    return NULL != ((Curve *)obedit->data)->editnurb;
  }
  return 0;
}

bool ED_operator_editfont(bContext *C)
{
  Object *obedit = CTX_data_edit_object(C);
  if (obedit && obedit->type == OB_FONT) {
    return NULL != ((Curve *)obedit->data)->editfont;
  }
  return 0;
}

bool ED_operator_editlattice(bContext *C)
{
  Object *obedit = CTX_data_edit_object(C);
  if (obedit && obedit->type == OB_LATTICE) {
    return NULL != ((Lattice *)obedit->data)->editlatt;
  }
  return 0;
}

bool ED_operator_editmball(bContext *C)
{
  Object *obedit = CTX_data_edit_object(C);
  if (obedit && obedit->type == OB_MBALL) {
    return NULL != ((MetaBall *)obedit->data)->editelems;
  }
  return 0;
}

bool ED_operator_mask(bContext *C)
{
  ScrArea *sa = CTX_wm_area(C);
  if (sa && sa->spacedata.first) {
    switch (sa->spacetype) {
      case SPACE_CLIP: {
        SpaceClip *sc = sa->spacedata.first;
        return ED_space_clip_check_show_maskedit(sc);
      }
      case SPACE_SEQ: {
        SpaceSeq *sseq = sa->spacedata.first;
        Scene *scene = CTX_data_scene(C);
        return ED_space_sequencer_check_show_maskedit(sseq, scene);
      }
      case SPACE_IMAGE: {
        SpaceImage *sima = sa->spacedata.first;
        ViewLayer *view_layer = CTX_data_view_layer(C);
        return ED_space_image_check_show_maskedit(sima, view_layer);
      }
    }
  }

  return false;
}

bool ED_operator_camera(bContext *C)
{
  struct Camera *cam = CTX_data_pointer_get_type(C, "camera", &RNA_Camera).data;
  return (cam != NULL);
}

/** \} */

/* -------------------------------------------------------------------- */
/** \name Internal Screen Utilities
 * \{ */

static bool screen_active_editable(bContext *C)
{
  if (ED_operator_screenactive(C)) {
    /* no full window splitting allowed */
    if (CTX_wm_screen(C)->state != SCREENNORMAL) {
      return 0;
    }
    return 1;
  }
  return 0;
}

/** \} */

/* -------------------------------------------------------------------- */
/** \name Action Zone Operator
 * \{ */

/* operator state vars used:
 * none
 *
 * functions:
 *
 * apply() set action-zone event
 *
 * exit()   free customdata
 *
 * callbacks:
 *
 * exec()   never used
 *
 * invoke() check if in zone
 * add customdata, put mouseco and area in it
 * add modal handler
 *
 * modal()  accept modal events while doing it
 * call apply() with gesture info, active window, nonactive window
 * call exit() and remove handler when LMB confirm
 */

typedef struct sActionzoneData {
  ScrArea *sa1, *sa2;
  AZone *az;
  int x, y, gesture_dir, modifier;
} sActionzoneData;

/* quick poll to save operators to be created and handled */
static bool actionzone_area_poll(bContext *C)
{
  wmWindow *win = CTX_wm_window(C);
  bScreen *screen = WM_window_get_active_screen(win);

  if (screen && win && win->eventstate) {
    const int *xy = &win->eventstate->x;
    AZone *az;

    for (ScrArea *sa = screen->areabase.first; sa; sa = sa->next) {
      for (az = sa->actionzones.first; az; az = az->next) {
        if (BLI_rcti_isect_pt_v(&az->rect, xy)) {
          return 1;
        }
      }
    }
  }
  return 0;
}

/* the debug drawing of the click_rect is in area_draw_azone_fullscreen, keep both in sync */
static void fullscreen_click_rcti_init(
    rcti *rect, const short UNUSED(x1), const short UNUSED(y1), const short x2, const short y2)
{
  BLI_rcti_init(rect, x2 - U.widget_unit, x2, y2 - U.widget_unit, y2);
}

static bool azone_clipped_rect_calc(const AZone *az, rcti *r_rect_clip)
{
  const ARegion *region = az->region;
  *r_rect_clip = az->rect;
  if (az->type == AZONE_REGION) {
    if (region->overlap && (region->v2d.keeptot != V2D_KEEPTOT_STRICT) &&
        /* Only when this isn't hidden (where it's displayed as an button that expands). */
        ((az->region->flag & (RGN_FLAG_HIDDEN | RGN_FLAG_TOO_SMALL)) == 0)) {
      /* A floating region to be resized, clip by the visible region. */
      switch (az->edge) {
        case AE_TOP_TO_BOTTOMRIGHT:
        case AE_BOTTOM_TO_TOPLEFT: {
          r_rect_clip->xmin = max_ii(
              r_rect_clip->xmin,
              (region->winrct.xmin +
               UI_view2d_view_to_region_x(&region->v2d, region->v2d.tot.xmin)) -
                  UI_REGION_OVERLAP_MARGIN);
          r_rect_clip->xmax = min_ii(
              r_rect_clip->xmax,
              (region->winrct.xmin +
               UI_view2d_view_to_region_x(&region->v2d, region->v2d.tot.xmax)) +
                  UI_REGION_OVERLAP_MARGIN);
          return true;
        }
        case AE_LEFT_TO_TOPRIGHT:
        case AE_RIGHT_TO_TOPLEFT: {
          r_rect_clip->ymin = max_ii(
              r_rect_clip->ymin,
              (region->winrct.ymin +
               UI_view2d_view_to_region_y(&region->v2d, region->v2d.tot.ymin)) -
                  UI_REGION_OVERLAP_MARGIN);
          r_rect_clip->ymax = min_ii(
              r_rect_clip->ymax,
              (region->winrct.ymin +
               UI_view2d_view_to_region_y(&region->v2d, region->v2d.tot.ymax)) +
                  UI_REGION_OVERLAP_MARGIN);
          return true;
        }
      }
    }
  }
  return false;
}

static AZone *area_actionzone_refresh_xy(ScrArea *sa, const int xy[2], const bool test_only)
{
  AZone *az = NULL;

  for (az = sa->actionzones.first; az; az = az->next) {
    rcti az_rect_clip;
    if (BLI_rcti_isect_pt_v(&az->rect, xy) &&
        /* Check clipping if this is clipped */
        (!azone_clipped_rect_calc(az, &az_rect_clip) || BLI_rcti_isect_pt_v(&az_rect_clip, xy))) {

      if (az->type == AZONE_AREA) {
        break;
      }
      else if (az->type == AZONE_REGION) {
        break;
      }
      else if (az->type == AZONE_FULLSCREEN) {
        rcti click_rect;
        fullscreen_click_rcti_init(&click_rect, az->x1, az->y1, az->x2, az->y2);
        const bool click_isect = BLI_rcti_isect_pt_v(&click_rect, xy);

        if (test_only) {
          if (click_isect) {
            break;
          }
        }
        else {
          if (click_isect) {
            az->alpha = 1.0f;
          }
          else {
            const int mouse_sq = square_i(xy[0] - az->x2) + square_i(xy[1] - az->y2);
            const int spot_sq = square_i(AZONESPOTW);
            const int fadein_sq = square_i(AZONEFADEIN);
            const int fadeout_sq = square_i(AZONEFADEOUT);

            if (mouse_sq < spot_sq) {
              az->alpha = 1.0f;
            }
            else if (mouse_sq < fadein_sq) {
              az->alpha = 1.0f;
            }
            else if (mouse_sq < fadeout_sq) {
              az->alpha = 1.0f -
                          ((float)(mouse_sq - fadein_sq)) / ((float)(fadeout_sq - fadein_sq));
            }
            else {
              az->alpha = 0.0f;
            }

            /* fade in/out but no click */
            az = NULL;
          }

          /* XXX force redraw to show/hide the action zone */
          ED_area_tag_redraw(sa);
          break;
        }
      }
      else if (az->type == AZONE_REGION_SCROLL) {
        ARegion *region = az->region;
        View2D *v2d = &region->v2d;
        int scroll_flag = 0;
        const int isect_value = UI_view2d_mouse_in_scrollers_ex(
            region, v2d, xy[0], xy[1], &scroll_flag);

        /* Check if we even have scroll bars. */
        if (((az->direction == AZ_SCROLL_HOR) && !(scroll_flag & V2D_SCROLL_HORIZONTAL)) ||
            ((az->direction == AZ_SCROLL_VERT) && !(scroll_flag & V2D_SCROLL_VERTICAL))) {
          /* no scrollbars, do nothing. */
        }
        else if (test_only) {
          if (isect_value != 0) {
            break;
          }
        }
        else {
          bool redraw = false;

          if (isect_value == 'h') {
            if (az->direction == AZ_SCROLL_HOR) {
              az->alpha = 1.0f;
              v2d->alpha_hor = 255;
              redraw = true;
            }
          }
          else if (isect_value == 'v') {
            if (az->direction == AZ_SCROLL_VERT) {
              az->alpha = 1.0f;
              v2d->alpha_vert = 255;
              redraw = true;
            }
          }
          else {
            const int local_xy[2] = {xy[0] - region->winrct.xmin, xy[1] - region->winrct.ymin};
            float dist_fac = 0.0f, alpha = 0.0f;

            if (az->direction == AZ_SCROLL_HOR) {
              dist_fac = BLI_rcti_length_y(&v2d->hor, local_xy[1]) / AZONEFADEIN;
              CLAMP(dist_fac, 0.0f, 1.0f);
              alpha = 1.0f - dist_fac;

              v2d->alpha_hor = alpha * 255;
            }
            else if (az->direction == AZ_SCROLL_VERT) {
              dist_fac = BLI_rcti_length_x(&v2d->vert, local_xy[0]) / AZONEFADEIN;
              CLAMP(dist_fac, 0.0f, 1.0f);
              alpha = 1.0f - dist_fac;

              v2d->alpha_vert = alpha * 255;
            }
            az->alpha = alpha;
            redraw = true;
          }

          if (redraw) {
            ED_region_tag_redraw_no_rebuild(region);
          }
          /* Don't return! */
        }
      }
    }
    else if (!test_only && !IS_EQF(az->alpha, 0.0f)) {
      if (az->type == AZONE_FULLSCREEN) {
        az->alpha = 0.0f;
        sa->flag &= ~AREA_FLAG_ACTIONZONES_UPDATE;
        ED_area_tag_redraw_no_rebuild(sa);
      }
      else if (az->type == AZONE_REGION_SCROLL) {
        if (az->direction == AZ_SCROLL_VERT) {
          az->alpha = az->region->v2d.alpha_vert = 0;
          sa->flag &= ~AREA_FLAG_ACTIONZONES_UPDATE;
          ED_region_tag_redraw_no_rebuild(az->region);
        }
        else if (az->direction == AZ_SCROLL_HOR) {
          az->alpha = az->region->v2d.alpha_hor = 0;
          sa->flag &= ~AREA_FLAG_ACTIONZONES_UPDATE;
          ED_region_tag_redraw_no_rebuild(az->region);
        }
        else {
          BLI_assert(0);
        }
      }
    }
  }

  return az;
}

/* Finds an action-zone by position in entire screen so azones can overlap. */
static AZone *screen_actionzone_find_xy(bScreen *sc, const int xy[2])
{
  for (ScrArea *sa = sc->areabase.first; sa; sa = sa->next) {
    AZone *az = area_actionzone_refresh_xy(sa, xy, true);
    if (az != NULL) {
      return az;
    }
  }
  return NULL;
}

/* Returns the area that the azone belongs to */
static ScrArea *screen_actionzone_area(bScreen *sc, const AZone *az)
{
  for (ScrArea *area = sc->areabase.first; area; area = area->next) {
    for (AZone *zone = area->actionzones.first; zone; zone = zone->next) {
      if (zone == az) {
        return area;
      }
    }
  }
  return NULL;
}

AZone *ED_area_actionzone_find_xy(ScrArea *sa, const int xy[2])
{
  return area_actionzone_refresh_xy(sa, xy, true);
}

AZone *ED_area_azones_update(ScrArea *sa, const int xy[2])
{
  return area_actionzone_refresh_xy(sa, xy, false);
}

static void actionzone_exit(wmOperator *op)
{
  if (op->customdata) {
    MEM_freeN(op->customdata);
  }
  op->customdata = NULL;

  G.moving &= ~G_TRANSFORM_WM;
}

/* send EVT_ACTIONZONE event */
static void actionzone_apply(bContext *C, wmOperator *op, int type)
{
  wmEvent event;
  wmWindow *win = CTX_wm_window(C);
  sActionzoneData *sad = op->customdata;

  sad->modifier = RNA_int_get(op->ptr, "modifier");

  wm_event_init_from_window(win, &event);

  if (type == AZONE_AREA) {
    event.type = EVT_ACTIONZONE_AREA;
  }
  else if (type == AZONE_FULLSCREEN) {
    event.type = EVT_ACTIONZONE_FULLSCREEN;
  }
  else {
    event.type = EVT_ACTIONZONE_REGION;
  }

  event.val = KM_NOTHING;
  event.customdata = op->customdata;
  event.customdatafree = true;
  op->customdata = NULL;

  wm_event_add(win, &event);
}

static int actionzone_invoke(bContext *C, wmOperator *op, const wmEvent *event)
{
  bScreen *sc = CTX_wm_screen(C);
  AZone *az = screen_actionzone_find_xy(sc, &event->x);
  sActionzoneData *sad;

  /* Quick escape - Scroll azones only hide/unhide the scroll-bars,
   * they have their own handling. */
  if (az == NULL || ELEM(az->type, AZONE_REGION_SCROLL)) {
    return OPERATOR_PASS_THROUGH;
  }

  /* ok we do the action-zone */
  sad = op->customdata = MEM_callocN(sizeof(sActionzoneData), "sActionzoneData");
  sad->sa1 = screen_actionzone_area(sc, az);
  sad->az = az;
  sad->x = event->x;
  sad->y = event->y;

  /* region azone directly reacts on mouse clicks */
  if (ELEM(sad->az->type, AZONE_REGION, AZONE_FULLSCREEN)) {
    actionzone_apply(C, op, sad->az->type);
    actionzone_exit(op);
    return OPERATOR_FINISHED;
  }
  else {
    BLI_assert(ELEM(sad->az->type, AZONE_AREA, AZONE_REGION_SCROLL));

    /* add modal handler */
    G.moving |= G_TRANSFORM_WM;
    WM_event_add_modal_handler(C, op);
    return OPERATOR_RUNNING_MODAL;
  }
}

static int actionzone_modal(bContext *C, wmOperator *op, const wmEvent *event)
{
  bScreen *sc = CTX_wm_screen(C);
  sActionzoneData *sad = op->customdata;

  switch (event->type) {
    case MOUSEMOVE: {
      bool is_gesture;

      const int delta_x = (event->x - sad->x);
      const int delta_y = (event->y - sad->y);

      /* Movement in dominant direction. */
      const int delta_max = max_ii(abs(delta_x), abs(delta_y));

      /* Movement in dominant direction before action taken. */
      const int join_threshold = (0.6 * U.widget_unit);
      const int split_threshold = (1.2 * U.widget_unit);
      const int area_threshold = (0.1 * U.widget_unit);

      /* Calculate gesture cardinal direction. */
      if (delta_y > abs(delta_x)) {
        sad->gesture_dir = 'n';
      }
      else if (delta_x >= abs(delta_y)) {
        sad->gesture_dir = 'e';
      }
      else if (delta_y < -abs(delta_x)) {
        sad->gesture_dir = 's';
      }
      else {
        sad->gesture_dir = 'w';
      }

      if (sad->az->type == AZONE_AREA) {
        wmWindow *win = CTX_wm_window(C);
        rcti screen_rect;

        WM_window_screen_rect_calc(win, &screen_rect);

        /* Have we dragged off the zone and are not on an edge? */
        if ((ED_area_actionzone_find_xy(sad->sa1, &event->x) != sad->az) &&
            (screen_geom_area_map_find_active_scredge(
                 AREAMAP_FROM_SCREEN(sc), &screen_rect, event->x, event->y) == NULL)) {
          /* Are we still in same area? */
          if (BKE_screen_find_area_xy(sc, SPACE_TYPE_ANY, event->x, event->y) == sad->sa1) {
            /* Same area, so possible split. */
            WM_cursor_set(
                win, (ELEM(sad->gesture_dir, 'n', 's')) ? WM_CURSOR_H_SPLIT : WM_CURSOR_V_SPLIT);
            is_gesture = (delta_max > split_threshold);
          }
          else {
            /* Different area, so possible join. */
            if (sad->gesture_dir == 'n') {
              WM_cursor_set(win, WM_CURSOR_N_ARROW);
            }
            else if (sad->gesture_dir == 's') {
              WM_cursor_set(win, WM_CURSOR_S_ARROW);
            }
            else if (sad->gesture_dir == 'e') {
              WM_cursor_set(win, WM_CURSOR_E_ARROW);
            }
            else {
              WM_cursor_set(win, WM_CURSOR_W_ARROW);
            }
            is_gesture = (delta_max > join_threshold);
          }
        }
        else {
          WM_cursor_set(CTX_wm_window(C), WM_CURSOR_CROSS);
          is_gesture = false;
        }
      }
      else {
        is_gesture = (delta_max > area_threshold);
      }

      /* gesture is large enough? */
      if (is_gesture) {
        /* second area, for join when (sa1 != sa2) */
        sad->sa2 = BKE_screen_find_area_xy(sc, SPACE_TYPE_ANY, event->x, event->y);
        /* apply sends event */
        actionzone_apply(C, op, sad->az->type);
        actionzone_exit(op);

        return OPERATOR_FINISHED;
      }
      break;
    }
    case EVT_ESCKEY:
      actionzone_exit(op);
      return OPERATOR_CANCELLED;
    case LEFTMOUSE:
      actionzone_exit(op);
      return OPERATOR_CANCELLED;
  }

  return OPERATOR_RUNNING_MODAL;
}

static void actionzone_cancel(bContext *UNUSED(C), wmOperator *op)
{
  actionzone_exit(op);
}

static void SCREEN_OT_actionzone(wmOperatorType *ot)
{
  /* identifiers */
  ot->name = "Handle Area Action Zones";
  ot->description = "Handle area action zones for mouse actions/gestures";
  ot->idname = "SCREEN_OT_actionzone";

  ot->invoke = actionzone_invoke;
  ot->modal = actionzone_modal;
  ot->poll = actionzone_area_poll;
  ot->cancel = actionzone_cancel;

  /* flags */
  ot->flag = OPTYPE_BLOCKING | OPTYPE_INTERNAL;

  RNA_def_int(ot->srna, "modifier", 0, 0, 2, "Modifier", "Modifier state", 0, 2);
}

/** \} */

/* -------------------------------------------------------------------- */
/** \name Area edge detection utility
 * \{ */

static ScrEdge *screen_area_edge_from_cursor(const bContext *C,
                                             const int cursor[2],
                                             ScrArea **r_sa1,
                                             ScrArea **r_sa2)
{
  wmWindow *win = CTX_wm_window(C);
  bScreen *sc = CTX_wm_screen(C);
  ScrEdge *actedge;
  rcti window_rect;
  WM_window_rect_calc(win, &window_rect);
  actedge = screen_geom_area_map_find_active_scredge(
      AREAMAP_FROM_SCREEN(sc), &window_rect, cursor[0], cursor[1]);
  *r_sa1 = NULL;
  *r_sa2 = NULL;
  if (actedge == NULL) {
    return NULL;
  }
  int borderwidth = (4 * UI_DPI_FAC);
  ScrArea *sa1, *sa2;
  if (screen_geom_edge_is_horizontal(actedge)) {
    sa1 = BKE_screen_find_area_xy(sc, SPACE_TYPE_ANY, cursor[0], cursor[1] + borderwidth);
    sa2 = BKE_screen_find_area_xy(sc, SPACE_TYPE_ANY, cursor[0], cursor[1] - borderwidth);
  }
  else {
    sa1 = BKE_screen_find_area_xy(sc, SPACE_TYPE_ANY, cursor[0] + borderwidth, cursor[1]);
    sa2 = BKE_screen_find_area_xy(sc, SPACE_TYPE_ANY, cursor[0] - borderwidth, cursor[1]);
  }
  bool isGlobal = ((sa1 && ED_area_is_global(sa1)) || (sa2 && ED_area_is_global(sa2)));
  if (!isGlobal) {
    *r_sa1 = sa1;
    *r_sa2 = sa2;
  }
  return actedge;
}

/** \} */

/* -------------------------------------------------------------------- */
/** \name Swap Area Operator
 * \{ */

/* operator state vars used:
 * sa1      start area
 * sa2      area to swap with
 *
 * functions:
 *
 * init()   set custom data for operator, based on action-zone event custom data
 *
 * cancel() cancel the operator
 *
 * exit()   cleanup, send notifier
 *
 * callbacks:
 *
 * invoke() gets called on shift+lmb drag in action-zone
 * exec()   execute without any user interaction, based on properties
 * call init(), add handler
 *
 * modal()  accept modal events while doing it
 */

typedef struct sAreaSwapData {
  ScrArea *sa1, *sa2;
} sAreaSwapData;

static int area_swap_init(wmOperator *op, const wmEvent *event)
{
  sAreaSwapData *sd = NULL;
  sActionzoneData *sad = event->customdata;

  if (sad == NULL || sad->sa1 == NULL) {
    return 0;
  }

  sd = MEM_callocN(sizeof(sAreaSwapData), "sAreaSwapData");
  sd->sa1 = sad->sa1;
  sd->sa2 = sad->sa2;
  op->customdata = sd;

  return 1;
}

static void area_swap_exit(bContext *C, wmOperator *op)
{
  WM_cursor_modal_restore(CTX_wm_window(C));
  if (op->customdata) {
    MEM_freeN(op->customdata);
  }
  op->customdata = NULL;
}

static void area_swap_cancel(bContext *C, wmOperator *op)
{
  area_swap_exit(C, op);
}

static int area_swap_invoke(bContext *C, wmOperator *op, const wmEvent *event)
{

  if (!area_swap_init(op, event)) {
    return OPERATOR_PASS_THROUGH;
  }

  /* add modal handler */
  WM_cursor_modal_set(CTX_wm_window(C), WM_CURSOR_SWAP_AREA);
  WM_event_add_modal_handler(C, op);

  return OPERATOR_RUNNING_MODAL;
}

static int area_swap_modal(bContext *C, wmOperator *op, const wmEvent *event)
{
  sActionzoneData *sad = op->customdata;

  switch (event->type) {
    case MOUSEMOVE:
      /* second area, for join */
      sad->sa2 = BKE_screen_find_area_xy(CTX_wm_screen(C), SPACE_TYPE_ANY, event->x, event->y);
      break;
    case LEFTMOUSE: /* release LMB */
      if (event->val == KM_RELEASE) {
        if (!sad->sa2 || sad->sa1 == sad->sa2) {
          area_swap_cancel(C, op);
          return OPERATOR_CANCELLED;
        }

        ED_area_tag_redraw(sad->sa1);
        ED_area_tag_redraw(sad->sa2);

        ED_area_swapspace(C, sad->sa1, sad->sa2);

        area_swap_exit(C, op);

        WM_event_add_notifier(C, NC_SCREEN | NA_EDITED, NULL);

        return OPERATOR_FINISHED;
      }
      break;

    case EVT_ESCKEY:
      area_swap_cancel(C, op);
      return OPERATOR_CANCELLED;
  }
  return OPERATOR_RUNNING_MODAL;
}

static int area_swap_exec(bContext *C, wmOperator *op)
{
  ScrArea *sa1, *sa2;
  int cursor[2];
  RNA_int_get_array(op->ptr, "cursor", cursor);
  screen_area_edge_from_cursor(C, cursor, &sa1, &sa2);
  if (sa1 == NULL || sa2 == NULL) {
    return OPERATOR_CANCELLED;
  }
  ED_area_swapspace(C, sa1, sa2);
  return OPERATOR_FINISHED;
}

static void SCREEN_OT_area_swap(wmOperatorType *ot)
{
  ot->name = "Swap Areas";
  ot->description = "Swap selected areas screen positions";
  ot->idname = "SCREEN_OT_area_swap";

  ot->invoke = area_swap_invoke;
  ot->modal = area_swap_modal;
  ot->exec = area_swap_exec;
  ot->poll = screen_active_editable;
  ot->cancel = area_swap_cancel;

  ot->flag = OPTYPE_BLOCKING;

  /* rna */
  RNA_def_int_vector(
      ot->srna, "cursor", 2, NULL, INT_MIN, INT_MAX, "Cursor", "", INT_MIN, INT_MAX);
}

/** \} */

/* -------------------------------------------------------------------- */
/** \name Area Duplicate Operator
 *
 * Create new window from area.
 * \{ */

/* operator callback */
static int area_dupli_invoke(bContext *C, wmOperator *op, const wmEvent *event)
{
  Main *bmain = CTX_data_main(C);
  wmWindow *newwin, *win = CTX_wm_window(C);
  Scene *scene;
  WorkSpace *workspace = WM_window_get_active_workspace(win);
  WorkSpaceLayout *layout_old = WM_window_get_active_layout(win);
  WorkSpaceLayout *layout_new;
  bScreen *newsc;
  ScrArea *sa;
  rcti rect;

  win = CTX_wm_window(C);
  scene = CTX_data_scene(C);
  sa = CTX_wm_area(C);

  /* XXX hrmf! */
  if (event->type == EVT_ACTIONZONE_AREA) {
    sActionzoneData *sad = event->customdata;

    if (sad == NULL) {
      return OPERATOR_PASS_THROUGH;
    }

    sa = sad->sa1;
  }

  /* adds window to WM */
  rect = sa->totrct;
  BLI_rcti_translate(&rect, win->posx, win->posy);
  rect.xmax = rect.xmin + BLI_rcti_size_x(&rect) / U.pixelsize;
  rect.ymax = rect.ymin + BLI_rcti_size_y(&rect) / U.pixelsize;

  newwin = WM_window_open(C, &rect);
  if (newwin == NULL) {
    BKE_report(op->reports, RPT_ERROR, "Failed to open window!");
    goto finally;
  }

  *newwin->stereo3d_format = *win->stereo3d_format;

  newwin->scene = scene;

  STRNCPY(newwin->view_layer_name, win->view_layer_name);

  BKE_workspace_active_set(newwin->workspace_hook, workspace);
  /* allocs new screen and adds to newly created window, using window size */
  layout_new = ED_workspace_layout_add(
      bmain, workspace, newwin, BKE_workspace_layout_name_get(layout_old));
  newsc = BKE_workspace_layout_screen_get(layout_new);
  WM_window_set_active_layout(newwin, workspace, layout_new);

  /* copy area to new screen */
  ED_area_data_copy((ScrArea *)newsc->areabase.first, sa, true);

  ED_area_tag_redraw((ScrArea *)newsc->areabase.first);

  /* screen, areas init */
  WM_event_add_notifier(C, NC_SCREEN | NA_EDITED, NULL);

finally:
  if (event->type == EVT_ACTIONZONE_AREA) {
    actionzone_exit(op);
  }

  if (newwin) {
    return OPERATOR_FINISHED;
  }
  else {
    return OPERATOR_CANCELLED;
  }
}

static void SCREEN_OT_area_dupli(wmOperatorType *ot)
{
  ot->name = "Duplicate Area into New Window";
  ot->description = "Duplicate selected area into new window";
  ot->idname = "SCREEN_OT_area_dupli";

  ot->invoke = area_dupli_invoke;
  ot->poll = ED_operator_areaactive;
}

/** \} */

/* -------------------------------------------------------------------- */
/** \name Move Area Edge Operator
 * \{ */

/* operator state vars used:
 * x, y             mouse coord near edge
 * delta            movement of edge
 *
 * functions:
 *
 * init()   set default property values, find edge based on mouse coords, test
 * if the edge can be moved, select edges, calculate min and max movement
 *
 * apply()  apply delta on selection
 *
 * exit()   cleanup, send notifier
 *
 * cancel() cancel moving
 *
 * callbacks:
 *
 * exec()   execute without any user interaction, based on properties
 * call init(), apply(), exit()
 *
 * invoke() gets called on mouse click near edge
 * call init(), add handler
 *
 * modal()  accept modal events while doing it
 * call apply() with delta motion
 * call exit() and remove handler
 */

typedef struct sAreaMoveData {
  int bigger, smaller, origval, step;
  char dir;
  enum AreaMoveSnapType {
    /* Snapping disabled */
    SNAP_NONE = 0,
    /* Snap to an invisible grid with a unit defined in AREAGRID */
    SNAP_AREAGRID,
    /* Snap to fraction (half, third.. etc) and adjacent edges. */
    SNAP_FRACTION_AND_ADJACENT,
    /* Snap to either bigger or smaller, nothing in-between (used for
     * global areas). This has priority over other snap types, if it is
     * used, toggling SNAP_FRACTION_AND_ADJACENT doesn't work. */
    SNAP_BIGGER_SMALLER_ONLY,
  } snap_type;
} sAreaMoveData;

/* helper call to move area-edge, sets limits
 * need window bounds in order to get correct limits */
static void area_move_set_limits(
    wmWindow *win, bScreen *sc, int dir, int *bigger, int *smaller, bool *use_bigger_smaller_snap)
{
  rcti window_rect;
  int areaminy = ED_area_headersize();
  int areamin;

  /* we check all areas and test for free space with MINSIZE */
  *bigger = *smaller = 100000;

  if (use_bigger_smaller_snap != NULL) {
    *use_bigger_smaller_snap = false;
    for (ScrArea *area = win->global_areas.areabase.first; area; area = area->next) {
      int size_min = ED_area_global_min_size_y(area) - 1;
      int size_max = ED_area_global_max_size_y(area) - 1;

      size_min = max_ii(size_min, 0);
      BLI_assert(size_min <= size_max);

      /* logic here is only tested for lower edge :) */
      /* left edge */
      if ((area->v1->editflag && area->v2->editflag)) {
        *smaller = area->v4->vec.x - size_max;
        *bigger = area->v4->vec.x - size_min;
        *use_bigger_smaller_snap = true;
        return;
      }
      /* top edge */
      else if ((area->v2->editflag && area->v3->editflag)) {
        *smaller = area->v1->vec.y + size_min;
        *bigger = area->v1->vec.y + size_max;
        *use_bigger_smaller_snap = true;
        return;
      }
      /* right edge */
      else if ((area->v3->editflag && area->v4->editflag)) {
        *smaller = area->v1->vec.x + size_min;
        *bigger = area->v1->vec.x + size_max;
        *use_bigger_smaller_snap = true;
        return;
      }
      /* lower edge */
      else if ((area->v4->editflag && area->v1->editflag)) {
        *smaller = area->v2->vec.y - size_max;
        *bigger = area->v2->vec.y - size_min;
        *use_bigger_smaller_snap = true;
        return;
      }
    }
  }

  WM_window_rect_calc(win, &window_rect);

  for (ScrArea *sa = sc->areabase.first; sa; sa = sa->next) {
    if (dir == 'h') {
      int y1;
      areamin = areaminy;

      if (sa->v1->vec.y > window_rect.ymin) {
        areamin += U.pixelsize;
      }
      if (sa->v2->vec.y < (window_rect.ymax - 1)) {
        areamin += U.pixelsize;
      }

      y1 = screen_geom_area_height(sa) - areamin;

      /* if top or down edge selected, test height */
      if (sa->v1->editflag && sa->v4->editflag) {
        *bigger = min_ii(*bigger, y1);
      }
      else if (sa->v2->editflag && sa->v3->editflag) {
        *smaller = min_ii(*smaller, y1);
      }
    }
    else {
      int x1;
      areamin = AREAMINX;

      if (sa->v1->vec.x > window_rect.xmin) {
        areamin += U.pixelsize;
      }
      if (sa->v4->vec.x < (window_rect.xmax - 1)) {
        areamin += U.pixelsize;
      }

      x1 = screen_geom_area_width(sa) - areamin;

      /* if left or right edge selected, test width */
      if (sa->v1->editflag && sa->v2->editflag) {
        *bigger = min_ii(*bigger, x1);
      }
      else if (sa->v3->editflag && sa->v4->editflag) {
        *smaller = min_ii(*smaller, x1);
      }
    }
  }
}

/* validate selection inside screen, set variables OK */
/* return 0: init failed */
static int area_move_init(bContext *C, wmOperator *op)
{
  bScreen *sc = CTX_wm_screen(C);
  wmWindow *win = CTX_wm_window(C);
  ScrEdge *actedge;
  sAreaMoveData *md;
  int x, y;

  /* required properties */
  x = RNA_int_get(op->ptr, "x");
  y = RNA_int_get(op->ptr, "y");

  /* setup */
  actedge = screen_geom_find_active_scredge(win, sc, x, y);
  if (actedge == NULL) {
    return 0;
  }

  md = MEM_callocN(sizeof(sAreaMoveData), "sAreaMoveData");
  op->customdata = md;

  md->dir = screen_geom_edge_is_horizontal(actedge) ? 'h' : 'v';
  if (md->dir == 'h') {
    md->origval = actedge->v1->vec.y;
  }
  else {
    md->origval = actedge->v1->vec.x;
  }

  screen_geom_select_connected_edge(win, actedge);
  /* now all vertices with 'flag == 1' are the ones that can be moved. Move this to editflag */
  ED_screen_verts_iter(win, sc, v1)
  {
    v1->editflag = v1->flag;
  }

  bool use_bigger_smaller_snap = false;
  area_move_set_limits(win, sc, md->dir, &md->bigger, &md->smaller, &use_bigger_smaller_snap);

  md->snap_type = use_bigger_smaller_snap ? SNAP_BIGGER_SMALLER_ONLY : SNAP_AREAGRID;

  return 1;
}

static int area_snap_calc_location(const bScreen *sc,
                                   const enum AreaMoveSnapType snap_type,
                                   const int delta,
                                   const int origval,
                                   const int dir,
                                   const int bigger,
                                   const int smaller)
{
  BLI_assert(snap_type != SNAP_NONE);
  int m_cursor_final = -1;
  const int m_cursor = origval + delta;
  const int m_span = (float)(bigger + smaller);
  const int m_min = origval - smaller;
  // const int axis_max = axis_min + m_span;

  switch (snap_type) {
    case SNAP_AREAGRID:
      m_cursor_final = m_cursor;
      if (delta != bigger && delta != -smaller) {
        m_cursor_final -= (m_cursor % AREAGRID);
        CLAMP(m_cursor_final, origval - smaller, origval + bigger);
      }
      break;

    case SNAP_BIGGER_SMALLER_ONLY:
      m_cursor_final = (m_cursor >= bigger) ? bigger : smaller;
      break;

    case SNAP_FRACTION_AND_ADJACENT: {
      const int axis = (dir == 'v') ? 0 : 1;
      int snap_dist_best = INT_MAX;
      {
        const float div_array[] = {
            /* Middle. */
            1.0f / 2.0f,
            /* Thirds. */
            1.0f / 3.0f,
            2.0f / 3.0f,
            /* Quaters. */
            1.0f / 4.0f,
            3.0f / 4.0f,
            /* Eighth. */
            1.0f / 8.0f,
            3.0f / 8.0f,
            5.0f / 8.0f,
            7.0f / 8.0f,
        };
        /* Test the snap to the best division. */
        for (int i = 0; i < ARRAY_SIZE(div_array); i++) {
          const int m_cursor_test = m_min + round_fl_to_int(m_span * div_array[i]);
          const int snap_dist_test = abs(m_cursor - m_cursor_test);
          if (snap_dist_best >= snap_dist_test) {
            snap_dist_best = snap_dist_test;
            m_cursor_final = m_cursor_test;
          }
        }
      }

      for (const ScrVert *v1 = sc->vertbase.first; v1; v1 = v1->next) {
        if (!v1->editflag) {
          continue;
        }
        const int v_loc = (&v1->vec.x)[!axis];

        for (const ScrVert *v2 = sc->vertbase.first; v2; v2 = v2->next) {
          if (v2->editflag) {
            continue;
          }
          if (v_loc == (&v2->vec.x)[!axis]) {
            const int v_loc2 = (&v2->vec.x)[axis];
            /* Do not snap to the vertices at the ends. */
            if ((origval - smaller) < v_loc2 && v_loc2 < (origval + bigger)) {
              const int snap_dist_test = abs(m_cursor - v_loc2);
              if (snap_dist_best >= snap_dist_test) {
                snap_dist_best = snap_dist_test;
                m_cursor_final = v_loc2;
              }
            }
          }
        }
      }
      break;
    }
    case SNAP_NONE:
      break;
  }

  BLI_assert(ELEM(snap_type, SNAP_BIGGER_SMALLER_ONLY) ||
             IN_RANGE_INCL(m_cursor_final, origval - smaller, origval + bigger));

  return m_cursor_final;
}

/* moves selected screen edge amount of delta, used by split & move */
static void area_move_apply_do(const bContext *C,
                               int delta,
                               const int origval,
                               const int dir,
                               const int bigger,
                               const int smaller,
                               const enum AreaMoveSnapType snap_type)
{
  wmWindow *win = CTX_wm_window(C);
  bScreen *sc = CTX_wm_screen(C);
  short final_loc = -1;
  bool doredraw = false;

  if (snap_type != SNAP_BIGGER_SMALLER_ONLY) {
    CLAMP(delta, -smaller, bigger);
  }

  if (snap_type == SNAP_NONE) {
    final_loc = origval + delta;
  }
  else {
    final_loc = area_snap_calc_location(sc, snap_type, delta, origval, dir, bigger, smaller);
  }

  BLI_assert(final_loc != -1);
  short axis = (dir == 'v') ? 0 : 1;

  ED_screen_verts_iter(win, sc, v1)
  {
    if (v1->editflag) {
      short oldval = (&v1->vec.x)[axis];
      (&v1->vec.x)[axis] = final_loc;

      if (oldval == final_loc) {
        /* nothing will change to the other vertices either. */
        break;
      }
      doredraw = true;
    }
  }

  /* only redraw if we actually moved a screen vert, for AREAGRID */
  if (doredraw) {
    bool redraw_all = false;
    ED_screen_areas_iter(win, sc, sa)
    {
      if (sa->v1->editflag || sa->v2->editflag || sa->v3->editflag || sa->v4->editflag) {
        if (ED_area_is_global(sa)) {
          /* Snap to minimum or maximum for global areas. */
          int height = round_fl_to_int(screen_geom_area_height(sa) / UI_DPI_FAC);
          if (abs(height - sa->global->size_min) < abs(height - sa->global->size_max)) {
            sa->global->cur_fixed_height = sa->global->size_min;
          }
          else {
            sa->global->cur_fixed_height = sa->global->size_max;
          }

          sc->do_refresh = true;
          redraw_all = true;
        }
        ED_area_tag_redraw(sa);
      }
    }
    if (redraw_all) {
      ED_screen_areas_iter(win, sc, sa)
      {
        ED_area_tag_redraw(sa);
      }
    }

    ED_screen_global_areas_sync(win);

    WM_event_add_notifier(C, NC_SCREEN | NA_EDITED, NULL); /* redraw everything */
    /* Update preview thumbnail */
    BKE_icon_changed(sc->id.icon_id);
  }
}

static void area_move_apply(bContext *C, wmOperator *op)
{
  sAreaMoveData *md = op->customdata;
  int delta = RNA_int_get(op->ptr, "delta");

  area_move_apply_do(C, delta, md->origval, md->dir, md->bigger, md->smaller, md->snap_type);
}

static void area_move_exit(bContext *C, wmOperator *op)
{
  if (op->customdata) {
    MEM_freeN(op->customdata);
  }
  op->customdata = NULL;

  /* this makes sure aligned edges will result in aligned grabbing */
  BKE_screen_remove_double_scrverts(CTX_wm_screen(C));
  BKE_screen_remove_double_scredges(CTX_wm_screen(C));

  G.moving &= ~G_TRANSFORM_WM;
}

static int area_move_exec(bContext *C, wmOperator *op)
{
  if (!area_move_init(C, op)) {
    return OPERATOR_CANCELLED;
  }

  area_move_apply(C, op);
  area_move_exit(C, op);

  return OPERATOR_FINISHED;
}

/* interaction callback */
static int area_move_invoke(bContext *C, wmOperator *op, const wmEvent *event)
{
  RNA_int_set(op->ptr, "x", event->x);
  RNA_int_set(op->ptr, "y", event->y);

  if (!area_move_init(C, op)) {
    return OPERATOR_PASS_THROUGH;
  }

  /* add temp handler */
  G.moving |= G_TRANSFORM_WM;
  WM_event_add_modal_handler(C, op);

  return OPERATOR_RUNNING_MODAL;
}

static void area_move_cancel(bContext *C, wmOperator *op)
{

  RNA_int_set(op->ptr, "delta", 0);
  area_move_apply(C, op);
  area_move_exit(C, op);
}

/* modal callback for while moving edges */
static int area_move_modal(bContext *C, wmOperator *op, const wmEvent *event)
{
  sAreaMoveData *md = op->customdata;
  int delta, x, y;

  /* execute the events */
  switch (event->type) {
    case MOUSEMOVE: {
      x = RNA_int_get(op->ptr, "x");
      y = RNA_int_get(op->ptr, "y");

      delta = (md->dir == 'v') ? event->x - x : event->y - y;
      RNA_int_set(op->ptr, "delta", delta);

      area_move_apply(C, op);
      break;
    }
    case EVT_MODAL_MAP: {
      switch (event->val) {
        case KM_MODAL_APPLY:
          area_move_exit(C, op);
          return OPERATOR_FINISHED;

        case KM_MODAL_CANCEL:
          area_move_cancel(C, op);
          return OPERATOR_CANCELLED;

        case KM_MODAL_SNAP_ON:
          if (md->snap_type != SNAP_BIGGER_SMALLER_ONLY) {
            md->snap_type = SNAP_FRACTION_AND_ADJACENT;
          }
          break;

        case KM_MODAL_SNAP_OFF:
          if (md->snap_type != SNAP_BIGGER_SMALLER_ONLY) {
            md->snap_type = SNAP_AREAGRID;
          }
          break;
      }
      break;
    }
  }

  return OPERATOR_RUNNING_MODAL;
}

static void SCREEN_OT_area_move(wmOperatorType *ot)
{
  /* identifiers */
  ot->name = "Move Area Edges";
  ot->description = "Move selected area edges";
  ot->idname = "SCREEN_OT_area_move";

  ot->exec = area_move_exec;
  ot->invoke = area_move_invoke;
  ot->cancel = area_move_cancel;
  ot->modal = area_move_modal;
  ot->poll = ED_operator_screen_mainwinactive; /* when mouse is over area-edge */

  /* flags */
  ot->flag = OPTYPE_BLOCKING | OPTYPE_INTERNAL;

  /* rna */
  RNA_def_int(ot->srna, "x", 0, INT_MIN, INT_MAX, "X", "", INT_MIN, INT_MAX);
  RNA_def_int(ot->srna, "y", 0, INT_MIN, INT_MAX, "Y", "", INT_MIN, INT_MAX);
  RNA_def_int(ot->srna, "delta", 0, INT_MIN, INT_MAX, "Delta", "", INT_MIN, INT_MAX);
}

/** \} */

/* -------------------------------------------------------------------- */
/** \name Split Area Operator
 * \{ */

/*
 * operator state vars:
 * fac              spit point
 * dir              direction 'v' or 'h'
 *
 * operator customdata:
 * area             pointer to (active) area
 * x, y             last used mouse pos
 * (more, see below)
 *
 * functions:
 *
 * init()   set default property values, find area based on context
 *
 * apply()  split area based on state vars
 *
 * exit()   cleanup, send notifier
 *
 * cancel() remove duplicated area
 *
 * callbacks:
 *
 * exec()   execute without any user interaction, based on state vars
 * call init(), apply(), exit()
 *
 * invoke() gets called on mouse click in action-widget
 * call init(), add modal handler
 * call apply() with initial motion
 *
 * modal()  accept modal events while doing it
 * call move-areas code with delta motion
 * call exit() or cancel() and remove handler
 */

typedef struct sAreaSplitData {
  int origval;           /* for move areas */
  int bigger, smaller;   /* constraints for moving new edge */
  int delta;             /* delta move edge */
  int origmin, origsize; /* to calculate fac, for property storage */
  int previewmode;       /* draw previewline, then split */
  void *draw_callback;   /* call `ED_screen_draw_split_preview` */
  bool do_snap;

  ScrEdge *nedge; /* new edge */
  ScrArea *sarea; /* start area */
  ScrArea *narea; /* new area */

} sAreaSplitData;

static void area_split_draw_cb(const struct wmWindow *UNUSED(win), void *userdata)
{
  const wmOperator *op = userdata;

  sAreaSplitData *sd = op->customdata;
  if (sd->sarea) {
    int dir = RNA_enum_get(op->ptr, "direction");
    float fac = RNA_float_get(op->ptr, "factor");

    ED_screen_draw_split_preview(sd->sarea, dir, fac);
  }
}

/* generic init, menu case, doesn't need active area */
static int area_split_menu_init(bContext *C, wmOperator *op)
{
  sAreaSplitData *sd;

  /* custom data */
  sd = (sAreaSplitData *)MEM_callocN(sizeof(sAreaSplitData), "op_area_split");
  op->customdata = sd;

  sd->sarea = CTX_wm_area(C);

  return 1;
}

/* generic init, no UI stuff here, assumes active area */
static int area_split_init(bContext *C, wmOperator *op)
{
  ScrArea *sa = CTX_wm_area(C);
  sAreaSplitData *sd;
  int areaminy = ED_area_headersize();
  int dir;

  /* required context */
  if (sa == NULL) {
    return 0;
  }

  /* required properties */
  dir = RNA_enum_get(op->ptr, "direction");

  /* minimal size */
  if (dir == 'v' && sa->winx < 2 * AREAMINX) {
    return 0;
  }
  if (dir == 'h' && sa->winy < 2 * areaminy) {
    return 0;
  }

  /* custom data */
  sd = (sAreaSplitData *)MEM_callocN(sizeof(sAreaSplitData), "op_area_split");
  op->customdata = sd;

  sd->sarea = sa;
  if (dir == 'v') {
    sd->origmin = sa->v1->vec.x;
    sd->origsize = sa->v4->vec.x - sd->origmin;
  }
  else {
    sd->origmin = sa->v1->vec.y;
    sd->origsize = sa->v2->vec.y - sd->origmin;
  }

  return 1;
}

/* with sa as center, sb is located at: 0=W, 1=N, 2=E, 3=S */
/* used with split operator */
static ScrEdge *area_findsharededge(bScreen *screen, ScrArea *sa, ScrArea *sb)
{
  ScrVert *sav1 = sa->v1;
  ScrVert *sav2 = sa->v2;
  ScrVert *sav3 = sa->v3;
  ScrVert *sav4 = sa->v4;
  ScrVert *sbv1 = sb->v1;
  ScrVert *sbv2 = sb->v2;
  ScrVert *sbv3 = sb->v3;
  ScrVert *sbv4 = sb->v4;

  if (sav1 == sbv4 && sav2 == sbv3) { /* sa to right of sb = W */
    return BKE_screen_find_edge(screen, sav1, sav2);
  }
  else if (sav2 == sbv1 && sav3 == sbv4) { /* sa to bottom of sb = N */
    return BKE_screen_find_edge(screen, sav2, sav3);
  }
  else if (sav3 == sbv2 && sav4 == sbv1) { /* sa to left of sb = E */
    return BKE_screen_find_edge(screen, sav3, sav4);
  }
  else if (sav1 == sbv2 && sav4 == sbv3) { /* sa on top of sb = S*/
    return BKE_screen_find_edge(screen, sav1, sav4);
  }

  return NULL;
}

/* do the split, return success */
static int area_split_apply(bContext *C, wmOperator *op)
{
  const wmWindow *win = CTX_wm_window(C);
  bScreen *sc = CTX_wm_screen(C);
  sAreaSplitData *sd = (sAreaSplitData *)op->customdata;
  float fac;
  int dir;

  fac = RNA_float_get(op->ptr, "factor");
  dir = RNA_enum_get(op->ptr, "direction");

  sd->narea = area_split(win, sc, sd->sarea, dir, fac, 0); /* 0 = no merge */

  if (sd->narea) {
    sd->nedge = area_findsharededge(sc, sd->sarea, sd->narea);

    /* select newly created edge, prepare for moving edge */
    ED_screen_verts_iter(win, sc, sv)
    {
      sv->editflag = 0;
    }

    sd->nedge->v1->editflag = 1;
    sd->nedge->v2->editflag = 1;

    if (dir == 'h') {
      sd->origval = sd->nedge->v1->vec.y;
    }
    else {
      sd->origval = sd->nedge->v1->vec.x;
    }

    ED_area_tag_redraw(sd->sarea);
    ED_area_tag_redraw(sd->narea);

    WM_event_add_notifier(C, NC_SCREEN | NA_EDITED, NULL);
    /* Update preview thumbnail */
    BKE_icon_changed(sc->id.icon_id);

    return 1;
  }

  return 0;
}

static void area_split_exit(bContext *C, wmOperator *op)
{
  if (op->customdata) {
    sAreaSplitData *sd = (sAreaSplitData *)op->customdata;
    if (sd->sarea) {
      ED_area_tag_redraw(sd->sarea);
    }
    if (sd->narea) {
      ED_area_tag_redraw(sd->narea);
    }

    if (sd->draw_callback) {
      WM_draw_cb_exit(CTX_wm_window(C), sd->draw_callback);
    }

    MEM_freeN(op->customdata);
    op->customdata = NULL;
  }

  WM_cursor_modal_restore(CTX_wm_window(C));
  WM_event_add_notifier(C, NC_SCREEN | NA_EDITED, NULL);

  /* this makes sure aligned edges will result in aligned grabbing */
  BKE_screen_remove_double_scrverts(CTX_wm_screen(C));
  BKE_screen_remove_double_scredges(CTX_wm_screen(C));

  G.moving &= ~G_TRANSFORM_WM;
}

static void area_split_preview_update_cursor(bContext *C, wmOperator *op)
{
  wmWindow *win = CTX_wm_window(C);
  int dir = RNA_enum_get(op->ptr, "direction");
  WM_cursor_set(win, dir == 'h' ? WM_CURSOR_H_SPLIT : WM_CURSOR_V_SPLIT);
}

/* UI callback, adds new handler */
static int area_split_invoke(bContext *C, wmOperator *op, const wmEvent *event)
{
  wmWindow *win = CTX_wm_window(C);
  bScreen *sc = CTX_wm_screen(C);
  sAreaSplitData *sd;
  int dir;

  /* no full window splitting allowed */
  BLI_assert(sc->state == SCREENNORMAL);

  PropertyRNA *prop_dir = RNA_struct_find_property(op->ptr, "direction");
  PropertyRNA *prop_factor = RNA_struct_find_property(op->ptr, "factor");
  PropertyRNA *prop_cursor = RNA_struct_find_property(op->ptr, "cursor");

  if (event->type == EVT_ACTIONZONE_AREA) {
    sActionzoneData *sad = event->customdata;

    if (sad == NULL || sad->modifier > 0) {
      return OPERATOR_PASS_THROUGH;
    }

    /* verify *sad itself */
    if (sad->sa1 == NULL || sad->az == NULL) {
      return OPERATOR_PASS_THROUGH;
    }

    /* is this our *sad? if areas not equal it should be passed on */
    if (CTX_wm_area(C) != sad->sa1 || sad->sa1 != sad->sa2) {
      return OPERATOR_PASS_THROUGH;
    }

    /* The factor will be close to 1.0f when near the top-left and the bottom-right corners. */
    const float factor_v = ((float)(event->y - sad->sa1->v1->vec.y)) / (float)sad->sa1->winy;
    const float factor_h = ((float)(event->x - sad->sa1->v1->vec.x)) / (float)sad->sa1->winx;
    const bool is_left = factor_v < 0.5f;
    const bool is_bottom = factor_h < 0.5f;
    const bool is_right = !is_left;
    const bool is_top = !is_bottom;
    float factor;

    /* Prepare operator state vars. */
    if (ELEM(sad->gesture_dir, 'n', 's')) {
      dir = 'h';
      factor = factor_h;
    }
    else {
      dir = 'v';
      factor = factor_v;
    }

    if ((is_top && is_left) || (is_bottom && is_right)) {
      factor = 1.0f - factor;
    }

    RNA_property_float_set(op->ptr, prop_factor, factor);

    RNA_property_enum_set(op->ptr, prop_dir, dir);

    /* general init, also non-UI case, adds customdata, sets area and defaults */
    if (!area_split_init(C, op)) {
      return OPERATOR_PASS_THROUGH;
    }
  }
  else if (RNA_property_is_set(op->ptr, prop_dir)) {
    ScrArea *sa = CTX_wm_area(C);
    if (sa == NULL) {
      return OPERATOR_CANCELLED;
    }
    dir = RNA_property_enum_get(op->ptr, prop_dir);
    if (dir == 'h') {
      RNA_property_float_set(
          op->ptr, prop_factor, ((float)(event->x - sa->v1->vec.x)) / (float)sa->winx);
    }
    else {
      RNA_property_float_set(
          op->ptr, prop_factor, ((float)(event->y - sa->v1->vec.y)) / (float)sa->winy);
    }

    if (!area_split_init(C, op)) {
      return OPERATOR_CANCELLED;
    }
  }
  else {
    ScrEdge *actedge;
    rcti window_rect;
    int event_co[2];

    /* retrieve initial mouse coord, so we can find the active edge */
    if (RNA_property_is_set(op->ptr, prop_cursor)) {
      RNA_property_int_get_array(op->ptr, prop_cursor, event_co);
    }
    else {
      copy_v2_v2_int(event_co, &event->x);
    }

    WM_window_rect_calc(win, &window_rect);

    actedge = screen_geom_area_map_find_active_scredge(
        AREAMAP_FROM_SCREEN(sc), &window_rect, event_co[0], event_co[1]);
    if (actedge == NULL) {
      return OPERATOR_CANCELLED;
    }

    dir = screen_geom_edge_is_horizontal(actedge) ? 'v' : 'h';

    RNA_property_enum_set(op->ptr, prop_dir, dir);

    /* special case, adds customdata, sets defaults */
    if (!area_split_menu_init(C, op)) {
      return OPERATOR_CANCELLED;
    }
  }

  sd = (sAreaSplitData *)op->customdata;

  if (event->type == EVT_ACTIONZONE_AREA) {

    /* do the split */
    if (area_split_apply(C, op)) {
      area_move_set_limits(win, sc, dir, &sd->bigger, &sd->smaller, NULL);

      /* add temp handler for edge move or cancel */
      G.moving |= G_TRANSFORM_WM;
      WM_event_add_modal_handler(C, op);

      return OPERATOR_RUNNING_MODAL;
    }
  }
  else {
    sd->previewmode = 1;
    sd->draw_callback = WM_draw_cb_activate(win, area_split_draw_cb, op);
    /* add temp handler for edge move or cancel */
    WM_event_add_modal_handler(C, op);
    area_split_preview_update_cursor(C, op);

    return OPERATOR_RUNNING_MODAL;
  }

  return OPERATOR_PASS_THROUGH;
}

/* function to be called outside UI context, or for redo */
static int area_split_exec(bContext *C, wmOperator *op)
{

  if (!area_split_init(C, op)) {
    return OPERATOR_CANCELLED;
  }

  area_split_apply(C, op);
  area_split_exit(C, op);

  return OPERATOR_FINISHED;
}

static void area_split_cancel(bContext *C, wmOperator *op)
{
  sAreaSplitData *sd = (sAreaSplitData *)op->customdata;

  if (sd->previewmode) {
    /* pass */
  }
  else {
    if (screen_area_join(C, CTX_wm_screen(C), sd->sarea, sd->narea)) {
      if (CTX_wm_area(C) == sd->narea) {
        CTX_wm_area_set(C, NULL);
        CTX_wm_region_set(C, NULL);
      }
      sd->narea = NULL;
    }
  }
  area_split_exit(C, op);
}

static int area_split_modal(bContext *C, wmOperator *op, const wmEvent *event)
{
  sAreaSplitData *sd = (sAreaSplitData *)op->customdata;
  PropertyRNA *prop_dir = RNA_struct_find_property(op->ptr, "direction");
  bool update_factor = false;

  /* execute the events */
  switch (event->type) {
    case MOUSEMOVE:
      update_factor = true;
      break;

    case LEFTMOUSE:
      if (sd->previewmode) {
        area_split_apply(C, op);
        area_split_exit(C, op);
        return OPERATOR_FINISHED;
      }
      else {
        if (event->val == KM_RELEASE) { /* mouse up */
          area_split_exit(C, op);
          return OPERATOR_FINISHED;
        }
      }
      break;

    case MIDDLEMOUSE:
    case EVT_TABKEY:
      if (sd->previewmode == 0) {
        /* pass */
      }
      else {
        if (event->val == KM_PRESS) {
          if (sd->sarea) {
            int dir = RNA_property_enum_get(op->ptr, prop_dir);
            RNA_property_enum_set(op->ptr, prop_dir, (dir == 'v') ? 'h' : 'v');
            area_split_preview_update_cursor(C, op);
            update_factor = true;
          }
        }
      }

      break;

    case RIGHTMOUSE: /* cancel operation */
    case EVT_ESCKEY:
      area_split_cancel(C, op);
      return OPERATOR_CANCELLED;

    case EVT_LEFTCTRLKEY:
      sd->do_snap = event->val == KM_PRESS;
      update_factor = true;
      break;
  }

  if (update_factor) {
    const int dir = RNA_property_enum_get(op->ptr, prop_dir);

    sd->delta = (dir == 'v') ? event->x - sd->origval : event->y - sd->origval;

    if (sd->previewmode == 0) {
      if (sd->do_snap) {
        const int snap_loc = area_snap_calc_location(CTX_wm_screen(C),
                                                     SNAP_FRACTION_AND_ADJACENT,
                                                     sd->delta,
                                                     sd->origval,
                                                     dir,
                                                     sd->bigger,
                                                     sd->smaller);
        sd->delta = snap_loc - sd->origval;
      }
      area_move_apply_do(C, sd->delta, sd->origval, dir, sd->bigger, sd->smaller, SNAP_NONE);
    }
    else {
      if (sd->sarea) {
        ED_area_tag_redraw(sd->sarea);
      }
      /* area context not set */
      sd->sarea = BKE_screen_find_area_xy(CTX_wm_screen(C), SPACE_TYPE_ANY, event->x, event->y);

      if (sd->sarea) {
        ScrArea *sa = sd->sarea;
        if (dir == 'v') {
          sd->origmin = sa->v1->vec.x;
          sd->origsize = sa->v4->vec.x - sd->origmin;
        }
        else {
          sd->origmin = sa->v1->vec.y;
          sd->origsize = sa->v2->vec.y - sd->origmin;
        }

        if (sd->do_snap) {
          sa->v1->editflag = sa->v2->editflag = sa->v3->editflag = sa->v4->editflag = 1;

          const int snap_loc = area_snap_calc_location(CTX_wm_screen(C),
                                                       SNAP_FRACTION_AND_ADJACENT,
                                                       sd->delta,
                                                       sd->origval,
                                                       dir,
                                                       sd->origmin + sd->origsize,
                                                       -sd->origmin);

          sa->v1->editflag = sa->v2->editflag = sa->v3->editflag = sa->v4->editflag = 0;
          sd->delta = snap_loc - sd->origval;
        }

        ED_area_tag_redraw(sd->sarea);
      }

      CTX_wm_screen(C)->do_draw = true;
    }

    float fac = (float)(sd->delta + sd->origval - sd->origmin) / sd->origsize;
    RNA_float_set(op->ptr, "factor", fac);
  }

  return OPERATOR_RUNNING_MODAL;
}

static const EnumPropertyItem prop_direction_items[] = {
    {'h', "HORIZONTAL", 0, "Horizontal", ""},
    {'v', "VERTICAL", 0, "Vertical", ""},
    {0, NULL, 0, NULL, NULL},
};

static void SCREEN_OT_area_split(wmOperatorType *ot)
{
  ot->name = "Split Area";
  ot->description = "Split selected area into new windows";
  ot->idname = "SCREEN_OT_area_split";

  ot->exec = area_split_exec;
  ot->invoke = area_split_invoke;
  ot->modal = area_split_modal;
  ot->cancel = area_split_cancel;

  ot->poll = screen_active_editable;

  /* flags */
  ot->flag = OPTYPE_BLOCKING | OPTYPE_INTERNAL;

  /* rna */
  RNA_def_enum(ot->srna, "direction", prop_direction_items, 'h', "Direction", "");
  RNA_def_float(ot->srna, "factor", 0.5f, 0.0, 1.0, "Factor", "", 0.0, 1.0);
  RNA_def_int_vector(
      ot->srna, "cursor", 2, NULL, INT_MIN, INT_MAX, "Cursor", "", INT_MIN, INT_MAX);
}

/** \} */

/* -------------------------------------------------------------------- */
/** \name Scale Region Edge Operator
 * \{ */

typedef struct RegionMoveData {
  AZone *az;
  ARegion *region;
  ScrArea *sa;
  int bigger, smaller, origval;
  int origx, origy;
  int maxsize;
  AZEdge edge;

} RegionMoveData;

static int area_max_regionsize(ScrArea *sa, ARegion *scalear, AZEdge edge)
{
  int dist;

  /* regions in regions. */
  if (scalear->alignment & RGN_SPLIT_PREV) {
    const int align = RGN_ALIGN_ENUM_FROM_MASK(scalear->alignment);

    if (ELEM(align, RGN_ALIGN_TOP, RGN_ALIGN_BOTTOM)) {
      ARegion *region = scalear->prev;
      dist = region->winy + scalear->winy - U.pixelsize;
    }
    else /* if (ELEM(align, RGN_ALIGN_LEFT, RGN_ALIGN_RIGHT)) */ {
      ARegion *region = scalear->prev;
      dist = region->winx + scalear->winx - U.pixelsize;
    }
  }
  else {
    if (edge == AE_RIGHT_TO_TOPLEFT || edge == AE_LEFT_TO_TOPRIGHT) {
      dist = BLI_rcti_size_x(&sa->totrct);
    }
    else { /* AE_BOTTOM_TO_TOPLEFT, AE_TOP_TO_BOTTOMRIGHT */
      dist = BLI_rcti_size_y(&sa->totrct);
    }

    /* subtractwidth of regions on opposite side
     * prevents dragging regions into other opposite regions */
    for (ARegion *region = sa->regionbase.first; region; region = region->next) {
      if (region == scalear) {
        continue;
      }

      if (scalear->alignment == RGN_ALIGN_LEFT && region->alignment == RGN_ALIGN_RIGHT) {
        dist -= region->winx;
      }
      else if (scalear->alignment == RGN_ALIGN_RIGHT && region->alignment == RGN_ALIGN_LEFT) {
        dist -= region->winx;
      }
      else if (scalear->alignment == RGN_ALIGN_TOP &&
               (region->alignment == RGN_ALIGN_BOTTOM ||
                ELEM(
                    region->regiontype, RGN_TYPE_HEADER, RGN_TYPE_TOOL_HEADER, RGN_TYPE_FOOTER))) {
        dist -= region->winy;
      }
      else if (scalear->alignment == RGN_ALIGN_BOTTOM &&
               (region->alignment == RGN_ALIGN_TOP ||
                ELEM(
                    region->regiontype, RGN_TYPE_HEADER, RGN_TYPE_TOOL_HEADER, RGN_TYPE_FOOTER))) {
        dist -= region->winy;
      }
    }
  }

  dist /= UI_DPI_FAC;
  return dist;
}

static bool is_split_edge(const int alignment, const AZEdge edge)
{
  return ((alignment == RGN_ALIGN_BOTTOM) && (edge == AE_TOP_TO_BOTTOMRIGHT)) ||
         ((alignment == RGN_ALIGN_TOP) && (edge == AE_BOTTOM_TO_TOPLEFT)) ||
         ((alignment == RGN_ALIGN_LEFT) && (edge == AE_RIGHT_TO_TOPLEFT)) ||
         ((alignment == RGN_ALIGN_RIGHT) && (edge == AE_LEFT_TO_TOPRIGHT));
}

static void region_scale_exit(wmOperator *op)
{
  MEM_freeN(op->customdata);
  op->customdata = NULL;

  G.moving &= ~G_TRANSFORM_WM;
}

static int region_scale_invoke(bContext *C, wmOperator *op, const wmEvent *event)
{
  sActionzoneData *sad = event->customdata;
  AZone *az;

  if (event->type != EVT_ACTIONZONE_REGION) {
    BKE_report(op->reports, RPT_ERROR, "Can only scale region size from an action zone");
    return OPERATOR_CANCELLED;
  }

  az = sad->az;

  if (az->region) {
    RegionMoveData *rmd = MEM_callocN(sizeof(RegionMoveData), "RegionMoveData");

    op->customdata = rmd;

    rmd->az = az;
    /* special case for region within region - this allows the scale of
     * the parent region if the azone edge is not the edge splitting
     * both regions */
    if ((az->region->alignment & RGN_SPLIT_PREV) && az->region->prev &&
        !is_split_edge(RGN_ALIGN_ENUM_FROM_MASK(az->region->alignment), az->edge)) {
      rmd->region = az->region->prev;
    }
    else {
      rmd->region = az->region;
    }
    rmd->sa = sad->sa1;
    rmd->edge = az->edge;
    rmd->origx = event->x;
    rmd->origy = event->y;
    rmd->maxsize = area_max_regionsize(rmd->sa, rmd->region, rmd->edge);

    /* if not set we do now, otherwise it uses type */
    if (rmd->region->sizex == 0) {
      rmd->region->sizex = rmd->region->winx;
    }
    if (rmd->region->sizey == 0) {
      rmd->region->sizey = rmd->region->winy;
    }

    /* now copy to regionmovedata */
    if (rmd->edge == AE_LEFT_TO_TOPRIGHT || rmd->edge == AE_RIGHT_TO_TOPLEFT) {
      rmd->origval = rmd->region->sizex;
    }
    else {
      rmd->origval = rmd->region->sizey;
    }

    CLAMP(rmd->maxsize, 0, 1000);

    /* add temp handler */
    G.moving |= G_TRANSFORM_WM;
    WM_event_add_modal_handler(C, op);

    return OPERATOR_RUNNING_MODAL;
  }

  return OPERATOR_FINISHED;
}

static void region_scale_validate_size(RegionMoveData *rmd)
{
  if ((rmd->region->flag & RGN_FLAG_HIDDEN) == 0) {
    short *size, maxsize = -1;

    if (rmd->edge == AE_LEFT_TO_TOPRIGHT || rmd->edge == AE_RIGHT_TO_TOPLEFT) {
      size = &rmd->region->sizex;
    }
    else {
      size = &rmd->region->sizey;
    }

    maxsize = rmd->maxsize - (UI_UNIT_Y / UI_DPI_FAC);

    if (*size > maxsize && maxsize > 0) {
      *size = maxsize;
    }
  }
}

static void region_scale_toggle_hidden(bContext *C, RegionMoveData *rmd)
{
  /* hidden areas may have bad 'View2D.cur' value,
   * correct before displaying. see T45156 */
  if (rmd->region->flag & RGN_FLAG_HIDDEN) {
    UI_view2d_curRect_validate(&rmd->region->v2d);
  }

  region_toggle_hidden(C, rmd->region, 0);
  region_scale_validate_size(rmd);

  if ((rmd->region->flag & RGN_FLAG_HIDDEN) == 0) {
    if (rmd->region->regiontype == RGN_TYPE_HEADER) {
      ARegion *ar_tool_header = BKE_area_find_region_type(rmd->sa, RGN_TYPE_TOOL_HEADER);
      if (ar_tool_header != NULL) {
        if ((ar_tool_header->flag & RGN_FLAG_HIDDEN_BY_USER) == 0 &&
            (ar_tool_header->flag & RGN_FLAG_HIDDEN) != 0) {
          region_toggle_hidden(C, ar_tool_header, 0);
        }
      }
    }
  }
}

static int region_scale_modal(bContext *C, wmOperator *op, const wmEvent *event)
{
  RegionMoveData *rmd = op->customdata;
  int delta;

  /* execute the events */
  switch (event->type) {
    case MOUSEMOVE: {
      const float aspect = BLI_rctf_size_x(&rmd->region->v2d.cur) /
                           (BLI_rcti_size_x(&rmd->region->v2d.mask) + 1);
      const int snap_size_threshold = (U.widget_unit * 2) / aspect;
      if (rmd->edge == AE_LEFT_TO_TOPRIGHT || rmd->edge == AE_RIGHT_TO_TOPLEFT) {
        delta = event->x - rmd->origx;
        if (rmd->edge == AE_LEFT_TO_TOPRIGHT) {
          delta = -delta;
        }

        /* region sizes now get multiplied */
        delta /= UI_DPI_FAC;

        const int size_no_snap = rmd->origval + delta;
        rmd->region->sizex = size_no_snap;

        if (rmd->region->type->snap_size) {
          short sizex_test = rmd->region->type->snap_size(rmd->region, rmd->region->sizex, 0);
          if (abs(rmd->region->sizex - sizex_test) < snap_size_threshold) {
            rmd->region->sizex = sizex_test;
          }
        }
        CLAMP(rmd->region->sizex, 0, rmd->maxsize);

        if (size_no_snap < UI_UNIT_X / aspect) {
          rmd->region->sizex = rmd->origval;
          if (!(rmd->region->flag & RGN_FLAG_HIDDEN)) {
            region_scale_toggle_hidden(C, rmd);
          }
        }
        else if (rmd->region->flag & RGN_FLAG_HIDDEN) {
          region_scale_toggle_hidden(C, rmd);
        }
        else if (rmd->region->flag & RGN_FLAG_DYNAMIC_SIZE) {
          rmd->region->sizex = rmd->origval;
        }
      }
      else {
        delta = event->y - rmd->origy;
        if (rmd->edge == AE_BOTTOM_TO_TOPLEFT) {
          delta = -delta;
        }

        /* region sizes now get multiplied */
        delta /= UI_DPI_FAC;

        const int size_no_snap = rmd->origval + delta;
        rmd->region->sizey = size_no_snap;

        if (rmd->region->type->snap_size) {
          short sizey_test = rmd->region->type->snap_size(rmd->region, rmd->region->sizey, 1);
          if (abs(rmd->region->sizey - sizey_test) < snap_size_threshold) {
            rmd->region->sizey = sizey_test;
          }
        }
        CLAMP(rmd->region->sizey, 0, rmd->maxsize);

        /* note, 'UI_UNIT_Y/4' means you need to drag the footer and execute region
         * almost all the way down for it to become hidden, this is done
         * otherwise its too easy to do this by accident */
        if (size_no_snap < (UI_UNIT_Y / 4) / aspect) {
          rmd->region->sizey = rmd->origval;
          if (!(rmd->region->flag & RGN_FLAG_HIDDEN)) {
            region_scale_toggle_hidden(C, rmd);
          }
        }
        else if (rmd->region->flag & RGN_FLAG_HIDDEN) {
          region_scale_toggle_hidden(C, rmd);
        }
        else if (rmd->region->flag & RGN_FLAG_DYNAMIC_SIZE) {
          rmd->region->sizey = rmd->origval;
        }
      }
      ED_area_tag_redraw(rmd->sa);
      WM_event_add_notifier(C, NC_SCREEN | NA_EDITED, NULL);

      break;
    }
    case LEFTMOUSE:
      if (event->val == KM_RELEASE) {
        if (len_manhattan_v2v2_int(&event->x, &rmd->origx) <= WM_EVENT_CURSOR_MOTION_THRESHOLD) {
          if (rmd->region->flag & RGN_FLAG_HIDDEN) {
            region_scale_toggle_hidden(C, rmd);
          }
          else if (rmd->region->flag & RGN_FLAG_TOO_SMALL) {
            region_scale_validate_size(rmd);
          }

          ED_area_tag_redraw(rmd->sa);
          WM_event_add_notifier(C, NC_SCREEN | NA_EDITED, NULL);
        }

        region_scale_exit(op);

        return OPERATOR_FINISHED;
      }
      break;

    case EVT_ESCKEY:
      break;
  }

  return OPERATOR_RUNNING_MODAL;
}

static void region_scale_cancel(bContext *UNUSED(C), wmOperator *op)
{
  region_scale_exit(op);
}

static void SCREEN_OT_region_scale(wmOperatorType *ot)
{
  /* identifiers */
  ot->name = "Scale Region Size";
  ot->description = "Scale selected area";
  ot->idname = "SCREEN_OT_region_scale";

  ot->invoke = region_scale_invoke;
  ot->modal = region_scale_modal;
  ot->cancel = region_scale_cancel;

  ot->poll = ED_operator_areaactive;

  /* flags */
  ot->flag = OPTYPE_BLOCKING | OPTYPE_INTERNAL;
}

/** \} */

/* -------------------------------------------------------------------- */
/** \name Frame Change Operator
 * \{ */

static void areas_do_frame_follow(bContext *C, bool middle)
{
  bScreen *scr = CTX_wm_screen(C);
  Scene *scene = CTX_data_scene(C);
  wmWindowManager *wm = CTX_wm_manager(C);
  for (wmWindow *window = wm->windows.first; window; window = window->next) {
    const bScreen *screen = WM_window_get_active_screen(window);

    for (ScrArea *sa = screen->areabase.first; sa; sa = sa->next) {
      for (ARegion *region = sa->regionbase.first; region; region = region->next) {
        /* do follow here if editor type supports it */
        if ((scr->redraws_flag & TIME_FOLLOW)) {
          if ((region->regiontype == RGN_TYPE_WINDOW &&
               ELEM(sa->spacetype, SPACE_SEQ, SPACE_GRAPH, SPACE_ACTION, SPACE_NLA)) ||
              (sa->spacetype == SPACE_CLIP && region->regiontype == RGN_TYPE_PREVIEW)) {
            float w = BLI_rctf_size_x(&region->v2d.cur);

            if (middle) {
              if ((scene->r.cfra < region->v2d.cur.xmin) ||
                  (scene->r.cfra > region->v2d.cur.xmax)) {
                region->v2d.cur.xmax = scene->r.cfra + (w / 2);
                region->v2d.cur.xmin = scene->r.cfra - (w / 2);
              }
            }
            else {
              if (scene->r.cfra < region->v2d.cur.xmin) {
                region->v2d.cur.xmax = scene->r.cfra;
                region->v2d.cur.xmin = region->v2d.cur.xmax - w;
              }
              else if (scene->r.cfra > region->v2d.cur.xmax) {
                region->v2d.cur.xmin = scene->r.cfra;
                region->v2d.cur.xmax = region->v2d.cur.xmin + w;
              }
            }
          }
        }
      }
    }
  }
}

/* function to be called outside UI context, or for redo */
static int frame_offset_exec(bContext *C, wmOperator *op)
{
  Scene *scene = CTX_data_scene(C);
  int delta;

  delta = RNA_int_get(op->ptr, "delta");

  CFRA += delta;
  FRAMENUMBER_MIN_CLAMP(CFRA);
  SUBFRA = 0.f;

  areas_do_frame_follow(C, false);

  DEG_id_tag_update(&scene->id, ID_RECALC_AUDIO_SEEK);

  WM_event_add_notifier(C, NC_SCENE | ND_FRAME, scene);

  return OPERATOR_FINISHED;
}

static void SCREEN_OT_frame_offset(wmOperatorType *ot)
{
  ot->name = "Frame Offset";
  ot->idname = "SCREEN_OT_frame_offset";
  ot->description = "Move current frame forward/backward by a given number";

  ot->exec = frame_offset_exec;

  ot->poll = ED_operator_screenactive_norender;
  ot->flag = OPTYPE_UNDO_GROUPED;
  ot->undo_group = "Frame Change";

  /* rna */
  RNA_def_int(ot->srna, "delta", 0, INT_MIN, INT_MAX, "Delta", "", INT_MIN, INT_MAX);
}

/** \} */

/* -------------------------------------------------------------------- */
/** \name Frame Jump Operator
 * \{ */

/* function to be called outside UI context, or for redo */
static int frame_jump_exec(bContext *C, wmOperator *op)
{
  Scene *scene = CTX_data_scene(C);
  wmTimer *animtimer = CTX_wm_screen(C)->animtimer;

  /* Don't change CFRA directly if animtimer is running as this can cause
   * first/last frame not to be actually shown (bad since for example physics
   * simulations aren't reset properly).
   */
  if (animtimer) {
    ScreenAnimData *sad = animtimer->customdata;

    sad->flag |= ANIMPLAY_FLAG_USE_NEXT_FRAME;

    if (RNA_boolean_get(op->ptr, "end")) {
      sad->nextfra = PEFRA;
    }
    else {
      sad->nextfra = PSFRA;
    }
  }
  else {
    if (RNA_boolean_get(op->ptr, "end")) {
      CFRA = PEFRA;
    }
    else {
      CFRA = PSFRA;
    }

    areas_do_frame_follow(C, true);

    DEG_id_tag_update(&scene->id, ID_RECALC_AUDIO_SEEK);

    WM_event_add_notifier(C, NC_SCENE | ND_FRAME, scene);
  }

  return OPERATOR_FINISHED;
}

static void SCREEN_OT_frame_jump(wmOperatorType *ot)
{
  ot->name = "Jump to Endpoint";
  ot->description = "Jump to first/last frame in frame range";
  ot->idname = "SCREEN_OT_frame_jump";

  ot->exec = frame_jump_exec;

  ot->poll = ED_operator_screenactive_norender;
  ot->flag = OPTYPE_UNDO_GROUPED;
  ot->undo_group = "Frame Change";

  /* rna */
  RNA_def_boolean(ot->srna, "end", 0, "Last Frame", "Jump to the last frame of the frame range");
}

/** \} */

/* -------------------------------------------------------------------- */
/** \name Jump to Key-Frame Operator
 * \{ */

/* function to be called outside UI context, or for redo */
static int keyframe_jump_exec(bContext *C, wmOperator *op)
{
  Scene *scene = CTX_data_scene(C);
  Object *ob = CTX_data_active_object(C);
  bDopeSheet ads = {NULL};
  DLRBT_Tree keys;
  ActKeyColumn *ak;
  float cfra;
  const bool next = RNA_boolean_get(op->ptr, "next");
  bool done = false;

  /* sanity checks */
  if (scene == NULL) {
    return OPERATOR_CANCELLED;
  }

  cfra = (float)(CFRA);

  /* init binarytree-list for getting keyframes */
  BLI_dlrbTree_init(&keys);

  /* seed up dummy dopesheet context with flags to perform necessary filtering */
  if ((scene->flag & SCE_KEYS_NO_SELONLY) == 0) {
    /* only selected channels are included */
    ads.filterflag |= ADS_FILTER_ONLYSEL;
  }

  /* populate tree with keyframe nodes */
  scene_to_keylist(&ads, scene, &keys, 0);

  if (ob) {
    ob_to_keylist(&ads, ob, &keys, 0);

    if (ob->type == OB_GPENCIL) {
      const bool active = !(scene->flag & SCE_KEYS_NO_SELONLY);
      gpencil_to_keylist(&ads, ob->data, &keys, active);
    }
  }

  {
    Mask *mask = CTX_data_edit_mask(C);
    if (mask) {
      MaskLayer *masklay = BKE_mask_layer_active(mask);
      mask_to_keylist(&ads, masklay, &keys);
    }
  }

  /* find matching keyframe in the right direction */
  if (next) {
    ak = (ActKeyColumn *)BLI_dlrbTree_search_next(&keys, compare_ak_cfraPtr, &cfra);
  }
  else {
    ak = (ActKeyColumn *)BLI_dlrbTree_search_prev(&keys, compare_ak_cfraPtr, &cfra);
  }

  while ((ak != NULL) && (done == false)) {
    if (CFRA != (int)ak->cfra) {
      /* this changes the frame, so set the frame and we're done */
      CFRA = (int)ak->cfra;
      done = true;
    }
    else {
      /* take another step... */
      if (next) {
        ak = ak->next;
      }
      else {
        ak = ak->prev;
      }
    }
  }

  /* free temp stuff */
  BLI_dlrbTree_free(&keys);

  /* any success? */
  if (done == false) {
    BKE_report(op->reports, RPT_INFO, "No more keyframes to jump to in this direction");

    return OPERATOR_CANCELLED;
  }
  else {
    areas_do_frame_follow(C, true);

    DEG_id_tag_update(&scene->id, ID_RECALC_AUDIO_SEEK);

    WM_event_add_notifier(C, NC_SCENE | ND_FRAME, scene);

    return OPERATOR_FINISHED;
  }
}

static void SCREEN_OT_keyframe_jump(wmOperatorType *ot)
{
  ot->name = "Jump to Keyframe";
  ot->description = "Jump to previous/next keyframe";
  ot->idname = "SCREEN_OT_keyframe_jump";

  ot->exec = keyframe_jump_exec;

  ot->poll = ED_operator_screenactive_norender;
  ot->flag = OPTYPE_UNDO_GROUPED;
  ot->undo_group = "Frame Change";

  /* properties */
  RNA_def_boolean(ot->srna, "next", true, "Next Keyframe", "");
}

/** \} */

/* -------------------------------------------------------------------- */
/** \name Jump to Marker Operator
 * \{ */

/* function to be called outside UI context, or for redo */
static int marker_jump_exec(bContext *C, wmOperator *op)
{
  Scene *scene = CTX_data_scene(C);
  TimeMarker *marker;
  int closest = CFRA;
  const bool next = RNA_boolean_get(op->ptr, "next");
  bool found = false;

  /* find matching marker in the right direction */
  for (marker = scene->markers.first; marker; marker = marker->next) {
    if (next) {
      if ((marker->frame > CFRA) && (!found || closest > marker->frame)) {
        closest = marker->frame;
        found = true;
      }
    }
    else {
      if ((marker->frame < CFRA) && (!found || closest < marker->frame)) {
        closest = marker->frame;
        found = true;
      }
    }
  }

  /* any success? */
  if (!found) {
    BKE_report(op->reports, RPT_INFO, "No more markers to jump to in this direction");

    return OPERATOR_CANCELLED;
  }
  else {
    CFRA = closest;

    areas_do_frame_follow(C, true);

    DEG_id_tag_update(&scene->id, ID_RECALC_AUDIO_SEEK);

    WM_event_add_notifier(C, NC_SCENE | ND_FRAME, scene);

    return OPERATOR_FINISHED;
  }
}

static void SCREEN_OT_marker_jump(wmOperatorType *ot)
{
  ot->name = "Jump to Marker";
  ot->description = "Jump to previous/next marker";
  ot->idname = "SCREEN_OT_marker_jump";

  ot->exec = marker_jump_exec;

  ot->poll = ED_operator_screenactive_norender;
  ot->flag = OPTYPE_UNDO_GROUPED;
  ot->undo_group = "Frame Change";

  /* properties */
  RNA_def_boolean(ot->srna, "next", true, "Next Marker", "");
}

/** \} */

/* -------------------------------------------------------------------- */
/** \name Set Screen Operator
 * \{ */

/* function to be called outside UI context, or for redo */
static int screen_set_exec(bContext *C, wmOperator *op)
{
  WorkSpace *workspace = CTX_wm_workspace(C);
  int delta = RNA_int_get(op->ptr, "delta");

  if (ED_workspace_layout_cycle(workspace, delta, C)) {
    return OPERATOR_FINISHED;
  }

  return OPERATOR_CANCELLED;
}

static void SCREEN_OT_screen_set(wmOperatorType *ot)
{
  ot->name = "Set Screen";
  ot->description = "Cycle through available screens";
  ot->idname = "SCREEN_OT_screen_set";

  ot->exec = screen_set_exec;
  ot->poll = ED_operator_screenactive;

  /* rna */
  RNA_def_int(ot->srna, "delta", 1, -1, 1, "Delta", "", -1, 1);
}

/** \} */

/* -------------------------------------------------------------------- */
/** \name Screen Full-Area Operator
 * \{ */

/* function to be called outside UI context, or for redo */
static int screen_maximize_area_exec(bContext *C, wmOperator *op)
{
  bScreen *screen = CTX_wm_screen(C);
  ScrArea *sa = NULL;
  const bool hide_panels = RNA_boolean_get(op->ptr, "use_hide_panels");

  /* search current screen for 'fullscreen' areas */
  /* prevents restoring info header, when mouse is over it */
  for (sa = screen->areabase.first; sa; sa = sa->next) {
    if (sa->full) {
      break;
    }
  }

  if (sa == NULL) {
    sa = CTX_wm_area(C);
  }

  if (hide_panels) {
    if (!ELEM(screen->state, SCREENNORMAL, SCREENFULL)) {
      return OPERATOR_CANCELLED;
    }
    ED_screen_state_toggle(C, CTX_wm_window(C), sa, SCREENFULL);
  }
  else {
    if (!ELEM(screen->state, SCREENNORMAL, SCREENMAXIMIZED)) {
      return OPERATOR_CANCELLED;
    }
    ED_screen_state_toggle(C, CTX_wm_window(C), sa, SCREENMAXIMIZED);
  }

  return OPERATOR_FINISHED;
}

static bool screen_maximize_area_poll(bContext *C)
{
  const bScreen *screen = CTX_wm_screen(C);
  const ScrArea *area = CTX_wm_area(C);
  return ED_operator_areaactive(C) &&
         /* Don't allow maximizing global areas but allow minimizing from them. */
         ((screen->state != SCREENNORMAL) || !ED_area_is_global(area));
}

static void SCREEN_OT_screen_full_area(wmOperatorType *ot)
{
  PropertyRNA *prop;

  ot->name = "Toggle Maximize Area";
  ot->description = "Toggle display selected area as fullscreen/maximized";
  ot->idname = "SCREEN_OT_screen_full_area";

  ot->exec = screen_maximize_area_exec;
  ot->poll = screen_maximize_area_poll;
  ot->flag = 0;

  prop = RNA_def_boolean(ot->srna, "use_hide_panels", false, "Hide Panels", "Hide all the panels");
  RNA_def_property_flag(prop, PROP_SKIP_SAVE);
}

/** \} */

/* -------------------------------------------------------------------- */
/** \name Screen Join-Area Operator
 * \{ */

/* operator state vars used:
 * x1, y1     mouse coord in first area, which will disappear
 * x2, y2     mouse coord in 2nd area, which will become joined
 *
 * functions:
 *
 * init()   find edge based on state vars
 * test if the edge divides two areas,
 * store active and nonactive area,
 *
 * apply()  do the actual join
 *
 * exit()   cleanup, send notifier
 *
 * callbacks:
 *
 * exec()   calls init, apply, exit
 *
 * invoke() sets mouse coords in x,y
 * call init()
 * add modal handler
 *
 * modal()  accept modal events while doing it
 * call apply() with active window and nonactive window
 * call exit() and remove handler when LMB confirm
 */

typedef struct sAreaJoinData {
  ScrArea *sa1;        /* first area to be considered */
  ScrArea *sa2;        /* second area to be considered */
  void *draw_callback; /* call `ED_screen_draw_join_shape` */

} sAreaJoinData;

static void area_join_draw_cb(const struct wmWindow *UNUSED(win), void *userdata)
{
  const wmOperator *op = userdata;

  sAreaJoinData *sd = op->customdata;
  if (sd->sa1 && sd->sa2) {
    ED_screen_draw_join_shape(sd->sa1, sd->sa2);
  }
}

/* validate selection inside screen, set variables OK */
/* return 0: init failed */
static int area_join_init(bContext *C, wmOperator *op, ScrArea *sa1, ScrArea *sa2)
{
  if (sa1 == NULL || sa2 == NULL) {
    /* Get areas from cursor location if not specified. */
    int cursor[2];
    RNA_int_get_array(op->ptr, "cursor", cursor);
    screen_area_edge_from_cursor(C, cursor, &sa1, &sa2);
  }
  if (sa1 == NULL || sa2 == NULL) {
    return 0;
  }

  sAreaJoinData *jd = MEM_callocN(sizeof(sAreaJoinData), "op_area_join");

  jd->sa1 = sa1;
  jd->sa2 = sa2;

  op->customdata = jd;

  jd->draw_callback = WM_draw_cb_activate(CTX_wm_window(C), area_join_draw_cb, op);

  return 1;
}

/* apply the join of the areas (space types) */
static int area_join_apply(bContext *C, wmOperator *op)
{
  sAreaJoinData *jd = (sAreaJoinData *)op->customdata;
  if (!jd) {
    return 0;
  }

  if (!screen_area_join(C, CTX_wm_screen(C), jd->sa1, jd->sa2)) {
    return 0;
  }
  if (CTX_wm_area(C) == jd->sa2) {
    CTX_wm_area_set(C, NULL);
    CTX_wm_region_set(C, NULL);
  }

  return 1;
}

/* finish operation */
static void area_join_exit(bContext *C, wmOperator *op)
{
  sAreaJoinData *jd = (sAreaJoinData *)op->customdata;

  if (jd) {
    if (jd->draw_callback) {
      WM_draw_cb_exit(CTX_wm_window(C), jd->draw_callback);
    }

    MEM_freeN(jd);
    op->customdata = NULL;
  }

  /* this makes sure aligned edges will result in aligned grabbing */
  BKE_screen_remove_double_scredges(CTX_wm_screen(C));
  BKE_screen_remove_unused_scredges(CTX_wm_screen(C));
  BKE_screen_remove_unused_scrverts(CTX_wm_screen(C));
}

static int area_join_exec(bContext *C, wmOperator *op)
{
  if (!area_join_init(C, op, NULL, NULL)) {
    return OPERATOR_CANCELLED;
  }

  area_join_apply(C, op);
  area_join_exit(C, op);

  return OPERATOR_FINISHED;
}

/* interaction callback */
static int area_join_invoke(bContext *C, wmOperator *op, const wmEvent *event)
{

  if (event->type == EVT_ACTIONZONE_AREA) {
    sActionzoneData *sad = event->customdata;

    if (sad == NULL || sad->modifier > 0) {
      return OPERATOR_PASS_THROUGH;
    }

    /* verify *sad itself */
    if (sad->sa1 == NULL || sad->sa2 == NULL) {
      return OPERATOR_PASS_THROUGH;
    }

    /* is this our *sad? if areas equal it should be passed on */
    if (sad->sa1 == sad->sa2) {
      return OPERATOR_PASS_THROUGH;
    }
    else {
      if (!area_join_init(C, op, sad->sa1, sad->sa2)) {
        return OPERATOR_CANCELLED;
      }
    }
  }

  /* add temp handler */
  WM_event_add_modal_handler(C, op);

  return OPERATOR_RUNNING_MODAL;
}

static void area_join_cancel(bContext *C, wmOperator *op)
{
  WM_event_add_notifier(C, NC_WINDOW, NULL);

  area_join_exit(C, op);
}

/* modal callback while selecting area (space) that will be removed */
static int area_join_modal(bContext *C, wmOperator *op, const wmEvent *event)
{
  bScreen *sc = CTX_wm_screen(C);
  wmWindow *win = CTX_wm_window(C);
  sAreaJoinData *jd;

  if (op->customdata == NULL) {
    if (!area_join_init(C, op, NULL, NULL)) {
      return OPERATOR_CANCELLED;
    }
  }
  jd = (sAreaJoinData *)op->customdata;

  /* execute the events */
  switch (event->type) {

    case MOUSEMOVE: {
      ScrArea *sa = BKE_screen_find_area_xy(sc, SPACE_TYPE_ANY, event->x, event->y);
      int dir = -1;

      if (sa) {
        if (jd->sa1 != sa) {
          dir = area_getorientation(jd->sa1, sa);
          if (dir != -1) {
            jd->sa2 = sa;
          }
          else {
            /* we are not bordering on the previously selected area
             * we check if area has common border with the one marked for removal
             * in this case we can swap areas.
             */
            dir = area_getorientation(sa, jd->sa2);
            if (dir != -1) {
              jd->sa1 = jd->sa2;
              jd->sa2 = sa;
            }
            else {
              jd->sa2 = NULL;
            }
          }
          WM_event_add_notifier(C, NC_WINDOW, NULL);
        }
        else {
          /* we are back in the area previously selected for keeping
           * we swap the areas if possible to allow user to choose */
          if (jd->sa2 != NULL) {
            jd->sa1 = jd->sa2;
            jd->sa2 = sa;
            dir = area_getorientation(jd->sa1, jd->sa2);
            if (dir == -1) {
              printf("oops, didn't expect that!\n");
            }
          }
          else {
            dir = area_getorientation(jd->sa1, sa);
            if (dir != -1) {
              jd->sa2 = sa;
            }
          }
          WM_event_add_notifier(C, NC_WINDOW, NULL);
        }
      }

      if (dir == 1) {
        WM_cursor_set(win, WM_CURSOR_N_ARROW);
      }
      else if (dir == 3) {
        WM_cursor_set(win, WM_CURSOR_S_ARROW);
      }
      else if (dir == 2) {
        WM_cursor_set(win, WM_CURSOR_E_ARROW);
      }
      else if (dir == 0) {
        WM_cursor_set(win, WM_CURSOR_W_ARROW);
      }
      else {
        WM_cursor_set(win, WM_CURSOR_STOP);
      }

      break;
    }
    case LEFTMOUSE:
      if (event->val == KM_RELEASE) {
        ED_area_tag_redraw(jd->sa1);
        ED_area_tag_redraw(jd->sa2);

        area_join_apply(C, op);
        WM_event_add_notifier(C, NC_SCREEN | NA_EDITED, NULL);
        area_join_exit(C, op);
        return OPERATOR_FINISHED;
      }
      break;

    case RIGHTMOUSE:
    case EVT_ESCKEY:
      area_join_cancel(C, op);
      return OPERATOR_CANCELLED;
  }

  return OPERATOR_RUNNING_MODAL;
}

/* Operator for joining two areas (space types) */
static void SCREEN_OT_area_join(wmOperatorType *ot)
{
  /* identifiers */
  ot->name = "Join Area";
  ot->description = "Join selected areas into new window";
  ot->idname = "SCREEN_OT_area_join";

  /* api callbacks */
  ot->exec = area_join_exec;
  ot->invoke = area_join_invoke;
  ot->modal = area_join_modal;
  ot->poll = screen_active_editable;
  ot->cancel = area_join_cancel;

  /* flags */
  ot->flag = OPTYPE_BLOCKING | OPTYPE_INTERNAL;

  /* rna */
  RNA_def_int_vector(
      ot->srna, "cursor", 2, NULL, INT_MIN, INT_MAX, "Cursor", "", INT_MIN, INT_MAX);
}

/** \} */

/* -------------------------------------------------------------------- */
/** \name Screen Area Options Operator
 * \{ */

static int screen_area_options_invoke(bContext *C, wmOperator *op, const wmEvent *event)
{
  uiPopupMenu *pup;
  uiLayout *layout;
  PointerRNA ptr;

  ScrArea *sa1, *sa2;

  if (screen_area_edge_from_cursor(C, &event->x, &sa1, &sa2) == NULL) {
    return OPERATOR_CANCELLED;
  }

  pup = UI_popup_menu_begin(C, WM_operatortype_name(op->type, op->ptr), ICON_NONE);
  layout = UI_popup_menu_layout(pup);

  /* Vertical Split */
  uiItemFullO(layout,
              "SCREEN_OT_area_split",
              IFACE_("Vertical Split"),
              ICON_NONE,
              NULL,
              WM_OP_INVOKE_DEFAULT,
              0,
              &ptr);
  /* store initial mouse cursor position. */
  RNA_int_set_array(&ptr, "cursor", &event->x);
  RNA_enum_set(&ptr, "direction", 'v');

  /* Horizontal Split */
  uiItemFullO(layout,
              "SCREEN_OT_area_split",
              IFACE_("Horizontal Split"),
              ICON_NONE,
              NULL,
              WM_OP_INVOKE_DEFAULT,
              0,
              &ptr);
  /* store initial mouse cursor position. */
  RNA_int_set_array(&ptr, "cursor", &event->x);
  RNA_enum_set(&ptr, "direction", 'h');

  if (sa1 && sa2) {
    uiItemS(layout);
  }

  /* Join needs two very similar areas. */
  if (sa1 && sa2 && (area_getorientation(sa1, sa2) != -1)) {
    uiItemFullO(layout,
                "SCREEN_OT_area_join",
                IFACE_("Join Areas"),
                ICON_NONE,
                NULL,
                WM_OP_INVOKE_DEFAULT,
                0,
                &ptr);
    RNA_int_set_array(&ptr, "cursor", &event->x);
  }

  /* Swap just needs two areas. */
  if (sa1 && sa2) {
    uiItemFullO(layout,
                "SCREEN_OT_area_swap",
                IFACE_("Swap Areas"),
                ICON_NONE,
                NULL,
                WM_OP_EXEC_DEFAULT,
                0,
                &ptr);
    RNA_int_set_array(&ptr, "cursor", &event->x);
  }

  UI_popup_menu_end(C, pup);

  return OPERATOR_INTERFACE;
}

static void SCREEN_OT_area_options(wmOperatorType *ot)
{
  /* identifiers */
  ot->name = "Area Options";
  ot->description = "Operations for splitting and merging";
  ot->idname = "SCREEN_OT_area_options";

  /* api callbacks */
  ot->invoke = screen_area_options_invoke;

  ot->poll = ED_operator_screen_mainwinactive;

  /* flags */
  ot->flag = OPTYPE_INTERNAL;
}

/** \} */

/* -------------------------------------------------------------------- */
/** \name Space Data Cleanup Operator
 * \{ */

static int spacedata_cleanup_exec(bContext *C, wmOperator *op)
{
  Main *bmain = CTX_data_main(C);
  bScreen *screen;
  ScrArea *sa;
  int tot = 0;

  for (screen = bmain->screens.first; screen; screen = screen->id.next) {
    for (sa = screen->areabase.first; sa; sa = sa->next) {
      if (sa->spacedata.first != sa->spacedata.last) {
        SpaceLink *sl = sa->spacedata.first;

        BLI_remlink(&sa->spacedata, sl);
        tot += BLI_listbase_count(&sa->spacedata);
        BKE_spacedata_freelist(&sa->spacedata);
        BLI_addtail(&sa->spacedata, sl);
      }
    }
  }
  BKE_reportf(op->reports, RPT_INFO, "Removed amount of editors: %d", tot);

  return OPERATOR_FINISHED;
}

static void SCREEN_OT_spacedata_cleanup(wmOperatorType *ot)
{
  /* identifiers */
  ot->name = "Clean-up Space-data";
  ot->description = "Remove unused settings for invisible editors";
  ot->idname = "SCREEN_OT_spacedata_cleanup";

  /* api callbacks */
  ot->exec = spacedata_cleanup_exec;
  ot->poll = WM_operator_winactive;
}

/** \} */

/* -------------------------------------------------------------------- */
/** \name Repeat Last Operator
 * \{ */

static bool repeat_history_poll(bContext *C)
{
  if (!ED_operator_screenactive(C)) {
    return false;
  }
  wmWindowManager *wm = CTX_wm_manager(C);
  return !BLI_listbase_is_empty(&wm->operators);
}

static int repeat_last_exec(bContext *C, wmOperator *UNUSED(op))
{
  wmWindowManager *wm = CTX_wm_manager(C);
  wmOperator *lastop = wm->operators.last;

  /* Seek last registered operator */
  while (lastop) {
    if (lastop->type->flag & OPTYPE_REGISTER) {
      break;
    }
    else {
      lastop = lastop->prev;
    }
  }

  if (lastop) {
    WM_operator_free_all_after(wm, lastop);
    WM_operator_repeat_last(C, lastop);
  }

  return OPERATOR_CANCELLED;
}

static void SCREEN_OT_repeat_last(wmOperatorType *ot)
{
  /* identifiers */
  ot->name = "Repeat Last";
  ot->description = "Repeat last action";
  ot->idname = "SCREEN_OT_repeat_last";

  /* api callbacks */
  ot->exec = repeat_last_exec;

  ot->poll = repeat_history_poll;
}

/** \} */

/* -------------------------------------------------------------------- */
/** \name Repeat History Operator
 * \{ */

static int repeat_history_invoke(bContext *C, wmOperator *op, const wmEvent *UNUSED(event))
{
  wmWindowManager *wm = CTX_wm_manager(C);
  wmOperator *lastop;
  uiPopupMenu *pup;
  uiLayout *layout;
  int items, i;

  items = BLI_listbase_count(&wm->operators);
  if (items == 0) {
    return OPERATOR_CANCELLED;
  }

  pup = UI_popup_menu_begin(C, WM_operatortype_name(op->type, op->ptr), ICON_NONE);
  layout = UI_popup_menu_layout(pup);

  for (i = items - 1, lastop = wm->operators.last; lastop; lastop = lastop->prev, i--) {
    if ((lastop->type->flag & OPTYPE_REGISTER) && WM_operator_repeat_check(C, lastop)) {
      uiItemIntO(layout,
                 WM_operatortype_name(lastop->type, lastop->ptr),
                 ICON_NONE,
                 op->type->idname,
                 "index",
                 i);
    }
  }

  UI_popup_menu_end(C, pup);

  return OPERATOR_INTERFACE;
}

static int repeat_history_exec(bContext *C, wmOperator *op)
{
  wmWindowManager *wm = CTX_wm_manager(C);

  op = BLI_findlink(&wm->operators, RNA_int_get(op->ptr, "index"));
  if (op) {
    /* let's put it as last operator in list */
    BLI_remlink(&wm->operators, op);
    BLI_addtail(&wm->operators, op);

    WM_operator_repeat(C, op);
  }

  return OPERATOR_FINISHED;
}

static void SCREEN_OT_repeat_history(wmOperatorType *ot)
{
  /* identifiers */
  ot->name = "Repeat History";
  ot->description = "Display menu for previous actions performed";
  ot->idname = "SCREEN_OT_repeat_history";

  /* api callbacks */
  ot->invoke = repeat_history_invoke;
  ot->exec = repeat_history_exec;
  ot->poll = repeat_history_poll;

  RNA_def_int(ot->srna, "index", 0, 0, INT_MAX, "Index", "", 0, 1000);
}

/** \} */

/* -------------------------------------------------------------------- */
/** \name Redo Operator
 * \{ */

static int redo_last_invoke(bContext *C, wmOperator *UNUSED(op), const wmEvent *UNUSED(event))
{
  wmOperator *lastop = WM_operator_last_redo(C);

  if (lastop) {
    WM_operator_redo_popup(C, lastop);
  }

  return OPERATOR_CANCELLED;
}

static void SCREEN_OT_redo_last(wmOperatorType *ot)
{
  /* identifiers */
  ot->name = "Redo Last";
  ot->description = "Display parameters for last action performed";
  ot->idname = "SCREEN_OT_redo_last";

  /* api callbacks */
  ot->invoke = redo_last_invoke;
  ot->poll = repeat_history_poll;
}

/** \} */

/* -------------------------------------------------------------------- */
/** \name Region Quad-View Operator
 * \{ */

static void view3d_localview_update_rv3d(struct RegionView3D *rv3d)
{
  if (rv3d->localvd) {
    rv3d->localvd->view = rv3d->view;
    rv3d->localvd->persp = rv3d->persp;
    copy_qt_qt(rv3d->localvd->viewquat, rv3d->viewquat);
  }
}

static void region_quadview_init_rv3d(
    ScrArea *sa, ARegion *region, const char viewlock, const char view, const char persp)
{
  RegionView3D *rv3d = region->regiondata;

  if (persp == RV3D_CAMOB) {
    ED_view3d_lastview_store(rv3d);
  }

  rv3d->viewlock = viewlock;
  rv3d->runtime_viewlock = 0;
  rv3d->view = view;
  rv3d->view_axis_roll = RV3D_VIEW_AXIS_ROLL_0;
  rv3d->persp = persp;

  ED_view3d_lock(rv3d);
  view3d_localview_update_rv3d(rv3d);
  if ((viewlock & RV3D_BOXCLIP) && (persp == RV3D_ORTHO)) {
    ED_view3d_quadview_update(sa, region, true);
  }
}

/* insert a region in the area region list */
static int region_quadview_exec(bContext *C, wmOperator *op)
{
  ARegion *region = CTX_wm_region(C);

  /* some rules... */
  if (region->regiontype != RGN_TYPE_WINDOW) {
    BKE_report(op->reports, RPT_ERROR, "Only window region can be 4-split");
  }
  else if (region->alignment == RGN_ALIGN_QSPLIT) {
    /* Exit quad-view */
    ScrArea *sa = CTX_wm_area(C);
    ARegion *arn;

    /* keep current region */
    region->alignment = 0;

    if (sa->spacetype == SPACE_VIEW3D) {
      ARegion *ar_iter;
      RegionView3D *rv3d = region->regiondata;

      /* if this is a locked view, use settings from 'User' view */
      if (rv3d->viewlock) {
        View3D *v3d_user;
        ARegion *ar_user;

        if (ED_view3d_context_user_region(C, &v3d_user, &ar_user)) {
          if (region != ar_user) {
            SWAP(void *, region->regiondata, ar_user->regiondata);
            rv3d = region->regiondata;
          }
        }
      }

      rv3d->viewlock_quad = RV3D_VIEWLOCK_INIT;
      rv3d->viewlock = 0;
      rv3d->rflag &= ~RV3D_CLIPPING;

      /* Accumulate locks, in case they're mixed. */
      for (ar_iter = sa->regionbase.first; ar_iter; ar_iter = ar_iter->next) {
        if (ar_iter->regiontype == RGN_TYPE_WINDOW) {
          RegionView3D *rv3d_iter = ar_iter->regiondata;
          rv3d->viewlock_quad |= rv3d_iter->viewlock;
        }
      }
    }

    for (region = sa->regionbase.first; region; region = arn) {
      arn = region->next;
      if (region->alignment == RGN_ALIGN_QSPLIT) {
        ED_region_remove(C, sa, region);
      }
    }
    ED_area_tag_redraw(sa);
    WM_event_add_notifier(C, NC_SCREEN | NA_EDITED, NULL);
  }
  else if (region->next) {
    BKE_report(op->reports, RPT_ERROR, "Only last region can be 4-split");
  }
  else {
    /* Enter quad-view */
    ScrArea *sa = CTX_wm_area(C);
    ARegion *newar;
    int count;

    region->alignment = RGN_ALIGN_QSPLIT;

    for (count = 0; count < 3; count++) {
      newar = BKE_area_region_copy(sa->type, region);
      BLI_addtail(&sa->regionbase, newar);
    }

    /* lock views and set them */
    if (sa->spacetype == SPACE_VIEW3D) {
      View3D *v3d = sa->spacedata.first;
      int index_qsplit = 0;

      /* run ED_view3d_lock() so the correct 'rv3d->viewquat' is set,
       * otherwise when restoring rv3d->localvd the 'viewquat' won't
       * match the 'view', set on entering localview See: [#26315],
       *
       * We could avoid manipulating rv3d->localvd here if exiting
       * localview with a 4-split would assign these view locks */
      RegionView3D *rv3d = region->regiondata;
      const char viewlock = (rv3d->viewlock_quad & RV3D_VIEWLOCK_INIT) ?
                                (rv3d->viewlock_quad & ~RV3D_VIEWLOCK_INIT) :
                                RV3D_LOCK_ROTATION;

      region_quadview_init_rv3d(
          sa, region, viewlock, ED_view3d_lock_view_from_index(index_qsplit++), RV3D_ORTHO);
      region_quadview_init_rv3d(sa,
                                (region = region->next),
                                viewlock,
                                ED_view3d_lock_view_from_index(index_qsplit++),
                                RV3D_ORTHO);
      region_quadview_init_rv3d(sa,
                                (region = region->next),
                                viewlock,
                                ED_view3d_lock_view_from_index(index_qsplit++),
                                RV3D_ORTHO);
      /* forcing camera is distracting */
#if 0
      if (v3d->camera) {
        region_quadview_init_rv3d(sa, (region = region->next), 0, RV3D_VIEW_CAMERA, RV3D_CAMOB);
      }
      else {
        region_quadview_init_rv3d(sa, (region = region->next), 0, RV3D_VIEW_USER, RV3D_PERSP);
      }
#else
      (void)v3d;
#endif
    }
    ED_area_tag_redraw(sa);
    WM_event_add_notifier(C, NC_SCREEN | NA_EDITED, NULL);
  }

  return OPERATOR_FINISHED;
}

static void SCREEN_OT_region_quadview(wmOperatorType *ot)
{
  /* identifiers */
  ot->name = "Toggle Quad View";
  ot->description = "Split selected area into camera, front, right & top views";
  ot->idname = "SCREEN_OT_region_quadview";

  /* api callbacks */
  ot->exec = region_quadview_exec;
  ot->poll = ED_operator_region_view3d_active;
  ot->flag = 0;
}

/** \} */

/* -------------------------------------------------------------------- */
/** \name Region Toggle Operator
 * \{ */

static int region_toggle_exec(bContext *C, wmOperator *op)
{
  PropertyRNA *prop = RNA_struct_find_property(op->ptr, "region_type");
  ARegion *region;

  if (RNA_property_is_set(op->ptr, prop)) {
    region = BKE_area_find_region_type(CTX_wm_area(C), RNA_property_enum_get(op->ptr, prop));
  }
  else {
    region = CTX_wm_region(C);
  }

  if (region && (region->alignment != RGN_ALIGN_NONE)) {
    ED_region_toggle_hidden(C, region);
  }
  ED_region_tag_redraw(region);

  return OPERATOR_FINISHED;
}

static bool region_toggle_poll(bContext *C)
{
  ScrArea *area = CTX_wm_area(C);

  /* Don't flip anything around in top-bar. */
  if (area && area->spacetype == SPACE_TOPBAR) {
    CTX_wm_operator_poll_msg_set(C, "Toggling regions in the Top-bar is not allowed");
    return 0;
  }

  return ED_operator_areaactive(C);
}

static void SCREEN_OT_region_toggle(wmOperatorType *ot)
{
  /* identifiers */
  ot->name = "Toggle Region";
  ot->idname = "SCREEN_OT_region_toggle";
  ot->description = "Hide or unhide the region";

  /* api callbacks */
  ot->exec = region_toggle_exec;
  ot->poll = region_toggle_poll;
  ot->flag = 0;

  RNA_def_enum(ot->srna,
               "region_type",
               rna_enum_region_type_items,
               0,
               "Region Type",
               "Type of the region to toggle");
}

/** \} */

/* -------------------------------------------------------------------- */
/** \name Region Flip Operator
 * \{ */

/* flip a region alignment */
static int region_flip_exec(bContext *C, wmOperator *UNUSED(op))
{
  ARegion *region = CTX_wm_region(C);

  if (!region) {
    return OPERATOR_CANCELLED;
  }

  if (region->alignment == RGN_ALIGN_TOP) {
    region->alignment = RGN_ALIGN_BOTTOM;
  }
  else if (region->alignment == RGN_ALIGN_BOTTOM) {
    region->alignment = RGN_ALIGN_TOP;
  }
  else if (region->alignment == RGN_ALIGN_LEFT) {
    region->alignment = RGN_ALIGN_RIGHT;
  }
  else if (region->alignment == RGN_ALIGN_RIGHT) {
    region->alignment = RGN_ALIGN_LEFT;
  }

  ED_area_tag_redraw(CTX_wm_area(C));
  WM_event_add_mousemove(CTX_wm_window(C));
  WM_event_add_notifier(C, NC_SCREEN | NA_EDITED, NULL);

  return OPERATOR_FINISHED;
}

static bool region_flip_poll(bContext *C)
{
  ScrArea *area = CTX_wm_area(C);

  /* Don't flip anything around in top-bar. */
  if (area && area->spacetype == SPACE_TOPBAR) {
    CTX_wm_operator_poll_msg_set(C, "Flipping regions in the Top-bar is not allowed");
    return 0;
  }

  return ED_operator_areaactive(C);
}

static void SCREEN_OT_region_flip(wmOperatorType *ot)
{
  /* identifiers */
  ot->name = "Flip Region";
  ot->idname = "SCREEN_OT_region_flip";
  ot->description = "Toggle the region's alignment (left/right or top/bottom)";

  /* api callbacks */
  ot->exec = region_flip_exec;
  ot->poll = region_flip_poll;
  ot->flag = 0;
}

/** \} */

/* -------------------------------------------------------------------- */
/** \name Header Toggle Menu Operator
 * \{ */

/* show/hide header text menus */
static int header_toggle_menus_exec(bContext *C, wmOperator *UNUSED(op))
{
  ScrArea *sa = CTX_wm_area(C);

  sa->flag = sa->flag ^ HEADER_NO_PULLDOWN;

  ED_area_tag_redraw(sa);
  WM_event_add_notifier(C, NC_SCREEN | NA_EDITED, NULL);

  return OPERATOR_FINISHED;
}

static void SCREEN_OT_header_toggle_menus(wmOperatorType *ot)
{
  /* identifiers */
  ot->name = "Expand/Collapse Header Menus";
  ot->idname = "SCREEN_OT_header_toggle_menus";
  ot->description = "Expand or collapse the header pulldown menus";

  /* api callbacks */
  ot->exec = header_toggle_menus_exec;
  ot->poll = ED_operator_areaactive;
  ot->flag = 0;
}

/** \} */

/* -------------------------------------------------------------------- */
/** \name Region Context Menu Operator (Header/Footer/Navbar)
 * \{ */

static bool screen_region_context_menu_poll(bContext *C)
{
  ScrArea *sa = CTX_wm_area(C);
  return (sa && sa->spacetype != SPACE_STATUSBAR);
}

void ED_screens_header_tools_menu_create(bContext *C, uiLayout *layout, void *UNUSED(arg))
{
  ScrArea *sa = CTX_wm_area(C);
  ARegion *region = CTX_wm_region(C);
  const char *but_flip_str = (RGN_ALIGN_ENUM_FROM_MASK(region->alignment) == RGN_ALIGN_TOP) ?
                                 IFACE_("Flip to Bottom") :
                                 IFACE_("Flip to Top");
  {
    PointerRNA ptr;
    RNA_pointer_create((ID *)CTX_wm_screen(C), &RNA_Space, sa->spacedata.first, &ptr);
    if (!ELEM(sa->spacetype, SPACE_TOPBAR)) {
      uiItemR(layout, &ptr, "show_region_header", 0, IFACE_("Show Header"), ICON_NONE);
    }

    ARegion *ar_header = BKE_area_find_region_type(sa, RGN_TYPE_HEADER);
    uiLayout *col = uiLayoutColumn(layout, 0);
    uiLayoutSetActive(col, (ar_header->flag & RGN_FLAG_HIDDEN) == 0);

    if (BKE_area_find_region_type(sa, RGN_TYPE_TOOL_HEADER)) {
      uiItemR(col, &ptr, "show_region_tool_header", 0, IFACE_("Show Tool Settings"), ICON_NONE);
    }

    uiItemO(col,
            IFACE_("Show Menus"),
            (sa->flag & HEADER_NO_PULLDOWN) ? ICON_CHECKBOX_DEHLT : ICON_CHECKBOX_HLT,
            "SCREEN_OT_header_toggle_menus");
  }

  /* default is WM_OP_INVOKE_REGION_WIN, which we don't want here. */
  uiLayoutSetOperatorContext(layout, WM_OP_INVOKE_DEFAULT);

  if (!ELEM(sa->spacetype, SPACE_TOPBAR)) {
    uiItemS(layout);

    uiItemO(layout, but_flip_str, ICON_NONE, "SCREEN_OT_region_flip");
  }

  /* File browser should be fullscreen all the time, top-bar should
   * never be. But other regions can be maximized/restored. */
  if (!ELEM(sa->spacetype, SPACE_FILE, SPACE_TOPBAR)) {
    uiItemS(layout);

    const char *but_str = sa->full ? IFACE_("Tile Area") : IFACE_("Maximize Area");
    uiItemO(layout, but_str, ICON_NONE, "SCREEN_OT_screen_full_area");
  }
}

void ED_screens_footer_tools_menu_create(bContext *C, uiLayout *layout, void *UNUSED(arg))
{
  ScrArea *sa = CTX_wm_area(C);
  ARegion *region = CTX_wm_region(C);
  const char *but_flip_str = (RGN_ALIGN_ENUM_FROM_MASK(region->alignment) == RGN_ALIGN_TOP) ?
                                 IFACE_("Flip to Bottom") :
                                 IFACE_("Flip to Top");
  {
    PointerRNA ptr;
    RNA_pointer_create((ID *)CTX_wm_screen(C), &RNA_Space, sa->spacedata.first, &ptr);
    uiItemR(layout, &ptr, "show_region_footer", 0, IFACE_("Show Footer"), ICON_NONE);
  }

  /* default is WM_OP_INVOKE_REGION_WIN, which we don't want here. */
  uiLayoutSetOperatorContext(layout, WM_OP_INVOKE_DEFAULT);

  uiItemO(layout, but_flip_str, ICON_NONE, "SCREEN_OT_region_flip");

  /* File browser should be fullscreen all the time, top-bar should
   * never be. But other regions can be maximized/restored... */
  if (!ELEM(sa->spacetype, SPACE_FILE, SPACE_TOPBAR)) {
    uiItemS(layout);

    const char *but_str = sa->full ? IFACE_("Tile Area") : IFACE_("Maximize Area");
    uiItemO(layout, but_str, ICON_NONE, "SCREEN_OT_screen_full_area");
  }
}

void ED_screens_navigation_bar_tools_menu_create(bContext *C, uiLayout *layout, void *UNUSED(arg))
{
  const ARegion *region = CTX_wm_region(C);
  const char *but_flip_str = (RGN_ALIGN_ENUM_FROM_MASK(region->alignment) == RGN_ALIGN_LEFT) ?
                                 IFACE_("Flip to Right") :
                                 IFACE_("Flip to Left");

  /* default is WM_OP_INVOKE_REGION_WIN, which we don't want here. */
  uiLayoutSetOperatorContext(layout, WM_OP_INVOKE_DEFAULT);

  uiItemO(layout, but_flip_str, ICON_NONE, "SCREEN_OT_region_flip");
}

static int screen_context_menu_invoke(bContext *C,
                                      wmOperator *UNUSED(op),
                                      const wmEvent *UNUSED(event))
{
  uiPopupMenu *pup;
  uiLayout *layout;
  const ARegion *region = CTX_wm_region(C);

  if (ELEM(region->regiontype, RGN_TYPE_HEADER, RGN_TYPE_TOOL_HEADER)) {
    pup = UI_popup_menu_begin(C, IFACE_("Header"), ICON_NONE);
    layout = UI_popup_menu_layout(pup);
    ED_screens_header_tools_menu_create(C, layout, NULL);
    UI_popup_menu_end(C, pup);
  }
  else if (region->regiontype == RGN_TYPE_FOOTER) {
    pup = UI_popup_menu_begin(C, IFACE_("Footer"), ICON_NONE);
    layout = UI_popup_menu_layout(pup);
    ED_screens_footer_tools_menu_create(C, layout, NULL);
    UI_popup_menu_end(C, pup);
  }
  else if (region->regiontype == RGN_TYPE_NAV_BAR) {
    pup = UI_popup_menu_begin(C, IFACE_("Navigation Bar"), ICON_NONE);
    layout = UI_popup_menu_layout(pup);
    ED_screens_navigation_bar_tools_menu_create(C, layout, NULL);
    UI_popup_menu_end(C, pup);
  }

  return OPERATOR_INTERFACE;
}

static void SCREEN_OT_region_context_menu(wmOperatorType *ot)
{
  /* identifiers */
  ot->name = "Region Context Menu";
  ot->description = "Display region context menu";
  ot->idname = "SCREEN_OT_region_context_menu";

  /* api callbacks */
  ot->poll = screen_region_context_menu_poll;
  ot->invoke = screen_context_menu_invoke;
}

/** \} */

/* -------------------------------------------------------------------- */
/** \name Animation Step Operator
 *
 * Animation Step.
 * \{ */

static int match_region_with_redraws(int spacetype,
                                     int regiontype,
                                     int redraws,
                                     bool from_anim_edit)
{
  if (regiontype == RGN_TYPE_WINDOW) {

    switch (spacetype) {
      case SPACE_VIEW3D:
        if ((redraws & TIME_ALL_3D_WIN) || from_anim_edit) {
          return 1;
        }
        break;
      case SPACE_GRAPH:
      case SPACE_NLA:
        if ((redraws & TIME_ALL_ANIM_WIN) || from_anim_edit) {
          return 1;
        }
        break;
      case SPACE_ACTION:
        /* if only 1 window or 3d windows, we do timeline too
         * NOTE: Now we do action editor in all these cases, since timeline is here. */
        if ((redraws & (TIME_ALL_ANIM_WIN | TIME_REGION | TIME_ALL_3D_WIN)) || from_anim_edit) {
          return 1;
        }
        break;
      case SPACE_PROPERTIES:
        if (redraws & TIME_ALL_BUTS_WIN) {
          return 1;
        }
        break;
      case SPACE_SEQ:
        if ((redraws & (TIME_SEQ | TIME_ALL_ANIM_WIN)) || from_anim_edit) {
          return 1;
        }
        break;
      case SPACE_NODE:
        if (redraws & (TIME_NODES)) {
          return 1;
        }
        break;
      case SPACE_IMAGE:
        if ((redraws & TIME_ALL_IMAGE_WIN) || from_anim_edit) {
          return 1;
        }
        break;
      case SPACE_CLIP:
        if ((redraws & TIME_CLIPS) || from_anim_edit) {
          return 1;
        }
        break;
    }
  }
  else if (regiontype == RGN_TYPE_CHANNELS) {
    switch (spacetype) {
      case SPACE_GRAPH:
      case SPACE_ACTION:
      case SPACE_NLA:
        if (redraws & TIME_ALL_ANIM_WIN) {
          return 1;
        }
        break;
    }
  }
  else if (regiontype == RGN_TYPE_UI) {
    if (spacetype == SPACE_CLIP) {
      /* Track Preview button is on Properties Editor in SpaceClip,
       * and it's very common case when users want it be refreshing
       * during playback, so asking people to enable special option
       * for this is a bit tricky, so add exception here for refreshing
       * Properties Editor for SpaceClip always */
      return 1;
    }

    if (redraws & TIME_ALL_BUTS_WIN) {
      return 1;
    }
  }
  else if (ELEM(regiontype, RGN_TYPE_HEADER, RGN_TYPE_TOOL_HEADER)) {
    if (spacetype == SPACE_ACTION) {
      return 1;
    }
  }
  else if (regiontype == RGN_TYPE_PREVIEW) {
    switch (spacetype) {
      case SPACE_SEQ:
        if (redraws & (TIME_SEQ | TIME_ALL_ANIM_WIN)) {
          return 1;
        }
        break;
      case SPACE_CLIP:
        return 1;
    }
  }
  return 0;
}

//#define PROFILE_AUDIO_SYNCH

static int screen_animation_step(bContext *C, wmOperator *UNUSED(op), const wmEvent *event)
{
  bScreen *screen = CTX_wm_screen(C);
  wmWindow *win = CTX_wm_window(C);

#ifdef PROFILE_AUDIO_SYNCH
  static int old_frame = 0;
  int newfra_int;
#endif

  if (screen->animtimer && screen->animtimer == event->customdata) {
    Main *bmain = CTX_data_main(C);
    Scene *scene = CTX_data_scene(C);
    ViewLayer *view_layer = WM_window_get_active_view_layer(win);
    Depsgraph *depsgraph = BKE_scene_get_depsgraph(bmain, scene, view_layer, false);
    Scene *scene_eval = (depsgraph != NULL) ? DEG_get_evaluated_scene(depsgraph) : NULL;
    wmTimer *wt = screen->animtimer;
    ScreenAnimData *sad = wt->customdata;
    wmWindowManager *wm = CTX_wm_manager(C);
    wmWindow *window;
    ScrArea *sa;
    int sync;
    float time;

    /* sync, don't sync, or follow scene setting */
    if (sad->flag & ANIMPLAY_FLAG_SYNC) {
      sync = 1;
    }
    else if (sad->flag & ANIMPLAY_FLAG_NO_SYNC) {
      sync = 0;
    }
    else {
      sync = (scene->flag & SCE_FRAME_DROP);
    }

    if (scene_eval == NULL) {
      /* Happens when undo/redo system is used during playback, nothing meaningful we can do here.
       */
    }
    else if (scene_eval->id.recalc & ID_RECALC_AUDIO_SEEK) {
      /* Ignore seek here, the audio will be updated to the scene frame after jump during next
       * dependency graph update. */
    }
    else if ((scene->audio.flag & AUDIO_SYNC) && (sad->flag & ANIMPLAY_FLAG_REVERSE) == false &&
             isfinite(time = BKE_sound_sync_scene(scene_eval))) {
      double newfra = (double)time * FPS;

      /* give some space here to avoid jumps */
      if (newfra + 0.5 > scene->r.cfra && newfra - 0.5 < scene->r.cfra) {
        scene->r.cfra++;
      }
      else {
        scene->r.cfra = max_ii(scene->r.cfra, newfra + 0.5);
      }

#ifdef PROFILE_AUDIO_SYNCH
      newfra_int = scene->r.cfra;
      if (newfra_int < old_frame) {
        printf("back jump detected, frame %d!\n", newfra_int);
      }
      else if (newfra_int > old_frame + 1) {
        printf("forward jump detected, frame %d!\n", newfra_int);
      }
      fflush(stdout);
      old_frame = newfra_int;
#endif
    }
    else {
      if (sync) {
        /* note: this is very simplistic,
         * its has problem that it may skip too many frames.
         * however at least this gives a less jittery playback */
        const int step = max_ii(1, floor((wt->duration - sad->last_duration) * FPS));

        /* skip frames */
        if (sad->flag & ANIMPLAY_FLAG_REVERSE) {
          scene->r.cfra -= step;
        }
        else {
          scene->r.cfra += step;
        }
      }
      else {
        /* one frame +/- */
        if (sad->flag & ANIMPLAY_FLAG_REVERSE) {
          scene->r.cfra--;
        }
        else {
          scene->r.cfra++;
        }
      }
    }

    sad->last_duration = wt->duration;

    /* reset 'jumped' flag before checking if we need to jump... */
    sad->flag &= ~ANIMPLAY_FLAG_JUMPED;

    if (sad->flag & ANIMPLAY_FLAG_REVERSE) {
      /* jump back to end? */
      if (PRVRANGEON) {
        if (scene->r.cfra < scene->r.psfra) {
          scene->r.cfra = scene->r.pefra;
          sad->flag |= ANIMPLAY_FLAG_JUMPED;
        }
      }
      else {
        if (scene->r.cfra < scene->r.sfra) {
          scene->r.cfra = scene->r.efra;
          sad->flag |= ANIMPLAY_FLAG_JUMPED;
        }
      }
    }
    else {
      /* jump back to start? */
      if (PRVRANGEON) {
        if (scene->r.cfra > scene->r.pefra) {
          scene->r.cfra = scene->r.psfra;
          sad->flag |= ANIMPLAY_FLAG_JUMPED;
        }
      }
      else {
        if (scene->r.cfra > scene->r.efra) {
          scene->r.cfra = scene->r.sfra;
          sad->flag |= ANIMPLAY_FLAG_JUMPED;
        }
      }
    }

    /* next frame overridden by user action (pressed jump to first/last frame) */
    if (sad->flag & ANIMPLAY_FLAG_USE_NEXT_FRAME) {
      scene->r.cfra = sad->nextfra;
      sad->flag &= ~ANIMPLAY_FLAG_USE_NEXT_FRAME;
      sad->flag |= ANIMPLAY_FLAG_JUMPED;
    }

    if (sad->flag & ANIMPLAY_FLAG_JUMPED) {
      DEG_id_tag_update(&scene->id, ID_RECALC_AUDIO_SEEK);
#ifdef PROFILE_AUDIO_SYNCH
      old_frame = CFRA;
#endif
    }

    /* since we follow drawflags, we can't send notifier but tag regions ourselves */
    if (depsgraph != NULL) {
      ED_update_for_newframe(bmain, depsgraph);
    }

    for (window = wm->windows.first; window; window = window->next) {
      const bScreen *win_screen = WM_window_get_active_screen(window);

      for (sa = win_screen->areabase.first; sa; sa = sa->next) {
        ARegion *region;
        for (region = sa->regionbase.first; region; region = region->next) {
          bool redraw = false;
          if (region == sad->region) {
            redraw = true;
          }
          else if (match_region_with_redraws(
                       sa->spacetype, region->regiontype, sad->redraws, sad->from_anim_edit)) {
            redraw = true;
          }

          if (redraw) {
            ED_region_tag_redraw(region);
            /* do follow here if editor type supports it */
            if ((sad->redraws & TIME_FOLLOW)) {
              if ((region->regiontype == RGN_TYPE_WINDOW &&
                   ELEM(sa->spacetype, SPACE_SEQ, SPACE_GRAPH, SPACE_ACTION, SPACE_NLA)) ||
                  (sa->spacetype == SPACE_CLIP && region->regiontype == RGN_TYPE_PREVIEW)) {
                float w = BLI_rctf_size_x(&region->v2d.cur);
                if (scene->r.cfra < region->v2d.cur.xmin) {
                  region->v2d.cur.xmax = scene->r.cfra;
                  region->v2d.cur.xmin = region->v2d.cur.xmax - w;
                }
                else if (scene->r.cfra > region->v2d.cur.xmax) {
                  region->v2d.cur.xmin = scene->r.cfra;
                  region->v2d.cur.xmax = region->v2d.cur.xmin + w;
                }
              }
            }
          }
        }
      }
    }

    /* update frame rate info too
     * NOTE: this may not be accurate enough, since we might need this after modifiers/etc.
     * have been calculated instead of just before updates have been done?
     */
    ED_refresh_viewport_fps(C);

    /* Recalculate the time-step for the timer now that we've finished calculating this,
     * since the frames-per-second value may have been changed.
     */
    /* TODO: this may make evaluation a bit slower if the value doesn't change...
     * any way to avoid this? */
    wt->timestep = (1.0 / FPS);

    return OPERATOR_FINISHED;
  }
  return OPERATOR_PASS_THROUGH;
}

static void SCREEN_OT_animation_step(wmOperatorType *ot)
{
  /* identifiers */
  ot->name = "Animation Step";
  ot->description = "Step through animation by position";
  ot->idname = "SCREEN_OT_animation_step";

  /* api callbacks */
  ot->invoke = screen_animation_step;

  ot->poll = ED_operator_screenactive_norender;
}

/** \} */

/* -------------------------------------------------------------------- */
/** \name Animation Playback Operator
 *
 * Animation Playback with Timer.
 * \{ */

/* find window that owns the animation timer */
bScreen *ED_screen_animation_playing(const wmWindowManager *wm)
{
  for (wmWindow *win = wm->windows.first; win; win = win->next) {
    bScreen *screen = WM_window_get_active_screen(win);

    if (screen->animtimer || screen->scrubbing) {
      return screen;
    }
  }

  return NULL;
}

bScreen *ED_screen_animation_no_scrub(const wmWindowManager *wm)
{
  for (wmWindow *win = wm->windows.first; win; win = win->next) {
    bScreen *screen = WM_window_get_active_screen(win);

    if (screen->animtimer) {
      return screen;
    }
  }

  return NULL;
}

/* toggle operator */
int ED_screen_animation_play(bContext *C, int sync, int mode)
{
  bScreen *screen = CTX_wm_screen(C);
  Scene *scene = CTX_data_scene(C);
  Scene *scene_eval = DEG_get_evaluated_scene(CTX_data_ensure_evaluated_depsgraph(C));

  if (ED_screen_animation_playing(CTX_wm_manager(C))) {
    /* stop playback now */
    ED_screen_animation_timer(C, 0, 0, 0);
    BKE_sound_stop_scene(scene_eval);

    WM_event_add_notifier(C, NC_SCENE | ND_FRAME, scene);
  }
  else {
    /* these settings are currently only available from a menu in the TimeLine */
    if (mode == 1) { /* XXX only play audio forwards!? */
      BKE_sound_play_scene(scene_eval);
    }

    ED_screen_animation_timer(C, screen->redraws_flag, sync, mode);

    if (screen->animtimer) {
      wmTimer *wt = screen->animtimer;
      ScreenAnimData *sad = wt->customdata;

      sad->region = CTX_wm_region(C);
    }
  }

  return OPERATOR_FINISHED;
}

static int screen_animation_play_exec(bContext *C, wmOperator *op)
{
  int mode = (RNA_boolean_get(op->ptr, "reverse")) ? -1 : 1;
  int sync = -1;

  if (RNA_struct_property_is_set(op->ptr, "sync")) {
    sync = (RNA_boolean_get(op->ptr, "sync"));
  }

  return ED_screen_animation_play(C, sync, mode);
}

static void SCREEN_OT_animation_play(wmOperatorType *ot)
{
  PropertyRNA *prop;

  /* identifiers */
  ot->name = "Play Animation";
  ot->description = "Play animation";
  ot->idname = "SCREEN_OT_animation_play";

  /* api callbacks */
  ot->exec = screen_animation_play_exec;

  ot->poll = ED_operator_screenactive_norender;

  prop = RNA_def_boolean(
      ot->srna, "reverse", 0, "Play in Reverse", "Animation is played backwards");
  RNA_def_property_flag(prop, PROP_SKIP_SAVE);
  prop = RNA_def_boolean(ot->srna, "sync", 0, "Sync", "Drop frames to maintain framerate");
  RNA_def_property_flag(prop, PROP_SKIP_SAVE);
}

/** \} */

/* -------------------------------------------------------------------- */
/** \name Animation Cancel Operator
 * \{ */

static int screen_animation_cancel_exec(bContext *C, wmOperator *op)
{
  bScreen *screen = ED_screen_animation_playing(CTX_wm_manager(C));

  if (screen) {
    if (RNA_boolean_get(op->ptr, "restore_frame") && screen->animtimer) {
      ScreenAnimData *sad = screen->animtimer->customdata;
      Scene *scene = CTX_data_scene(C);

      /* reset current frame before stopping, and just send a notifier to deal with the rest
       * (since playback still needs to be stopped)
       */
      scene->r.cfra = sad->sfra;

      WM_event_add_notifier(C, NC_SCENE | ND_FRAME, scene);
    }

    /* call the other "toggling" operator to clean up now */
    ED_screen_animation_play(C, 0, 0);
  }

  return OPERATOR_PASS_THROUGH;
}

static void SCREEN_OT_animation_cancel(wmOperatorType *ot)
{
  /* identifiers */
  ot->name = "Cancel Animation";
  ot->description = "Cancel animation, returning to the original frame";
  ot->idname = "SCREEN_OT_animation_cancel";

  /* api callbacks */
  ot->exec = screen_animation_cancel_exec;

  ot->poll = ED_operator_screenactive;

  RNA_def_boolean(ot->srna,
                  "restore_frame",
                  true,
                  "Restore Frame",
                  "Restore the frame when animation was initialized");
}

/** \} */

/* -------------------------------------------------------------------- */
/** \name Box Select Operator (Template)
 * \{ */

/* operator state vars used: (added by default WM callbacks)
 * xmin, ymin
 * xmax, ymax
 *
 * customdata: the wmGesture pointer
 *
 * callbacks:
 *
 * exec()   has to be filled in by user
 *
 * invoke() default WM function
 * adds modal handler
 *
 * modal()  default WM function
 * accept modal events while doing it, calls exec(), handles ESC and border drawing
 *
 * poll()   has to be filled in by user for context
 */
#if 0
static int box_select_exec(bContext *C, wmOperator *op)
{
  int event_type = RNA_int_get(op->ptr, "event_type");

  if (event_type == LEFTMOUSE) {
    printf("box select do select\n");
  }
  else if (event_type == RIGHTMOUSE) {
    printf("box select deselect\n");
  }
  else {
    printf("box select do something\n");
  }

  return 1;
}

static void SCREEN_OT_box_select(wmOperatorType *ot)
{
  /* identifiers */
  ot->name = "Box Select";
  ot->idname = "SCREEN_OT_box_select";

  /* api callbacks */
  ot->exec = box_select_exec;
  ot->invoke = WM_gesture_box_invoke;
  ot->modal = WM_gesture_box_modal;
  ot->cancel = WM_gesture_box_cancel;

  ot->poll = ED_operator_areaactive;

  /* rna */
  RNA_def_int(ot->srna, "event_type", 0, INT_MIN, INT_MAX, "Event Type", "", INT_MIN, INT_MAX);
  WM_operator_properties_border(ot);
}
#endif

/** \} */

/* -------------------------------------------------------------------- */
/** \name Full Screen Back Operator
 *
 * Use for generic full-screen 'back' button.
 * \{ */

static int fullscreen_back_exec(bContext *C, wmOperator *op)
{
  bScreen *screen = CTX_wm_screen(C);
  ScrArea *sa = NULL;

  /* search current screen for 'fullscreen' areas */
  for (sa = screen->areabase.first; sa; sa = sa->next) {
    if (sa->full) {
      break;
    }
  }
  if (!sa) {
    BKE_report(op->reports, RPT_ERROR, "No fullscreen areas were found");
    return OPERATOR_CANCELLED;
  }

  ED_screen_full_prevspace(C, sa);

  return OPERATOR_FINISHED;
}

static void SCREEN_OT_back_to_previous(struct wmOperatorType *ot)
{
  /* identifiers */
  ot->name = "Back to Previous Screen";
  ot->description = "Revert back to the original screen layout, before fullscreen area overlay";
  ot->idname = "SCREEN_OT_back_to_previous";

  /* api callbacks */
  ot->exec = fullscreen_back_exec;
  ot->poll = ED_operator_screenactive;
}

/** \} */

/* -------------------------------------------------------------------- */
/** \name Show User Preferences Operator
 * \{ */

static int userpref_show_invoke(bContext *C, wmOperator *op, const wmEvent *event)
{
  int sizex = (500 + UI_NAVIGATION_REGION_WIDTH) * UI_DPI_FAC;
  int sizey = 520 * UI_DPI_FAC;

  /* changes context! */
  if (WM_window_open_temp(C,
                          IFACE_("Blender Preferences"),
                          event->x,
                          event->y,
                          sizex,
                          sizey,
                          SPACE_USERPREF,
                          false) != NULL) {
    /* The header only contains the editor switcher and looks empty.
     * So hiding in the temp window makes sense. */
    ScrArea *area = CTX_wm_area(C);
    ARegion *region = BKE_area_find_region_type(area, RGN_TYPE_HEADER);

    region->flag |= RGN_FLAG_HIDDEN;
    ED_region_visibility_change_update(C, area, region);

    return OPERATOR_FINISHED;
  }
  else {
    BKE_report(op->reports, RPT_ERROR, "Failed to open window!");
    return OPERATOR_CANCELLED;
  }
}

static void SCREEN_OT_userpref_show(struct wmOperatorType *ot)
{
  /* identifiers */
  ot->name = "Show Preferences";
  ot->description = "Edit user preferences and system settings";
  ot->idname = "SCREEN_OT_userpref_show";

  /* api callbacks */
  ot->invoke = userpref_show_invoke;
  ot->poll = ED_operator_screenactive;
}

/** \} */

/* -------------------------------------------------------------------- */
/** \name Show Drivers Editor Operator
 * \{ */

static int drivers_editor_show_invoke(bContext *C, wmOperator *op, const wmEvent *event)
{
  PointerRNA ptr = {NULL};
  PropertyRNA *prop = NULL;
  int index = -1;
  uiBut *but = NULL;

  int sizex = 900 * UI_DPI_FAC;
  int sizey = 580 * UI_DPI_FAC;

  /* Get active property to show driver for
   * - Need to grab it first, or else this info disappears
   *   after we've created the window
   */
  but = UI_context_active_but_prop_get(C, &ptr, &prop, &index);

  /* changes context! */
  if (WM_window_open_temp(C,
                          IFACE_("Blender Drivers Editor"),
                          event->x,
                          event->y,
                          sizex,
                          sizey,
                          SPACE_GRAPH,
                          false) != NULL) {
    ED_drivers_editor_init(C, CTX_wm_area(C));

    /* activate driver F-Curve for the property under the cursor */
    if (but) {
      FCurve *fcu;
      bool driven, special;

      fcu = rna_get_fcurve_context_ui(C, &ptr, prop, index, NULL, NULL, &driven, &special);
      if (fcu) {
        /* Isolate this F-Curve... */
        bAnimContext ac;
        if (ANIM_animdata_get_context(C, &ac)) {
          int filter = ANIMFILTER_DATA_VISIBLE | ANIMFILTER_NODUPLIS;
          ANIM_deselect_anim_channels(&ac, ac.data, ac.datatype, 0, ACHANNEL_SETFLAG_CLEAR);
          ANIM_set_active_channel(&ac, ac.data, ac.datatype, filter, fcu, ANIMTYPE_FCURVE);
        }
        else {
          /* Just blindly isolate...
           * This isn't the best, and shouldn't happen, but may be enough. */
          fcu->flag |= (FCURVE_ACTIVE | FCURVE_SELECTED);
        }
      }
    }

    return OPERATOR_FINISHED;
  }
  else {
    BKE_report(op->reports, RPT_ERROR, "Failed to open window!");
    return OPERATOR_CANCELLED;
  }
}

static void SCREEN_OT_drivers_editor_show(struct wmOperatorType *ot)
{
  /* identifiers */
  ot->name = "Show Drivers Editor";
  ot->description = "Show drivers editor in a separate window";
  ot->idname = "SCREEN_OT_drivers_editor_show";

  /* api callbacks */
  ot->invoke = drivers_editor_show_invoke;
  ot->poll = ED_operator_screenactive;
}

/** \} */

/* -------------------------------------------------------------------- */
/** \name Show Info Log Operator
 * \{ */

static int info_log_show_invoke(bContext *C, wmOperator *op, const wmEvent *event)
{
  int sizex = 900 * UI_DPI_FAC;
  int sizey = 580 * UI_DPI_FAC;
  int shift_y = 480;

  /* changes context! */
  if (WM_window_open_temp(C,
                          IFACE_("Blender Info Log"),
                          event->x,
                          event->y + shift_y,
                          sizex,
                          sizey,
                          SPACE_INFO,
                          false) != NULL) {
    return OPERATOR_FINISHED;
  }
  else {
    BKE_report(op->reports, RPT_ERROR, "Failed to open window!");
    return OPERATOR_CANCELLED;
  }
}

static void SCREEN_OT_info_log_show(struct wmOperatorType *ot)
{
  /* identifiers */
  ot->name = "Show Info Log";
  ot->description = "Show info log in a separate window";
  ot->idname = "SCREEN_OT_info_log_show";

  /* api callbacks */
  ot->invoke = info_log_show_invoke;
  ot->poll = ED_operator_screenactive;
}

/** \} */

/* -------------------------------------------------------------------- */
/** \name New Screen Operator
 * \{ */

static int screen_new_exec(bContext *C, wmOperator *UNUSED(op))
{
  Main *bmain = CTX_data_main(C);
  wmWindow *win = CTX_wm_window(C);
  WorkSpace *workspace = BKE_workspace_active_get(win->workspace_hook);
  WorkSpaceLayout *layout_old = BKE_workspace_active_layout_get(win->workspace_hook);
  WorkSpaceLayout *layout_new;

  layout_new = ED_workspace_layout_duplicate(bmain, workspace, layout_old, win);
  WM_event_add_notifier(C, NC_SCREEN | ND_LAYOUTBROWSE, layout_new);

  return OPERATOR_FINISHED;
}

static void SCREEN_OT_new(wmOperatorType *ot)
{
  /* identifiers */
  ot->name = "New Screen";
  ot->description = "Add a new screen";
  ot->idname = "SCREEN_OT_new";

  /* api callbacks */
  ot->exec = screen_new_exec;
  ot->poll = WM_operator_winactive;
}

/** \} */

/* -------------------------------------------------------------------- */
/** \name Delete Screen Operator
 * \{ */

static int screen_delete_exec(bContext *C, wmOperator *UNUSED(op))
{
  bScreen *sc = CTX_wm_screen(C);
  WorkSpace *workspace = CTX_wm_workspace(C);
  WorkSpaceLayout *layout = BKE_workspace_layout_find(workspace, sc);

  WM_event_add_notifier(C, NC_SCREEN | ND_LAYOUTDELETE, layout);

  return OPERATOR_FINISHED;
}

static void SCREEN_OT_delete(wmOperatorType *ot)
{
  /* identifiers */
  ot->name = "Delete Screen";
  ot->description = "Delete active screen";
  ot->idname = "SCREEN_OT_delete";

  /* api callbacks */
  ot->exec = screen_delete_exec;
}

/** \} */

/* -------------------------------------------------------------------- */
/** \name Region Alpha Blending Operator
 *
 * Implementation note: a disappearing region needs at least 1 last draw with
 * 100% backbuffer texture over it - then triple buffer will clear it entirely.
 * This because flag #RGN_FLAG_HIDDEN is set in end - region doesn't draw at all then.
 *
 * \{ */

typedef struct RegionAlphaInfo {
  ScrArea *sa;
  ARegion *region, *child_ar; /* other region */
  int hidden;
} RegionAlphaInfo;

#define TIMEOUT 0.1f
#define TIMESTEP (1.0f / 60.0f)

float ED_region_blend_alpha(ARegion *region)
{
  /* check parent too */
  if (region->regiontimer == NULL && (region->alignment & RGN_SPLIT_PREV) && region->prev) {
    region = region->prev;
  }

  if (region->regiontimer) {
    RegionAlphaInfo *rgi = region->regiontimer->customdata;
    float alpha;

    alpha = (float)region->regiontimer->duration / TIMEOUT;
    /* makes sure the blend out works 100% - without area redraws */
    if (rgi->hidden) {
      alpha = 0.9f - TIMESTEP - alpha;
    }

    CLAMP(alpha, 0.0f, 1.0f);
    return alpha;
  }
  return 1.0f;
}

/* assumes region has running region-blend timer */
static void region_blend_end(bContext *C, ARegion *region, const bool is_running)
{
  RegionAlphaInfo *rgi = region->regiontimer->customdata;

  /* always send redraw */
  ED_region_tag_redraw(region);
  if (rgi->child_ar) {
    ED_region_tag_redraw(rgi->child_ar);
  }

  /* if running timer was hiding, the flag toggle went wrong */
  if (is_running) {
    if (rgi->hidden) {
      rgi->region->flag &= ~RGN_FLAG_HIDDEN;
    }
  }
  else {
    if (rgi->hidden) {
      rgi->region->flag |= rgi->hidden;
      ED_area_initialize(CTX_wm_manager(C), CTX_wm_window(C), rgi->sa);
    }
    /* area decoration needs redraw in end */
    ED_area_tag_redraw(rgi->sa);
  }
  WM_event_remove_timer(CTX_wm_manager(C), NULL, region->regiontimer); /* frees rgi */
  region->regiontimer = NULL;
}
/**
 * \note Assumes that \a region itself is not a split version from previous region.
 */
void ED_region_visibility_change_update_animated(bContext *C, ScrArea *sa, ARegion *region)
{
  wmWindowManager *wm = CTX_wm_manager(C);
  wmWindow *win = CTX_wm_window(C);
  RegionAlphaInfo *rgi;

  /* end running timer */
  if (region->regiontimer) {

    region_blend_end(C, region, true);
  }
  rgi = MEM_callocN(sizeof(RegionAlphaInfo), "RegionAlphaInfo");

  rgi->hidden = region->flag & RGN_FLAG_HIDDEN;
  rgi->sa = sa;
  rgi->region = region;
  region->flag &= ~RGN_FLAG_HIDDEN;

  /* blend in, reinitialize regions because it got unhidden */
  if (rgi->hidden == 0) {
    ED_area_initialize(wm, win, sa);
  }
  else {
    WM_event_remove_handlers(C, &region->handlers);
  }

  if (region->next) {
    if (region->next->alignment & RGN_SPLIT_PREV) {
      rgi->child_ar = region->next;
    }
  }

  /* new timer */
  region->regiontimer = WM_event_add_timer(wm, win, TIMERREGION, TIMESTEP);
  region->regiontimer->customdata = rgi;
}

/* timer runs in win->handlers, so it cannot use context to find area/region */
static int region_blend_invoke(bContext *C, wmOperator *UNUSED(op), const wmEvent *event)
{
  RegionAlphaInfo *rgi;
  wmTimer *timer = event->customdata;

  /* event type is TIMERREGION, but we better check */
  if (event->type != TIMERREGION || timer == NULL) {
    return OPERATOR_PASS_THROUGH;
  }

  rgi = timer->customdata;

  /* always send redraws */
  ED_region_tag_redraw(rgi->region);
  if (rgi->child_ar) {
    ED_region_tag_redraw(rgi->child_ar);
  }

  /* end timer? */
  if (rgi->region->regiontimer->duration > (double)TIMEOUT) {
    region_blend_end(C, rgi->region, false);
    return (OPERATOR_FINISHED | OPERATOR_PASS_THROUGH);
  }

  return (OPERATOR_FINISHED | OPERATOR_PASS_THROUGH);
}

static void SCREEN_OT_region_blend(wmOperatorType *ot)
{
  /* identifiers */
  ot->name = "Region Alpha";
  ot->idname = "SCREEN_OT_region_blend";
  ot->description = "Blend in and out overlapping region";

  /* api callbacks */
  ot->invoke = region_blend_invoke;

  /* flags */
  ot->flag = OPTYPE_INTERNAL;

  /* properties */
}

/** \} */

/* -------------------------------------------------------------------- */
/** \name Space Type Set or Cycle Operator
 * \{ */

static bool space_type_set_or_cycle_poll(bContext *C)
{
  ScrArea *sa = CTX_wm_area(C);
  return (sa && !ELEM(sa->spacetype, SPACE_TOPBAR, SPACE_STATUSBAR));
}

static int space_type_set_or_cycle_exec(bContext *C, wmOperator *op)
{
  const int space_type = RNA_enum_get(op->ptr, "space_type");

  PointerRNA ptr;
  ScrArea *sa = CTX_wm_area(C);
  RNA_pointer_create((ID *)CTX_wm_screen(C), &RNA_Area, sa, &ptr);
  PropertyRNA *prop_type = RNA_struct_find_property(&ptr, "type");
  PropertyRNA *prop_ui_type = RNA_struct_find_property(&ptr, "ui_type");

  if (sa->spacetype != space_type) {
    /* Set the type. */
    RNA_property_enum_set(&ptr, prop_type, space_type);
    RNA_property_update(C, &ptr, prop_type);
  }
  else {
    /* Types match, cycle the subtype. */
    const int space_type_ui = RNA_property_enum_get(&ptr, prop_ui_type);
    const EnumPropertyItem *item;
    int item_len;
    bool free;
    RNA_property_enum_items(C, &ptr, prop_ui_type, &item, &item_len, &free);
    int index = RNA_enum_from_value(item, space_type_ui);
    for (int i = 1; i < item_len; i++) {
      const EnumPropertyItem *item_test = &item[(index + i) % item_len];
      if ((item_test->value >> 16) == space_type) {
        RNA_property_enum_set(&ptr, prop_ui_type, item_test->value);
        RNA_property_update(C, &ptr, prop_ui_type);
        break;
      }
    }
    if (free) {
      MEM_freeN((void *)item);
    }
  }

  return OPERATOR_FINISHED;
}

static void SCREEN_OT_space_type_set_or_cycle(wmOperatorType *ot)
{
  /* identifiers */
  ot->name = "Cycle Space Type Set";
  ot->description = "Set the space type or cycle sub-type";
  ot->idname = "SCREEN_OT_space_type_set_or_cycle";

  /* api callbacks */
  ot->exec = space_type_set_or_cycle_exec;
  ot->poll = space_type_set_or_cycle_poll;

  ot->flag = 0;

  RNA_def_enum(ot->srna, "space_type", rna_enum_space_type_items, SPACE_EMPTY, "Type", "");
}

/** \} */

/* -------------------------------------------------------------------- */
/** \name Space Context Cycle Operator
 * \{ */

static const EnumPropertyItem space_context_cycle_direction[] = {
    {SPACE_CONTEXT_CYCLE_PREV, "PREV", 0, "Previous", ""},
    {SPACE_CONTEXT_CYCLE_NEXT, "NEXT", 0, "Next", ""},
    {0, NULL, 0, NULL, NULL},
};

static bool space_context_cycle_poll(bContext *C)
{
  ScrArea *sa = CTX_wm_area(C);
  /* sa might be NULL if called out of window bounds */
  return (sa && ELEM(sa->spacetype, SPACE_PROPERTIES, SPACE_USERPREF));
}

/**
 * Helper to get the correct RNA pointer/property pair for changing
 * the display context of active space type in \a sa.
 */
static void context_cycle_prop_get(bScreen *screen,
                                   const ScrArea *sa,
                                   PointerRNA *r_ptr,
                                   PropertyRNA **r_prop)
{
  const char *propname;

  switch (sa->spacetype) {
    case SPACE_PROPERTIES:
      RNA_pointer_create(&screen->id, &RNA_SpaceProperties, sa->spacedata.first, r_ptr);
      propname = "context";
      break;
    case SPACE_USERPREF:
      RNA_pointer_create(NULL, &RNA_Preferences, &U, r_ptr);
      propname = "active_section";
      break;
    default:
      BLI_assert(0);
      propname = "";
  }

  *r_prop = RNA_struct_find_property(r_ptr, propname);
}

static int space_context_cycle_invoke(bContext *C, wmOperator *op, const wmEvent *UNUSED(event))
{
  const int direction = RNA_enum_get(op->ptr, "direction");

  PointerRNA ptr;
  PropertyRNA *prop;
  context_cycle_prop_get(CTX_wm_screen(C), CTX_wm_area(C), &ptr, &prop);
  const int old_context = RNA_property_enum_get(&ptr, prop);
  const int new_context = RNA_property_enum_step(
      C, &ptr, prop, old_context, direction == SPACE_CONTEXT_CYCLE_PREV ? -1 : 1);
  RNA_property_enum_set(&ptr, prop, new_context);
  RNA_property_update(C, &ptr, prop);

  return OPERATOR_FINISHED;
}

static void SCREEN_OT_space_context_cycle(wmOperatorType *ot)
{
  /* identifiers */
  ot->name = "Cycle Space Context";
  ot->description = "Cycle through the editor context by activating the next/previous one";
  ot->idname = "SCREEN_OT_space_context_cycle";

  /* api callbacks */
  ot->invoke = space_context_cycle_invoke;
  ot->poll = space_context_cycle_poll;

  ot->flag = 0;

  RNA_def_enum(ot->srna,
               "direction",
               space_context_cycle_direction,
               SPACE_CONTEXT_CYCLE_NEXT,
               "Direction",
               "Direction to cycle through");
}

/** \} */

/* -------------------------------------------------------------------- */
/** \name Workspace Cycle Operator
 * \{ */

static int space_workspace_cycle_invoke(bContext *C, wmOperator *op, const wmEvent *UNUSED(event))
{
  wmWindow *win = CTX_wm_window(C);
  if (WM_window_is_temp_screen(win)) {
    return OPERATOR_CANCELLED;
  }

  Main *bmain = CTX_data_main(C);
  const int direction = RNA_enum_get(op->ptr, "direction");
  WorkSpace *workspace_src = WM_window_get_active_workspace(win);
  WorkSpace *workspace_dst = NULL;

  ListBase ordered;
  BKE_id_ordered_list(&ordered, &bmain->workspaces);

  for (LinkData *link = ordered.first; link; link = link->next) {
    if (link->data == workspace_src) {
      if (direction == SPACE_CONTEXT_CYCLE_PREV) {
        workspace_dst = (link->prev) ? link->prev->data : NULL;
      }
      else {
        workspace_dst = (link->next) ? link->next->data : NULL;
      }
    }
  }

  if (workspace_dst == NULL) {
    LinkData *link = (direction == SPACE_CONTEXT_CYCLE_PREV) ? ordered.last : ordered.first;
    workspace_dst = link->data;
  }

  BLI_freelistN(&ordered);

  if (workspace_src == workspace_dst) {
    return OPERATOR_CANCELLED;
  }

  win->workspace_hook->temp_workspace_store = workspace_dst;
  WM_event_add_notifier(C, NC_SCREEN | ND_WORKSPACE_SET, workspace_dst);
  win->workspace_hook->temp_workspace_store = NULL;

  return OPERATOR_FINISHED;
}

static void SCREEN_OT_workspace_cycle(wmOperatorType *ot)
{
  /* identifiers */
  ot->name = "Cycle Workspace";
  ot->description = "Cycle through workspaces";
  ot->idname = "SCREEN_OT_workspace_cycle";

  /* api callbacks */
  ot->invoke = space_workspace_cycle_invoke;
  ot->poll = ED_operator_screenactive;

  ot->flag = 0;

  RNA_def_enum(ot->srna,
               "direction",
               space_context_cycle_direction,
               SPACE_CONTEXT_CYCLE_NEXT,
               "Direction",
               "Direction to cycle through");
}

/** \} */

/* -------------------------------------------------------------------- */
/** \name Assigning Operator Types
 * \{ */

/* called in spacetypes.c */
void ED_operatortypes_screen(void)
{
  /* generic UI stuff */
  WM_operatortype_append(SCREEN_OT_actionzone);
  WM_operatortype_append(SCREEN_OT_repeat_last);
  WM_operatortype_append(SCREEN_OT_repeat_history);
  WM_operatortype_append(SCREEN_OT_redo_last);

  /* screen tools */
  WM_operatortype_append(SCREEN_OT_area_move);
  WM_operatortype_append(SCREEN_OT_area_split);
  WM_operatortype_append(SCREEN_OT_area_join);
  WM_operatortype_append(SCREEN_OT_area_options);
  WM_operatortype_append(SCREEN_OT_area_dupli);
  WM_operatortype_append(SCREEN_OT_area_swap);
  WM_operatortype_append(SCREEN_OT_region_quadview);
  WM_operatortype_append(SCREEN_OT_region_scale);
  WM_operatortype_append(SCREEN_OT_region_toggle);
  WM_operatortype_append(SCREEN_OT_region_flip);
  WM_operatortype_append(SCREEN_OT_header_toggle_menus);
  WM_operatortype_append(SCREEN_OT_region_context_menu);
  WM_operatortype_append(SCREEN_OT_screen_set);
  WM_operatortype_append(SCREEN_OT_screen_full_area);
  WM_operatortype_append(SCREEN_OT_back_to_previous);
  WM_operatortype_append(SCREEN_OT_spacedata_cleanup);
  WM_operatortype_append(SCREEN_OT_screenshot);
  WM_operatortype_append(SCREEN_OT_userpref_show);
  WM_operatortype_append(SCREEN_OT_drivers_editor_show);
  WM_operatortype_append(SCREEN_OT_info_log_show);
  WM_operatortype_append(SCREEN_OT_region_blend);
  WM_operatortype_append(SCREEN_OT_space_type_set_or_cycle);
  WM_operatortype_append(SCREEN_OT_space_context_cycle);
  WM_operatortype_append(SCREEN_OT_workspace_cycle);

  /*frame changes*/
  WM_operatortype_append(SCREEN_OT_frame_offset);
  WM_operatortype_append(SCREEN_OT_frame_jump);
  WM_operatortype_append(SCREEN_OT_keyframe_jump);
  WM_operatortype_append(SCREEN_OT_marker_jump);

  WM_operatortype_append(SCREEN_OT_animation_step);
  WM_operatortype_append(SCREEN_OT_animation_play);
  WM_operatortype_append(SCREEN_OT_animation_cancel);

  /* new/delete */
  WM_operatortype_append(SCREEN_OT_new);
  WM_operatortype_append(SCREEN_OT_delete);

  /* tools shared by more space types */
  WM_operatortype_append(ED_OT_undo);
  WM_operatortype_append(ED_OT_undo_push);
  WM_operatortype_append(ED_OT_redo);
  WM_operatortype_append(ED_OT_undo_redo);
  WM_operatortype_append(ED_OT_undo_history);

  WM_operatortype_append(ED_OT_flush_edits);
}

/** \} */

/* -------------------------------------------------------------------- */
/** \name Operator Key Map
 * \{ */

static void keymap_modal_set(wmKeyConfig *keyconf)
{
  static const EnumPropertyItem modal_items[] = {
      {KM_MODAL_CANCEL, "CANCEL", 0, "Cancel", ""},
      {KM_MODAL_APPLY, "APPLY", 0, "Apply", ""},
      {KM_MODAL_SNAP_ON, "SNAP", 0, "Snap on", ""},
      {KM_MODAL_SNAP_OFF, "SNAP_OFF", 0, "Snap off", ""},
      {0, NULL, 0, NULL, NULL},
  };
  wmKeyMap *keymap;

  /* Standard Modal keymap ------------------------------------------------ */
  keymap = WM_modalkeymap_add(keyconf, "Standard Modal Map", modal_items);

  WM_modalkeymap_assign(keymap, "SCREEN_OT_area_move");
}

<<<<<<< HEAD
=======
static bool blend_file_drop_poll(bContext *UNUSED(C),
                                 wmDrag *drag,
                                 const wmEvent *UNUSED(event),
                                 const char **UNUSED(r_tooltip))
{
  if (drag->type == WM_DRAG_PATH) {
    if (drag->icon == ICON_FILE_BLEND) {
      return 1;
    }
  }
  return 0;
}

static void blend_file_drop_copy(wmDrag *drag, wmDropBox *drop)
{
  /* copy drag path to properties */
  RNA_string_set(drop->ptr, "filepath", drag->path);
}

>>>>>>> afb1a64c
/* called in spacetypes.c */
void ED_keymap_screen(wmKeyConfig *keyconf)
{

  /* Screen Editing ------------------------------------------------ */
  WM_keymap_ensure(keyconf, "Screen Editing", 0, 0);

  /* Header Editing ------------------------------------------------ */
  /* note: this is only used when the cursor is inside the header */
  WM_keymap_ensure(keyconf, "Header", 0, 0);

  /* Screen General ------------------------------------------------ */
  WM_keymap_ensure(keyconf, "Screen", 0, 0);

  /* Anim Playback ------------------------------------------------ */
  WM_keymap_ensure(keyconf, "Frames", 0, 0);

  keymap_modal_set(keyconf);
}

/** \} */<|MERGE_RESOLUTION|>--- conflicted
+++ resolved
@@ -5522,28 +5522,6 @@
   WM_modalkeymap_assign(keymap, "SCREEN_OT_area_move");
 }
 
-<<<<<<< HEAD
-=======
-static bool blend_file_drop_poll(bContext *UNUSED(C),
-                                 wmDrag *drag,
-                                 const wmEvent *UNUSED(event),
-                                 const char **UNUSED(r_tooltip))
-{
-  if (drag->type == WM_DRAG_PATH) {
-    if (drag->icon == ICON_FILE_BLEND) {
-      return 1;
-    }
-  }
-  return 0;
-}
-
-static void blend_file_drop_copy(wmDrag *drag, wmDropBox *drop)
-{
-  /* copy drag path to properties */
-  RNA_string_set(drop->ptr, "filepath", drag->path);
-}
-
->>>>>>> afb1a64c
 /* called in spacetypes.c */
 void ED_keymap_screen(wmKeyConfig *keyconf)
 {
