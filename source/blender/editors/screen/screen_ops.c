/*
 * ***** BEGIN GPL LICENSE BLOCK *****
 *
 * This program is free software; you can redistribute it and/or
 * modify it under the terms of the GNU General Public License
 * as published by the Free Software Foundation; either version 2
 * of the License, or (at your option) any later version.
 *
 * This program is distributed in the hope that it will be useful,
 * but WITHOUT ANY WARRANTY; without even the implied warranty of
 * MERCHANTABILITY or FITNESS FOR A PARTICULAR PURPOSE.  See the
 * GNU General Public License for more details.
 *
 * You should have received a copy of the GNU General Public License
 * along with this program; if not, write to the Free Software Foundation,
 * Inc., 51 Franklin Street, Fifth Floor, Boston, MA 02110-1301, USA.
 *
 * The Original Code is Copyright (C) 2008 Blender Foundation.
 * All rights reserved.
 *
 *
 * ***** END GPL LICENSE BLOCK *****
 */

/** \file blender/editors/screen/screen_ops.c
 *  \ingroup edscr
 */


#include <math.h>
#include <string.h>

#include "MEM_guardedalloc.h"

#include "BLI_math.h"
#include "BLI_blenlib.h"
#include "BLI_dlrbTree.h"
#include "BLI_utildefines.h"

#include "BLT_translation.h"

#include "DNA_anim_types.h"
#include "DNA_armature_types.h"
#include "DNA_lattice_types.h"
#include "DNA_object_types.h"
#include "DNA_curve_types.h"
#include "DNA_gpencil_types.h"
#include "DNA_scene_types.h"
#include "DNA_meta_types.h"
#include "DNA_mask_types.h"
#include "DNA_node_types.h"
#include "DNA_workspace_types.h"
#include "DNA_userdef_types.h"

#include "BKE_context.h"
#include "BKE_customdata.h"
#include "BKE_fcurve.h"
#include "BKE_global.h"
#include "BKE_icons.h"
#include "BKE_main.h"
#include "BKE_object.h"
#include "BKE_report.h"
#include "BKE_scene.h"
#include "BKE_screen.h"
#include "BKE_editmesh.h"
#include "BKE_sound.h"
#include "BKE_mask.h"
#include "BKE_workspace.h"

#include "WM_api.h"
#include "WM_types.h"

#include "DEG_depsgraph.h"

#include "ED_anim_api.h"
#include "ED_armature.h"
#include "ED_clip.h"
#include "ED_image.h"
#include "ED_keyframes_draw.h"
#include "ED_object.h"
#include "ED_screen.h"
#include "ED_screen_types.h"
#include "ED_sequencer.h"
#include "ED_util.h"
#include "ED_undo.h"
#include "ED_view3d.h"

#include "RNA_access.h"
#include "RNA_define.h"

#include "UI_interface.h"
#include "UI_resources.h"
#include "UI_view2d.h"

#include "screen_intern.h"  /* own module include */

#define KM_MODAL_CANCEL     1
#define KM_MODAL_APPLY      2
#define KM_MODAL_SNAP_ON    3
#define KM_MODAL_SNAP_OFF   4

/* -------------------------------------------------------------------- */
/** \name Public Poll API
 * \{ */

int ED_operator_regionactive(bContext *C)
{
	if (CTX_wm_window(C) == NULL) return 0;
	if (CTX_wm_screen(C) == NULL) return 0;
	if (CTX_wm_region(C) == NULL) return 0;
	return 1;
}

int ED_operator_areaactive(bContext *C)
{
	if (CTX_wm_window(C) == NULL) return 0;
	if (CTX_wm_screen(C) == NULL) return 0;
	if (CTX_wm_area(C) == NULL) return 0;
	return 1;
}

int ED_operator_screenactive(bContext *C)
{
	if (CTX_wm_window(C) == NULL) return 0;
	if (CTX_wm_screen(C) == NULL) return 0;
	return 1;
}

/* XXX added this to prevent anim state to change during renders */
static int ED_operator_screenactive_norender(bContext *C)
{
	if (G.is_rendering) return 0;
	if (CTX_wm_window(C) == NULL) return 0;
	if (CTX_wm_screen(C) == NULL) return 0;
	return 1;
}

/* when mouse is over area-edge */
int ED_operator_screen_mainwinactive(bContext *C)
{
	bScreen *screen;
	if (CTX_wm_window(C) == NULL) return 0;
	screen = CTX_wm_screen(C);
	if (screen == NULL) return 0;
	if (screen->active_region != NULL) return 0;
	return 1;
}

int ED_operator_scene(bContext *C)
{
	Scene *scene = CTX_data_scene(C);
	if (scene)
		return 1;
	return 0;
}

int ED_operator_scene_editable(bContext *C)
{
	Scene *scene = CTX_data_scene(C);
	if (scene && !ID_IS_LINKED(scene))
		return 1;
	return 0;
}

int ED_operator_objectmode(bContext *C)
{
	Scene *scene = CTX_data_scene(C);
	Object *obact = CTX_data_active_object(C);

	if (scene == NULL || ID_IS_LINKED(scene))
		return 0;
	if (CTX_data_edit_object(C))
		return 0;

	/* add a check for ob->mode too? */
	if (obact && (obact->mode != OB_MODE_OBJECT))
		return 0;

	return 1;
}


static bool ed_spacetype_test(bContext *C, int type)
{
	if (ED_operator_areaactive(C)) {
		SpaceLink *sl = (SpaceLink *)CTX_wm_space_data(C);
		return sl && (sl->spacetype == type);
	}
	return 0;
}

int ED_operator_view3d_active(bContext *C)
{
	return ed_spacetype_test(C, SPACE_VIEW3D);
}

int ED_operator_region_view3d_active(bContext *C)
{
	if (CTX_wm_region_view3d(C))
		return true;

	CTX_wm_operator_poll_msg_set(C, "expected a view3d region");
	return false;
}

/* generic for any view2d which uses anim_ops */
int ED_operator_animview_active(bContext *C)
{
	if (ED_operator_areaactive(C)) {
		SpaceLink *sl = (SpaceLink *)CTX_wm_space_data(C);
		if (sl && (ELEM(sl->spacetype, SPACE_SEQ, SPACE_ACTION, SPACE_NLA, SPACE_IPO)))
			return true;
	}

	CTX_wm_operator_poll_msg_set(C, "expected a timeline/animation area to be active");
	return 0;
}

int ED_operator_outliner_active(bContext *C)
{
	return ed_spacetype_test(C, SPACE_OUTLINER);
}

int ED_operator_outliner_active_no_editobject(bContext *C)
{
	if (ed_spacetype_test(C, SPACE_OUTLINER)) {
		Object *ob = ED_object_active_context(C);
		Object *obedit = CTX_data_edit_object(C);
		if (ob && ob == obedit)
			return 0;
		else
			return 1;
	}
	return 0;
}

int ED_operator_file_active(bContext *C)
{
	return ed_spacetype_test(C, SPACE_FILE);
}

int ED_operator_action_active(bContext *C)
{
	return ed_spacetype_test(C, SPACE_ACTION);
}

int ED_operator_buttons_active(bContext *C)
{
	return ed_spacetype_test(C, SPACE_BUTS);
}

int ED_operator_node_active(bContext *C)
{
	SpaceNode *snode = CTX_wm_space_node(C);

	if (snode && snode->edittree)
		return 1;

	return 0;
}

int ED_operator_node_editable(bContext *C)
{
	SpaceNode *snode = CTX_wm_space_node(C);

	if (snode && snode->edittree && !ID_IS_LINKED(snode->edittree))
		return 1;

	return 0;
}

int ED_operator_graphedit_active(bContext *C)
{
	return ed_spacetype_test(C, SPACE_IPO);
}

int ED_operator_sequencer_active(bContext *C)
{
	return ed_spacetype_test(C, SPACE_SEQ);
}

int ED_operator_sequencer_active_editable(bContext *C)
{
	return ed_spacetype_test(C, SPACE_SEQ) && ED_operator_scene_editable(C);
}

int ED_operator_image_active(bContext *C)
{
	return ed_spacetype_test(C, SPACE_IMAGE);
}

int ED_operator_nla_active(bContext *C)
{
	return ed_spacetype_test(C, SPACE_NLA);
}

int ED_operator_info_active(bContext *C)
{
	return ed_spacetype_test(C, SPACE_INFO);
}


int ED_operator_console_active(bContext *C)
{
	return ed_spacetype_test(C, SPACE_CONSOLE);
}

static int ed_object_hidden(Object *ob)
{
	/* if hidden but in edit mode, we still display, can happen with animation */
	return ((ob->restrictflag & OB_RESTRICT_VIEW) && !(ob->mode & OB_MODE_EDIT));
}

int ED_operator_object_active(bContext *C)
{
	Object *ob = ED_object_active_context(C);
	return ((ob != NULL) && !ed_object_hidden(ob));
}

int ED_operator_object_active_editable(bContext *C)
{
	Object *ob = ED_object_active_context(C);
	return ((ob != NULL) && !ID_IS_LINKED(ob) && !ed_object_hidden(ob));
}

int ED_operator_object_active_editable_mesh(bContext *C)
{
	Object *ob = ED_object_active_context(C);
	return ((ob != NULL) && !ID_IS_LINKED(ob) && !ed_object_hidden(ob) &&
	        (ob->type == OB_MESH) && !ID_IS_LINKED(ob->data));
}

int ED_operator_object_active_editable_font(bContext *C)
{
	Object *ob = ED_object_active_context(C);
	return ((ob != NULL) && !ID_IS_LINKED(ob) && !ed_object_hidden(ob) &&
	        (ob->type == OB_FONT));
}

int ED_operator_editmesh(bContext *C)
{
	Object *obedit = CTX_data_edit_object(C);
	if (obedit && obedit->type == OB_MESH)
		return NULL != BKE_editmesh_from_object(obedit);
	return 0;
}

int ED_operator_editmesh_view3d(bContext *C)
{
	return ED_operator_editmesh(C) && ED_operator_view3d_active(C);
}

int ED_operator_editmesh_region_view3d(bContext *C)
{
	if (ED_operator_editmesh(C) && CTX_wm_region_view3d(C))
		return 1;

	CTX_wm_operator_poll_msg_set(C, "expected a view3d region & editmesh");
	return 0;
}

int ED_operator_editarmature(bContext *C)
{
	Object *obedit = CTX_data_edit_object(C);
	if (obedit && obedit->type == OB_ARMATURE)
		return NULL != ((bArmature *)obedit->data)->edbo;
	return 0;
}

/**
 * \brief check for pose mode (no mixed modes)
 *
 * We want to enable most pose operations in weight paint mode,
 * when it comes to transforming bones, but managing bones layers/groups
 * can be left for pose mode only. (not weight paint mode)
 */
int ED_operator_posemode_exclusive(bContext *C)
{
	Object *obact = CTX_data_active_object(C);

	if (obact && !(obact->mode & OB_MODE_EDIT)) {
		Object *obpose;
		if ((obpose = BKE_object_pose_armature_get(obact))) {
			if (obact == obpose) {
				return 1;
			}
		}
	}

	return 0;
}

/* allows for pinned pose objects to be used in the object buttons
 * and the non-active pose object to be used in the 3D view */
int ED_operator_posemode_context(bContext *C)
{
	Object *obpose = ED_pose_object_from_context(C);

	if (obpose && !(obpose->mode & OB_MODE_EDIT)) {
		if (BKE_object_pose_context_check(obpose)) {
			return 1;
		}
	}

	return 0;
}

int ED_operator_posemode(bContext *C)
{
	Object *obact = CTX_data_active_object(C);

	if (obact && !(obact->mode & OB_MODE_EDIT)) {
		Object *obpose;
		if ((obpose = BKE_object_pose_armature_get(obact))) {
			if ((obact == obpose) || (obact->mode & OB_MODE_WEIGHT_PAINT)) {
				return 1;
			}
		}
	}

	return 0;
}

int ED_operator_posemode_local(bContext *C)
{
	if (ED_operator_posemode(C)) {
		Object *ob = BKE_object_pose_armature_get(CTX_data_active_object(C));
		bArmature *arm = ob->data;
		return !(ID_IS_LINKED(&ob->id) ||
		         ID_IS_LINKED(&arm->id));
	}
	return false;
}

/* wrapper for ED_space_image_show_uvedit */
int ED_operator_uvedit(bContext *C)
{
	SpaceImage *sima = CTX_wm_space_image(C);
	Object *obedit = CTX_data_edit_object(C);
	return ED_space_image_show_uvedit(sima, obedit);
}

int ED_operator_uvedit_space_image(bContext *C)
{
	SpaceImage *sima = CTX_wm_space_image(C);
	Object *obedit = CTX_data_edit_object(C);
	return sima && ED_space_image_show_uvedit(sima, obedit);
}

int ED_operator_uvmap(bContext *C)
{
	Object *obedit = CTX_data_edit_object(C);
	BMEditMesh *em = NULL;

	if (obedit && obedit->type == OB_MESH) {
		em = BKE_editmesh_from_object(obedit);
	}

	if (em && (em->bm->totface)) {
		return true;
	}

	return false;
}

int ED_operator_editsurfcurve(bContext *C)
{
	Object *obedit = CTX_data_edit_object(C);
	if (obedit && ELEM(obedit->type, OB_CURVE, OB_SURF))
		return NULL != ((Curve *)obedit->data)->editnurb;
	return 0;
}

int ED_operator_editsurfcurve_region_view3d(bContext *C)
{
	if (ED_operator_editsurfcurve(C) && CTX_wm_region_view3d(C))
		return 1;

	CTX_wm_operator_poll_msg_set(C, "expected a view3d region & editcurve");
	return 0;
}

int ED_operator_editcurve(bContext *C)
{
	Object *obedit = CTX_data_edit_object(C);
	if (obedit && obedit->type == OB_CURVE)
		return NULL != ((Curve *)obedit->data)->editnurb;
	return 0;
}

int ED_operator_editcurve_3d(bContext *C)
{
	Object *obedit = CTX_data_edit_object(C);
	if (obedit && obedit->type == OB_CURVE) {
		Curve *cu = (Curve *)obedit->data;

		return (cu->flag & CU_3D) && (NULL != cu->editnurb);
	}
	return 0;
}

int ED_operator_editsurf(bContext *C)
{
	Object *obedit = CTX_data_edit_object(C);
	if (obedit && obedit->type == OB_SURF)
		return NULL != ((Curve *)obedit->data)->editnurb;
	return 0;
}

int ED_operator_editfont(bContext *C)
{
	Object *obedit = CTX_data_edit_object(C);
	if (obedit && obedit->type == OB_FONT)
		return NULL != ((Curve *)obedit->data)->editfont;
	return 0;
}

int ED_operator_editlattice(bContext *C)
{
	Object *obedit = CTX_data_edit_object(C);
	if (obedit && obedit->type == OB_LATTICE)
		return NULL != ((Lattice *)obedit->data)->editlatt;
	return 0;
}

int ED_operator_editmball(bContext *C)
{
	Object *obedit = CTX_data_edit_object(C);
	if (obedit && obedit->type == OB_MBALL)
		return NULL != ((MetaBall *)obedit->data)->editelems;
	return 0;
}

int ED_operator_mask(bContext *C)
{
	ScrArea *sa = CTX_wm_area(C);
	if (sa && sa->spacedata.first) {
		switch (sa->spacetype) {
			case SPACE_CLIP:
			{
				SpaceClip *sc = sa->spacedata.first;
				return ED_space_clip_check_show_maskedit(sc);
			}
			case SPACE_SEQ:
			{
				SpaceSeq *sseq = sa->spacedata.first;
				Scene *scene = CTX_data_scene(C);
				return ED_space_sequencer_check_show_maskedit(sseq, scene);
			}
			case SPACE_IMAGE:
			{
				SpaceImage *sima = sa->spacedata.first;
				ViewLayer *view_layer = CTX_data_view_layer(C);
				return ED_space_image_check_show_maskedit(sima, view_layer);
			}
		}
	}

	return false;
}

int ED_operator_camera(bContext *C)
{
	struct Camera *cam = CTX_data_pointer_get_type(C, "camera", &RNA_Camera).data;
	return (cam != NULL);
}

/** \} */

/* -------------------------------------------------------------------- */
/** \name Internal Screen Utilities
 * \{ */

static int screen_active_editable(bContext *C)
{
	if (ED_operator_screenactive(C)) {
		/* no full window splitting allowed */
		if (CTX_wm_screen(C)->state != SCREENNORMAL)
			return 0;
		return 1;
	}
	return 0;
}

static ARegion *screen_find_region_type(bContext *C, int type)
{
	ARegion *ar = CTX_wm_region(C);

	/* find the header region
	 * - try context first, but upon failing, search all regions in area...
	 */
	if ((ar == NULL) || (ar->regiontype != type)) {
		ScrArea *sa = CTX_wm_area(C);
		ar = BKE_area_find_region_type(sa, type);
	}
	else {
		ar = NULL;
	}

	return ar;
}

/** \} */

/* -------------------------------------------------------------------- */
/** \name Action Zone Operator
 * \{ */

/* operator state vars used:
 * none
 *
 * functions:
 *
 * apply() set actionzone event
 *
 * exit()	free customdata
 *
 * callbacks:
 *
 * exec()	never used
 *
 * invoke() check if in zone
 * add customdata, put mouseco and area in it
 * add modal handler
 *
 * modal()	accept modal events while doing it
 * call apply() with gesture info, active window, nonactive window
 * call exit() and remove handler when LMB confirm
 */

typedef struct sActionzoneData {
	ScrArea *sa1, *sa2;
	AZone *az;
	int x, y, gesture_dir, modifier;
} sActionzoneData;

/* quick poll to save operators to be created and handled */
static int actionzone_area_poll(bContext *C)
{
	wmWindow *win = CTX_wm_window(C);
	ScrArea *sa = CTX_wm_area(C);

	if (sa && win && win->eventstate) {
		const int *xy = &win->eventstate->x;
		AZone *az;

		for (az = sa->actionzones.first; az; az = az->next)
			if (BLI_rcti_isect_pt_v(&az->rect, xy))
				return 1;
	}
	return 0;
}

/* the debug drawing of the click_rect is in area_draw_azone_fullscreen, keep both in sync */
static void fullscreen_click_rcti_init(rcti *rect, const short x1, const short y1, const short x2, const short y2)
{
	int x = x2 - ((float) x2 - x1) * 0.5f / UI_DPI_FAC;
	int y = y2 - ((float) y2 - y1) * 0.5f / UI_DPI_FAC;
	float icon_size = UI_DPI_ICON_SIZE + 7 * UI_DPI_FAC;

	/* adjust the icon distance from the corner */
	x += 36.0f / UI_DPI_FAC;
	y += 36.0f / UI_DPI_FAC;

	/* draws from the left bottom corner of the icon */
	x -= UI_DPI_ICON_SIZE;
	y -= UI_DPI_ICON_SIZE;

	BLI_rcti_init(rect, x, x + icon_size, y, y + icon_size);
}

static AZone *area_actionzone_refresh_xy(ScrArea *sa, const int xy[2], const bool test_only)
{
	AZone *az = NULL;

	for (az = sa->actionzones.first; az; az = az->next) {
		if (BLI_rcti_isect_pt_v(&az->rect, xy)) {
			if (az->type == AZONE_AREA) {
				/* no triangle intersect but a hotspot circle based on corner */
				int radius = (xy[0] - az->x1) * (xy[0] - az->x1) + (xy[1] - az->y1) * (xy[1] - az->y1);

				if (radius <= AZONESPOT * AZONESPOT)
					break;
			}
			else if (az->type == AZONE_REGION) {
				break;
			}
			else if (az->type == AZONE_FULLSCREEN) {
				rcti click_rect;
				fullscreen_click_rcti_init(&click_rect, az->x1, az->y1, az->x2, az->y2);
				const bool click_isect = BLI_rcti_isect_pt_v(&click_rect, xy);

				if (test_only) {
					if (click_isect) {
						break;
					}
				}
				else {
					int mouse_radius, spot_radius, fadein_radius, fadeout_radius;

					fullscreen_click_rcti_init(&click_rect, az->x1, az->y1, az->x2, az->y2);
					if (click_isect) {
						az->alpha = 1.0f;
					}
					else {
						mouse_radius = (xy[0] - az->x2) * (xy[0] - az->x2) + (xy[1] - az->y2) * (xy[1] - az->y2);
						spot_radius = AZONESPOT * AZONESPOT;
						fadein_radius = AZONEFADEIN * AZONEFADEIN;
						fadeout_radius = AZONEFADEOUT * AZONEFADEOUT;

						if (mouse_radius < spot_radius) {
							az->alpha = 1.0f;
						}
						else if (mouse_radius < fadein_radius) {
							az->alpha = 1.0f;
						}
						else if (mouse_radius < fadeout_radius) {
							az->alpha = 1.0f - ((float)(mouse_radius - fadein_radius)) / ((float)(fadeout_radius - fadein_radius));
						}
						else {
							az->alpha = 0.0f;
						}

						/* fade in/out but no click */
						az = NULL;
					}

					/* XXX force redraw to show/hide the action zone */
					ED_area_tag_redraw(sa);
					break;
				}
<<<<<<< HEAD

				/* XXX force redraw to show/hide the action zone */
				ED_area_tag_redraw_no_rebuild(sa);
				break;
=======
>>>>>>> 372754c1
			}
			else if (az->type == AZONE_REGION_SCROLL) {
				ARegion *ar = az->ar;
				View2D *v2d = &ar->v2d;
				const short isect_value = UI_view2d_mouse_in_scrollers(ar, v2d, xy[0], xy[1]);
				bool redraw = false;

				if (isect_value == 'h') {
					if (az->direction == AZ_SCROLL_HOR) {
						az->alpha = 1.0f;
						v2d->alpha_hor = 255;
						v2d->size_hor = V2D_SCROLL_HEIGHT;
						redraw = true;
					}
				}
				else if (isect_value == 'v') {
					if (az->direction == AZ_SCROLL_VERT) {
						az->alpha = 1.0f;
						v2d->alpha_vert = 255;
						v2d->size_vert = V2D_SCROLL_WIDTH;
						redraw = true;
					}
				}
				else {
					const int local_xy[2] = {xy[0] - ar->winrct.xmin, xy[1] - ar->winrct.ymin};
					float dist_fac = 0.0f, alpha = 0.0f;

					if (az->direction == AZ_SCROLL_HOR) {
						dist_fac = BLI_rcti_length_y(&v2d->hor, local_xy[1]) / AZONEFADEIN;
						CLAMP(dist_fac, 0.0f, 1.0f);
						alpha = 1.0f - dist_fac;

						v2d->alpha_hor = alpha * 255;
						v2d->size_hor = round_fl_to_int(V2D_SCROLL_HEIGHT -
						                                ((V2D_SCROLL_HEIGHT - V2D_SCROLL_HEIGHT_MIN) * dist_fac));
					}
					else if (az->direction == AZ_SCROLL_VERT) {
						dist_fac = BLI_rcti_length_x(&v2d->vert, local_xy[0]) / AZONEFADEIN;
						CLAMP(dist_fac, 0.0f, 1.0f);
						alpha = 1.0f - dist_fac;

						v2d->alpha_vert = alpha * 255;
						v2d->size_vert = round_fl_to_int(V2D_SCROLL_WIDTH -
						                                 ((V2D_SCROLL_WIDTH - V2D_SCROLL_WIDTH_MIN) * dist_fac));
					}
					az->alpha = alpha;
					redraw = true;
				}

				if (redraw) {
					ED_area_tag_redraw_no_rebuild(sa);
				}
				/* Don't return! */
			}
		}
	}

	return az;
}

AZone *ED_area_actionzone_find_xy(ScrArea *sa, const int xy[2])
{
	return area_actionzone_refresh_xy(sa, xy, true);
}

AZone *ED_area_actionzone_refresh_xy(ScrArea *sa, const int xy[2])
{
	return area_actionzone_refresh_xy(sa, xy, false);
}

static void actionzone_exit(wmOperator *op)
{
	if (op->customdata)
		MEM_freeN(op->customdata);
	op->customdata = NULL;
}

/* send EVT_ACTIONZONE event */
static void actionzone_apply(bContext *C, wmOperator *op, int type)
{
	wmEvent event;
	wmWindow *win = CTX_wm_window(C);
	sActionzoneData *sad = op->customdata;

	sad->modifier = RNA_int_get(op->ptr, "modifier");

	wm_event_init_from_window(win, &event);

	if (type == AZONE_AREA)
		event.type = EVT_ACTIONZONE_AREA;
	else if (type == AZONE_FULLSCREEN)
		event.type = EVT_ACTIONZONE_FULLSCREEN;
	else
		event.type = EVT_ACTIONZONE_REGION;

	event.val = KM_NOTHING;
	event.customdata = op->customdata;
	event.customdatafree = true;
	op->customdata = NULL;

	wm_event_add(win, &event);
}

static int actionzone_invoke(bContext *C, wmOperator *op, const wmEvent *event)
{
	ScrArea *sa = CTX_wm_area(C);
	AZone *az = ED_area_actionzone_find_xy(sa, &event->x);
	sActionzoneData *sad;

	/* quick escape */
	if (az == NULL)
		return OPERATOR_PASS_THROUGH;

	/* ok we do the actionzone */
	sad = op->customdata = MEM_callocN(sizeof(sActionzoneData), "sActionzoneData");
	sad->sa1 = sa;
	sad->az = az;
	sad->x = event->x; sad->y = event->y;

	/* region azone directly reacts on mouse clicks */
	if (ELEM(sad->az->type, AZONE_REGION, AZONE_FULLSCREEN)) {
		actionzone_apply(C, op, sad->az->type);
		actionzone_exit(op);
		return OPERATOR_FINISHED;
	}
	else if (ELEM(sad->az->type, AZONE_REGION_SCROLL)) {
		return OPERATOR_PASS_THROUGH;
	}
	else {
		/* add modal handler */
		WM_event_add_modal_handler(C, op);

		return OPERATOR_RUNNING_MODAL;
	}
}


static int actionzone_modal(bContext *C, wmOperator *op, const wmEvent *event)
{
	bScreen *sc = CTX_wm_screen(C);
	sActionzoneData *sad = op->customdata;

	switch (event->type) {
		case MOUSEMOVE:
		{
			bool is_gesture;

			const int delta_x = (event->x - sad->x);
			const int delta_y = (event->y - sad->y);

			/* calculate gesture direction */
			if (delta_y > ABS(delta_x))
				sad->gesture_dir = 'n';
			else if (delta_x > ABS(delta_y))
				sad->gesture_dir = 'e';
			else if (delta_y < -ABS(delta_x))
				sad->gesture_dir = 's';
			else
				sad->gesture_dir = 'w';

			if (sad->az->type == AZONE_AREA) {
				const wmWindow *win = CTX_wm_window(C);
				rcti screen_rect;

				WM_window_screen_rect_calc(win, &screen_rect);
				/* once we drag outside the actionzone, register a gesture
				 * check we're not on an edge so join finds the other area */
				is_gesture = ((ED_area_actionzone_find_xy(sad->sa1, &event->x) != sad->az) &&
				              (screen_area_map_find_active_scredge(
				                   AREAMAP_FROM_SCREEN(sc), &screen_rect, event->x, event->y) == NULL));
			}
			else {
				const int delta_min = 1;
				is_gesture = (ABS(delta_x) > delta_min || ABS(delta_y) > delta_min);
			}

			/* gesture is large enough? */
			if (is_gesture) {
				/* second area, for join when (sa1 != sa2) */
				sad->sa2 = BKE_screen_find_area_xy(sc, SPACE_TYPE_ANY, event->x, event->y);
				/* apply sends event */
				actionzone_apply(C, op, sad->az->type);
				actionzone_exit(op);

				return OPERATOR_FINISHED;
			}
			break;
		}
		case ESCKEY:
			actionzone_exit(op);
			return OPERATOR_CANCELLED;
		case LEFTMOUSE:
			actionzone_exit(op);
			return OPERATOR_CANCELLED;

	}

	return OPERATOR_RUNNING_MODAL;
}

static void actionzone_cancel(bContext *UNUSED(C), wmOperator *op)
{
	actionzone_exit(op);
}

static void SCREEN_OT_actionzone(wmOperatorType *ot)
{
	/* identifiers */
	ot->name = "Handle Area Action Zones";
	ot->description = "Handle area action zones for mouse actions/gestures";
	ot->idname = "SCREEN_OT_actionzone";

	ot->invoke = actionzone_invoke;
	ot->modal = actionzone_modal;
	ot->poll = actionzone_area_poll;
	ot->cancel = actionzone_cancel;

	/* flags */
	ot->flag = OPTYPE_BLOCKING | OPTYPE_INTERNAL;

	RNA_def_int(ot->srna, "modifier", 0, 0, 2, "Modifier", "Modifier state", 0, 2);
}

/** \} */

/* -------------------------------------------------------------------- */
/** \name Swap Area Operator
 * \{ */

/* operator state vars used:
 * sa1      start area
 * sa2      area to swap with
 *
 * functions:
 *
 * init()   set custom data for operator, based on actionzone event custom data
 *
 * cancel() cancel the operator
 *
 * exit()   cleanup, send notifier
 *
 * callbacks:
 *
 * invoke() gets called on shift+lmb drag in actionzone
 * call init(), add handler
 *
 * modal()  accept modal events while doing it
 */

typedef struct sAreaSwapData {
	ScrArea *sa1, *sa2;
} sAreaSwapData;

static int area_swap_init(wmOperator *op, const wmEvent *event)
{
	sAreaSwapData *sd = NULL;
	sActionzoneData *sad = event->customdata;

	if (sad == NULL || sad->sa1 == NULL)
		return 0;

	sd = MEM_callocN(sizeof(sAreaSwapData), "sAreaSwapData");
	sd->sa1 = sad->sa1;
	sd->sa2 = sad->sa2;
	op->customdata = sd;

	return 1;
}


static void area_swap_exit(bContext *C, wmOperator *op)
{
	WM_cursor_modal_restore(CTX_wm_window(C));
	if (op->customdata)
		MEM_freeN(op->customdata);
	op->customdata = NULL;
}

static void area_swap_cancel(bContext *C, wmOperator *op)
{
	area_swap_exit(C, op);
}

static int area_swap_invoke(bContext *C, wmOperator *op, const wmEvent *event)
{

	if (!area_swap_init(op, event))
		return OPERATOR_PASS_THROUGH;

	/* add modal handler */
	WM_cursor_modal_set(CTX_wm_window(C), BC_SWAPAREA_CURSOR);
	WM_event_add_modal_handler(C, op);

	return OPERATOR_RUNNING_MODAL;

}

static int area_swap_modal(bContext *C, wmOperator *op, const wmEvent *event)
{
	sActionzoneData *sad = op->customdata;

	switch (event->type) {
		case MOUSEMOVE:
			/* second area, for join */
			sad->sa2 = BKE_screen_find_area_xy(CTX_wm_screen(C), SPACE_TYPE_ANY, event->x, event->y);
			break;
		case LEFTMOUSE: /* release LMB */
			if (event->val == KM_RELEASE) {
				if (!sad->sa2 || sad->sa1 == sad->sa2) {
					area_swap_cancel(C, op);
					return OPERATOR_CANCELLED;
				}

				ED_area_tag_redraw(sad->sa1);
				ED_area_tag_redraw(sad->sa2);

				ED_area_swapspace(C, sad->sa1, sad->sa2);

				area_swap_exit(C, op);

				WM_event_add_notifier(C, NC_SCREEN | NA_EDITED, NULL);

				return OPERATOR_FINISHED;
			}
			break;

		case ESCKEY:
			area_swap_cancel(C, op);
			return OPERATOR_CANCELLED;
	}
	return OPERATOR_RUNNING_MODAL;
}

static void SCREEN_OT_area_swap(wmOperatorType *ot)
{
	ot->name = "Swap Areas";
	ot->description = "Swap selected areas screen positions";
	ot->idname = "SCREEN_OT_area_swap";

	ot->invoke = area_swap_invoke;
	ot->modal = area_swap_modal;
	ot->poll = ED_operator_areaactive;
	ot->cancel = area_swap_cancel;

	ot->flag = OPTYPE_BLOCKING;
}

/** \} */

/* -------------------------------------------------------------------- */
/** \name Area Duplicate Operator
 *
 * Create new window from area.
 * \{ */

/* operator callback */
static int area_dupli_invoke(bContext *C, wmOperator *op, const wmEvent *event)
{
	Main *bmain = CTX_data_main(C);
	wmWindow *newwin, *win = CTX_wm_window(C);
	Scene *scene;
	WorkSpace *workspace = WM_window_get_active_workspace(win);
	WorkSpaceLayout *layout_old = WM_window_get_active_layout(win);
	WorkSpaceLayout *layout_new;
	bScreen *newsc;
	ScrArea *sa;
	rcti rect;

	win = CTX_wm_window(C);
	scene = CTX_data_scene(C);
	sa = CTX_wm_area(C);

	/* XXX hrmf! */
	if (event->type == EVT_ACTIONZONE_AREA) {
		sActionzoneData *sad = event->customdata;

		if (sad == NULL)
			return OPERATOR_PASS_THROUGH;

		sa = sad->sa1;
	}

	/* adds window to WM */
	rect = sa->totrct;
	BLI_rcti_translate(&rect, win->posx, win->posy);
	rect.xmax = rect.xmin + BLI_rcti_size_x(&rect) / U.pixelsize;
	rect.ymax = rect.ymin + BLI_rcti_size_y(&rect) / U.pixelsize;

	newwin = WM_window_open(C, &rect);
	if (newwin == NULL) {
		BKE_report(op->reports, RPT_ERROR, "Failed to open window!");
		goto finally;
	}

	*newwin->stereo3d_format = *win->stereo3d_format;

	newwin->scene = scene;

	WM_window_set_active_workspace(newwin, workspace);
	/* allocs new screen and adds to newly created window, using window size */
	layout_new = ED_workspace_layout_add(bmain, workspace, newwin, BKE_workspace_layout_name_get(layout_old));
	newsc = BKE_workspace_layout_screen_get(layout_new);
	WM_window_set_active_layout(newwin, workspace, layout_new);

	/* copy area to new screen */
	ED_area_data_copy((ScrArea *)newsc->areabase.first, sa, true);

	ED_area_tag_redraw((ScrArea *)newsc->areabase.first);

	/* screen, areas init */
	WM_event_add_notifier(C, NC_SCREEN | NA_EDITED, NULL);


finally:
	if (event->type == EVT_ACTIONZONE_AREA)
		actionzone_exit(op);

	if (newwin) {
		return OPERATOR_FINISHED;
	}
	else {
		return OPERATOR_CANCELLED;
	}
}

static void SCREEN_OT_area_dupli(wmOperatorType *ot)
{
	ot->name = "Duplicate Area into New Window";
	ot->description = "Duplicate selected area into new window";
	ot->idname = "SCREEN_OT_area_dupli";

	ot->invoke = area_dupli_invoke;
	ot->poll = ED_operator_areaactive;
}

/** \} */

/* -------------------------------------------------------------------- */
/** \name Move Area Edge Operator
 * \{ */

/* operator state vars used:
 * x, y             mouse coord near edge
 * delta            movement of edge
 *
 * functions:
 *
 * init()   set default property values, find edge based on mouse coords, test
 * if the edge can be moved, select edges, calculate min and max movement
 *
 * apply()	apply delta on selection
 *
 * exit()	cleanup, send notifier
 *
 * cancel() cancel moving
 *
 * callbacks:
 *
 * exec()   execute without any user interaction, based on properties
 * call init(), apply(), exit()
 *
 * invoke() gets called on mouse click near edge
 * call init(), add handler
 *
 * modal()  accept modal events while doing it
 * call apply() with delta motion
 * call exit() and remove handler
 */

typedef struct sAreaMoveData {
	int bigger, smaller, origval, step;
	char dir;
	enum AreaMoveSnapType {
		/* Snapping disabled */
		SNAP_NONE = 0,
		/* Snap to an invisible grid with a unit defined in AREAGRID */
		SNAP_AREAGRID,
		/* Snap to mid-point and adjacent edges. */
		SNAP_MIDPOINT_AND_ADJACENT,
		/* Snap to either bigger or smaller, nothing in-between (used for
		 * global areas). This has priority over other snap types, if it is
		 * used, toggling SNAP_MIDPOINT_AND_ADJACENT doesn't work. */
		SNAP_BIGGER_SMALLER_ONLY,
	} snap_type;
} sAreaMoveData;

/* helper call to move area-edge, sets limits
 * need window bounds in order to get correct limits */
static void area_move_set_limits(
        wmWindow *win, bScreen *sc, int dir,
        const rcti *screen_rect,
        int *bigger, int *smaller,
        bool *use_bigger_smaller_snap)
{
	int areaminy = ED_area_headersize();
	int areamin;

	/* we check all areas and test for free space with MINSIZE */
	*bigger = *smaller = 100000;

	if (use_bigger_smaller_snap != NULL) {
		*use_bigger_smaller_snap = false;
		for (ScrArea *area = win->global_areas.areabase.first; area; area = area->next) {
			const int size_min = round_fl_to_int(area->global->size_min * UI_DPI_FAC);
			const int size_max = round_fl_to_int(area->global->size_max * UI_DPI_FAC);

			/* logic here is only tested for lower edge :) */
			/* left edge */
			if ((area->v1->editflag && area->v2->editflag)) {
				*smaller = area->v4->vec.x - size_max;
				*bigger  = area->v4->vec.x - size_min;
				*use_bigger_smaller_snap = true;
				return;
			}
			/* top edge */
			else if ((area->v2->editflag && area->v3->editflag)) {
				*smaller = area->v1->vec.y + size_min;
				*bigger  = area->v1->vec.y + size_max;
				*use_bigger_smaller_snap = true;
				return;
			}
			/* right edge */
			else if ((area->v3->editflag && area->v4->editflag)) {
				*smaller = area->v1->vec.x + size_min;
				*bigger  = area->v1->vec.x + size_max;
				*use_bigger_smaller_snap = true;
				return;
			}
			/* lower edge */
			else if ((area->v4->editflag && area->v1->editflag)) {
				*smaller = area->v2->vec.y - size_max;
				*bigger  = area->v2->vec.y - size_min;
				*use_bigger_smaller_snap = true;
				return;
			}
		}
	}

	for (ScrArea *sa = sc->areabase.first; sa; sa = sa->next) {
		if (dir == 'h') {
			int y1;
			areamin = areaminy;

			if (sa->v1->vec.y > screen_rect->ymin)
				areamin += U.pixelsize;
			if (sa->v2->vec.y < (screen_rect->ymax - 1))
				areamin += U.pixelsize;

			y1 = sa->v2->vec.y - sa->v1->vec.y + 1 - areamin;

			/* if top or down edge selected, test height */
			if (sa->v1->editflag && sa->v4->editflag)
				*bigger = min_ii(*bigger, y1);
			else if (sa->v2->editflag && sa->v3->editflag)
				*smaller = min_ii(*smaller, y1);
		}
		else {
			int x1;
			areamin = AREAMINX;

			if (sa->v1->vec.x > screen_rect->xmin)
				areamin += U.pixelsize;
			if (sa->v4->vec.x < (screen_rect->xmax - 1))
				areamin += U.pixelsize;

			x1 = sa->v4->vec.x - sa->v1->vec.x + 1 - areamin;

			/* if left or right edge selected, test width */
			if (sa->v1->editflag && sa->v2->editflag)
				*bigger = min_ii(*bigger, x1);
			else if (sa->v3->editflag && sa->v4->editflag)
				*smaller = min_ii(*smaller, x1);
		}
	}
}

/* validate selection inside screen, set variables OK */
/* return 0: init failed */
static int area_move_init(bContext *C, wmOperator *op)
{
	bScreen *sc = CTX_wm_screen(C);
	wmWindow *win = CTX_wm_window(C);
	ScrEdge *actedge;
	sAreaMoveData *md;
	rcti screen_rect;
	int x, y;

	/* required properties */
	x = RNA_int_get(op->ptr, "x");
	y = RNA_int_get(op->ptr, "y");

	/* setup */
	actedge = screen_find_active_scredge(win, sc, x, y);
	if (actedge == NULL) return 0;

	md = MEM_callocN(sizeof(sAreaMoveData), "sAreaMoveData");
	op->customdata = md;

	md->dir = scredge_is_horizontal(actedge) ? 'h' : 'v';
	if (md->dir == 'h') md->origval = actedge->v1->vec.y;
	else md->origval = actedge->v1->vec.x;

	select_connected_scredge(win, actedge);
	/* now all vertices with 'flag == 1' are the ones that can be moved. Move this to editflag */
	ED_screen_verts_iter(win, sc, v1) {
		v1->editflag = v1->flag;
	}

	WM_window_screen_rect_calc(win, &screen_rect);

	bool use_bigger_smaller_snap = false;
	area_move_set_limits(win, sc, md->dir, &screen_rect,
	                     &md->bigger, &md->smaller,
	                     &use_bigger_smaller_snap);

	md->snap_type = use_bigger_smaller_snap ? SNAP_BIGGER_SMALLER_ONLY : SNAP_AREAGRID;

	return 1;
}

static int area_snap_calc_location(
        const bScreen *sc, const enum AreaMoveSnapType snap_type,
        const int delta, const int origval, const int dir,
        const int bigger, const int smaller)
{
	BLI_assert(snap_type != SNAP_NONE);
	int final_loc = -1;
	const int m_loc = origval + delta;

	switch (snap_type) {
		case SNAP_AREAGRID:
			final_loc = m_loc;
			if (delta != bigger && delta != -smaller) {
				final_loc -= (m_loc % AREAGRID);
			}
			break;

		case SNAP_BIGGER_SMALLER_ONLY:
			final_loc = (m_loc >= bigger) ? bigger : smaller;
			break;

		case SNAP_MIDPOINT_AND_ADJACENT:
		{
			const int axis = (dir == 'v') ? 0 : 1;
			int snap_dist;
			int dist;
			{
				/* Test the snap to middle. */
				int middle = origval + (bigger - smaller) / 2;
				snap_dist = abs(m_loc - middle);
				final_loc = middle;
			}

			for (const ScrVert *v1 = sc->vertbase.first; v1; v1 = v1->next) {
				if (!v1->editflag) {
					continue;
				}
				const int v_loc = (&v1->vec.x)[!axis];

				for (const ScrVert *v2 = sc->vertbase.first; v2; v2 = v2->next) {
					if (v2->editflag) {
						continue;
					}
					if (v_loc == (&v2->vec.x)[!axis]) {
						const int v_loc2 = (&v2->vec.x)[axis];
						/* Do not snap to the vertices at the ends. */
						if ((origval - smaller) < v_loc2 && v_loc2 < (origval + bigger)) {
							dist = abs(m_loc - v_loc2);
							if (dist <= snap_dist) {
								snap_dist = dist;
								final_loc = v_loc2;
							}
						}
					}
				}
			}
			break;
		}
		case SNAP_NONE:
			break;
	}

	return final_loc;
}

/* moves selected screen edge amount of delta, used by split & move */
static void area_move_apply_do(
        const bContext *C, int delta,
        const int origval, const int dir,
        const int bigger, const int smaller,
        const enum AreaMoveSnapType snap_type)
{
	wmWindow *win = CTX_wm_window(C);
	bScreen *sc = CTX_wm_screen(C);
	bool doredraw = false;
	CLAMP(delta, -smaller, bigger);

	short final_loc = -1;

	if (snap_type == SNAP_NONE) {
		final_loc = origval + delta;
	}
	else {
		final_loc = area_snap_calc_location(sc, snap_type, delta, origval, dir, bigger, smaller);
	}

	BLI_assert(final_loc != -1);
	short axis = (dir == 'v') ? 0 : 1;

	ED_screen_verts_iter(win, sc, v1) {
		if (v1->editflag) {
			short oldval = (&v1->vec.x)[axis];
			(&v1->vec.x)[axis] = final_loc;

			if (oldval == final_loc) {
				/* nothing will change to the other vertices either. */
				break;
			}
			doredraw = true;
		}
	}

	/* only redraw if we actually moved a screen vert, for AREAGRID */
	if (doredraw) {
		bool redraw_all = false;
		ED_screen_areas_iter(win, sc, sa) {
			if (sa->v1->editflag || sa->v2->editflag || sa->v3->editflag || sa->v4->editflag) {
				if (ED_area_is_global(sa)) {
					sa->global->cur_fixed_height = round_fl_to_int((sa->v2->vec.y - sa->v1->vec.y) / UI_DPI_FAC);
					sc->do_refresh = true;
					redraw_all = true;
				}
				ED_area_tag_redraw(sa);
			}
		}
		if (redraw_all) {
			ED_screen_areas_iter(win, sc, sa) {
				ED_area_tag_redraw(sa);
			}
		}

		WM_event_add_notifier(C, NC_SCREEN | NA_EDITED, NULL); /* redraw everything */
		/* Update preview thumbnail */
		BKE_icon_changed(sc->id.icon_id);
	}
}

static void area_move_apply(bContext *C, wmOperator *op)
{
	sAreaMoveData *md = op->customdata;
	int delta = RNA_int_get(op->ptr, "delta");

	area_move_apply_do(C, delta, md->origval, md->dir, md->bigger, md->smaller, md->snap_type);
}

static void area_move_exit(bContext *C, wmOperator *op)
{
	if (op->customdata)
		MEM_freeN(op->customdata);
	op->customdata = NULL;

	/* this makes sure aligned edges will result in aligned grabbing */
	BKE_screen_remove_double_scrverts(CTX_wm_screen(C));
	BKE_screen_remove_double_scredges(CTX_wm_screen(C));
}

static int area_move_exec(bContext *C, wmOperator *op)
{
	if (!area_move_init(C, op))
		return OPERATOR_CANCELLED;

	area_move_apply(C, op);
	area_move_exit(C, op);

	return OPERATOR_FINISHED;
}

/* interaction callback */
static int area_move_invoke(bContext *C, wmOperator *op, const wmEvent *event)
{
	RNA_int_set(op->ptr, "x", event->x);
	RNA_int_set(op->ptr, "y", event->y);

	if (!area_move_init(C, op))
		return OPERATOR_PASS_THROUGH;

	/* add temp handler */
	WM_event_add_modal_handler(C, op);

	return OPERATOR_RUNNING_MODAL;
}

static void area_move_cancel(bContext *C, wmOperator *op)
{

	RNA_int_set(op->ptr, "delta", 0);
	area_move_apply(C, op);
	area_move_exit(C, op);
}

/* modal callback for while moving edges */
static int area_move_modal(bContext *C, wmOperator *op, const wmEvent *event)
{
	sAreaMoveData *md = op->customdata;
	int delta, x, y;

	/* execute the events */
	switch (event->type) {
		case MOUSEMOVE:
		{
			x = RNA_int_get(op->ptr, "x");
			y = RNA_int_get(op->ptr, "y");

			delta = (md->dir == 'v') ? event->x - x : event->y - y;
			RNA_int_set(op->ptr, "delta", delta);

			area_move_apply(C, op);
			break;
		}
		case EVT_MODAL_MAP:
		{
			switch (event->val) {
				case KM_MODAL_APPLY:
					area_move_exit(C, op);
					return OPERATOR_FINISHED;

				case KM_MODAL_CANCEL:
					area_move_cancel(C, op);
					return OPERATOR_CANCELLED;

				case KM_MODAL_SNAP_ON:
					if (md->snap_type != SNAP_BIGGER_SMALLER_ONLY) {
						md->snap_type = SNAP_MIDPOINT_AND_ADJACENT;
					}
					break;

				case KM_MODAL_SNAP_OFF:
					if (md->snap_type != SNAP_BIGGER_SMALLER_ONLY) {
						md->snap_type = SNAP_AREAGRID;
					}
					break;
			}
			break;
		}
	}

	return OPERATOR_RUNNING_MODAL;
}

static void SCREEN_OT_area_move(wmOperatorType *ot)
{
	/* identifiers */
	ot->name = "Move Area Edges";
	ot->description = "Move selected area edges";
	ot->idname = "SCREEN_OT_area_move";

	ot->exec = area_move_exec;
	ot->invoke = area_move_invoke;
	ot->cancel = area_move_cancel;
	ot->modal = area_move_modal;
	ot->poll = ED_operator_screen_mainwinactive; /* when mouse is over area-edge */

	/* flags */
	ot->flag = OPTYPE_BLOCKING | OPTYPE_INTERNAL;

	/* rna */
	RNA_def_int(ot->srna, "x", 0, INT_MIN, INT_MAX, "X", "", INT_MIN, INT_MAX);
	RNA_def_int(ot->srna, "y", 0, INT_MIN, INT_MAX, "Y", "", INT_MIN, INT_MAX);
	RNA_def_int(ot->srna, "delta", 0, INT_MIN, INT_MAX, "Delta", "", INT_MIN, INT_MAX);
}

/** \} */

/* -------------------------------------------------------------------- */
/** \name Split Area Operator
 * \{ */

/*
 * operator state vars:
 * fac              spit point
 * dir              direction 'v' or 'h'
 *
 * operator customdata:
 * area             pointer to (active) area
 * x, y             last used mouse pos
 * (more, see below)
 *
 * functions:
 *
 * init()   set default property values, find area based on context
 *
 * apply()  split area based on state vars
 *
 * exit()   cleanup, send notifier
 *
 * cancel() remove duplicated area
 *
 * callbacks:
 *
 * exec()   execute without any user interaction, based on state vars
 * call init(), apply(), exit()
 *
 * invoke() gets called on mouse click in action-widget
 * call init(), add modal handler
 * call apply() with initial motion
 *
 * modal()  accept modal events while doing it
 * call move-areas code with delta motion
 * call exit() or cancel() and remove handler
 */

typedef struct sAreaSplitData {
	int origval;            /* for move areas */
	int bigger, smaller;    /* constraints for moving new edge */
	int delta;              /* delta move edge */
	int origmin, origsize;  /* to calculate fac, for property storage */
	int previewmode;        /* draw previewline, then split */
	void *draw_callback;    /* call `ED_screen_draw_split_preview` */
	bool do_snap;

	ScrEdge *nedge;         /* new edge */
	ScrArea *sarea;         /* start area */
	ScrArea *narea;         /* new area */

} sAreaSplitData;

static void area_split_draw_cb(const struct wmWindow *UNUSED(win), void *userdata)
{
	const wmOperator *op = userdata;

	sAreaSplitData *sd = op->customdata;
	if (sd->sarea) {
		int dir = RNA_enum_get(op->ptr, "direction");
		float fac = RNA_float_get(op->ptr, "factor");

		ED_screen_draw_split_preview(sd->sarea, dir, fac);
	}
}

/* generic init, menu case, doesn't need active area */
static int area_split_menu_init(bContext *C, wmOperator *op)
{
	sAreaSplitData *sd;

	/* custom data */
	sd = (sAreaSplitData *)MEM_callocN(sizeof(sAreaSplitData), "op_area_split");
	op->customdata = sd;

	sd->sarea = CTX_wm_area(C);

	return 1;
}

/* generic init, no UI stuff here, assumes active area */
static int area_split_init(bContext *C, wmOperator *op)
{
	ScrArea *sa = CTX_wm_area(C);
	sAreaSplitData *sd;
	int areaminy = ED_area_headersize();
	int dir;

	/* required context */
	if (sa == NULL) return 0;

	/* required properties */
	dir = RNA_enum_get(op->ptr, "direction");

	/* minimal size */
	if (dir == 'v' && sa->winx < 2 * AREAMINX) return 0;
	if (dir == 'h' && sa->winy < 2 * areaminy) return 0;

	/* custom data */
	sd = (sAreaSplitData *)MEM_callocN(sizeof(sAreaSplitData), "op_area_split");
	op->customdata = sd;

	sd->sarea = sa;
	if (dir == 'v') {
		sd->origmin = sa->v1->vec.x;
		sd->origsize = sa->v4->vec.x - sd->origmin;
	}
	else {
		sd->origmin = sa->v1->vec.y;
		sd->origsize = sa->v2->vec.y - sd->origmin;
	}

	return 1;
}

/* with sa as center, sb is located at: 0=W, 1=N, 2=E, 3=S */
/* used with split operator */
static ScrEdge *area_findsharededge(bScreen *screen, ScrArea *sa, ScrArea *sb)
{
	ScrVert *sav1 = sa->v1;
	ScrVert *sav2 = sa->v2;
	ScrVert *sav3 = sa->v3;
	ScrVert *sav4 = sa->v4;
	ScrVert *sbv1 = sb->v1;
	ScrVert *sbv2 = sb->v2;
	ScrVert *sbv3 = sb->v3;
	ScrVert *sbv4 = sb->v4;

	if (sav1 == sbv4 && sav2 == sbv3) { /* sa to right of sb = W */
		return BKE_screen_find_edge(screen, sav1, sav2);
	}
	else if (sav2 == sbv1 && sav3 == sbv4) { /* sa to bottom of sb = N */
		return BKE_screen_find_edge(screen, sav2, sav3);
	}
	else if (sav3 == sbv2 && sav4 == sbv1) { /* sa to left of sb = E */
		return BKE_screen_find_edge(screen, sav3, sav4);
	}
	else if (sav1 == sbv2 && sav4 == sbv3) { /* sa on top of sb = S*/
		return BKE_screen_find_edge(screen, sav1, sav4);
	}

	return NULL;
}


/* do the split, return success */
static int area_split_apply(bContext *C, wmOperator *op)
{
	bScreen *sc = CTX_wm_screen(C);
	sAreaSplitData *sd = (sAreaSplitData *)op->customdata;
	float fac;
	int dir;

	fac = RNA_float_get(op->ptr, "factor");
	dir = RNA_enum_get(op->ptr, "direction");

	sd->narea = area_split(sc, sd->sarea, dir, fac, 0); /* 0 = no merge */

	if (sd->narea) {
		ScrVert *sv;

		sd->nedge = area_findsharededge(sc, sd->sarea, sd->narea);

		/* select newly created edge, prepare for moving edge */
		for (sv = sc->vertbase.first; sv; sv = sv->next)
			sv->editflag = 0;

		sd->nedge->v1->editflag = 1;
		sd->nedge->v2->editflag = 1;

		if (dir == 'h') sd->origval = sd->nedge->v1->vec.y;
		else sd->origval = sd->nedge->v1->vec.x;

		ED_area_tag_redraw(sd->sarea);
		ED_area_tag_redraw(sd->narea);

		WM_event_add_notifier(C, NC_SCREEN | NA_EDITED, NULL);
		/* Update preview thumbnail */
		BKE_icon_changed(sc->id.icon_id);

		return 1;
	}

	return 0;
}

static void area_split_exit(bContext *C, wmOperator *op)
{
	if (op->customdata) {
		sAreaSplitData *sd = (sAreaSplitData *)op->customdata;
		if (sd->sarea) ED_area_tag_redraw(sd->sarea);
		if (sd->narea) ED_area_tag_redraw(sd->narea);

		if (sd->draw_callback)
			WM_draw_cb_exit(CTX_wm_window(C), sd->draw_callback);

		MEM_freeN(op->customdata);
		op->customdata = NULL;
	}

	WM_cursor_modal_restore(CTX_wm_window(C));
	WM_event_add_notifier(C, NC_SCREEN | NA_EDITED, NULL);

	/* this makes sure aligned edges will result in aligned grabbing */
	BKE_screen_remove_double_scrverts(CTX_wm_screen(C));
	BKE_screen_remove_double_scredges(CTX_wm_screen(C));
}

static void area_split_preview_update_cursor(bContext *C, wmOperator *op)
{
	wmWindow *win = CTX_wm_window(C);
	int dir = RNA_enum_get(op->ptr, "direction");
	WM_cursor_set(win, (dir == 'v') ? CURSOR_X_MOVE : CURSOR_Y_MOVE);
}

/* UI callback, adds new handler */
static int area_split_invoke(bContext *C, wmOperator *op, const wmEvent *event)
{
	wmWindow *win = CTX_wm_window(C);
	bScreen *sc = CTX_wm_screen(C);
	sAreaSplitData *sd;
	rcti screen_rect;
	int dir;

	/* no full window splitting allowed */
	if (sc->state != SCREENNORMAL)
		return OPERATOR_CANCELLED;

	WM_window_screen_rect_calc(win, &screen_rect);

	if (event->type == EVT_ACTIONZONE_AREA) {
		sActionzoneData *sad = event->customdata;

		if (sad == NULL || sad->modifier > 0) {
			return OPERATOR_PASS_THROUGH;
		}

		/* verify *sad itself */
		if (sad->sa1 == NULL || sad->az == NULL)
			return OPERATOR_PASS_THROUGH;

		/* is this our *sad? if areas not equal it should be passed on */
		if (CTX_wm_area(C) != sad->sa1 || sad->sa1 != sad->sa2)
			return OPERATOR_PASS_THROUGH;

		/* prepare operator state vars */
		if (sad->gesture_dir == 'n' || sad->gesture_dir == 's') {
			dir = 'h';
			RNA_float_set(op->ptr, "factor", ((float)(event->x - sad->sa1->v1->vec.x)) / (float)sad->sa1->winx);
		}
		else {
			dir = 'v';
			RNA_float_set(op->ptr, "factor", ((float)(event->y - sad->sa1->v1->vec.y)) / (float)sad->sa1->winy);
		}
		RNA_enum_set(op->ptr, "direction", dir);

		/* general init, also non-UI case, adds customdata, sets area and defaults */
		if (!area_split_init(C, op))
			return OPERATOR_PASS_THROUGH;

	}
	else {
		ScrEdge *actedge;
		int x, y;

		/* retrieve initial mouse coord, so we can find the active edge */
		if (RNA_struct_property_is_set(op->ptr, "mouse_x"))
			x = RNA_int_get(op->ptr, "mouse_x");
		else
			x = event->x;

		if (RNA_struct_property_is_set(op->ptr, "mouse_y"))
			y = RNA_int_get(op->ptr, "mouse_y");
		else
			y = event->x;

		actedge = screen_area_map_find_active_scredge(AREAMAP_FROM_SCREEN(sc), &screen_rect, x, y);
		if (actedge == NULL)
			return OPERATOR_CANCELLED;

		dir = scredge_is_horizontal(actedge) ? 'v' : 'h';

		RNA_enum_set(op->ptr, "direction", dir);

		/* special case, adds customdata, sets defaults */
		if (!area_split_menu_init(C, op))
			return OPERATOR_CANCELLED;

	}

	sd = (sAreaSplitData *)op->customdata;

	if (event->type == EVT_ACTIONZONE_AREA) {

		/* do the split */
		if (area_split_apply(C, op)) {
			area_move_set_limits(win, sc, dir, &screen_rect, &sd->bigger, &sd->smaller, NULL);

			/* add temp handler for edge move or cancel */
			WM_event_add_modal_handler(C, op);

			return OPERATOR_RUNNING_MODAL;
		}
	}
	else {
		sd->previewmode = 1;
		sd->draw_callback = WM_draw_cb_activate(win, area_split_draw_cb, op);
		/* add temp handler for edge move or cancel */
		WM_event_add_modal_handler(C, op);
		area_split_preview_update_cursor(C, op);

		return OPERATOR_RUNNING_MODAL;

	}

	return OPERATOR_PASS_THROUGH;
}

/* function to be called outside UI context, or for redo */
static int area_split_exec(bContext *C, wmOperator *op)
{

	if (!area_split_init(C, op))
		return OPERATOR_CANCELLED;

	area_split_apply(C, op);
	area_split_exit(C, op);

	return OPERATOR_FINISHED;
}


static void area_split_cancel(bContext *C, wmOperator *op)
{
	sAreaSplitData *sd = (sAreaSplitData *)op->customdata;

	if (sd->previewmode) {
		/* pass */
	}
	else {
		if (screen_area_join(C, CTX_wm_screen(C), sd->sarea, sd->narea)) {
			if (CTX_wm_area(C) == sd->narea) {
				CTX_wm_area_set(C, NULL);
				CTX_wm_region_set(C, NULL);
			}
			sd->narea = NULL;
		}
	}
	area_split_exit(C, op);
}

static int area_split_modal(bContext *C, wmOperator *op, const wmEvent *event)
{
	sAreaSplitData *sd = (sAreaSplitData *)op->customdata;
	PropertyRNA *prop_dir = RNA_struct_find_property(op->ptr, "direction");
	bool update_factor = false;

	/* execute the events */
	switch (event->type) {
		case MOUSEMOVE:
			update_factor = true;
			break;

		case LEFTMOUSE:
			if (sd->previewmode) {
				area_split_apply(C, op);
				area_split_exit(C, op);
				return OPERATOR_FINISHED;
			}
			else {
				if (event->val == KM_RELEASE) { /* mouse up */
					area_split_exit(C, op);
					return OPERATOR_FINISHED;
				}
			}
			break;

		case MIDDLEMOUSE:
		case TABKEY:
			if (sd->previewmode == 0) {
				/* pass */
			}
			else {
				if (event->val == KM_PRESS) {
					if (sd->sarea) {
						int dir = RNA_property_enum_get(op->ptr, prop_dir);
						RNA_property_enum_set(op->ptr, prop_dir, (dir == 'v') ? 'h' : 'v');
						area_split_preview_update_cursor(C, op);
						update_factor = true;
					}
				}
			}

			break;

		case RIGHTMOUSE: /* cancel operation */
		case ESCKEY:
			area_split_cancel(C, op);
			return OPERATOR_CANCELLED;

		case LEFTCTRLKEY:
			sd->do_snap = event->val == KM_PRESS;
			update_factor = true;
			break;
	}

	if (update_factor) {
		const int dir = RNA_property_enum_get(op->ptr, prop_dir);

		sd->delta = (dir == 'v') ? event->x - sd->origval : event->y - sd->origval;

		if (sd->previewmode == 0) {
			if (sd->do_snap) {
				const int snap_loc = area_snap_calc_location(
				        CTX_wm_screen(C), SNAP_MIDPOINT_AND_ADJACENT, sd->delta, sd->origval, dir,
				        sd->bigger, sd->smaller);
				sd->delta = snap_loc - sd->origval;
			}
			area_move_apply_do(C, sd->delta, sd->origval, dir, sd->bigger, sd->smaller, SNAP_NONE);
		}
		else {
			if (sd->sarea) {
				ED_area_tag_redraw(sd->sarea);
			}
			/* area context not set */
			sd->sarea = BKE_screen_find_area_xy(CTX_wm_screen(C), SPACE_TYPE_ANY, event->x, event->y);

			if (sd->sarea) {
				ScrArea *sa = sd->sarea;
				if (dir == 'v') {
					sd->origmin = sa->v1->vec.x;
					sd->origsize = sa->v4->vec.x - sd->origmin;
				}
				else {
					sd->origmin = sa->v1->vec.y;
					sd->origsize = sa->v2->vec.y - sd->origmin;
				}

				if (sd->do_snap) {
					sa->v1->editflag = sa->v2->editflag = sa->v3->editflag = sa->v4->editflag = 1;

					const int snap_loc = area_snap_calc_location(
					        CTX_wm_screen(C), SNAP_MIDPOINT_AND_ADJACENT, sd->delta, sd->origval, dir,
					        sd->origmin + sd->origsize, -sd->origmin);

					sa->v1->editflag = sa->v2->editflag = sa->v3->editflag = sa->v4->editflag = 0;
					sd->delta = snap_loc - sd->origval;
				}

				ED_area_tag_redraw(sd->sarea);
			}

			CTX_wm_screen(C)->do_draw = true;
		}

		float fac = (float)(sd->delta + sd->origval - sd->origmin) / sd->origsize;
		RNA_float_set(op->ptr, "factor", fac);
	}

	return OPERATOR_RUNNING_MODAL;
}

static const EnumPropertyItem prop_direction_items[] = {
	{'h', "HORIZONTAL", 0, "Horizontal", ""},
	{'v', "VERTICAL", 0, "Vertical", ""},
	{0, NULL, 0, NULL, NULL}
};

static void SCREEN_OT_area_split(wmOperatorType *ot)
{
	ot->name = "Split Area";
	ot->description = "Split selected area into new windows";
	ot->idname = "SCREEN_OT_area_split";

	ot->exec = area_split_exec;
	ot->invoke = area_split_invoke;
	ot->modal = area_split_modal;
	ot->cancel = area_split_cancel;

	ot->poll = screen_active_editable;

	/* flags */
	ot->flag = OPTYPE_BLOCKING | OPTYPE_INTERNAL;

	/* rna */
	RNA_def_enum(ot->srna, "direction", prop_direction_items, 'h', "Direction", "");
	RNA_def_float(ot->srna, "factor", 0.5f, 0.0, 1.0, "Factor", "", 0.0, 1.0);
	RNA_def_int(ot->srna, "mouse_x", -100, INT_MIN, INT_MAX, "Mouse X", "", INT_MIN, INT_MAX);
	RNA_def_int(ot->srna, "mouse_y", -100, INT_MIN, INT_MAX, "Mouse Y", "", INT_MIN, INT_MAX);
}

/** \} */

/* -------------------------------------------------------------------- */
/** \name Scale Region Edge Operator
 * \{ */

typedef struct RegionMoveData {
	AZone *az;
	ARegion *ar;
	ScrArea *sa;
	int bigger, smaller, origval;
	int origx, origy;
	int maxsize;
	AZEdge edge;

} RegionMoveData;


static int area_max_regionsize(ScrArea *sa, ARegion *scalear, AZEdge edge)
{
	ARegion *ar;
	int dist;

	if (edge == AE_RIGHT_TO_TOPLEFT || edge == AE_LEFT_TO_TOPRIGHT) {
		dist = BLI_rcti_size_x(&sa->totrct);
	}
	else {  /* AE_BOTTOM_TO_TOPLEFT, AE_TOP_TO_BOTTOMRIGHT */
		dist = BLI_rcti_size_y(&sa->totrct);
	}

	/* subtractwidth of regions on opposite side
	 * prevents dragging regions into other opposite regions */
	for (ar = sa->regionbase.first; ar; ar = ar->next) {
		if (ar == scalear)
			continue;

		if (scalear->alignment == RGN_ALIGN_TOP && ar->alignment == RGN_ALIGN_BOTTOM)
			dist -= ar->winy;
		else if (scalear->alignment == RGN_ALIGN_BOTTOM && ar->alignment == RGN_ALIGN_TOP)
			dist -= ar->winy;
		else if (scalear->alignment == RGN_ALIGN_LEFT && ar->alignment == RGN_ALIGN_RIGHT)
			dist -= ar->winx;
		else if (scalear->alignment == RGN_ALIGN_RIGHT && ar->alignment == RGN_ALIGN_LEFT)
			dist -= ar->winx;

		/* case of regions in regions, like operator properties panel */
		/* these can sit on top of other regions such as headers, so account for this */
		else if (edge == AE_BOTTOM_TO_TOPLEFT && scalear->alignment & RGN_ALIGN_TOP &&
		         ar->alignment == RGN_ALIGN_TOP && ar->regiontype == RGN_TYPE_HEADER)
		{
			dist -= ar->winy;
		}
		else if (edge == AE_TOP_TO_BOTTOMRIGHT && scalear->alignment & RGN_ALIGN_BOTTOM &&
		         ar->alignment == RGN_ALIGN_BOTTOM && ar->regiontype == RGN_TYPE_HEADER)
		{
			dist -= ar->winy;
		}
	}

	return dist;
}

static int region_scale_invoke(bContext *C, wmOperator *op, const wmEvent *event)
{
	sActionzoneData *sad = event->customdata;
	AZone *az;

	if (event->type != EVT_ACTIONZONE_REGION) {
		BKE_report(op->reports, RPT_ERROR, "Can only scale region size from an action zone");
		return OPERATOR_CANCELLED;
	}

	az = sad->az;

	if (az->ar) {
		RegionMoveData *rmd = MEM_callocN(sizeof(RegionMoveData), "RegionMoveData");
		int maxsize;

		op->customdata = rmd;

		rmd->az = az;
		rmd->ar = az->ar;
		rmd->sa = sad->sa1;
		rmd->edge = az->edge;
		rmd->origx = event->x;
		rmd->origy = event->y;
		rmd->maxsize = area_max_regionsize(rmd->sa, rmd->ar, rmd->edge);

		/* if not set we do now, otherwise it uses type */
		if (rmd->ar->sizex == 0)
			rmd->ar->sizex = rmd->ar->winx;
		if (rmd->ar->sizey == 0)
			rmd->ar->sizey = rmd->ar->winy;

		/* now copy to regionmovedata */
		if (rmd->edge == AE_LEFT_TO_TOPRIGHT || rmd->edge == AE_RIGHT_TO_TOPLEFT) {
			rmd->origval = rmd->ar->sizex;
		}
		else {
			rmd->origval = rmd->ar->sizey;
		}

		/* limit headers to standard height for now */
		if (rmd->ar->regiontype == RGN_TYPE_HEADER)
			maxsize = ED_area_headersize();
		else
			maxsize = 1000;

		CLAMP(rmd->maxsize, 0, maxsize);

		/* add temp handler */
		WM_event_add_modal_handler(C, op);

		return OPERATOR_RUNNING_MODAL;
	}

	return OPERATOR_FINISHED;
}

static int region_scale_get_maxsize(RegionMoveData *rmd)
{
	int maxsize = 0;

	if (rmd->edge == AE_LEFT_TO_TOPRIGHT || rmd->edge == AE_RIGHT_TO_TOPLEFT) {
		return  (int) ( (rmd->sa->winx / UI_DPI_FAC) - UI_UNIT_X);
	}

	if (rmd->ar->regiontype == RGN_TYPE_TOOL_PROPS) {
		/* this calculation seems overly verbose
		 * can someone explain why this method is necessary? - campbell */
		const bool top_header = ED_area_header_alignment(rmd->sa) == RGN_ALIGN_TOP;
		maxsize = rmd->maxsize - ((top_header) ? UI_UNIT_Y * 2 : UI_UNIT_Y) - (UI_UNIT_Y / 4);
	}

	return maxsize;
}

static void region_scale_validate_size(RegionMoveData *rmd)
{
	if ((rmd->ar->flag & RGN_FLAG_HIDDEN) == 0) {
		short *size, maxsize = -1;


		if (rmd->edge == AE_LEFT_TO_TOPRIGHT || rmd->edge == AE_RIGHT_TO_TOPLEFT)
			size = &rmd->ar->sizex;
		else
			size = &rmd->ar->sizey;

		maxsize = region_scale_get_maxsize(rmd);

		if (*size > maxsize && maxsize > 0)
			*size = maxsize;
	}
}

static void region_scale_toggle_hidden(bContext *C, RegionMoveData *rmd)
{
	/* hidden areas may have bad 'View2D.cur' value,
	 * correct before displaying. see T45156 */
	if (rmd->ar->flag & RGN_FLAG_HIDDEN) {
		UI_view2d_curRect_validate(&rmd->ar->v2d);
	}

	region_toggle_hidden(C, rmd->ar, 0);
	region_scale_validate_size(rmd);
}

static int region_scale_modal(bContext *C, wmOperator *op, const wmEvent *event)
{
	RegionMoveData *rmd = op->customdata;
	int delta;

	/* execute the events */
	switch (event->type) {
		case MOUSEMOVE:
		{
			const float aspect = BLI_rctf_size_x(&rmd->ar->v2d.cur) / (BLI_rcti_size_x(&rmd->ar->v2d.mask) + 1);
			const int snap_size_threshold = (U.widget_unit * 2) / aspect;
			if (rmd->edge == AE_LEFT_TO_TOPRIGHT || rmd->edge == AE_RIGHT_TO_TOPLEFT) {
				delta = event->x - rmd->origx;
				if (rmd->edge == AE_LEFT_TO_TOPRIGHT) delta = -delta;

				/* region sizes now get multiplied */
				delta /= UI_DPI_FAC;

				rmd->ar->sizex = rmd->origval + delta;

				if (rmd->ar->type->snap_size) {
					short sizex_test = rmd->ar->type->snap_size(rmd->ar, rmd->ar->sizex, 0);
					if (ABS(rmd->ar->sizex - sizex_test) < snap_size_threshold) {
						rmd->ar->sizex = sizex_test;
					}
				}
				CLAMP(rmd->ar->sizex, 0, rmd->maxsize);

				if (rmd->ar->sizex < UI_UNIT_X) {
					rmd->ar->sizex = rmd->origval;
					if (!(rmd->ar->flag & RGN_FLAG_HIDDEN))
						region_scale_toggle_hidden(C, rmd);
				}
				else if (rmd->ar->flag & RGN_FLAG_HIDDEN)
					region_scale_toggle_hidden(C, rmd);
			}
			else {
				int maxsize = region_scale_get_maxsize(rmd);
				delta = event->y - rmd->origy;
				if (rmd->edge == AE_BOTTOM_TO_TOPLEFT) delta = -delta;

				/* region sizes now get multiplied */
				delta /= UI_DPI_FAC;

				rmd->ar->sizey = rmd->origval + delta;

				if (rmd->ar->type->snap_size) {
					short sizey_test = rmd->ar->type->snap_size(rmd->ar, rmd->ar->sizey, 1);
					if (ABS(rmd->ar->sizey - sizey_test) < snap_size_threshold) {
						rmd->ar->sizey = sizey_test;
					}
				}
				CLAMP(rmd->ar->sizey, 0, rmd->maxsize);

				/* note, 'UI_UNIT_Y/4' means you need to drag the header almost
				 * all the way down for it to become hidden, this is done
				 * otherwise its too easy to do this by accident */
				if (rmd->ar->sizey < UI_UNIT_Y / 4) {
					rmd->ar->sizey = rmd->origval;
					if (!(rmd->ar->flag & RGN_FLAG_HIDDEN))
						region_scale_toggle_hidden(C, rmd);
				}
				else if (maxsize > 0 && (rmd->ar->sizey > maxsize))
					rmd->ar->sizey = maxsize;
				else if (rmd->ar->flag & RGN_FLAG_HIDDEN)
					region_scale_toggle_hidden(C, rmd);
			}
			ED_area_tag_redraw(rmd->sa);
			WM_event_add_notifier(C, NC_SCREEN | NA_EDITED, NULL);

			break;
		}
		case LEFTMOUSE:
			if (event->val == KM_RELEASE) {

				if (ABS(event->x - rmd->origx) < 2 && ABS(event->y - rmd->origy) < 2) {
					if (rmd->ar->flag & RGN_FLAG_HIDDEN) {
						region_scale_toggle_hidden(C, rmd);
					}
					else if (rmd->ar->flag & RGN_FLAG_TOO_SMALL) {
						region_scale_validate_size(rmd);
					}

					ED_area_tag_redraw(rmd->sa);
					WM_event_add_notifier(C, NC_SCREEN | NA_EDITED, NULL);
				}
				MEM_freeN(op->customdata);
				op->customdata = NULL;

				return OPERATOR_FINISHED;
			}
			break;

		case ESCKEY:
			break;
	}

	return OPERATOR_RUNNING_MODAL;
}

static void region_scale_cancel(bContext *UNUSED(C), wmOperator *op)
{
	MEM_freeN(op->customdata);
	op->customdata = NULL;
}

static void SCREEN_OT_region_scale(wmOperatorType *ot)
{
	/* identifiers */
	ot->name = "Scale Region Size";
	ot->description = "Scale selected area";
	ot->idname = "SCREEN_OT_region_scale";

	ot->invoke = region_scale_invoke;
	ot->modal = region_scale_modal;
	ot->cancel = region_scale_cancel;

	ot->poll = ED_operator_areaactive;

	/* flags */
	ot->flag = OPTYPE_BLOCKING | OPTYPE_INTERNAL;
}

/** \} */

/* -------------------------------------------------------------------- */
/** \name Frame Change Operator
 * \{ */

static void areas_do_frame_follow(bContext *C, bool middle)
{
	bScreen *scr = CTX_wm_screen(C);
	Scene *scene = CTX_data_scene(C);
	wmWindowManager *wm = CTX_wm_manager(C);
	for (wmWindow *window = wm->windows.first; window; window = window->next) {
		const bScreen *screen = WM_window_get_active_screen(window);

		for (ScrArea *sa = screen->areabase.first; sa; sa = sa->next) {
			for (ARegion *ar = sa->regionbase.first; ar; ar = ar->next) {
				/* do follow here if editor type supports it */
				if ((scr->redraws_flag & TIME_FOLLOW)) {
					if ((ar->regiontype == RGN_TYPE_WINDOW &&
					     ELEM(sa->spacetype, SPACE_SEQ, SPACE_IPO, SPACE_ACTION, SPACE_NLA)) ||
					    (sa->spacetype == SPACE_CLIP && ar->regiontype == RGN_TYPE_PREVIEW))
					{
						float w = BLI_rctf_size_x(&ar->v2d.cur);

						if (middle) {
							if ((scene->r.cfra < ar->v2d.cur.xmin) || (scene->r.cfra > ar->v2d.cur.xmax)) {
								ar->v2d.cur.xmax = scene->r.cfra + (w / 2);
								ar->v2d.cur.xmin = scene->r.cfra - (w / 2);
							}
						}
						else {
							if (scene->r.cfra < ar->v2d.cur.xmin) {
								ar->v2d.cur.xmax = scene->r.cfra;
								ar->v2d.cur.xmin = ar->v2d.cur.xmax - w;
							}
							else if (scene->r.cfra > ar->v2d.cur.xmax) {
								ar->v2d.cur.xmin = scene->r.cfra;
								ar->v2d.cur.xmax = ar->v2d.cur.xmin + w;
							}
						}
					}
				}
			}
		}
	}
}

/* function to be called outside UI context, or for redo */
static int frame_offset_exec(bContext *C, wmOperator *op)
{
	Main *bmain = CTX_data_main(C);
	Scene *scene = CTX_data_scene(C);
	int delta;

	delta = RNA_int_get(op->ptr, "delta");

	CFRA += delta;
	FRAMENUMBER_MIN_CLAMP(CFRA);
	SUBFRA = 0.f;

	areas_do_frame_follow(C, false);

	BKE_sound_seek_scene(bmain, scene);

	WM_event_add_notifier(C, NC_SCENE | ND_FRAME, scene);

	return OPERATOR_FINISHED;
}

static void SCREEN_OT_frame_offset(wmOperatorType *ot)
{
	ot->name = "Frame Offset";
	ot->idname = "SCREEN_OT_frame_offset";
	ot->description = "Move current frame forward/backward by a given number";

	ot->exec = frame_offset_exec;

	ot->poll = ED_operator_screenactive_norender;
	ot->flag = OPTYPE_UNDO_GROUPED;
	ot->undo_group = "Frame Change";

	/* rna */
	RNA_def_int(ot->srna, "delta", 0, INT_MIN, INT_MAX, "Delta", "", INT_MIN, INT_MAX);
}

/** \} */

/* -------------------------------------------------------------------- */
/** \name Frame Jump Operator
 * \{ */

/* function to be called outside UI context, or for redo */
static int frame_jump_exec(bContext *C, wmOperator *op)
{
	Main *bmain = CTX_data_main(C);
	Scene *scene = CTX_data_scene(C);
	wmTimer *animtimer = CTX_wm_screen(C)->animtimer;

	/* Don't change CFRA directly if animtimer is running as this can cause
	 * first/last frame not to be actually shown (bad since for example physics
	 * simulations aren't reset properly).
	 */
	if (animtimer) {
		ScreenAnimData *sad = animtimer->customdata;

		sad->flag |= ANIMPLAY_FLAG_USE_NEXT_FRAME;

		if (RNA_boolean_get(op->ptr, "end"))
			sad->nextfra = PEFRA;
		else
			sad->nextfra = PSFRA;
	}
	else {
		if (RNA_boolean_get(op->ptr, "end"))
			CFRA = PEFRA;
		else
			CFRA = PSFRA;

		areas_do_frame_follow(C, true);

		BKE_sound_seek_scene(bmain, scene);

		WM_event_add_notifier(C, NC_SCENE | ND_FRAME, scene);
	}

	return OPERATOR_FINISHED;
}

static void SCREEN_OT_frame_jump(wmOperatorType *ot)
{
	ot->name = "Jump to Endpoint";
	ot->description = "Jump to first/last frame in frame range";
	ot->idname = "SCREEN_OT_frame_jump";

	ot->exec = frame_jump_exec;

	ot->poll = ED_operator_screenactive_norender;
	ot->flag = OPTYPE_UNDO_GROUPED;
	ot->undo_group = "Frame Change";

	/* rna */
	RNA_def_boolean(ot->srna, "end", 0, "Last Frame", "Jump to the last frame of the frame range");
}

/** \} */

/* -------------------------------------------------------------------- */
/** \name Jump to Key-Frame Operator
 * \{ */

/* function to be called outside UI context, or for redo */
static int keyframe_jump_exec(bContext *C, wmOperator *op)
{
	Main *bmain = CTX_data_main(C);
	Scene *scene = CTX_data_scene(C);
	Object *ob = CTX_data_active_object(C);
	bDopeSheet ads = {NULL};
	DLRBT_Tree keys;
	ActKeyColumn *ak;
	float cfra;
	const bool next = RNA_boolean_get(op->ptr, "next");
	bool done = false;

	/* sanity checks */
	if (scene == NULL)
		return OPERATOR_CANCELLED;

	cfra = (float)(CFRA);

	/* init binarytree-list for getting keyframes */
	BLI_dlrbTree_init(&keys);

	/* seed up dummy dopesheet context with flags to perform necessary filtering */
	if ((scene->flag & SCE_KEYS_NO_SELONLY) == 0) {
		/* only selected channels are included */
		ads.filterflag |= ADS_FILTER_ONLYSEL;
	}

	/* populate tree with keyframe nodes */
	scene_to_keylist(&ads, scene, &keys, NULL);
	gpencil_to_keylist(&ads, scene->gpd, &keys);

	if (ob) {
		ob_to_keylist(&ads, ob, &keys, NULL);
		gpencil_to_keylist(&ads, ob->gpd, &keys);
	}

	{
		Mask *mask = CTX_data_edit_mask(C);
		if (mask) {
			MaskLayer *masklay = BKE_mask_layer_active(mask);
			mask_to_keylist(&ads, masklay, &keys);
		}
	}

	/* build linked-list for searching */
	BLI_dlrbTree_linkedlist_sync(&keys);

	/* find matching keyframe in the right direction */
	if (next)
		ak = (ActKeyColumn *)BLI_dlrbTree_search_next(&keys, compare_ak_cfraPtr, &cfra);
	else
		ak = (ActKeyColumn *)BLI_dlrbTree_search_prev(&keys, compare_ak_cfraPtr, &cfra);

	while ((ak != NULL) && (done == false)) {
		if (CFRA != (int)ak->cfra) {
			/* this changes the frame, so set the frame and we're done */
			CFRA = (int)ak->cfra;
			done = true;
		}
		else {
			/* take another step... */
			if (next) {
				ak = ak->next;
			}
			else {
				ak = ak->prev;
			}
		}
	}

	/* free temp stuff */
	BLI_dlrbTree_free(&keys);

	/* any success? */
	if (done == false) {
		BKE_report(op->reports, RPT_INFO, "No more keyframes to jump to in this direction");

		return OPERATOR_CANCELLED;
	}
	else {
		areas_do_frame_follow(C, true);

		BKE_sound_seek_scene(bmain, scene);

		WM_event_add_notifier(C, NC_SCENE | ND_FRAME, scene);

		return OPERATOR_FINISHED;
	}
}

static void SCREEN_OT_keyframe_jump(wmOperatorType *ot)
{
	ot->name = "Jump to Keyframe";
	ot->description = "Jump to previous/next keyframe";
	ot->idname = "SCREEN_OT_keyframe_jump";

	ot->exec = keyframe_jump_exec;

	ot->poll = ED_operator_screenactive_norender;
	ot->flag = OPTYPE_UNDO_GROUPED;
	ot->undo_group = "Frame Change";

	/* properties */
	RNA_def_boolean(ot->srna, "next", true, "Next Keyframe", "");
}

/** \} */

/* -------------------------------------------------------------------- */
/** \name Jump to Marker Operator
 * \{ */

/* function to be called outside UI context, or for redo */
static int marker_jump_exec(bContext *C, wmOperator *op)
{
	Main *bmain = CTX_data_main(C);
	Scene *scene = CTX_data_scene(C);
	TimeMarker *marker;
	int closest = CFRA;
	const bool next = RNA_boolean_get(op->ptr, "next");
	bool found = false;

	/* find matching marker in the right direction */
	for (marker = scene->markers.first; marker; marker = marker->next) {
		if (next) {
			if ((marker->frame > CFRA) && (!found || closest > marker->frame)) {
				closest = marker->frame;
				found = true;
			}
		}
		else {
			if ((marker->frame < CFRA) && (!found || closest < marker->frame)) {
				closest = marker->frame;
				found = true;
			}
		}
	}

	/* any success? */
	if (!found) {
		BKE_report(op->reports, RPT_INFO, "No more markers to jump to in this direction");

		return OPERATOR_CANCELLED;
	}
	else {
		CFRA = closest;

		areas_do_frame_follow(C, true);

		BKE_sound_seek_scene(bmain, scene);

		WM_event_add_notifier(C, NC_SCENE | ND_FRAME, scene);

		return OPERATOR_FINISHED;
	}
}

static void SCREEN_OT_marker_jump(wmOperatorType *ot)
{
	ot->name = "Jump to Marker";
	ot->description = "Jump to previous/next marker";
	ot->idname = "SCREEN_OT_marker_jump";

	ot->exec = marker_jump_exec;

	ot->poll = ED_operator_screenactive_norender;
	ot->flag = OPTYPE_UNDO_GROUPED;
	ot->undo_group = "Frame Change";

	/* properties */
	RNA_def_boolean(ot->srna, "next", true, "Next Marker", "");
}

/** \} */

/* -------------------------------------------------------------------- */
/** \name Set Screen Operator
 * \{ */

/* function to be called outside UI context, or for redo */
static int screen_set_exec(bContext *C, wmOperator *op)
{
	WorkSpace *workspace = CTX_wm_workspace(C);
	int delta = RNA_int_get(op->ptr, "delta");

	if (ED_workspace_layout_cycle(workspace, delta, C)) {
		return OPERATOR_FINISHED;
	}

	return OPERATOR_CANCELLED;
}

static void SCREEN_OT_screen_set(wmOperatorType *ot)
{
	ot->name = "Set Screen";
	ot->description = "Cycle through available screens";
	ot->idname = "SCREEN_OT_screen_set";

	ot->exec = screen_set_exec;
	ot->poll = ED_operator_screenactive;

	/* rna */
	RNA_def_int(ot->srna, "delta", 0, INT_MIN, INT_MAX, "Delta", "", INT_MIN, INT_MAX);
}

/** \} */

/* -------------------------------------------------------------------- */
/** \name Screen Full-Area Operator
 * \{ */

/* function to be called outside UI context, or for redo */
static int screen_maximize_area_exec(bContext *C, wmOperator *op)
{
	bScreen *screen = CTX_wm_screen(C);
	ScrArea *sa = NULL;
	const bool hide_panels = RNA_boolean_get(op->ptr, "use_hide_panels");

	/* search current screen for 'fullscreen' areas */
	/* prevents restoring info header, when mouse is over it */
	for (sa = screen->areabase.first; sa; sa = sa->next) {
		if (sa->full) break;
	}

	if (sa == NULL) {
		sa = CTX_wm_area(C);
	}

	if (hide_panels) {
		if (!ELEM(screen->state, SCREENNORMAL, SCREENFULL)) {
			return OPERATOR_CANCELLED;
		}
		ED_screen_state_toggle(C, CTX_wm_window(C), sa, SCREENFULL);
	}
	else {
		if (!ELEM(screen->state, SCREENNORMAL, SCREENMAXIMIZED)) {
			return OPERATOR_CANCELLED;
		}
		ED_screen_state_toggle(C, CTX_wm_window(C), sa, SCREENMAXIMIZED);
	}

	return OPERATOR_FINISHED;
}

static int screen_maximize_area_poll(bContext *C)
{
	const bScreen *screen = CTX_wm_screen(C);
	const ScrArea *area = CTX_wm_area(C);
	return ED_operator_areaactive(C) &&
	        /* Don't allow maximizing global areas but allow minimizing from them. */
	       ((screen->state != SCREENNORMAL) || !ED_area_is_global(area));
}

static void SCREEN_OT_screen_full_area(wmOperatorType *ot)
{
	PropertyRNA *prop;

	ot->name = "Toggle Maximize Area";
	ot->description = "Toggle display selected area as fullscreen/maximized";
	ot->idname = "SCREEN_OT_screen_full_area";

	ot->exec = screen_maximize_area_exec;
	ot->poll = screen_maximize_area_poll;
	ot->flag = 0;

	prop = RNA_def_boolean(ot->srna, "use_hide_panels", false, "Hide Panels", "Hide all the panels");
	RNA_def_property_flag(prop, PROP_SKIP_SAVE);
}

/** \} */

/* -------------------------------------------------------------------- */
/** \name Screen Join-Area Operator
 * \{ */

/* operator state vars used:
 * x1, y1     mouse coord in first area, which will disappear
 * x2, y2     mouse coord in 2nd area, which will become joined
 *
 * functions:
 *
 * init()   find edge based on state vars
 * test if the edge divides two areas,
 * store active and nonactive area,
 *
 * apply()  do the actual join
 *
 * exit()	cleanup, send notifier
 *
 * callbacks:
 *
 * exec()	calls init, apply, exit
 *
 * invoke() sets mouse coords in x,y
 * call init()
 * add modal handler
 *
 * modal()	accept modal events while doing it
 * call apply() with active window and nonactive window
 * call exit() and remove handler when LMB confirm
 */

typedef struct sAreaJoinData {
	ScrArea *sa1;        /* first area to be considered */
	ScrArea *sa2;        /* second area to be considered */
	void *draw_callback; /* call `ED_screen_draw_join_shape` */

} sAreaJoinData;


static void area_join_draw_cb(const struct wmWindow *UNUSED(win), void *userdata)
{
	const wmOperator *op = userdata;

	sAreaJoinData *sd = op->customdata;
	if (sd->sa1 && sd->sa2) {
		ED_screen_draw_join_shape(sd->sa1, sd->sa2);
	}
}

/* validate selection inside screen, set variables OK */
/* return 0: init failed */
/* XXX todo: find edge based on (x,y) and set other area? */
static int area_join_init(bContext *C, wmOperator *op)
{
	ScrArea *sa1, *sa2;
	sAreaJoinData *jd = NULL;
	int x1, y1;
	int x2, y2;
	int shared = 0;

	/* required properties, make negative to get return 0 if not set by caller */
	x1 = RNA_int_get(op->ptr, "min_x");
	y1 = RNA_int_get(op->ptr, "min_y");
	x2 = RNA_int_get(op->ptr, "max_x");
	y2 = RNA_int_get(op->ptr, "max_y");

	sa1 = BKE_screen_find_area_xy(CTX_wm_screen(C), SPACE_TYPE_ANY, x1, y1);
	sa2 = BKE_screen_find_area_xy(CTX_wm_screen(C), SPACE_TYPE_ANY, x2, y2);
	if (sa1 == NULL || sa2 == NULL || sa1 == sa2)
		return 0;

	/* do areas share an edge? */
	if (sa1->v1 == sa2->v1 || sa1->v1 == sa2->v2 || sa1->v1 == sa2->v3 || sa1->v1 == sa2->v4) shared++;
	if (sa1->v2 == sa2->v1 || sa1->v2 == sa2->v2 || sa1->v2 == sa2->v3 || sa1->v2 == sa2->v4) shared++;
	if (sa1->v3 == sa2->v1 || sa1->v3 == sa2->v2 || sa1->v3 == sa2->v3 || sa1->v3 == sa2->v4) shared++;
	if (sa1->v4 == sa2->v1 || sa1->v4 == sa2->v2 || sa1->v4 == sa2->v3 || sa1->v4 == sa2->v4) shared++;
	if (shared != 2) {
		printf("areas don't share edge\n");
		return 0;
	}

	jd = (sAreaJoinData *)MEM_callocN(sizeof(sAreaJoinData), "op_area_join");

	jd->sa1 = sa1;
	jd->sa2 = sa2;

	op->customdata = jd;

	jd->draw_callback = WM_draw_cb_activate(CTX_wm_window(C), area_join_draw_cb, op);

	return 1;
}

/* apply the join of the areas (space types) */
static int area_join_apply(bContext *C, wmOperator *op)
{
	sAreaJoinData *jd = (sAreaJoinData *)op->customdata;
	if (!jd) return 0;

	if (!screen_area_join(C, CTX_wm_screen(C), jd->sa1, jd->sa2)) {
		return 0;
	}
	if (CTX_wm_area(C) == jd->sa2) {
		CTX_wm_area_set(C, NULL);
		CTX_wm_region_set(C, NULL);
	}

	return 1;
}

/* finish operation */
static void area_join_exit(bContext *C, wmOperator *op)
{
	sAreaJoinData *jd = (sAreaJoinData *)op->customdata;

	if (jd) {
		if (jd->draw_callback)
			WM_draw_cb_exit(CTX_wm_window(C), jd->draw_callback);

		MEM_freeN(jd);
		op->customdata = NULL;
	}

	/* this makes sure aligned edges will result in aligned grabbing */
	BKE_screen_remove_double_scredges(CTX_wm_screen(C));
	BKE_screen_remove_unused_scredges(CTX_wm_screen(C));
	BKE_screen_remove_unused_scrverts(CTX_wm_screen(C));
}

static int area_join_exec(bContext *C, wmOperator *op)
{
	if (!area_join_init(C, op))
		return OPERATOR_CANCELLED;

	area_join_apply(C, op);
	area_join_exit(C, op);

	return OPERATOR_FINISHED;
}

/* interaction callback */
static int area_join_invoke(bContext *C, wmOperator *op, const wmEvent *event)
{

	if (event->type == EVT_ACTIONZONE_AREA) {
		sActionzoneData *sad = event->customdata;

		if (sad == NULL || sad->modifier > 0) {
			return OPERATOR_PASS_THROUGH;
		}

		/* verify *sad itself */
		if (sad->sa1 == NULL || sad->sa2 == NULL)
			return OPERATOR_PASS_THROUGH;

		/* is this our *sad? if areas equal it should be passed on */
		if (sad->sa1 == sad->sa2)
			return OPERATOR_PASS_THROUGH;

		/* prepare operator state vars */
		RNA_int_set(op->ptr, "min_x", sad->x);
		RNA_int_set(op->ptr, "min_y", sad->y);
		RNA_int_set(op->ptr, "max_x", event->x);
		RNA_int_set(op->ptr, "max_y", event->y);
	}


	if (!area_join_init(C, op))
		return OPERATOR_PASS_THROUGH;

	/* add temp handler */
	WM_event_add_modal_handler(C, op);

	return OPERATOR_RUNNING_MODAL;
}

static void area_join_cancel(bContext *C, wmOperator *op)
{
	WM_event_add_notifier(C, NC_WINDOW, NULL);

	area_join_exit(C, op);
}

/* modal callback while selecting area (space) that will be removed */
static int area_join_modal(bContext *C, wmOperator *op, const wmEvent *event)
{
	bScreen *sc = CTX_wm_screen(C);
	sAreaJoinData *jd = (sAreaJoinData *)op->customdata;

	/* execute the events */
	switch (event->type) {

		case MOUSEMOVE:
		{
			ScrArea *sa = BKE_screen_find_area_xy(sc, SPACE_TYPE_ANY, event->x, event->y);
			int dir;

			if (sa) {
				if (jd->sa1 != sa) {
					dir = area_getorientation(jd->sa1, sa);
					if (dir != -1) {
						jd->sa2 = sa;
					}
					else {
						/* we are not bordering on the previously selected area
						 * we check if area has common border with the one marked for removal
						 * in this case we can swap areas.
						 */
						dir = area_getorientation(sa, jd->sa2);
						if (dir != -1) {
							jd->sa1 = jd->sa2;
							jd->sa2 = sa;
						}
						else {
							jd->sa2 = NULL;
						}
					}
					WM_event_add_notifier(C, NC_WINDOW, NULL);
				}
				else {
					/* we are back in the area previously selected for keeping
					 * we swap the areas if possible to allow user to choose */
					if (jd->sa2 != NULL) {
						jd->sa1 = jd->sa2;
						jd->sa2 = sa;
						dir = area_getorientation(jd->sa1, jd->sa2);
						if (dir == -1) {
							printf("oops, didn't expect that!\n");
						}
					}
					else {
						dir = area_getorientation(jd->sa1, sa);
						if (dir != -1) {
							jd->sa2 = sa;
						}
					}
					WM_event_add_notifier(C, NC_WINDOW, NULL);
				}
			}
			break;
		}
		case LEFTMOUSE:
			if (event->val == KM_RELEASE) {
				ED_area_tag_redraw(jd->sa1);
				ED_area_tag_redraw(jd->sa2);

				area_join_apply(C, op);
				WM_event_add_notifier(C, NC_SCREEN | NA_EDITED, NULL);
				area_join_exit(C, op);
				return OPERATOR_FINISHED;
			}
			break;

		case RIGHTMOUSE:
		case ESCKEY:
			area_join_cancel(C, op);
			return OPERATOR_CANCELLED;
	}

	return OPERATOR_RUNNING_MODAL;
}

/* Operator for joining two areas (space types) */
static void SCREEN_OT_area_join(wmOperatorType *ot)
{
	/* identifiers */
	ot->name = "Join Area";
	ot->description = "Join selected areas into new window";
	ot->idname = "SCREEN_OT_area_join";

	/* api callbacks */
	ot->exec = area_join_exec;
	ot->invoke = area_join_invoke;
	ot->modal = area_join_modal;
	ot->poll = screen_active_editable;
	ot->cancel = area_join_cancel;

	/* flags */
	ot->flag = OPTYPE_BLOCKING | OPTYPE_INTERNAL;

	/* rna */
	RNA_def_int(ot->srna, "min_x", -100, INT_MIN, INT_MAX, "X 1", "", INT_MIN, INT_MAX);
	RNA_def_int(ot->srna, "min_y", -100, INT_MIN, INT_MAX, "Y 1", "", INT_MIN, INT_MAX);
	RNA_def_int(ot->srna, "max_x", -100, INT_MIN, INT_MAX, "X 2", "", INT_MIN, INT_MAX);
	RNA_def_int(ot->srna, "max_y", -100, INT_MIN, INT_MAX, "Y 2", "", INT_MIN, INT_MAX);
}

/** \} */

/* -------------------------------------------------------------------- */
/** \name Screen Area Options Operator
 * \{ */

static int screen_area_options_invoke(bContext *C, wmOperator *op, const wmEvent *event)
{
	const wmWindow *win = CTX_wm_window(C);
	const bScreen *sc = CTX_wm_screen(C);
	uiPopupMenu *pup;
	uiLayout *layout;
	PointerRNA ptr;
	ScrEdge *actedge;
	rcti screen_rect;

	WM_window_screen_rect_calc(win, &screen_rect);
	actedge = screen_area_map_find_active_scredge(AREAMAP_FROM_SCREEN(sc), &screen_rect, event->x, event->y);

	if (actedge == NULL) return OPERATOR_CANCELLED;

	pup = UI_popup_menu_begin(C, RNA_struct_ui_name(op->type->srna), ICON_NONE);
	layout = UI_popup_menu_layout(pup);

	uiItemFullO(layout, "SCREEN_OT_area_split", NULL, ICON_NONE, NULL, WM_OP_INVOKE_DEFAULT, 0, &ptr);
	/* store initial mouse cursor position */
	RNA_int_set(&ptr, "mouse_x", event->x);
	RNA_int_set(&ptr, "mouse_y", event->y);

	uiItemFullO(layout, "SCREEN_OT_area_join", NULL, ICON_NONE, NULL, WM_OP_INVOKE_DEFAULT, 0, &ptr);
	/* mouse cursor on edge, '4' can fail on wide edges... */
	RNA_int_set(&ptr, "min_x", event->x + 4);
	RNA_int_set(&ptr, "min_y", event->y + 4);
	RNA_int_set(&ptr, "max_x", event->x - 4);
	RNA_int_set(&ptr, "max_y", event->y - 4);

	UI_popup_menu_end(C, pup);

	return OPERATOR_INTERFACE;
}

static void SCREEN_OT_area_options(wmOperatorType *ot)
{
	/* identifiers */
	ot->name = "Area Options";
	ot->description = "Operations for splitting and merging";
	ot->idname = "SCREEN_OT_area_options";

	/* api callbacks */
	ot->invoke = screen_area_options_invoke;

	ot->poll = ED_operator_screen_mainwinactive;

	/* flags */
	ot->flag = OPTYPE_INTERNAL;
}

/** \} */

/* -------------------------------------------------------------------- */
/** \name Space Data Cleanup Operator
 * \{ */

static int spacedata_cleanup_exec(bContext *C, wmOperator *op)
{
	Main *bmain = CTX_data_main(C);
	bScreen *screen;
	ScrArea *sa;
	int tot = 0;

	for (screen = bmain->screen.first; screen; screen = screen->id.next) {
		for (sa = screen->areabase.first; sa; sa = sa->next) {
			if (sa->spacedata.first != sa->spacedata.last) {
				SpaceLink *sl = sa->spacedata.first;

				BLI_remlink(&sa->spacedata, sl);
				tot += BLI_listbase_count(&sa->spacedata);
				BKE_spacedata_freelist(&sa->spacedata);
				BLI_addtail(&sa->spacedata, sl);
			}
		}
	}
	BKE_reportf(op->reports, RPT_INFO, "Removed amount of editors: %d", tot);

	return OPERATOR_FINISHED;
}

static void SCREEN_OT_spacedata_cleanup(wmOperatorType *ot)
{
	/* identifiers */
	ot->name = "Clean-up Space-data";
	ot->description = "Remove unused settings for invisible editors";
	ot->idname = "SCREEN_OT_spacedata_cleanup";

	/* api callbacks */
	ot->exec = spacedata_cleanup_exec;
	ot->poll = WM_operator_winactive;

}

/** \} */

/* -------------------------------------------------------------------- */
/** \name Repeat Last Operator
 * \{ */

static int repeat_last_exec(bContext *C, wmOperator *UNUSED(op))
{
	wmWindowManager *wm = CTX_wm_manager(C);
	wmOperator *lastop = wm->operators.last;

	/* Seek last registered operator */
	while (lastop) {
		if (lastop->type->flag & OPTYPE_REGISTER) {
			break;
		}
		else {
			lastop = lastop->prev;
		}
	}

	if (lastop) {
		WM_operator_free_all_after(wm, lastop);
		WM_operator_repeat(C, lastop);
	}

	return OPERATOR_CANCELLED;
}

static void SCREEN_OT_repeat_last(wmOperatorType *ot)
{
	/* identifiers */
	ot->name = "Repeat Last";
	ot->description = "Repeat last action";
	ot->idname = "SCREEN_OT_repeat_last";

	/* api callbacks */
	ot->exec = repeat_last_exec;

	ot->poll = ED_operator_screenactive;

}

/** \} */

/* -------------------------------------------------------------------- */
/** \name Repeat History Operator
 * \{ */

static int repeat_history_invoke(bContext *C, wmOperator *op, const wmEvent *UNUSED(event))
{
	wmWindowManager *wm = CTX_wm_manager(C);
	wmOperator *lastop;
	uiPopupMenu *pup;
	uiLayout *layout;
	int items, i;

	items = BLI_listbase_count(&wm->operators);
	if (items == 0)
		return OPERATOR_CANCELLED;

	pup = UI_popup_menu_begin(C, RNA_struct_ui_name(op->type->srna), ICON_NONE);
	layout = UI_popup_menu_layout(pup);

	for (i = items - 1, lastop = wm->operators.last; lastop; lastop = lastop->prev, i--)
		if ((lastop->type->flag & OPTYPE_REGISTER) && WM_operator_repeat_check(C, lastop)) {
			uiItemIntO(layout, RNA_struct_ui_name(lastop->type->srna), ICON_NONE, op->type->idname, "index", i);
		}

	UI_popup_menu_end(C, pup);

	return OPERATOR_INTERFACE;
}

static int repeat_history_exec(bContext *C, wmOperator *op)
{
	wmWindowManager *wm = CTX_wm_manager(C);

	op = BLI_findlink(&wm->operators, RNA_int_get(op->ptr, "index"));
	if (op) {
		/* let's put it as last operator in list */
		BLI_remlink(&wm->operators, op);
		BLI_addtail(&wm->operators, op);

		WM_operator_repeat(C, op);
	}

	return OPERATOR_FINISHED;
}

static void SCREEN_OT_repeat_history(wmOperatorType *ot)
{
	/* identifiers */
	ot->name = "Repeat History";
	ot->description = "Display menu for previous actions performed";
	ot->idname = "SCREEN_OT_repeat_history";

	/* api callbacks */
	ot->invoke = repeat_history_invoke;
	ot->exec = repeat_history_exec;

	ot->poll = ED_operator_screenactive;

	RNA_def_int(ot->srna, "index", 0, 0, INT_MAX, "Index", "", 0, 1000);
}

/** \} */

/* -------------------------------------------------------------------- */
/** \name Redo Operator
 * \{ */

static int redo_last_invoke(bContext *C, wmOperator *UNUSED(op), const wmEvent *UNUSED(event))
{
	wmOperator *lastop = WM_operator_last_redo(C);

	if (lastop)
		WM_operator_redo_popup(C, lastop);

	return OPERATOR_CANCELLED;
}

static void SCREEN_OT_redo_last(wmOperatorType *ot)
{
	/* identifiers */
	ot->name = "Redo Last";
	ot->description = "Display menu for last action performed";
	ot->idname = "SCREEN_OT_redo_last";

	/* api callbacks */
	ot->invoke = redo_last_invoke;

	ot->poll = ED_operator_screenactive;
}

/** \} */

/* -------------------------------------------------------------------- */
/** \name Region Quad-View Operator
 * \{ */

static void view3d_localview_update_rv3d(struct RegionView3D *rv3d)
{
	if (rv3d->localvd) {
		rv3d->localvd->view = rv3d->view;
		rv3d->localvd->persp = rv3d->persp;
		copy_qt_qt(rv3d->localvd->viewquat, rv3d->viewquat);
	}
}

static void region_quadview_init_rv3d(ScrArea *sa, ARegion *ar,
                                      const char viewlock, const char view, const char persp)
{
	RegionView3D *rv3d = ar->regiondata;

	if (persp == RV3D_CAMOB) {
		ED_view3d_lastview_store(rv3d);
	}

	rv3d->viewlock = viewlock;
	rv3d->view = view;
	rv3d->persp = persp;

	ED_view3d_lock(rv3d);
	view3d_localview_update_rv3d(rv3d);
	if ((viewlock & RV3D_BOXCLIP) && (persp == RV3D_ORTHO)) {
		ED_view3d_quadview_update(sa, ar, true);
	}
}

/* insert a region in the area region list */
static int region_quadview_exec(bContext *C, wmOperator *op)
{
	ARegion *ar = CTX_wm_region(C);

	/* some rules... */
	if (ar->regiontype != RGN_TYPE_WINDOW) {
		BKE_report(op->reports, RPT_ERROR, "Only window region can be 4-splitted");
	}
	else if (ar->alignment == RGN_ALIGN_QSPLIT) {
		/* Exit quad-view */
		ScrArea *sa = CTX_wm_area(C);
		ARegion *arn;

		/* keep current region */
		ar->alignment = 0;

		if (sa->spacetype == SPACE_VIEW3D) {
			ARegion *ar_iter;
			RegionView3D *rv3d = ar->regiondata;

			/* if this is a locked view, use settings from 'User' view */
			if (rv3d->viewlock) {
				View3D *v3d_user;
				ARegion *ar_user;

				if (ED_view3d_context_user_region(C, &v3d_user, &ar_user)) {
					if (ar != ar_user) {
						SWAP(void *, ar->regiondata, ar_user->regiondata);
						rv3d = ar->regiondata;
					}
				}
			}

			rv3d->viewlock_quad = RV3D_VIEWLOCK_INIT;
			rv3d->viewlock = 0;
			rv3d->rflag &= ~RV3D_CLIPPING;

			/* accumulate locks, incase they're mixed */
			for (ar_iter = sa->regionbase.first; ar_iter; ar_iter = ar_iter->next) {
				if (ar_iter->regiontype == RGN_TYPE_WINDOW) {
					RegionView3D *rv3d_iter = ar_iter->regiondata;
					rv3d->viewlock_quad |= rv3d_iter->viewlock;
				}
			}
		}

		for (ar = sa->regionbase.first; ar; ar = arn) {
			arn = ar->next;
			if (ar->alignment == RGN_ALIGN_QSPLIT) {
				ED_region_exit(C, ar);
				BKE_area_region_free(sa->type, ar);
				BLI_remlink(&sa->regionbase, ar);
				MEM_freeN(ar);
			}
		}
		ED_area_tag_redraw(sa);
		WM_event_add_notifier(C, NC_SCREEN | NA_EDITED, NULL);
	}
	else if (ar->next) {
		BKE_report(op->reports, RPT_ERROR, "Only last region can be 4-splitted");
	}
	else {
		/* Enter quad-view */
		ScrArea *sa = CTX_wm_area(C);
		ARegion *newar;
		int count;

		ar->alignment = RGN_ALIGN_QSPLIT;

		for (count = 0; count < 3; count++) {
			newar = BKE_area_region_copy(sa->type, ar);
			BLI_addtail(&sa->regionbase, newar);
		}

		/* lock views and set them */
		if (sa->spacetype == SPACE_VIEW3D) {
			View3D *v3d = sa->spacedata.first;
			int index_qsplit = 0;

			/* run ED_view3d_lock() so the correct 'rv3d->viewquat' is set,
			 * otherwise when restoring rv3d->localvd the 'viewquat' won't
			 * match the 'view', set on entering localview See: [#26315],
			 *
			 * We could avoid manipulating rv3d->localvd here if exiting
			 * localview with a 4-split would assign these view locks */
			RegionView3D *rv3d = ar->regiondata;
			const char viewlock = (rv3d->viewlock_quad & RV3D_VIEWLOCK_INIT) ?
			                      (rv3d->viewlock_quad & ~RV3D_VIEWLOCK_INIT) : RV3D_LOCKED;

			region_quadview_init_rv3d(sa, ar,              viewlock, ED_view3d_lock_view_from_index(index_qsplit++), RV3D_ORTHO);
			region_quadview_init_rv3d(sa, (ar = ar->next), viewlock, ED_view3d_lock_view_from_index(index_qsplit++), RV3D_ORTHO);
			region_quadview_init_rv3d(sa, (ar = ar->next), viewlock, ED_view3d_lock_view_from_index(index_qsplit++), RV3D_ORTHO);
			/* forcing camera is distracting */
#if 0
			if (v3d->camera) region_quadview_init_rv3d(sa, (ar = ar->next), 0, RV3D_VIEW_CAMERA, RV3D_CAMOB);
			else             region_quadview_init_rv3d(sa, (ar = ar->next), 0, RV3D_VIEW_USER,   RV3D_PERSP);
#else
			(void)v3d;
#endif
		}
		ED_area_tag_redraw(sa);
		WM_event_add_notifier(C, NC_SCREEN | NA_EDITED, NULL);
	}


	return OPERATOR_FINISHED;
}

static void SCREEN_OT_region_quadview(wmOperatorType *ot)
{
	/* identifiers */
	ot->name = "Toggle Quad View";
	ot->description = "Split selected area into camera, front, right & top views";
	ot->idname = "SCREEN_OT_region_quadview";

	/* api callbacks */
	ot->exec = region_quadview_exec;
	ot->poll = ED_operator_region_view3d_active;
	ot->flag = 0;
}

/** \} */

/* -------------------------------------------------------------------- */
/** \name Region Flip Operator
 * \{ */

/* flip a region alignment */
static int region_flip_exec(bContext *C, wmOperator *UNUSED(op))
{
	ARegion *ar = CTX_wm_region(C);

	if (!ar)
		return OPERATOR_CANCELLED;

	if (ar->alignment == RGN_ALIGN_TOP)
		ar->alignment = RGN_ALIGN_BOTTOM;
	else if (ar->alignment == RGN_ALIGN_BOTTOM)
		ar->alignment = RGN_ALIGN_TOP;
	else if (ar->alignment == RGN_ALIGN_LEFT)
		ar->alignment = RGN_ALIGN_RIGHT;
	else if (ar->alignment == RGN_ALIGN_RIGHT)
		ar->alignment = RGN_ALIGN_LEFT;

	ED_area_tag_redraw(CTX_wm_area(C));
	WM_event_add_notifier(C, NC_SCREEN | NA_EDITED, NULL);

	return OPERATOR_FINISHED;
}

static int region_flip_poll(bContext *C)
{
	ScrArea *area = CTX_wm_area(C);

	/* don't flip anything around in topbar */
	if (area->spacetype == SPACE_TOPBAR) {
		CTX_wm_operator_poll_msg_set(C, "Flipping regions in the Top-bar is not allowed");
		return 0;
	}

	return ED_operator_areaactive(C);
}

static void SCREEN_OT_region_flip(wmOperatorType *ot)
{
	/* identifiers */
	ot->name = "Flip Region";
	ot->idname = "SCREEN_OT_region_flip";
	ot->description = "Toggle the region's alignment (left/right or top/bottom)";

	/* api callbacks */
	ot->exec = region_flip_exec;
	ot->poll = region_flip_poll;
	ot->flag = 0;
}

/** \} */

/* -------------------------------------------------------------------- */
/** \name Header Toggle Operator
 * \{ */

static int header_exec(bContext *C, wmOperator *UNUSED(op))
{
	ARegion *ar = screen_find_region_type(C, RGN_TYPE_HEADER);

	if (ar == NULL) {
		return OPERATOR_CANCELLED;
	}

	ar->flag ^= RGN_FLAG_HIDDEN;

	ED_area_tag_redraw(CTX_wm_area(C));

	WM_event_add_notifier(C, NC_SCREEN | NA_EDITED, NULL);

	return OPERATOR_FINISHED;
}

static void SCREEN_OT_header(wmOperatorType *ot)
{
	/* identifiers */
	ot->name = "Toggle Header";
	ot->description = "Toggle header display";
	ot->idname = "SCREEN_OT_header";

	/* api callbacks */
	ot->exec = header_exec;
}

/** \} */

/* -------------------------------------------------------------------- */
/** \name Header Toggle Menu Operator
 * \{ */

/* show/hide header text menus */
static int header_toggle_menus_exec(bContext *C, wmOperator *UNUSED(op))
{
	ScrArea *sa = CTX_wm_area(C);

	sa->flag = sa->flag ^ HEADER_NO_PULLDOWN;

	ED_area_tag_redraw(sa);
	WM_event_add_notifier(C, NC_SCREEN | NA_EDITED, NULL);

	return OPERATOR_FINISHED;
}


static void SCREEN_OT_header_toggle_menus(wmOperatorType *ot)
{
	/* identifiers */
	ot->name = "Expand/Collapse Header Menus";
	ot->idname = "SCREEN_OT_header_toggle_menus";
	ot->description = "Expand or collapse the header pulldown menus";

	/* api callbacks */
	ot->exec = header_toggle_menus_exec;
	ot->poll = ED_operator_areaactive;
	ot->flag = 0;
}

/** \} */

/* -------------------------------------------------------------------- */
/** \name Header Tools Operator
 * \{ */

void ED_screens_header_tools_menu_create(bContext *C, uiLayout *layout, void *UNUSED(arg))
{
	ScrArea *sa = CTX_wm_area(C);
	ARegion *ar = CTX_wm_region(C);
	const char *but_flip_str = (ar->alignment == RGN_ALIGN_TOP) ? IFACE_("Flip to Bottom") : IFACE_("Flip to Top");

	uiItemO(layout, IFACE_("Toggle Header"), ICON_NONE, "SCREEN_OT_header");

	/* default is WM_OP_INVOKE_REGION_WIN, which we don't want here. */
	uiLayoutSetOperatorContext(layout, WM_OP_INVOKE_DEFAULT);

	uiItemO(layout, but_flip_str, ICON_NONE, "SCREEN_OT_region_flip");
	uiItemO(layout, IFACE_("Collapse Menus"),
	        (sa->flag & HEADER_NO_PULLDOWN) ? ICON_CHECKBOX_HLT : ICON_CHECKBOX_DEHLT,
	        "SCREEN_OT_header_toggle_menus");

	uiItemS(layout);

	/* file browser should be fullscreen all the time, topbar should
	 * never be. But other regions can be maximized/restored... */
	if (!ELEM(sa->spacetype, SPACE_FILE, SPACE_TOPBAR)) {
		const char *but_str = sa->full ? IFACE_("Tile Area") : IFACE_("Maximize Area");
		uiItemO(layout, but_str, ICON_NONE, "SCREEN_OT_screen_full_area");
	}
}

static int header_toolbox_invoke(bContext *C, wmOperator *UNUSED(op), const wmEvent *UNUSED(event))
{
	uiPopupMenu *pup;
	uiLayout *layout;

	pup = UI_popup_menu_begin(C, IFACE_("Header"), ICON_NONE);
	layout = UI_popup_menu_layout(pup);

	ED_screens_header_tools_menu_create(C, layout, NULL);

	UI_popup_menu_end(C, pup);

	return OPERATOR_INTERFACE;
}

static void SCREEN_OT_header_toolbox(wmOperatorType *ot)
{
	/* identifiers */
	ot->name = "Header Toolbox";
	ot->description = "Display header region toolbox";
	ot->idname = "SCREEN_OT_header_toolbox";

	/* api callbacks */
	ot->invoke = header_toolbox_invoke;
}

/** \} */

/* -------------------------------------------------------------------- */
/** \name Animation Step Operator
 *
 * Animation Step.
 * \{ */

static int match_area_with_refresh(int spacetype, int refresh)
{
	switch (spacetype) {
		case SPACE_TIME:
			if (refresh & SPACE_TIME)
				return 1;
			break;
	}

	return 0;
}

static int match_region_with_redraws(int spacetype, int regiontype, int redraws, bool from_anim_edit)
{
	if (regiontype == RGN_TYPE_WINDOW) {

		switch (spacetype) {
			case SPACE_VIEW3D:
				if ((redraws & TIME_ALL_3D_WIN) || from_anim_edit)
					return 1;
				break;
			case SPACE_IPO:
			case SPACE_NLA:
				if ((redraws & TIME_ALL_ANIM_WIN) || from_anim_edit)
					return 1;
				break;
			case SPACE_ACTION:
				/* if only 1 window or 3d windows, we do timeline too
				 * NOTE: Now we do do action editor in all these cases, since timeline is here
				 */
				if ((redraws & (TIME_ALL_ANIM_WIN | TIME_REGION | TIME_ALL_3D_WIN)) || from_anim_edit)
					return 1;
				break;
			case SPACE_BUTS:
				if (redraws & TIME_ALL_BUTS_WIN)
					return 1;
				break;
			case SPACE_SEQ:
				if ((redraws & (TIME_SEQ | TIME_ALL_ANIM_WIN)) || from_anim_edit)
					return 1;
				break;
			case SPACE_NODE:
				if (redraws & (TIME_NODES))
					return 1;
				break;
			case SPACE_IMAGE:
				if ((redraws & TIME_ALL_IMAGE_WIN) || from_anim_edit)
					return 1;
				break;
			case SPACE_CLIP:
				if ((redraws & TIME_CLIPS) || from_anim_edit)
					return 1;
				break;

		}
	}
	else if (regiontype == RGN_TYPE_CHANNELS) {
		switch (spacetype) {
			case SPACE_IPO:
			case SPACE_ACTION:
			case SPACE_NLA:
				if (redraws & TIME_ALL_ANIM_WIN)
					return 1;
				break;
		}
	}
	else if (regiontype == RGN_TYPE_UI) {
		if (spacetype == SPACE_CLIP) {
			/* Track Preview button is on Properties Editor in SpaceClip,
			 * and it's very common case when users want it be refreshing
			 * during playback, so asking people to enable special option
			 * for this is a bit tricky, so add exception here for refreshing
			 * Properties Editor for SpaceClip always */
			return 1;
		}

		if (redraws & TIME_ALL_BUTS_WIN)
			return 1;
	}
	else if (regiontype == RGN_TYPE_HEADER) {
		if (spacetype == SPACE_ACTION)
			return 1;
	}
	else if (regiontype == RGN_TYPE_PREVIEW) {
		switch (spacetype) {
			case SPACE_SEQ:
				if (redraws & (TIME_SEQ | TIME_ALL_ANIM_WIN))
					return 1;
				break;
			case SPACE_CLIP:
				return 1;
		}
	}
	return 0;
}

//#define PROFILE_AUDIO_SYNCH

static int screen_animation_step(bContext *C, wmOperator *UNUSED(op), const wmEvent *event)
{
	bScreen *screen = CTX_wm_screen(C);

#ifdef PROFILE_AUDIO_SYNCH
	static int old_frame = 0;
	int newfra_int;
#endif

	if (screen->animtimer && screen->animtimer == event->customdata) {
		Main *bmain = CTX_data_main(C);
		Scene *scene = CTX_data_scene(C);
		struct Depsgraph *depsgraph = CTX_data_depsgraph(C);
		wmTimer *wt = screen->animtimer;
		ScreenAnimData *sad = wt->customdata;
		wmWindowManager *wm = CTX_wm_manager(C);
		wmWindow *window;
		ScrArea *sa;
		int sync;
		float time;

		/* sync, don't sync, or follow scene setting */
		if (sad->flag & ANIMPLAY_FLAG_SYNC) sync = 1;
		else if (sad->flag & ANIMPLAY_FLAG_NO_SYNC) sync = 0;
		else sync = (scene->flag & SCE_FRAME_DROP);

		if ((scene->audio.flag & AUDIO_SYNC) &&
		    (sad->flag & ANIMPLAY_FLAG_REVERSE) == false &&
		    isfinite(time = BKE_sound_sync_scene(scene)))
		{
			double newfra = (double)time * FPS;

			/* give some space here to avoid jumps */
			if (newfra + 0.5 > scene->r.cfra && newfra - 0.5 < scene->r.cfra)
				scene->r.cfra++;
			else
				scene->r.cfra = newfra + 0.5;

#ifdef PROFILE_AUDIO_SYNCH
			newfra_int = scene->r.cfra;
			if (newfra_int < old_frame) {
				printf("back jump detected, frame %d!\n", newfra_int);
			}
			else if (newfra_int > old_frame + 1) {
				printf("forward jump detected, frame %d!\n", newfra_int);
			}
			fflush(stdout);
			old_frame = newfra_int;
#endif
		}
		else {
			if (sync) {
				/* note: this is very simplistic,
				 * its has problem that it may skip too many frames.
				 * however at least this gives a less jittery playback */
				const int step = max_ii(1, floor((wt->duration - sad->last_duration) * FPS));

				/* skip frames */
				if (sad->flag & ANIMPLAY_FLAG_REVERSE)
					scene->r.cfra -= step;
				else
					scene->r.cfra += step;
			}
			else {
				/* one frame +/- */
				if (sad->flag & ANIMPLAY_FLAG_REVERSE)
					scene->r.cfra--;
				else
					scene->r.cfra++;
			}
		}

		sad->last_duration = wt->duration;

		/* reset 'jumped' flag before checking if we need to jump... */
		sad->flag &= ~ANIMPLAY_FLAG_JUMPED;

		if (sad->flag & ANIMPLAY_FLAG_REVERSE) {
			/* jump back to end? */
			if (PRVRANGEON) {
				if (scene->r.cfra < scene->r.psfra) {
					scene->r.cfra = scene->r.pefra;
					sad->flag |= ANIMPLAY_FLAG_JUMPED;
				}
			}
			else {
				if (scene->r.cfra < scene->r.sfra) {
					scene->r.cfra = scene->r.efra;
					sad->flag |= ANIMPLAY_FLAG_JUMPED;
				}
			}
		}
		else {
			/* jump back to start? */
			if (PRVRANGEON) {
				if (scene->r.cfra > scene->r.pefra) {
					scene->r.cfra = scene->r.psfra;
					sad->flag |= ANIMPLAY_FLAG_JUMPED;
				}
			}
			else {
				if (scene->r.cfra > scene->r.efra) {
					scene->r.cfra = scene->r.sfra;
					sad->flag |= ANIMPLAY_FLAG_JUMPED;
				}
			}
		}

		/* next frame overridden by user action (pressed jump to first/last frame) */
		if (sad->flag & ANIMPLAY_FLAG_USE_NEXT_FRAME) {
			scene->r.cfra = sad->nextfra;
			sad->flag &= ~ANIMPLAY_FLAG_USE_NEXT_FRAME;
			sad->flag |= ANIMPLAY_FLAG_JUMPED;
		}

		if (sad->flag & ANIMPLAY_FLAG_JUMPED) {
			BKE_sound_seek_scene(bmain, scene);
#ifdef PROFILE_AUDIO_SYNCH
			old_frame = CFRA;
#endif
		}

		/* since we follow drawflags, we can't send notifier but tag regions ourselves */
		ED_update_for_newframe(bmain, depsgraph);

		for (window = wm->windows.first; window; window = window->next) {
			const bScreen *win_screen = WM_window_get_active_screen(window);

			for (sa = win_screen->areabase.first; sa; sa = sa->next) {
				ARegion *ar;
				for (ar = sa->regionbase.first; ar; ar = ar->next) {
					bool redraw = false;
					if (ar == sad->ar) {
						redraw = true;
					}
					else if (match_region_with_redraws(sa->spacetype, ar->regiontype, sad->redraws, sad->from_anim_edit)) {
						redraw = true;
					}

					if (redraw) {
						ED_region_tag_redraw(ar);
						/* do follow here if editor type supports it */
						if ((sad->redraws & TIME_FOLLOW)) {
							if ((ar->regiontype == RGN_TYPE_WINDOW &&
							     ELEM(sa->spacetype, SPACE_SEQ, SPACE_IPO, SPACE_ACTION, SPACE_NLA)) ||
							    (sa->spacetype == SPACE_CLIP && ar->regiontype == RGN_TYPE_PREVIEW))
							{
								float w = BLI_rctf_size_x(&ar->v2d.cur);
								if (scene->r.cfra < ar->v2d.cur.xmin) {
									ar->v2d.cur.xmax = scene->r.cfra;
									ar->v2d.cur.xmin = ar->v2d.cur.xmax - w;
								}
								else if (scene->r.cfra > ar->v2d.cur.xmax) {
									ar->v2d.cur.xmin = scene->r.cfra;
									ar->v2d.cur.xmax = ar->v2d.cur.xmin + w;
								}
							}
						}
					}
				}

				if (match_area_with_refresh(sa->spacetype, sad->refresh))
					ED_area_tag_refresh(sa);
			}
		}

		/* update frame rate info too
		 * NOTE: this may not be accurate enough, since we might need this after modifiers/etc.
		 * have been calculated instead of just before updates have been done?
		 */
		ED_refresh_viewport_fps(C);

		/* recalculate the timestep for the timer now that we've finished calculating this,
		 * since the frames-per-second value may have been changed
		 */
		/* TODO: this may make evaluation a bit slower if the value doesn't change... any way to avoid this? */
		wt->timestep = (1.0 / FPS);

		return OPERATOR_FINISHED;
	}
	return OPERATOR_PASS_THROUGH;
}

static void SCREEN_OT_animation_step(wmOperatorType *ot)
{
	/* identifiers */
	ot->name = "Animation Step";
	ot->description = "Step through animation by position";
	ot->idname = "SCREEN_OT_animation_step";

	/* api callbacks */
	ot->invoke = screen_animation_step;

	ot->poll = ED_operator_screenactive_norender;

}

/** \} */

/* -------------------------------------------------------------------- */
/** \name Animation Playback Operator
 *
 * Animation Playback with Timer.
 * \{ */

/* find window that owns the animation timer */
bScreen *ED_screen_animation_playing(const wmWindowManager *wm)
{
	for (wmWindow *win = wm->windows.first; win; win = win->next) {
		bScreen *screen = WM_window_get_active_screen(win);

		if (screen->animtimer || screen->scrubbing) {
			return screen;
		}
	}

	return NULL;
}

bScreen *ED_screen_animation_no_scrub(const wmWindowManager *wm)
{
	for (wmWindow *win = wm->windows.first; win; win = win->next) {
		bScreen *screen = WM_window_get_active_screen(win);

		if (screen->animtimer) {
			return screen;
		}
	}

	return NULL;
}


/* toggle operator */
int ED_screen_animation_play(bContext *C, int sync, int mode)
{
	bScreen *screen = CTX_wm_screen(C);
	Scene *scene = CTX_data_scene(C);

	if (ED_screen_animation_playing(CTX_wm_manager(C))) {
		/* stop playback now */
		ED_screen_animation_timer(C, 0, 0, 0, 0);
		BKE_sound_stop_scene(scene);

		WM_event_add_notifier(C, NC_SCENE | ND_FRAME, scene);
	}
	else {
		int refresh = SPACE_ACTION; /* these settings are currently only available from a menu in the TimeLine */

		if (mode == 1)  /* XXX only play audio forwards!? */
			BKE_sound_play_scene(scene);

		ED_screen_animation_timer(C, screen->redraws_flag, refresh, sync, mode);

		if (screen->animtimer) {
			wmTimer *wt = screen->animtimer;
			ScreenAnimData *sad = wt->customdata;

			sad->ar = CTX_wm_region(C);
		}
	}

	return OPERATOR_FINISHED;
}

static int screen_animation_play_exec(bContext *C, wmOperator *op)
{
	int mode = (RNA_boolean_get(op->ptr, "reverse")) ? -1 : 1;
	int sync = -1;

	if (RNA_struct_property_is_set(op->ptr, "sync"))
		sync = (RNA_boolean_get(op->ptr, "sync"));

	return ED_screen_animation_play(C, sync, mode);
}

static void SCREEN_OT_animation_play(wmOperatorType *ot)
{
	PropertyRNA *prop;

	/* identifiers */
	ot->name = "Play Animation";
	ot->description = "Play animation";
	ot->idname = "SCREEN_OT_animation_play";

	/* api callbacks */
	ot->exec = screen_animation_play_exec;

	ot->poll = ED_operator_screenactive_norender;

	prop = RNA_def_boolean(ot->srna, "reverse", 0, "Play in Reverse", "Animation is played backwards");
	RNA_def_property_flag(prop, PROP_SKIP_SAVE);
	prop = RNA_def_boolean(ot->srna, "sync", 0, "Sync", "Drop frames to maintain framerate");
	RNA_def_property_flag(prop, PROP_SKIP_SAVE);
}

/** \} */

/* -------------------------------------------------------------------- */
/** \name Animation Cancel Operator
 * \{ */

static int screen_animation_cancel_exec(bContext *C, wmOperator *op)
{
	bScreen *screen = ED_screen_animation_playing(CTX_wm_manager(C));

	if (screen) {
		if (RNA_boolean_get(op->ptr, "restore_frame") && screen->animtimer) {
			ScreenAnimData *sad = screen->animtimer->customdata;
			Scene *scene = CTX_data_scene(C);

			/* reset current frame before stopping, and just send a notifier to deal with the rest
			 * (since playback still needs to be stopped)
			 */
			scene->r.cfra = sad->sfra;

			WM_event_add_notifier(C, NC_SCENE | ND_FRAME, scene);
		}

		/* call the other "toggling" operator to clean up now */
		ED_screen_animation_play(C, 0, 0);
	}

	return OPERATOR_PASS_THROUGH;
}

static void SCREEN_OT_animation_cancel(wmOperatorType *ot)
{
	/* identifiers */
	ot->name = "Cancel Animation";
	ot->description = "Cancel animation, returning to the original frame";
	ot->idname = "SCREEN_OT_animation_cancel";

	/* api callbacks */
	ot->exec = screen_animation_cancel_exec;

	ot->poll = ED_operator_screenactive;

	RNA_def_boolean(ot->srna, "restore_frame", true, "Restore Frame", "Restore the frame when animation was initialized");
}

/** \} */

/* -------------------------------------------------------------------- */
/** \name Border Select Operator (Template)
 * \{ */

/* operator state vars used: (added by default WM callbacks)
 * xmin, ymin
 * xmax, ymax
 *
 * customdata: the wmGesture pointer
 *
 * callbacks:
 *
 * exec()	has to be filled in by user
 *
 * invoke() default WM function
 * adds modal handler
 *
 * modal()	default WM function
 * accept modal events while doing it, calls exec(), handles ESC and border drawing
 *
 * poll()	has to be filled in by user for context
 */
#if 0
static int border_select_exec(bContext *C, wmOperator *op)
{
	int event_type = RNA_int_get(op->ptr, "event_type");

	if (event_type == LEFTMOUSE)
		printf("border select do select\n");
	else if (event_type == RIGHTMOUSE)
		printf("border select deselect\n");
	else
		printf("border select do something\n");

	return 1;
}

static void SCREEN_OT_border_select(wmOperatorType *ot)
{
	/* identifiers */
	ot->name = "Border Select";
	ot->idname = "SCREEN_OT_border_select";

	/* api callbacks */
	ot->exec = border_select_exec;
	ot->invoke = WM_gesture_border_invoke;
	ot->modal = WM_gesture_border_modal;
	ot->cancel = WM_gesture_border_cancel;

	ot->poll = ED_operator_areaactive;

	/* rna */
	RNA_def_int(ot->srna, "event_type", 0, INT_MIN, INT_MAX, "Event Type", "", INT_MIN, INT_MAX);
	WM_operator_properties_border(ot);
}
#endif

/** \} */

/* -------------------------------------------------------------------- */
/** \name Full Screen Back Operator
 * \{ */

/* *********************** generic fullscreen 'back' button *************** */


static int fullscreen_back_exec(bContext *C, wmOperator *op)
{
	bScreen *screen = CTX_wm_screen(C);
	ScrArea *sa = NULL;

	/* search current screen for 'fullscreen' areas */
	for (sa = screen->areabase.first; sa; sa = sa->next) {
		if (sa->full) break;
	}
	if (!sa) {
		BKE_report(op->reports, RPT_ERROR, "No fullscreen areas were found");
		return OPERATOR_CANCELLED;
	}

	ED_screen_full_prevspace(C, sa);

	return OPERATOR_FINISHED;
}

static void SCREEN_OT_back_to_previous(struct wmOperatorType *ot)
{
	/* identifiers */
	ot->name = "Back to Previous Screen";
	ot->description = "Revert back to the original screen layout, before fullscreen area overlay";
	ot->idname = "SCREEN_OT_back_to_previous";

	/* api callbacks */
	ot->exec = fullscreen_back_exec;
	ot->poll = ED_operator_screenactive;
}

/** \} */

/* -------------------------------------------------------------------- */
/** \name Show User Preferences Operator
 * \{ */

static int userpref_show_invoke(bContext *C, wmOperator *op, const wmEvent *event)
{
	int sizex = 800 * UI_DPI_FAC;
	int sizey = 500 * UI_DPI_FAC;

	/* changes context! */
	if (WM_window_open_temp(C, event->x, event->y, sizex, sizey, WM_WINDOW_USERPREFS) != NULL) {
		return OPERATOR_FINISHED;
	}
	else {
		BKE_report(op->reports, RPT_ERROR, "Failed to open window!");
		return OPERATOR_CANCELLED;
	}
}


static void SCREEN_OT_userpref_show(struct wmOperatorType *ot)
{
	/* identifiers */
	ot->name = "Show User Preferences";
	ot->description = "Show user preferences";
	ot->idname = "SCREEN_OT_userpref_show";

	/* api callbacks */
	ot->invoke = userpref_show_invoke;
	ot->poll = ED_operator_screenactive;
}

/** \} */

/* -------------------------------------------------------------------- */
/** \name Show Drivers Editor Operator
 * \{ */

static int drivers_editor_show_invoke(bContext *C, wmOperator *op, const wmEvent *event)
{
	PointerRNA ptr = {{NULL}};
	PropertyRNA *prop = NULL;
	int index = -1;
	uiBut *but = NULL;

	int sizex = 900 * UI_DPI_FAC;
	int sizey = 580 * UI_DPI_FAC;

	/* Get active property to show driver for
	 * - Need to grab it first, or else this info disappears
	 *   after we've created the window
	 */
	but = UI_context_active_but_prop_get(C, &ptr, &prop, &index);

	/* changes context! */
	if (WM_window_open_temp(C, event->x, event->y, sizex, sizey, WM_WINDOW_DRIVERS) != NULL) {
		/* activate driver F-Curve for the property under the cursor */
		if (but) {
			FCurve *fcu;
			bool driven, special;

			fcu = rna_get_fcurve_context_ui(C,
			                                &ptr, prop, index,
			                                NULL, NULL, &driven, &special);
			if (fcu) {
				/* Isolate this F-Curve... */
				bAnimContext ac;
				if (ANIM_animdata_get_context(C, &ac)) {
					int filter = ANIMFILTER_DATA_VISIBLE | ANIMFILTER_NODUPLIS;
					ANIM_deselect_anim_channels(&ac, ac.data, ac.datatype, 0, ACHANNEL_SETFLAG_CLEAR);
					ANIM_set_active_channel(&ac, ac.data, ac.datatype, filter, fcu, ANIMTYPE_FCURVE);
				}
				else {
					/* Just blindly isolate... This isn't the best, and shouldn't happen, but may be enough... */
					fcu->flag |= (FCURVE_ACTIVE | FCURVE_SELECTED);
				}
			}
		}

		return OPERATOR_FINISHED;
	}
	else {
		BKE_report(op->reports, RPT_ERROR, "Failed to open window!");
		return OPERATOR_CANCELLED;
	}
}


static void SCREEN_OT_drivers_editor_show(struct wmOperatorType *ot)
{
	/* identifiers */
	ot->name = "Show Drivers Editor";
	ot->description = "Show drivers editor in a separate window";
	ot->idname = "SCREEN_OT_drivers_editor_show";

	/* api callbacks */
	ot->invoke = drivers_editor_show_invoke;
	ot->poll = ED_operator_screenactive;
}

/** \} */

/* -------------------------------------------------------------------- */
/** \name New Screen Operator
 * \{ */

static int screen_new_exec(bContext *C, wmOperator *UNUSED(op))
{
	Main *bmain = CTX_data_main(C);
	wmWindow *win = CTX_wm_window(C);
	WorkSpace *workspace = BKE_workspace_active_get(win->workspace_hook);
	WorkSpaceLayout *layout_old = BKE_workspace_active_layout_get(win->workspace_hook);
	WorkSpaceLayout *layout_new;

	layout_new = ED_workspace_layout_duplicate(bmain, workspace, layout_old, win);
	WM_event_add_notifier(C, NC_SCREEN | ND_LAYOUTBROWSE, layout_new);

	return OPERATOR_FINISHED;
}

static void SCREEN_OT_new(wmOperatorType *ot)
{
	/* identifiers */
	ot->name = "New Screen";
	ot->description = "Add a new screen";
	ot->idname = "SCREEN_OT_new";

	/* api callbacks */
	ot->exec = screen_new_exec;
	ot->poll = WM_operator_winactive;
}

/** \} */

/* -------------------------------------------------------------------- */
/** \name Delete Screen Operator
 * \{ */

static int screen_delete_exec(bContext *C, wmOperator *UNUSED(op))
{
	bScreen *sc = CTX_wm_screen(C);
	WorkSpace *workspace = CTX_wm_workspace(C);
	WorkSpaceLayout *layout = BKE_workspace_layout_find(workspace, sc);

	WM_event_add_notifier(C, NC_SCREEN | ND_LAYOUTDELETE, layout);

	return OPERATOR_FINISHED;
}

static void SCREEN_OT_delete(wmOperatorType *ot)
{
	/* identifiers */
	ot->name = "Delete Screen";
	ot->description = "Delete active screen";
	ot->idname = "SCREEN_OT_delete";

	/* api callbacks */
	ot->exec = screen_delete_exec;
}

/** \} */

/* -------------------------------------------------------------------- */
/** \name Region Alpha Blending Operator
 * \{ */

/* implementation note: a disappearing region needs at least 1 last draw with 100% backbuffer
 * texture over it- then triple buffer will clear it entirely.
 * This because flag RGN_HIDDEN is set in end - region doesnt draw at all then */

typedef struct RegionAlphaInfo {
	ScrArea *sa;
	ARegion *ar, *child_ar;	/* other region */
	int hidden;
} RegionAlphaInfo;

#define TIMEOUT		0.2f
#define TIMESTEP	0.04f

float ED_region_blend_alpha(ARegion *ar)
{
	/* check parent too */
	if (ar->regiontimer == NULL && (ar->alignment & RGN_SPLIT_PREV) && ar->prev) {
		ar = ar->prev;
	}

	if (ar->regiontimer) {
		RegionAlphaInfo *rgi = ar->regiontimer->customdata;
		float alpha;

		alpha = (float)ar->regiontimer->duration / TIMEOUT;
		/* makes sure the blend out works 100% - without area redraws */
		if (rgi->hidden) alpha = 0.9f - TIMESTEP - alpha;

		CLAMP(alpha, 0.0f, 1.0f);
		return alpha;
	}
	return 1.0f;
}

/* assumes region has running region-blend timer */
static void region_blend_end(bContext *C, ARegion *ar, const bool is_running)
{
	RegionAlphaInfo *rgi = ar->regiontimer->customdata;

	/* always send redraw */
	ED_region_tag_redraw(ar);
	if (rgi->child_ar)
		ED_region_tag_redraw(rgi->child_ar);

	/* if running timer was hiding, the flag toggle went wrong */
	if (is_running) {
		if (rgi->hidden)
			rgi->ar->flag &= ~RGN_FLAG_HIDDEN;
	}
	else {
		if (rgi->hidden) {
			rgi->ar->flag |= rgi->hidden;
			ED_area_initialize(CTX_wm_manager(C), CTX_wm_window(C), rgi->sa);
		}
		/* area decoration needs redraw in end */
		ED_area_tag_redraw(rgi->sa);
	}
	WM_event_remove_timer(CTX_wm_manager(C), NULL, ar->regiontimer); /* frees rgi */
	ar->regiontimer = NULL;

}
/* assumes that *ar itself is not a splitted version from previous region */
void region_blend_start(bContext *C, ScrArea *sa, ARegion *ar)
{
	wmWindowManager *wm = CTX_wm_manager(C);
	wmWindow *win = CTX_wm_window(C);
	RegionAlphaInfo *rgi;

	/* end running timer */
	if (ar->regiontimer) {

		region_blend_end(C, ar, true);
	}
	rgi = MEM_callocN(sizeof(RegionAlphaInfo), "RegionAlphaInfo");

	rgi->hidden = ar->flag & RGN_FLAG_HIDDEN;
	rgi->sa = sa;
	rgi->ar = ar;
	ar->flag &= ~RGN_FLAG_HIDDEN;

	/* blend in, reinitialize regions because it got unhidden */
	if (rgi->hidden == 0)
		ED_area_initialize(wm, win, sa);
	else
		WM_event_remove_handlers(C, &ar->handlers);

	if (ar->next) {
		if (ar->next->alignment & RGN_SPLIT_PREV) {
			rgi->child_ar = ar->next;
		}
	}

	/* new timer */
	ar->regiontimer = WM_event_add_timer(wm, win, TIMERREGION, TIMESTEP);
	ar->regiontimer->customdata = rgi;

}

/* timer runs in win->handlers, so it cannot use context to find area/region */
static int region_blend_invoke(bContext *C, wmOperator *UNUSED(op), const wmEvent *event)
{
	RegionAlphaInfo *rgi;
	wmTimer *timer = event->customdata;

	/* event type is TIMERREGION, but we better check */
	if (event->type != TIMERREGION || timer == NULL)
		return OPERATOR_PASS_THROUGH;

	rgi = timer->customdata;

	/* always send redraws */
	ED_region_tag_redraw(rgi->ar);
	if (rgi->child_ar)
		ED_region_tag_redraw(rgi->child_ar);

	/* end timer? */
	if (rgi->ar->regiontimer->duration > (double)TIMEOUT) {
		region_blend_end(C, rgi->ar, false);
		return (OPERATOR_FINISHED | OPERATOR_PASS_THROUGH);
	}

	return (OPERATOR_FINISHED | OPERATOR_PASS_THROUGH);
}

static void SCREEN_OT_region_blend(wmOperatorType *ot)
{
	/* identifiers */
	ot->name = "Region Alpha";
	ot->idname = "SCREEN_OT_region_blend";
	ot->description = "Blend in and out overlapping region";

	/* api callbacks */
	ot->invoke = region_blend_invoke;

	/* flags */
	ot->flag = OPTYPE_INTERNAL;

	/* properties */
}

/** \} */

/* -------------------------------------------------------------------- */
/** \name Space Context Cycle Operator
 * \{ */

/* SCREEN_OT_space_context_cycle direction */
enum {
	SPACE_CONTEXT_CYCLE_PREV,
	SPACE_CONTEXT_CYCLE_NEXT,
};

static const EnumPropertyItem space_context_cycle_direction[] = {
	{SPACE_CONTEXT_CYCLE_PREV, "PREV", 0, "Previous", ""},
	{SPACE_CONTEXT_CYCLE_NEXT, "NEXT", 0, "Next", ""},
	{0, NULL, 0, NULL, NULL}
};

static int space_context_cycle_poll(bContext *C)
{
	ScrArea *sa = CTX_wm_area(C);
	/* sa might be NULL if called out of window bounds */
	return (sa && ELEM(sa->spacetype, SPACE_BUTS, SPACE_USERPREF));
}

/**
 * Helper to get the correct RNA pointer/property pair for changing
 * the display context of active space type in \a sa.
 */
static void context_cycle_prop_get(
        bScreen *screen, const ScrArea *sa,
        PointerRNA *r_ptr, PropertyRNA **r_prop)
{
	const char *propname;

	switch (sa->spacetype) {
		case SPACE_BUTS:
			RNA_pointer_create(&screen->id, &RNA_SpaceProperties, sa->spacedata.first, r_ptr);
			propname = "context";
			break;
		case SPACE_USERPREF:
			RNA_pointer_create(NULL, &RNA_UserPreferences, &U, r_ptr);
			propname = "active_section";
			break;
		default:
			BLI_assert(0);
			propname = "";
	}

	*r_prop = RNA_struct_find_property(r_ptr, propname);
}

static int space_context_cycle_invoke(bContext *C, wmOperator *op, const wmEvent *UNUSED(event))
{
	const int direction = RNA_enum_get(op->ptr, "direction");

	PointerRNA ptr;
	PropertyRNA *prop;
	context_cycle_prop_get(CTX_wm_screen(C), CTX_wm_area(C), &ptr, &prop);
	const int old_context = RNA_property_enum_get(&ptr, prop);
	const int new_context = RNA_property_enum_step(
	        C, &ptr, prop, old_context,
	        direction == SPACE_CONTEXT_CYCLE_PREV ? -1 : 1);
	RNA_property_enum_set(&ptr, prop, new_context);
	RNA_property_update(C, &ptr, prop);

	return OPERATOR_FINISHED;
}

static void SCREEN_OT_space_context_cycle(wmOperatorType *ot)
{
	/* identifiers */
	ot->name = "Cycle Space Context";
	ot->description = "Cycle through the editor context by activating the next/previous one";
	ot->idname = "SCREEN_OT_space_context_cycle";

	/* api callbacks */
	ot->invoke = space_context_cycle_invoke;
	ot->poll = space_context_cycle_poll;

	ot->flag = 0;

	RNA_def_enum(ot->srna, "direction", space_context_cycle_direction, SPACE_CONTEXT_CYCLE_NEXT, "Direction",
	             "Direction to cycle through");
}

/** \} */

/* -------------------------------------------------------------------- */
/** \name Workspace Cycle Operator
 * \{ */

static int space_workspace_cycle_invoke(bContext *C, wmOperator *op, const wmEvent *UNUSED(event))
{
	wmWindow *win = CTX_wm_window(C);
	if (WM_window_is_temp_screen(win)) {
		return OPERATOR_CANCELLED;
	}

	Main *bmain = CTX_data_main(C);
	const int direction = RNA_enum_get(op->ptr, "direction");
	WorkSpace *workspace_src = WM_window_get_active_workspace(win);
	WorkSpace *workspace_dst = (direction == SPACE_CONTEXT_CYCLE_PREV) ? workspace_src->id.prev : workspace_src->id.next;
	if (workspace_dst == NULL) {
		workspace_dst = (direction == SPACE_CONTEXT_CYCLE_PREV) ? bmain->workspaces.last : bmain->workspaces.first;
	}
	if (workspace_src != workspace_dst) {
		win->workspace_hook->temp_workspace_store = workspace_dst;
		WM_event_add_notifier(C, NC_SCREEN | ND_WORKSPACE_SET, workspace_dst);
		win->workspace_hook->temp_workspace_store = NULL;
	}
	return OPERATOR_FINISHED;
}

static void SCREEN_OT_workspace_cycle(wmOperatorType *ot)
{
	/* identifiers */
	ot->name = "Cycle Workspace";
	ot->description = "Cycle through workspaces";
	ot->idname = "SCREEN_OT_workspace_cycle";

	/* api callbacks */
	ot->invoke = space_workspace_cycle_invoke;
	ot->poll = ED_operator_screenactive;;

	ot->flag = 0;

	RNA_def_enum(ot->srna, "direction", space_context_cycle_direction, SPACE_CONTEXT_CYCLE_NEXT, "Direction",
	             "Direction to cycle through");
}

/** \} */

/* -------------------------------------------------------------------- */
/** \name Assigning Operator Types
 * \{ */

/* called in spacetypes.c */
void ED_operatortypes_screen(void)
{
	/* generic UI stuff */
	WM_operatortype_append(SCREEN_OT_actionzone);
	WM_operatortype_append(SCREEN_OT_repeat_last);
	WM_operatortype_append(SCREEN_OT_repeat_history);
	WM_operatortype_append(SCREEN_OT_redo_last);

	/* screen tools */
	WM_operatortype_append(SCREEN_OT_area_move);
	WM_operatortype_append(SCREEN_OT_area_split);
	WM_operatortype_append(SCREEN_OT_area_join);
	WM_operatortype_append(SCREEN_OT_area_options);
	WM_operatortype_append(SCREEN_OT_area_dupli);
	WM_operatortype_append(SCREEN_OT_area_swap);
	WM_operatortype_append(SCREEN_OT_region_quadview);
	WM_operatortype_append(SCREEN_OT_region_scale);
	WM_operatortype_append(SCREEN_OT_region_flip);
	WM_operatortype_append(SCREEN_OT_header);
	WM_operatortype_append(SCREEN_OT_header_toggle_menus);
	WM_operatortype_append(SCREEN_OT_header_toolbox);
	WM_operatortype_append(SCREEN_OT_screen_set);
	WM_operatortype_append(SCREEN_OT_screen_full_area);
	WM_operatortype_append(SCREEN_OT_back_to_previous);
	WM_operatortype_append(SCREEN_OT_spacedata_cleanup);
	WM_operatortype_append(SCREEN_OT_screenshot);
	WM_operatortype_append(SCREEN_OT_screencast);
	WM_operatortype_append(SCREEN_OT_userpref_show);
	WM_operatortype_append(SCREEN_OT_drivers_editor_show);
	WM_operatortype_append(SCREEN_OT_region_blend);
	WM_operatortype_append(SCREEN_OT_space_context_cycle);
	WM_operatortype_append(SCREEN_OT_workspace_cycle);

	/*frame changes*/
	WM_operatortype_append(SCREEN_OT_frame_offset);
	WM_operatortype_append(SCREEN_OT_frame_jump);
	WM_operatortype_append(SCREEN_OT_keyframe_jump);
	WM_operatortype_append(SCREEN_OT_marker_jump);

	WM_operatortype_append(SCREEN_OT_animation_step);
	WM_operatortype_append(SCREEN_OT_animation_play);
	WM_operatortype_append(SCREEN_OT_animation_cancel);

	/* new/delete */
	WM_operatortype_append(SCREEN_OT_new);
	WM_operatortype_append(SCREEN_OT_delete);

	/* tools shared by more space types */
	WM_operatortype_append(ED_OT_undo);
	WM_operatortype_append(ED_OT_undo_push);
	WM_operatortype_append(ED_OT_redo);
	WM_operatortype_append(ED_OT_undo_redo);
	WM_operatortype_append(ED_OT_undo_history);

	WM_operatortype_append(ED_OT_flush_edits);

}

/** \} */

/* -------------------------------------------------------------------- */
/** \name Operator Key Map
 * \{ */

static void keymap_modal_set(wmKeyConfig *keyconf)
{
	static const EnumPropertyItem modal_items[] = {
		{KM_MODAL_CANCEL, "CANCEL", 0, "Cancel", ""},
		{KM_MODAL_APPLY, "APPLY", 0, "Apply", ""},
		{KM_MODAL_SNAP_ON, "SNAP", 0, "Snap on", ""},
		{KM_MODAL_SNAP_OFF, "SNAP_OFF", 0, "Snap off", ""},
		{0, NULL, 0, NULL, NULL}};
	wmKeyMap *keymap;

	/* Standard Modal keymap ------------------------------------------------ */
	keymap = WM_modalkeymap_add(keyconf, "Standard Modal Map", modal_items);

	WM_modalkeymap_add_item(keymap, ESCKEY,    KM_PRESS, KM_ANY, 0, KM_MODAL_CANCEL);
	WM_modalkeymap_add_item(keymap, LEFTMOUSE, KM_ANY, KM_ANY, 0, KM_MODAL_APPLY);
	WM_modalkeymap_add_item(keymap, RETKEY, KM_PRESS, KM_ANY, 0, KM_MODAL_APPLY);
	WM_modalkeymap_add_item(keymap, PADENTER, KM_PRESS, KM_ANY, 0, KM_MODAL_APPLY);

	WM_modalkeymap_add_item(keymap, LEFTCTRLKEY, KM_PRESS, KM_ANY, 0, KM_MODAL_SNAP_ON);
	WM_modalkeymap_add_item(keymap, LEFTCTRLKEY, KM_RELEASE, KM_ANY, 0, KM_MODAL_SNAP_OFF);

	WM_modalkeymap_assign(keymap, "SCREEN_OT_area_move");

}

static int open_file_drop_poll(bContext *UNUSED(C), wmDrag *drag, const wmEvent *UNUSED(event))
{
	if (drag->type == WM_DRAG_PATH) {
		if (drag->icon == ICON_FILE_BLEND)
			return 1;
	}
	return 0;
}

static void open_file_drop_copy(wmDrag *drag, wmDropBox *drop)
{
	/* copy drag path to properties */
	RNA_string_set(drop->ptr, "filepath", drag->path);
	drop->opcontext = WM_OP_EXEC_DEFAULT;
}


/* called in spacetypes.c */
void ED_keymap_screen(wmKeyConfig *keyconf)
{
	ListBase *lb;
	wmKeyMap *keymap;
	wmKeyMapItem *kmi;

	/* Screen Editing ------------------------------------------------ */
	keymap = WM_keymap_find(keyconf, "Screen Editing", 0, 0);

	RNA_int_set(WM_keymap_add_item(keymap, "SCREEN_OT_actionzone", LEFTMOUSE, KM_PRESS, 0, 0)->ptr, "modifier", 0);
	RNA_int_set(WM_keymap_add_item(keymap, "SCREEN_OT_actionzone", LEFTMOUSE, KM_PRESS, KM_SHIFT, 0)->ptr, "modifier", 1);
	RNA_int_set(WM_keymap_add_item(keymap, "SCREEN_OT_actionzone", LEFTMOUSE, KM_PRESS, KM_CTRL, 0)->ptr, "modifier", 2);

	/* screen tools */
	WM_keymap_verify_item(keymap, "SCREEN_OT_area_split", EVT_ACTIONZONE_AREA, 0, 0, 0);
	WM_keymap_verify_item(keymap, "SCREEN_OT_area_join", EVT_ACTIONZONE_AREA, 0, 0, 0);
	WM_keymap_verify_item(keymap, "SCREEN_OT_area_dupli", EVT_ACTIONZONE_AREA, 0, KM_SHIFT, 0);
	WM_keymap_verify_item(keymap, "SCREEN_OT_area_swap", EVT_ACTIONZONE_AREA, 0, KM_CTRL, 0);
	WM_keymap_verify_item(keymap, "SCREEN_OT_region_scale", EVT_ACTIONZONE_REGION, 0, 0, 0);
	kmi = WM_keymap_add_item(keymap, "SCREEN_OT_screen_full_area", EVT_ACTIONZONE_FULLSCREEN, 0, 0, 0);
	RNA_boolean_set(kmi->ptr, "use_hide_panels", true);
	/* area move after action zones */
	WM_keymap_verify_item(keymap, "SCREEN_OT_area_move", LEFTMOUSE, KM_PRESS, 0, 0);

	WM_keymap_verify_item(keymap, "SCREEN_OT_area_options", RIGHTMOUSE, KM_PRESS, 0, 0);

	WM_keymap_add_item(keymap, "SCREEN_OT_header", F9KEY, KM_PRESS, KM_ALT, 0);

	/* Header Editing ------------------------------------------------ */
	/* note: this is only used when the cursor is inside the header */
	keymap = WM_keymap_find(keyconf, "Header", 0, 0);

	WM_keymap_add_item(keymap, "SCREEN_OT_header_toolbox", RIGHTMOUSE, KM_PRESS, 0, 0);

	/* Screen General ------------------------------------------------ */
	keymap = WM_keymap_find(keyconf, "Screen", 0, 0);

	/* standard timers */
	WM_keymap_add_item(keymap, "SCREEN_OT_animation_step", TIMER0, KM_ANY, KM_ANY, 0);
	WM_keymap_add_item(keymap, "SCREEN_OT_region_blend", TIMERREGION, KM_ANY, KM_ANY, 0);


	RNA_int_set(WM_keymap_add_item(keymap, "SCREEN_OT_screen_set", RIGHTARROWKEY, KM_PRESS, KM_CTRL, 0)->ptr, "delta", 1);
	RNA_int_set(WM_keymap_add_item(keymap, "SCREEN_OT_screen_set", LEFTARROWKEY, KM_PRESS, KM_CTRL, 0)->ptr, "delta", -1);
	WM_keymap_add_item(keymap, "SCREEN_OT_screen_full_area", SPACEKEY, KM_PRESS, KM_SHIFT, 0);
	kmi = WM_keymap_add_item(keymap, "SCREEN_OT_screen_full_area", SPACEKEY, KM_PRESS, KM_CTRL | KM_SHIFT, 0);
	RNA_boolean_set(kmi->ptr, "use_hide_panels", true);

	WM_keymap_add_item(keymap, "SCREEN_OT_screenshot", F3KEY, KM_PRESS, KM_CTRL, 0);
	WM_keymap_add_item(keymap, "SCREEN_OT_screencast", F3KEY, KM_PRESS, KM_ALT, 0);

	kmi = WM_keymap_add_item(keymap, "SCREEN_OT_space_context_cycle", TABKEY, KM_PRESS, KM_CTRL, 0);
	RNA_enum_set(kmi->ptr, "direction", SPACE_CONTEXT_CYCLE_NEXT);
	kmi = WM_keymap_add_item(keymap, "SCREEN_OT_space_context_cycle", TABKEY, KM_PRESS, KM_CTRL | KM_SHIFT, 0);
	RNA_enum_set(kmi->ptr, "direction", SPACE_CONTEXT_CYCLE_PREV);

	kmi = WM_keymap_add_item(keymap, "SCREEN_OT_workspace_cycle", TABKEY, KM_PRESS, KM_CTRL, 0);
	RNA_enum_set(kmi->ptr, "direction", SPACE_CONTEXT_CYCLE_NEXT);
	kmi = WM_keymap_add_item(keymap, "SCREEN_OT_workspace_cycle", TABKEY, KM_PRESS, KM_CTRL | KM_SHIFT, 0);
	RNA_enum_set(kmi->ptr, "direction", SPACE_CONTEXT_CYCLE_PREV);

	/* tests */
	WM_keymap_add_item(keymap, "SCREEN_OT_region_quadview", QKEY, KM_PRESS, KM_CTRL | KM_ALT, 0);
	WM_keymap_verify_item(keymap, "SCREEN_OT_repeat_history", F3KEY, KM_PRESS, 0, 0);
	WM_keymap_add_item(keymap, "SCREEN_OT_repeat_last", RKEY, KM_PRESS, KM_SHIFT, 0);
	WM_keymap_verify_item(keymap, "SCREEN_OT_region_flip", F5KEY, KM_PRESS, 0, 0);
	WM_keymap_verify_item(keymap, "SCREEN_OT_redo_last", F6KEY, KM_PRESS, 0, 0);
	WM_keymap_verify_item(keymap, "SCRIPT_OT_reload", F8KEY, KM_PRESS, 0, 0);

	/* files */
	WM_keymap_add_item(keymap, "FILE_OT_execute", RETKEY, KM_PRESS, 0, 0);
	WM_keymap_add_item(keymap, "FILE_OT_execute", PADENTER, KM_PRESS, 0, 0);
	WM_keymap_add_item(keymap, "FILE_OT_cancel", ESCKEY, KM_PRESS, 0, 0);

	/* undo */
#ifdef __APPLE__
	WM_keymap_add_item(keymap, "ED_OT_undo", ZKEY, KM_PRESS, KM_OSKEY, 0);
	WM_keymap_add_item(keymap, "ED_OT_redo", ZKEY, KM_PRESS, KM_SHIFT | KM_OSKEY, 0);
	WM_keymap_add_item(keymap, "ED_OT_undo_history", ZKEY, KM_PRESS, KM_ALT | KM_OSKEY, 0);
#endif
	WM_keymap_add_item(keymap, "ED_OT_undo", ZKEY, KM_PRESS, KM_CTRL, 0);
	WM_keymap_add_item(keymap, "ED_OT_redo", ZKEY, KM_PRESS, KM_SHIFT | KM_CTRL, 0);
	WM_keymap_add_item(keymap, "ED_OT_undo_history", ZKEY, KM_PRESS, KM_ALT | KM_CTRL, 0);


	/* render */
	kmi = WM_keymap_add_item(keymap, "RENDER_OT_render", F12KEY, KM_PRESS, 0, 0);
	RNA_boolean_set(kmi->ptr, "use_viewport", true);
	kmi = WM_keymap_add_item(keymap, "RENDER_OT_render", F12KEY, KM_PRESS, KM_CTRL, 0);
	RNA_boolean_set(kmi->ptr, "animation", true);
	RNA_boolean_set(kmi->ptr, "use_viewport", true);
	WM_keymap_add_item(keymap, "RENDER_OT_view_cancel", ESCKEY, KM_PRESS, 0, 0);
	WM_keymap_add_item(keymap, "RENDER_OT_view_show", F11KEY, KM_PRESS, 0, 0);
	WM_keymap_add_item(keymap, "RENDER_OT_play_rendered_anim", F11KEY, KM_PRESS, KM_CTRL, 0);

	/* user prefs */
#ifdef __APPLE__
	WM_keymap_add_item(keymap, "SCREEN_OT_userpref_show", COMMAKEY, KM_PRESS, KM_OSKEY, 0);
#endif
	WM_keymap_add_item(keymap, "SCREEN_OT_userpref_show", UKEY, KM_PRESS, KM_CTRL | KM_ALT, 0);


	/* Anim Playback ------------------------------------------------ */
	keymap = WM_keymap_find(keyconf, "Frames", 0, 0);

	/* frame offsets */
	RNA_int_set(WM_keymap_add_item(keymap, "SCREEN_OT_frame_offset", UPARROWKEY, KM_PRESS, KM_SHIFT, 0)->ptr, "delta", 10);
	RNA_int_set(WM_keymap_add_item(keymap, "SCREEN_OT_frame_offset", DOWNARROWKEY, KM_PRESS, KM_SHIFT, 0)->ptr, "delta", -10);
	RNA_int_set(WM_keymap_add_item(keymap, "SCREEN_OT_frame_offset", LEFTARROWKEY, KM_PRESS, 0, 0)->ptr, "delta", -1);
	RNA_int_set(WM_keymap_add_item(keymap, "SCREEN_OT_frame_offset", RIGHTARROWKEY, KM_PRESS, 0, 0)->ptr, "delta", 1);

	RNA_int_set(WM_keymap_add_item(keymap, "SCREEN_OT_frame_offset", WHEELDOWNMOUSE, KM_PRESS, KM_ALT, 0)->ptr, "delta", 1);
	RNA_int_set(WM_keymap_add_item(keymap, "SCREEN_OT_frame_offset", WHEELUPMOUSE, KM_PRESS, KM_ALT, 0)->ptr, "delta", -1);

	RNA_boolean_set(WM_keymap_add_item(keymap, "SCREEN_OT_frame_jump", UPARROWKEY, KM_PRESS, KM_CTRL | KM_SHIFT, 0)->ptr, "end", true);
	RNA_boolean_set(WM_keymap_add_item(keymap, "SCREEN_OT_frame_jump", DOWNARROWKEY, KM_PRESS, KM_CTRL | KM_SHIFT, 0)->ptr, "end", false);
	RNA_boolean_set(WM_keymap_add_item(keymap, "SCREEN_OT_frame_jump", RIGHTARROWKEY, KM_PRESS, KM_SHIFT, 0)->ptr, "end", true);
	RNA_boolean_set(WM_keymap_add_item(keymap, "SCREEN_OT_frame_jump", LEFTARROWKEY, KM_PRESS, KM_SHIFT, 0)->ptr, "end", false);

	kmi = WM_keymap_add_item(keymap, "SCREEN_OT_keyframe_jump", UPARROWKEY, KM_PRESS, 0, 0);
	RNA_boolean_set(kmi->ptr, "next", true);

	kmi = WM_keymap_add_item(keymap, "SCREEN_OT_keyframe_jump", DOWNARROWKEY, KM_PRESS, 0, 0);
	RNA_boolean_set(kmi->ptr, "next", false);

	kmi = WM_keymap_add_item(keymap, "SCREEN_OT_keyframe_jump", MEDIALAST, KM_PRESS, 0, 0);
	RNA_boolean_set(kmi->ptr, "next", true);

	kmi = WM_keymap_add_item(keymap, "SCREEN_OT_keyframe_jump", MEDIAFIRST, KM_PRESS, 0, 0);
	RNA_boolean_set(kmi->ptr, "next", false);


	/* play (forward and backwards) */
	WM_keymap_add_item(keymap, "SCREEN_OT_animation_play", AKEY, KM_PRESS, KM_ALT, 0);
	RNA_boolean_set(WM_keymap_add_item(keymap, "SCREEN_OT_animation_play", AKEY, KM_PRESS, KM_ALT | KM_SHIFT, 0)->ptr, "reverse", true);
	WM_keymap_add_item(keymap, "SCREEN_OT_animation_cancel", ESCKEY, KM_PRESS, 0, 0);

	WM_keymap_add_item(keymap, "SCREEN_OT_animation_play", MEDIAPLAY, KM_PRESS, 0, 0);
	WM_keymap_add_item(keymap, "SCREEN_OT_animation_cancel", MEDIASTOP, KM_PRESS, 0, 0);

	/* Alternative keys for animation and sequencer playing */
#if 0 /* XXX: disabled for restoring later... bad implementation */
	keymap = WM_keymap_find(keyconf, "Frames", 0, 0);
	kmi = WM_keymap_add_item(keymap, "SCREEN_OT_animation_play", RIGHTARROWKEY, KM_PRESS, KM_ALT, 0);
	RNA_boolean_set(kmi->ptr, "cycle_speed", true);

	kmi = WM_keymap_add_item(keymap, "SCREEN_OT_animation_play", LEFTARROWKEY, KM_PRESS, KM_ALT, 0);
	RNA_boolean_set(kmi->ptr, "reverse", true);
	RNA_boolean_set(kmi->ptr, "cycle_speed", true);

	WM_keymap_add_item(keymap, "SCREEN_OT_animation_play", DOWNARROWKEY, KM_PRESS, KM_ALT, 0);
#endif

	/* dropbox for entire window */
	lb = WM_dropboxmap_find("Window", 0, 0);
	WM_dropbox_add(lb, "WM_OT_open_mainfile", open_file_drop_poll, open_file_drop_copy);
	WM_dropbox_add(lb, "UI_OT_drop_color", UI_drop_color_poll, UI_drop_color_copy);

	keymap_modal_set(keyconf);
}

/** \} */<|MERGE_RESOLUTION|>--- conflicted
+++ resolved
@@ -696,13 +696,11 @@
 					}
 				}
 				else {
-					int mouse_radius, spot_radius, fadein_radius, fadeout_radius;
-
-					fullscreen_click_rcti_init(&click_rect, az->x1, az->y1, az->x2, az->y2);
 					if (click_isect) {
 						az->alpha = 1.0f;
 					}
 					else {
+						int mouse_radius, spot_radius, fadein_radius, fadeout_radius;
 						mouse_radius = (xy[0] - az->x2) * (xy[0] - az->x2) + (xy[1] - az->y2) * (xy[1] - az->y2);
 						spot_radius = AZONESPOT * AZONESPOT;
 						fadein_radius = AZONEFADEIN * AZONEFADEIN;
@@ -729,66 +727,68 @@
 					ED_area_tag_redraw(sa);
 					break;
 				}
-<<<<<<< HEAD
-
-				/* XXX force redraw to show/hide the action zone */
-				ED_area_tag_redraw_no_rebuild(sa);
-				break;
-=======
->>>>>>> 372754c1
 			}
 			else if (az->type == AZONE_REGION_SCROLL) {
 				ARegion *ar = az->ar;
 				View2D *v2d = &ar->v2d;
 				const short isect_value = UI_view2d_mouse_in_scrollers(ar, v2d, xy[0], xy[1]);
-				bool redraw = false;
-
-				if (isect_value == 'h') {
-					if (az->direction == AZ_SCROLL_HOR) {
-						az->alpha = 1.0f;
-						v2d->alpha_hor = 255;
-						v2d->size_hor = V2D_SCROLL_HEIGHT;
-						redraw = true;
-					}
-				}
-				else if (isect_value == 'v') {
-					if (az->direction == AZ_SCROLL_VERT) {
-						az->alpha = 1.0f;
-						v2d->alpha_vert = 255;
-						v2d->size_vert = V2D_SCROLL_WIDTH;
-						redraw = true;
+				if (test_only) {
+					if (isect_value != 0) {
+						break;
 					}
 				}
 				else {
-					const int local_xy[2] = {xy[0] - ar->winrct.xmin, xy[1] - ar->winrct.ymin};
-					float dist_fac = 0.0f, alpha = 0.0f;
-
-					if (az->direction == AZ_SCROLL_HOR) {
-						dist_fac = BLI_rcti_length_y(&v2d->hor, local_xy[1]) / AZONEFADEIN;
-						CLAMP(dist_fac, 0.0f, 1.0f);
-						alpha = 1.0f - dist_fac;
-
-						v2d->alpha_hor = alpha * 255;
-						v2d->size_hor = round_fl_to_int(V2D_SCROLL_HEIGHT -
-						                                ((V2D_SCROLL_HEIGHT - V2D_SCROLL_HEIGHT_MIN) * dist_fac));
+					bool redraw = false;
+
+					if (isect_value == 'h') {
+						if (az->direction == AZ_SCROLL_HOR) {
+							az->alpha = 1.0f;
+							v2d->alpha_hor = 255;
+							v2d->size_hor = V2D_SCROLL_HEIGHT;
+							redraw = true;
+						}
 					}
-					else if (az->direction == AZ_SCROLL_VERT) {
-						dist_fac = BLI_rcti_length_x(&v2d->vert, local_xy[0]) / AZONEFADEIN;
-						CLAMP(dist_fac, 0.0f, 1.0f);
-						alpha = 1.0f - dist_fac;
-
-						v2d->alpha_vert = alpha * 255;
-						v2d->size_vert = round_fl_to_int(V2D_SCROLL_WIDTH -
-						                                 ((V2D_SCROLL_WIDTH - V2D_SCROLL_WIDTH_MIN) * dist_fac));
+					else if (isect_value == 'v') {
+						if (az->direction == AZ_SCROLL_VERT) {
+							az->alpha = 1.0f;
+							v2d->alpha_vert = 255;
+							v2d->size_vert = V2D_SCROLL_WIDTH;
+							redraw = true;
+						}
 					}
-					az->alpha = alpha;
-					redraw = true;
+					else {
+						const int local_xy[2] = {xy[0] - ar->winrct.xmin, xy[1] - ar->winrct.ymin};
+						float dist_fac = 0.0f, alpha = 0.0f;
+
+						if (az->direction == AZ_SCROLL_HOR) {
+							dist_fac = BLI_rcti_length_y(&v2d->hor, local_xy[1]) / AZONEFADEIN;
+							CLAMP(dist_fac, 0.0f, 1.0f);
+							alpha = 1.0f - dist_fac;
+
+							v2d->alpha_hor = alpha * 255;
+							v2d->size_hor = round_fl_to_int(
+							        V2D_SCROLL_HEIGHT -
+							        ((V2D_SCROLL_HEIGHT - V2D_SCROLL_HEIGHT_MIN) * dist_fac));
+						}
+						else if (az->direction == AZ_SCROLL_VERT) {
+							dist_fac = BLI_rcti_length_x(&v2d->vert, local_xy[0]) / AZONEFADEIN;
+							CLAMP(dist_fac, 0.0f, 1.0f);
+							alpha = 1.0f - dist_fac;
+
+							v2d->alpha_vert = alpha * 255;
+							v2d->size_vert = round_fl_to_int(
+							        V2D_SCROLL_WIDTH -
+							        ((V2D_SCROLL_WIDTH - V2D_SCROLL_WIDTH_MIN) * dist_fac));
+						}
+						az->alpha = alpha;
+						redraw = true;
+					}
+
+					if (redraw) {
+						ED_area_tag_redraw_no_rebuild(sa);
+					}
+					/* Don't return! */
 				}
-
-				if (redraw) {
-					ED_area_tag_redraw_no_rebuild(sa);
-				}
-				/* Don't return! */
 			}
 		}
 	}
