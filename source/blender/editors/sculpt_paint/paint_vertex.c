/**
 * $Id$
 *
 * ***** BEGIN GPL LICENSE BLOCK *****
 *
 * This program is free software; you can redistribute it and/or
 * modify it under the terms of the GNU General Public License
 * as published by the Free Software Foundation; either version 2
 * of the License, or (at your option) any later version.
 *
 * This program is distributed in the hope that it will be useful,
 * but WITHOUT ANY WARRANTY; without even the implied warranty of
 * MERCHANTABILITY or FITNESS FOR A PARTICULAR PURPOSE.  See the
 * GNU General Public License for more details.
 *
 * You should have received a copy of the GNU General Public License
 * along with this program; if not, write to the Free Software Foundation,
 * Inc., 51 Franklin Street, Fifth Floor, Boston, MA 02110-1301, USA.
 *
 * The Original Code is Copyright (C) 2001-2002 by NaN Holding BV.
 * All rights reserved.
 *
 * The Original Code is: all of this file.
 *
 * Contributor(s): Nicholas Bishop
 *
 * ***** END GPL LICENSE BLOCK *****
 */

#include <math.h>
#include <string.h>

#ifdef WIN32
#include <io.h>
#else
#include <unistd.h>
#endif   

#include "MEM_guardedalloc.h"

#include "IMB_imbuf.h"
#include "IMB_imbuf_types.h"

#include "BLI_blenlib.h"
#include "BLI_math.h"
#include "BLI_ghash.h"

#include "DNA_armature_types.h"
#include "DNA_mesh_types.h"
#include "DNA_particle_types.h"

#include "RNA_access.h"
#include "RNA_define.h"

#include "BKE_armature.h"
#include "BKE_action.h"
#include "BKE_brush.h"
#include "BKE_DerivedMesh.h"
#include "BKE_cloth.h"
#include "BKE_context.h"
#include "BKE_customdata.h"
#include "BKE_depsgraph.h"
#include "BKE_deform.h"
#include "BKE_displist.h"
#include "BKE_dmgrid.h"
#include "BKE_global.h"
#include "BKE_mesh.h"
#include "BKE_modifier.h"
#include "BKE_multires.h"
#include "BKE_object.h"
#include "BKE_paint.h"
#include "BKE_utildefines.h"

#include "WM_api.h"
#include "WM_types.h"

#include "BIF_gl.h"
#include "BIF_glutil.h"

#include "ED_armature.h"
#include "ED_mesh.h"
#include "ED_screen.h"
#include "ED_view3d.h"

#include "paint_intern.h"

/* polling - retrieve whether cursor should be set or operator should be done */


/* Returns true if vertex paint mode is active */
int vertex_paint_mode_poll(bContext *C)
{
	Object *ob = CTX_data_active_object(C);

	return ob && ob->mode == OB_MODE_VERTEX_PAINT && get_mesh(ob);
}

int vertex_paint_poll(bContext *C)
{
	if(vertex_paint_mode_poll(C) && 
	   paint_brush(&CTX_data_tool_settings(C)->vpaint->paint)) {
		ScrArea *sa= CTX_wm_area(C);
		if(sa->spacetype==SPACE_VIEW3D) {
			ARegion *ar= CTX_wm_region(C);
			if(ar->regiontype==RGN_TYPE_WINDOW)
				return 1;
		}
	}
	return 0;
}

int weight_paint_mode_poll(bContext *C)
{
	Object *ob = CTX_data_active_object(C);

	return ob && ob->mode == OB_MODE_WEIGHT_PAINT;
}

int weight_paint_poll(bContext *C)
{
	Object *ob = CTX_data_active_object(C);

	if(ob && ob->mode & OB_MODE_WEIGHT_PAINT &&
	   paint_brush(&CTX_data_tool_settings(C)->wpaint->paint)) {
		ScrArea *sa= CTX_wm_area(C);
		if(sa->spacetype==SPACE_VIEW3D) {
			ARegion *ar= CTX_wm_region(C);
			if(ar->regiontype==RGN_TYPE_WINDOW)
				return 1;
		}
	}
	return 0;
}

static VPaint *new_vpaint(int wpaint)
{
	VPaint *vp= MEM_callocN(sizeof(VPaint), "VPaint");
	
	vp->flag= VP_AREA+VP_SPRAY;
	
	if(wpaint)
		vp->flag= VP_AREA;

	return vp;
}

static int *get_indexarray(Mesh *me)
{
	return MEM_mallocN(sizeof(int)*(me->totface+1), "vertexpaint");
}


/* in contradiction to cpack drawing colors, the MCOL colors (vpaint colors) are per byte! 
   so not endian sensitive. Mcol = ABGR!!! so be cautious with cpack calls */

unsigned int rgba_to_mcol(float r, float g, float b, float a)
{
	int ir, ig, ib, ia;
	unsigned int col;
	char *cp;
	
	ir= floor(255.0*r);
	if(ir<0) ir= 0; else if(ir>255) ir= 255;
	ig= floor(255.0*g);
	if(ig<0) ig= 0; else if(ig>255) ig= 255;
	ib= floor(255.0*b);
	if(ib<0) ib= 0; else if(ib>255) ib= 255;
	ia= floor(255.0*a);
	if(ia<0) ia= 0; else if(ia>255) ia= 255;
	
	cp= (char *)&col;
	cp[0]= ia;
	cp[1]= ib;
	cp[2]= ig;
	cp[3]= ir;
	
	return col;
	
}

unsigned int vpaint_get_current_col(VPaint *vp)
{
	Brush *brush = paint_brush(&vp->paint);
	return rgba_to_mcol(brush->rgb[0], brush->rgb[1], brush->rgb[2], 1.0f);
}

static void make_vertexcol(Object *ob)	/* single ob */
{
	Mesh *me;
	if(!ob || ob->id.lib) return;
	me= get_mesh(ob);
	if(me==0) return;
	if(me->edit_mesh) return;

	/* copies from shadedisplist to mcol */
	if(!me->mcol) {
		CustomData_add_layer(&me->fdata, CD_MCOL, CD_CALLOC, NULL, me->totface);
		mesh_update_customdata_pointers(me);
	}

	//if(shade)
	//	shadeMeshMCol(scene, ob, me);
	//else

	memset(me->mcol, 255, 4*sizeof(MCol)*me->totface);
}

static void copy_vpaint_prev(VPaint *vp, unsigned int *mcol, int tot)
{
	if(vp->vpaint_prev) {
		MEM_freeN(vp->vpaint_prev);
		vp->vpaint_prev= NULL;
	}
	vp->tot= tot;	
	
	if(mcol==NULL || tot==0) return;
	
	vp->vpaint_prev= MEM_mallocN(4*sizeof(int)*tot, "vpaint_prev");
	memcpy(vp->vpaint_prev, mcol, 4*sizeof(int)*tot);
	
}

static void copy_wpaint_prev (VPaint *wp, MDeformVert *dverts, int dcount)
{
	if (wp->wpaint_prev) {
		free_dverts(wp->wpaint_prev, wp->tot);
		wp->wpaint_prev= NULL;
	}
	
	if(dverts && dcount) {
		
		wp->wpaint_prev = MEM_mallocN (sizeof(MDeformVert)*dcount, "wpaint prev");
		wp->tot = dcount;
		copy_dverts (wp->wpaint_prev, dverts, dcount);
	}
}


void vpaint_fill(Object *ob, unsigned int paintcol)
{
	Mesh *me;
	MFace *mf;
	unsigned int *mcol;
	int i, selected;

	me= get_mesh(ob);
	if(me==0 || me->totface==0) return;

	if(!me->mcol)
		make_vertexcol(ob);

	selected= (me->editflag & ME_EDIT_PAINT_MASK);

	mf = me->mface;
	mcol = (unsigned int*)me->mcol;
	for (i = 0; i < me->totface; i++, mf++, mcol+=4) {
		if (!selected || mf->flag & ME_FACE_SEL) {
			mcol[0] = paintcol;
			mcol[1] = paintcol;
			mcol[2] = paintcol;
			mcol[3] = paintcol;
		}
	}
	
	DAG_id_flush_update(&me->id, OB_RECALC_DATA);
}


/* fills in the selected faces with the current weight and vertex group */
void wpaint_fill(VPaint *wp, Object *ob, float paintweight)
{
	Mesh *me;
	MFace *mface;
	MDeformWeight *dw, *uw;
	int *indexar;
	int index, vgroup;
	unsigned int faceverts[5]={0,0,0,0,0};
	unsigned char i;
	int vgroup_mirror= -1;
	int selected;
	
	me= ob->data;
	if(me==0 || me->totface==0 || me->dvert==0 || !me->mface) return;
	
	selected= (me->editflag & ME_EDIT_PAINT_MASK);

	indexar= get_indexarray(me);

	if(selected) {
		for(index=0, mface=me->mface; index<me->totface; index++, mface++) {
			if((mface->flag & ME_FACE_SEL)==0)
				indexar[index]= 0;
			else
				indexar[index]= index+1;
		}
	}
	else {
		for(index=0; index<me->totface; index++)
			indexar[index]= index+1;
	}
	
	vgroup= ob->actdef-1;
	
	/* directly copied from weight_paint, should probaby split into a separate function */
	/* if mirror painting, find the other group */		
	if(me->editflag & ME_EDIT_MIRROR_X) {
		bDeformGroup *defgroup= BLI_findlink(&ob->defbase, ob->actdef-1);
		if(defgroup) {
			bDeformGroup *curdef;
			int actdef= 0;
			char name[32];

			flip_side_name(name, defgroup->name, FALSE);

			for (curdef = ob->defbase.first; curdef; curdef=curdef->next, actdef++)
				if (!strcmp(curdef->name, name))
					break;
			if(curdef==NULL) {
				int olddef= ob->actdef;	/* tsk, ED_vgroup_add sets the active defgroup */
				curdef= ED_vgroup_add_name (ob, name);
				ob->actdef= olddef;
			}
			
			if(curdef && curdef!=defgroup)
				vgroup_mirror= actdef;
		}
	}
	/* end copy from weight_paint*/
	
	copy_wpaint_prev(wp, me->dvert, me->totvert);
	
	for(index=0; index<me->totface; index++) {
		if(indexar[index] && indexar[index]<=me->totface) {
			mface= me->mface + (indexar[index]-1);
			/* just so we can loop through the verts */
			faceverts[0]= mface->v1;
			faceverts[1]= mface->v2;
			faceverts[2]= mface->v3;
			faceverts[3]= mface->v4;
			for (i=0; i<3 || faceverts[i]; i++) {
				if(!((me->dvert+faceverts[i])->flag)) {
					dw= defvert_verify_index(me->dvert+faceverts[i], vgroup);
					if(dw) {
						uw= defvert_verify_index(wp->wpaint_prev+faceverts[i], vgroup);
						uw->weight= dw->weight; /* set the undo weight */
						dw->weight= paintweight;
						
						if(me->editflag & ME_EDIT_MIRROR_X) {	/* x mirror painting */
							int j= mesh_get_x_mirror_vert(ob, faceverts[i]);
							if(j>=0) {
								/* copy, not paint again */
								if(vgroup_mirror != -1) {
									dw= defvert_verify_index(me->dvert+j, vgroup_mirror);
									uw= defvert_verify_index(wp->wpaint_prev+j, vgroup_mirror);
								} else {
									dw= defvert_verify_index(me->dvert+j, vgroup);
									uw= defvert_verify_index(wp->wpaint_prev+j, vgroup);
								}
								uw->weight= dw->weight; /* set the undo weight */
								dw->weight= paintweight;
							}
						}
					}
					(me->dvert+faceverts[i])->flag= 1;
				}
			}
		}
	}
	
	index=0;
	while (index<me->totvert) {
		(me->dvert+index)->flag= 0;
		index++;
	}
	
	MEM_freeN(indexar);
	copy_wpaint_prev(wp, NULL, 0);

	DAG_id_flush_update(&me->id, OB_RECALC_DATA);
}

/* XXX: should be re-implemented as a vertex/weight paint 'colour correct' operator
 
void vpaint_dogamma(Scene *scene)
{
	VPaint *vp= scene->toolsettings->vpaint;
	Mesh *me;
	Object *ob;
	float igam, fac;
	int a, temp;
	unsigned char *cp, gamtab[256];

	ob= OBACT;
	me= get_mesh(ob);

	if(!(ob->mode & OB_MODE_VERTEX_PAINT)) return;
	if(me==0 || me->mcol==0 || me->totface==0) return;

	igam= 1.0/vp->gamma;
	for(a=0; a<256; a++) {
		
		fac= ((float)a)/255.0;
		fac= vp->mul*pow( fac, igam);
		
		temp= 255.9*fac;
		
		if(temp<=0) gamtab[a]= 0;
		else if(temp>=255) gamtab[a]= 255;
		else gamtab[a]= temp;
	}

	a= 4*me->totface;
	cp= (unsigned char *)me->mcol;
	while(a--) {
		
		cp[1]= gamtab[ cp[1] ];
		cp[2]= gamtab[ cp[2] ];
		cp[3]= gamtab[ cp[3] ];
		
		cp+= 4;
	}
}
 */

/*
static void vpaint_blend(VPaint *vp, unsigned int *col, unsigned int *colorig, unsigned int paintcol, int alpha)
{
	Brush *brush = paint_brush(&vp->paint);

	if(brush->vertexpaint_tool==VP_MIX || brush->vertexpaint_tool==VP_BLUR) *col= mcol_blend( *col, paintcol, alpha);
	else if(brush->vertexpaint_tool==VP_ADD) *col= mcol_add( *col, paintcol, alpha);
	else if(brush->vertexpaint_tool==VP_SUB) *col= mcol_sub( *col, paintcol, alpha);
	else if(brush->vertexpaint_tool==VP_MUL) *col= mcol_mul( *col, paintcol, alpha);
	else if(brush->vertexpaint_tool==VP_LIGHTEN) *col= mcol_lighten( *col, paintcol, alpha);
	else if(brush->vertexpaint_tool==VP_DARKEN) *col= mcol_darken( *col, paintcol, alpha);
	
	// if no spray, clip color adding with colorig & orig alpha
	if((vp->flag & VP_SPRAY)==0) {
		unsigned int testcol=0, a;
		char *cp, *ct, *co;
		
		alpha= (int)(255.0*brush_alpha(brush));
		
		if(brush->vertexpaint_tool==VP_MIX || brush->vertexpaint_tool==VP_BLUR) testcol= mcol_blend( *colorig, paintcol, alpha);
		else if(brush->vertexpaint_tool==VP_ADD) testcol= mcol_add( *colorig, paintcol, alpha);
		else if(brush->vertexpaint_tool==VP_SUB) testcol= mcol_sub( *colorig, paintcol, alpha);
		else if(brush->vertexpaint_tool==VP_MUL) testcol= mcol_mul( *colorig, paintcol, alpha);
		else if(brush->vertexpaint_tool==VP_LIGHTEN)  testcol= mcol_lighten( *colorig, paintcol, alpha);
		else if(brush->vertexpaint_tool==VP_DARKEN)   testcol= mcol_darken( *colorig, paintcol, alpha);
		
		cp= (char *)col;
		ct= (char *)&testcol;
		co= (char *)colorig;
		
		for(a=0; a<4; a++) {
			if( ct[a]<co[a] ) {
				if( cp[a]<ct[a] ) cp[a]= ct[a];
				else if( cp[a]>co[a] ) cp[a]= co[a];
			}
			else {
				if( cp[a]<co[a] ) cp[a]= co[a];
				else if( cp[a]>ct[a] ) cp[a]= ct[a];
			}
		}
	}
}
*/

static int sample_backbuf_area(ViewContext *vc, int *indexar, int totface, int x, int y, float size)
{
	struct ImBuf *ibuf;
	int a, tot=0, index;
	
	/* brecht: disabled this because it obviously failes for
	   brushes with size > 64, why is this here? */
	/*if(size>64.0) size= 64.0;*/
	
	ibuf= view3d_read_backbuf(vc, x-size, y-size, x+size, y+size);
	if(ibuf) {
		unsigned int *rt= ibuf->rect;

		memset(indexar, 0, sizeof(int)*(totface+1));
		
		size= ibuf->x*ibuf->y;
		while(size--) {
				
			if(*rt) {
				index= WM_framebuffer_to_index(*rt);
				if(index>0 && index<=totface)
					indexar[index] = 1;
			}
		
			rt++;
		}
		
		for(a=1; a<=totface; a++) {
			if(indexar[a]) indexar[tot++]= a;
		}

		IMB_freeImBuf(ibuf);
	}
	
	return tot;
}

static float calc_vp_alpha_dl(VPaint *vp, ViewContext *vc, float vpimat[][3], float *vert_nor, float *mval, float pressure)
{
	Brush *brush = paint_brush(&vp->paint);
	float fac, fac_2, size, dx, dy;
	float alpha;
	short vertco[2];
	const int radius= brush_size(brush);

	project_short_noclip(vc->ar, vert_nor, vertco);
	dx= mval[0]-vertco[0];
	dy= mval[1]-vertco[1];
	
	if (brush_use_size_pressure(brush))
		size = pressure * radius;
	else
		size = radius;
	
	fac_2= dx*dx + dy*dy;
	if(fac_2 > size*size) return 0.f;
	fac = sqrtf(fac_2);
	
	alpha= brush_alpha(brush) * brush_curve_strength_clamp(brush, fac, size);
	
	if (brush_use_alpha_pressure(brush))
		alpha *= pressure;
		
	if(vp->flag & VP_NORMALS) {
		float *no= vert_nor+3;
		
		/* transpose ! */
		fac= vpimat[2][0]*no[0]+vpimat[2][1]*no[1]+vpimat[2][2]*no[2];
		if(fac>0.0) {
			dx= vpimat[0][0]*no[0]+vpimat[0][1]*no[1]+vpimat[0][2]*no[2];
			dy= vpimat[1][0]*no[0]+vpimat[1][1]*no[1]+vpimat[1][2]*no[2];
			
			alpha*= fac/sqrtf(dx*dx + dy*dy + fac*fac);
		}
		else return 0.f;
	}
	
	return alpha;
}

static void wpaint_blend(VPaint *wp, MDeformWeight *dw, MDeformWeight *uw, float alpha, float paintval, int flip)
{
	Brush *brush = paint_brush(&wp->paint);
	int tool = brush->vertexpaint_tool;
	
	if(dw==NULL || uw==NULL) return;
	
	if (flip) {
		switch(tool) {
			case IMB_BLEND_MIX:
				paintval = 1.f - paintval; break;
			case IMB_BLEND_ADD:
				tool= IMB_BLEND_SUB; break;
			case IMB_BLEND_SUB:
				tool= IMB_BLEND_ADD; break;
			case IMB_BLEND_LIGHTEN:
				tool= IMB_BLEND_DARKEN; break;
			case IMB_BLEND_DARKEN:
				tool= IMB_BLEND_LIGHTEN; break;
		}
	}
	
	if(tool==IMB_BLEND_MIX || tool==VERTEX_PAINT_BLUR)
		dw->weight = paintval*alpha + dw->weight*(1.0-alpha);
	else if(tool==IMB_BLEND_ADD)
		dw->weight += paintval*alpha;
	else if(tool==IMB_BLEND_SUB) 
		dw->weight -= paintval*alpha;
	else if(tool==IMB_BLEND_MUL) 
		/* first mul, then blend the fac */
		dw->weight = ((1.0-alpha) + alpha*paintval)*dw->weight;
	else if(tool==IMB_BLEND_LIGHTEN) {
		if (dw->weight < paintval)
			dw->weight = paintval*alpha + dw->weight*(1.0-alpha);
	} else if(tool==IMB_BLEND_DARKEN) {
		if (dw->weight > paintval)
			dw->weight = paintval*alpha + dw->weight*(1.0-alpha);
	}
	CLAMP(dw->weight, 0.0f, 1.0f);
	
	/* if no spray, clip result with orig weight & orig alpha */
	if((wp->flag & VP_SPRAY)==0) {
		float testw=0.0f;
		
		alpha= brush_alpha(brush);
		if(tool==IMB_BLEND_MIX || tool==VERTEX_PAINT_BLUR)
			testw = paintval*alpha + uw->weight*(1.0-alpha);
		else if(tool==IMB_BLEND_ADD)
			testw = uw->weight + paintval*alpha;
		else if(tool==IMB_BLEND_SUB) 
			testw = uw->weight - paintval*alpha;
		else if(tool==IMB_BLEND_MUL) 
			/* first mul, then blend the fac */
			testw = ((1.0-alpha) + alpha*paintval)*uw->weight;		
		else if(tool==IMB_BLEND_LIGHTEN) {
			if (uw->weight < paintval)
				testw = paintval*alpha + uw->weight*(1.0-alpha);
			else
				testw = uw->weight;
		} else if(tool==IMB_BLEND_DARKEN) {
			if (uw->weight > paintval)
				testw = paintval*alpha + uw->weight*(1.0-alpha);
			else
				testw = uw->weight;
		}
		CLAMP(testw, 0.0f, 1.0f);
		
		if( testw<uw->weight ) {
			if(dw->weight < testw) dw->weight= testw;
			else if(dw->weight > uw->weight) dw->weight= uw->weight;
		}
		else {
			if(dw->weight > testw) dw->weight= testw;
			else if(dw->weight < uw->weight) dw->weight= uw->weight;
		}
	}
	
}

/* ----------------------------------------------------- */

/* used for 3d view, on active object, assumes me->dvert exists */
/* if mode==1: */
/*     samples cursor location, and gives menu with vertex groups to activate */
/* else */
/*     sets wp->weight to the closest weight value to vertex */
/*     note: we cant sample frontbuf, weight colors are interpolated too unpredictable */
void sample_wpaint(Scene *scene, ARegion *ar, View3D *v3d, int mode)
{
	ViewContext vc;
	ToolSettings *ts= scene->toolsettings;
	Object *ob= OBACT;
	Mesh *me= get_mesh(ob);
	int index;
	short mval[2] = {0, 0}, sco[2];
	int vgroup= ob->actdef-1;

	if (!me) return;
	
//	getmouseco_areawin(mval);
	index= view3d_sample_backbuf(&vc, mval[0], mval[1]);
	
	if(index && index<=me->totface) {
		MFace *mface;
		
		mface= ((MFace *)me->mface) + index-1;
		
		if(mode==1) {	/* sampe which groups are in here */
			MDeformVert *dv;
			int a, totgroup;
			
			totgroup= BLI_countlist(&ob->defbase);
			if(totgroup) {
				int totmenu=0;
				int *groups=MEM_callocN(totgroup*sizeof(int), "groups");
				
				dv= me->dvert+mface->v1;
				for(a=0; a<dv->totweight; a++) {
					if (dv->dw[a].def_nr<totgroup)
						groups[dv->dw[a].def_nr]= 1;
				}
				dv= me->dvert+mface->v2;
				for(a=0; a<dv->totweight; a++) {
					if (dv->dw[a].def_nr<totgroup)
						groups[dv->dw[a].def_nr]= 1;
				}
				dv= me->dvert+mface->v3;
				for(a=0; a<dv->totweight; a++) {
					if (dv->dw[a].def_nr<totgroup)
						groups[dv->dw[a].def_nr]= 1;
				}
				if(mface->v4) {
					dv= me->dvert+mface->v4;
					for(a=0; a<dv->totweight; a++) {
						if (dv->dw[a].def_nr<totgroup)
							groups[dv->dw[a].def_nr]= 1;
					}
				}
				for(a=0; a<totgroup; a++)
					if(groups[a]) totmenu++;
				
				if(totmenu==0) {
					//notice("No Vertex Group Selected");
				}
				else {
					bDeformGroup *dg;
					short val;
					char item[40], *str= MEM_mallocN(40*totmenu+40, "menu");
					
					strcpy(str, "Vertex Groups %t");
					for(a=0, dg=ob->defbase.first; dg && a<totgroup; a++, dg= dg->next) {
						if(groups[a]) {
							sprintf(item, "|%s %%x%d", dg->name, a);
							strcat(str, item);
						}
					}
					
					val= 0; // XXX pupmenu(str);
					if(val>=0) {
						ob->actdef= val+1;
						DAG_id_flush_update(&me->id, OB_RECALC_DATA);
					}
					MEM_freeN(str);
				}
				MEM_freeN(groups);
			}
//			else notice("No Vertex Groups in Object");
		}
		else {
			DerivedMesh *dm;
			float w1, w2, w3, w4, co[3], fac;
			
			dm = mesh_get_derived_final(scene, ob, CD_MASK_BAREMESH);
			if(dm->getVertCo==NULL) {
				//notice("Not supported yet");
			}
			else {
				/* calc 3 or 4 corner weights */
				dm->getVertCo(dm, mface->v1, co);
				project_short_noclip(ar, co, sco);
				w1= ((mval[0]-sco[0])*(mval[0]-sco[0]) + (mval[1]-sco[1])*(mval[1]-sco[1]));
				
				dm->getVertCo(dm, mface->v2, co);
				project_short_noclip(ar, co, sco);
				w2= ((mval[0]-sco[0])*(mval[0]-sco[0]) + (mval[1]-sco[1])*(mval[1]-sco[1]));
				
				dm->getVertCo(dm, mface->v3, co);
				project_short_noclip(ar, co, sco);
				w3= ((mval[0]-sco[0])*(mval[0]-sco[0]) + (mval[1]-sco[1])*(mval[1]-sco[1]));
				
				if(mface->v4) {
					dm->getVertCo(dm, mface->v4, co);
					project_short_noclip(ar, co, sco);
					w4= ((mval[0]-sco[0])*(mval[0]-sco[0]) + (mval[1]-sco[1])*(mval[1]-sco[1]));
				}
				else w4= 1.0e10;
				
				fac= MIN4(w1, w2, w3, w4);
				if(w1==fac) {
					ts->vgroup_weight= defvert_find_weight(me->dvert+mface->v1, vgroup);
				}
				else if(w2==fac) {
					ts->vgroup_weight= defvert_find_weight(me->dvert+mface->v2, vgroup);
				}
				else if(w3==fac) {
					ts->vgroup_weight= defvert_find_weight(me->dvert+mface->v3, vgroup);
				}
				else if(w4==fac) {
					if(mface->v4) {
						ts->vgroup_weight= defvert_find_weight(me->dvert+mface->v4, vgroup);
					}
				}
			}
			dm->release(dm);
		}		
		
	}
	
}

static void do_weight_paint_auto_normalize(MDeformVert *dvert, 
					   int paint_nr, char *map)
{
//	MDeformWeight *dw = dvert->dw;
	float sum=0.0f, fac=0.0f, paintw=0.0f;
	int i, tot=0;

	if (!map)
		return;

	for (i=0; i<dvert->totweight; i++) {
		if (dvert->dw[i].def_nr == paint_nr)
			paintw = dvert->dw[i].weight;

		if (map[dvert->dw[i].def_nr]) {
			tot += 1;
			if (dvert->dw[i].def_nr != paint_nr)
				sum += dvert->dw[i].weight;
		}
	}
	
	if (!tot || sum <= (1.0f - paintw))
		return;

	fac = sum / (1.0f - paintw);
	fac = fac==0.0f ? 1.0f : 1.0f / fac;

	for (i=0; i<dvert->totweight; i++) {
		if (map[dvert->dw[i].def_nr]) {
			if (dvert->dw[i].def_nr != paint_nr)
				dvert->dw[i].weight *= fac;
		}
	}
}

static void do_weight_paint_vertex(VPaint *wp, Object *ob, int index, 
				   float alpha, float paintweight, int flip, 
				   int vgroup_mirror, char *validmap)
{
	Mesh *me= ob->data;
	MDeformWeight *dw, *uw;
	int vgroup= ob->actdef-1;
	
	if(wp->flag & VP_ONLYVGROUP) {
		dw= defvert_find_index(me->dvert+index, vgroup);
		uw= defvert_find_index(wp->wpaint_prev+index, vgroup);
	}
	else {
		dw= defvert_verify_index(me->dvert+index, vgroup);
		uw= defvert_verify_index(wp->wpaint_prev+index, vgroup);
	}
	if(dw==NULL || uw==NULL)
		return;
	
	wpaint_blend(wp, dw, uw, alpha, paintweight, flip);
	do_weight_paint_auto_normalize(me->dvert+index, vgroup, validmap);

	if(me->editflag & ME_EDIT_MIRROR_X) {	/* x mirror painting */
		int j= mesh_get_x_mirror_vert(ob, index);
		if(j>=0) {
			/* copy, not paint again */
			if(vgroup_mirror != -1)
				uw= defvert_verify_index(me->dvert+j, vgroup_mirror);
			else
				uw= defvert_verify_index(me->dvert+j, vgroup);
				
			uw->weight= dw->weight;

			do_weight_paint_auto_normalize(me->dvert+j, vgroup, validmap);
		}
	}
}


/* *************** set wpaint operator ****************** */

static int set_wpaint(bContext *C, wmOperator *op)		/* toggle */
{		
	Object *ob= CTX_data_active_object(C);
	Scene *scene= CTX_data_scene(C);
	VPaint *wp= scene->toolsettings->wpaint;
	Mesh *me;
	
	me= get_mesh(ob);
	if(ob->id.lib || me==NULL) return OPERATOR_PASS_THROUGH;
	
	if(ob->mode & OB_MODE_WEIGHT_PAINT) ob->mode &= ~OB_MODE_WEIGHT_PAINT;
	else ob->mode |= OB_MODE_WEIGHT_PAINT;
	
	
	/* Weightpaint works by overriding colors in mesh,
		* so need to make sure we recalc on enter and
		* exit (exit needs doing regardless because we
				* should redeform).
		*/
	DAG_id_flush_update(&me->id, OB_RECALC_DATA);
	
	if(ob->mode & OB_MODE_WEIGHT_PAINT) {
		Object *par;
		
		if(wp==NULL)
			wp= scene->toolsettings->wpaint= new_vpaint(1);

		paint_init(&wp->paint, PAINT_CURSOR_WEIGHT_PAINT);
		paint_cursor_start(C, weight_paint_poll);
		
		mesh_octree_table(ob, NULL, NULL, 's');
		
		/* verify if active weight group is also active bone */
		par= modifiers_isDeformedByArmature(ob);
		if(par && (par->mode & OB_MODE_POSE)) {
			bArmature *arm= par->data;

			if(arm->act_bone)
				ED_vgroup_select_by_name(ob, arm->act_bone->name);
		}
	}
	else {
		mesh_octree_table(NULL, NULL, NULL, 'e');
		mesh_mirrtopo_table(NULL, 'e');
	}
	
	WM_event_add_notifier(C, NC_SCENE|ND_MODE, scene);
	
	return OPERATOR_FINISHED;
}

/* for switching to/from mode */
static int paint_poll_test(bContext *C)
{
	if(CTX_data_edit_object(C))
		return 0;
	if(CTX_data_active_object(C)==NULL)
		return 0;
	return 1;
}

void PAINT_OT_weight_paint_toggle(wmOperatorType *ot)
{
	
	/* identifiers */
	ot->name= "Weight Paint Mode";
	ot->idname= "PAINT_OT_weight_paint_toggle";
	
	/* api callbacks */
	ot->exec= set_wpaint;
	ot->poll= paint_poll_test;
	
	/* flags */
	ot->flag= OPTYPE_REGISTER|OPTYPE_UNDO;
	
}

/* ************ paint radial controls *************/

static int vpaint_radial_control_invoke(bContext *C, wmOperator *op, wmEvent *event)
{
	Paint *p = paint_get_active(CTX_data_scene(C));
	Brush *brush = paint_brush(p);
	
	WM_paint_cursor_end(CTX_wm_manager(C), p->paint_cursor);
	p->paint_cursor = NULL;
	brush_radial_control_invoke(op, brush, 1);
	return WM_radial_control_invoke(C, op, event);
}

static int vpaint_radial_control_modal(bContext *C, wmOperator *op, wmEvent *event)
{
	int ret = WM_radial_control_modal(C, op, event);
	if(ret != OPERATOR_RUNNING_MODAL)
		paint_cursor_start(C, vertex_paint_poll);
	return ret;
}

static int vpaint_radial_control_exec(bContext *C, wmOperator *op)
{
	Brush *brush = paint_brush(&CTX_data_scene(C)->toolsettings->vpaint->paint);
	int ret = brush_radial_control_exec(op, brush, 1);
	
	WM_event_add_notifier(C, NC_BRUSH|NA_EDITED, brush);
	
	return ret;
}

static int wpaint_radial_control_invoke(bContext *C, wmOperator *op, wmEvent *event)
{
	Paint *p = paint_get_active(CTX_data_scene(C));
	Brush *brush = paint_brush(p);
	
	WM_paint_cursor_end(CTX_wm_manager(C), p->paint_cursor);
	p->paint_cursor = NULL;
	brush_radial_control_invoke(op, brush, 1);
	return WM_radial_control_invoke(C, op, event);
}

static int wpaint_radial_control_modal(bContext *C, wmOperator *op, wmEvent *event)
{
	int ret = WM_radial_control_modal(C, op, event);
	if(ret != OPERATOR_RUNNING_MODAL)
		paint_cursor_start(C, weight_paint_poll);
	return ret;
}

static int wpaint_radial_control_exec(bContext *C, wmOperator *op)
{
	Brush *brush = paint_brush(&CTX_data_scene(C)->toolsettings->wpaint->paint);
	int ret = brush_radial_control_exec(op, brush, 1);
	
	WM_event_add_notifier(C, NC_BRUSH|NA_EDITED, brush);
	
	return ret;
}

void PAINT_OT_weight_paint_radial_control(wmOperatorType *ot)
{
	WM_OT_radial_control_partial(ot);

	ot->name= "Weight Paint Radial Control";
	ot->idname= "PAINT_OT_weight_paint_radial_control";

	ot->invoke= wpaint_radial_control_invoke;
	ot->modal= wpaint_radial_control_modal;
	ot->exec= wpaint_radial_control_exec;
	ot->poll= weight_paint_poll;
	
	/* flags */
	ot->flag= OPTYPE_REGISTER|OPTYPE_UNDO|OPTYPE_BLOCKING;
}

void PAINT_OT_vertex_paint_radial_control(wmOperatorType *ot)
{
	WM_OT_radial_control_partial(ot);

	ot->name= "Vertex Paint Radial Control";
	ot->idname= "PAINT_OT_vertex_paint_radial_control";

	ot->invoke= vpaint_radial_control_invoke;
	ot->modal= vpaint_radial_control_modal;
	ot->exec= vpaint_radial_control_exec;
	ot->poll= vertex_paint_poll;
	
	/* flags */
	ot->flag= OPTYPE_REGISTER|OPTYPE_UNDO|OPTYPE_BLOCKING;
}

/* ************ weight paint operator ********** */

struct WPaintData {
	ViewContext vc;
	int *indexar;
	int vgroup_mirror;
	float *vertexcosnos;
	float wpimat[3][3];
	
	/*variables for auto normalize*/
	int auto_normalize;
	char *vgroup_validmap; /*stores if vgroups tie to deforming bones or not*/
};

static char *wpaint_make_validmap(Mesh *me, Object *ob)
{
	bDeformGroup *dg;
	ModifierData *md;
	char *validmap;
	bPose *pose;
	bPoseChannel *chan;
	ArmatureModifierData *amd;
	GHash *gh = BLI_ghash_new(BLI_ghashutil_strhash, BLI_ghashutil_strcmp, "wpaint_make_validmap gh");
	int i = 0, step1=1;

	/*add all names to a hash table*/
	for (dg=ob->defbase.first, i=0; dg; dg=dg->next, i++) {
		BLI_ghash_insert(gh, dg->name, NULL);
	}

	if (!i)
		return NULL;

	validmap = MEM_callocN(i, "wpaint valid map");

	/*now loop through the armature modifiers and identify deform bones*/
	for (md = ob->modifiers.first; md; md= !md->next && step1 ? (step1=0), modifiers_getVirtualModifierList(ob) : md->next) {
		if (!(md->mode & (eModifierMode_Realtime|eModifierMode_Virtual)))
			continue;

		if (md->type == eModifierType_Armature) 
		{
			amd = (ArmatureModifierData*) md;

			if(amd->object && amd->object->pose) {
				pose = amd->object->pose;
				
				for (chan=pose->chanbase.first; chan; chan=chan->next) {
					if (chan->bone->flag & BONE_NO_DEFORM)
						continue;

					if (BLI_ghash_haskey(gh, chan->name)) {
						BLI_ghash_remove(gh, chan->name, NULL, NULL);
						BLI_ghash_insert(gh, chan->name, SET_INT_IN_POINTER(1));
					}
				}
			}
		}
	}
	
	/*add all names to a hash table*/
	for (dg=ob->defbase.first, i=0; dg; dg=dg->next, i++) {
		if (BLI_ghash_lookup(gh, dg->name) != NULL) {
			validmap[i] = 1;
		}
	}

	BLI_ghash_free(gh, NULL, NULL);

	return validmap;
}

static int wpaint_stroke_test_start(bContext *C, wmOperator *op, wmEvent *event)
{
	Scene *scene= CTX_data_scene(C);
	struct PaintStroke *stroke = op->customdata;
	ToolSettings *ts= CTX_data_tool_settings(C);
	VPaint *wp= ts->wpaint;
	Object *ob= CTX_data_active_object(C);
	struct WPaintData *wpd;
	Mesh *me;
	float mat[4][4], imat[4][4];
	
	if(scene->obedit) return OPERATOR_CANCELLED;
	
	me= get_mesh(ob);
	if(me==NULL || me->totface==0) return OPERATOR_PASS_THROUGH;
	
	/* if nothing was added yet, we make dverts and a vertex deform group */
	if (!me->dvert)
		ED_vgroup_data_create(&me->id);
	
	/* make mode data storage */
	wpd= MEM_callocN(sizeof(struct WPaintData), "WPaintData");
	paint_stroke_set_mode_data(stroke, wpd);
	view3d_set_viewcontext(C, &wpd->vc);
	wpd->vgroup_mirror= -1;
	
	/*set up auto-normalize, and generate map for detecting which
	  vgroups affect deform bones*/
	wpd->auto_normalize = ts->auto_normalize;
	if (wpd->auto_normalize)
		wpd->vgroup_validmap = wpaint_make_validmap(me, ob);
	
	//	if(qual & LR_CTRLKEY) {
	//		sample_wpaint(scene, ar, v3d, 0);
	//		return;
	//	}
	//	if(qual & LR_SHIFTKEY) {
	//		sample_wpaint(scene, ar, v3d, 1);
	//		return;
	//	}
	
	/* ALLOCATIONS! no return after this line */
	/* painting on subsurfs should give correct points too, this returns me->totvert amount */
	wpd->vertexcosnos= mesh_get_mapped_verts_nors(scene, ob);
	wpd->indexar= get_indexarray(me);
	copy_wpaint_prev(wp, me->dvert, me->totvert);
	
	/* this happens on a Bone select, when no vgroup existed yet */
	if(ob->actdef<=0) {
		Object *modob;
		if((modob = modifiers_isDeformedByArmature(ob))) {
			Bone *actbone= ((bArmature *)modob->data)->act_bone;
			if(actbone) {
				bPoseChannel *pchan= get_pose_channel(modob->pose, actbone->name);

				if(pchan) {
					bDeformGroup *dg= defgroup_find_name(ob, pchan->name);
					if(dg==NULL)
						dg= ED_vgroup_add_name(ob, pchan->name);	/* sets actdef */
					else
						ob->actdef= 1 + defgroup_find_index(ob, dg);
				}
			}
		}
	}
	if(ob->defbase.first==NULL) {
		ED_vgroup_add(ob);
	}
	
	//	if(ob->lay & v3d->lay); else error("Active object is not in this layer");
	
	/* imat for normals */
	mul_m4_m4m4(mat, ob->obmat, wpd->vc.rv3d->viewmat);
	invert_m4_m4(imat, mat);
	copy_m3_m4(wpd->wpimat, imat);
	
	/* if mirror painting, find the other group */
	if(me->editflag & ME_EDIT_MIRROR_X) {
		bDeformGroup *defgroup= BLI_findlink(&ob->defbase, ob->actdef-1);
		if(defgroup) {
			bDeformGroup *curdef;
			int actdef= 0;
			char name[32];

			flip_side_name(name, defgroup->name, FALSE);

			for (curdef = ob->defbase.first; curdef; curdef=curdef->next, actdef++)
				if (!strcmp(curdef->name, name))
					break;
			if(curdef==NULL) {
				int olddef= ob->actdef;	/* tsk, ED_vgroup_add sets the active defgroup */
				curdef= ED_vgroup_add_name (ob, name);
				ob->actdef= olddef;
			}
			
			if(curdef && curdef!=defgroup)
				wpd->vgroup_mirror= actdef;
		}
	}

	return 1;
}

static void wpaint_stroke_update_step(bContext *C, struct PaintStroke *stroke, PointerRNA *itemptr)
{
	ToolSettings *ts= CTX_data_tool_settings(C);
	VPaint *wp= ts->wpaint;
	Brush *brush = paint_brush(&wp->paint);
	struct WPaintData *wpd= paint_stroke_mode_data(stroke);
	ViewContext *vc;
	Object *ob;
	Mesh *me;
	float mat[4][4];
	float paintweight= ts->vgroup_weight;
	int *indexar;
	int totindex, index, totw, flip;
	float alpha;
	float mval[2], pressure;
	
	/* cannot paint if there is no stroke data */
	if (wpd == NULL) {
		// XXX: force a redraw here, since even though we can't paint, 
		// at least view won't freeze until stroke ends
		ED_region_tag_redraw(CTX_wm_region(C));
		return;
	}
		
	vc= &wpd->vc;
	ob= vc->obact;
	me= ob->data;
	indexar= wpd->indexar;
	
	view3d_operator_needs_opengl(C);
		
	/* load projection matrix */
	mul_m4_m4m4(mat, ob->obmat, vc->rv3d->persmat);

	flip = RNA_boolean_get(itemptr, "pen_flip");
	pressure = RNA_float_get(itemptr, "pressure");
	RNA_float_get_array(itemptr, "mouse", mval);
	mval[0]-= vc->ar->winrct.xmin;
	mval[1]-= vc->ar->winrct.ymin;
			
	swap_m4m4(wpd->vc.rv3d->persmat, mat);
			
	/* which faces are involved */
	if(wp->flag & VP_AREA) {
		totindex= sample_backbuf_area(vc, indexar, me->totface, mval[0], mval[1], brush_size(brush));
	}
	else {
		indexar[0]= view3d_sample_backbuf(vc, mval[0], mval[1]);
		if(indexar[0]) totindex= 1;
		else totindex= 0;
	}
			
	if(wp->flag & VP_COLINDEX) {
		for(index=0; index<totindex; index++) {
			if(indexar[index] && indexar[index]<=me->totface) {
				MFace *mface= ((MFace *)me->mface) + (indexar[index]-1);
						
				if(mface->mat_nr!=ob->actcol-1) {
					indexar[index]= 0;
				}
			}
		}
	}
			
	if((me->editflag & ME_EDIT_PAINT_MASK) && me->mface) {
		for(index=0; index<totindex; index++) {
			if(indexar[index] && indexar[index]<=me->totface) {
				MFace *mface= ((MFace *)me->mface) + (indexar[index]-1);
						
				if((mface->flag & ME_FACE_SEL)==0) {
					indexar[index]= 0;
				}
			}					
		}
	}
			
	/* make sure each vertex gets treated only once */
	/* and calculate filter weight */
	totw= 0;
	if(brush->vertexpaint_tool==VERTEX_PAINT_BLUR) 
		paintweight= 0.0f;
	else
		paintweight= ts->vgroup_weight;
			
	for(index=0; index<totindex; index++) {
		if(indexar[index] && indexar[index]<=me->totface) {
			MFace *mface= me->mface + (indexar[index]-1);
					
			(me->dvert+mface->v1)->flag= 1;
			(me->dvert+mface->v2)->flag= 1;
			(me->dvert+mface->v3)->flag= 1;
			if(mface->v4) (me->dvert+mface->v4)->flag= 1;
					
			if(brush->vertexpaint_tool==VERTEX_PAINT_BLUR) {
				MDeformWeight *dw, *(*dw_func)(MDeformVert *, int);
						
				if(wp->flag & VP_ONLYVGROUP)
					dw_func= (void *)defvert_find_index; /* uses a const, cast to quiet warning */
				else
					dw_func= defvert_verify_index;
						
				dw= dw_func(me->dvert+mface->v1, ob->actdef-1);
				if(dw) {paintweight+= dw->weight; totw++;}
				dw= dw_func(me->dvert+mface->v2, ob->actdef-1);
				if(dw) {paintweight+= dw->weight; totw++;}
				dw= dw_func(me->dvert+mface->v3, ob->actdef-1);
				if(dw) {paintweight+= dw->weight; totw++;}
				if(mface->v4) {
					dw= dw_func(me->dvert+mface->v4, ob->actdef-1);
					if(dw) {paintweight+= dw->weight; totw++;}
				}
			}
		}
	}
			
	if(brush->vertexpaint_tool==VERTEX_PAINT_BLUR) 
		paintweight/= (float)totw;
			
	for(index=0; index<totindex; index++) {
				
		if(indexar[index] && indexar[index]<=me->totface) {
			MFace *mface= me->mface + (indexar[index]-1);
					
			if((me->dvert+mface->v1)->flag) {
				alpha= calc_vp_alpha_dl(wp, vc, wpd->wpimat, wpd->vertexcosnos+6*mface->v1, mval, pressure);
				if(alpha) {
					do_weight_paint_vertex(wp, ob, mface->v1, 
						alpha, paintweight, flip, wpd->vgroup_mirror, 
						wpd->vgroup_validmap);
				}
				(me->dvert+mface->v1)->flag= 0;
			}
					
			if((me->dvert+mface->v2)->flag) {
				alpha= calc_vp_alpha_dl(wp, vc, wpd->wpimat, wpd->vertexcosnos+6*mface->v2, mval, pressure);
				if(alpha) {
					do_weight_paint_vertex(wp, ob, mface->v2, 
						alpha, paintweight, flip, wpd->vgroup_mirror, 
						wpd->vgroup_validmap);
				}
				(me->dvert+mface->v2)->flag= 0;
			}
					
			if((me->dvert+mface->v3)->flag) {
				alpha= calc_vp_alpha_dl(wp, vc, wpd->wpimat, wpd->vertexcosnos+6*mface->v3, mval, pressure);
				if(alpha) {
					do_weight_paint_vertex(wp, ob, mface->v3, 
						alpha, paintweight, flip, wpd->vgroup_mirror, 
						wpd->vgroup_validmap);
				}
				(me->dvert+mface->v3)->flag= 0;
			}
					
			if((me->dvert+mface->v4)->flag) {
				if(mface->v4) {
					alpha= calc_vp_alpha_dl(wp, vc, wpd->wpimat, wpd->vertexcosnos+6*mface->v4, mval, pressure);
					if(alpha) {
						do_weight_paint_vertex(wp, ob, mface->v4, 
							alpha, paintweight, flip, wpd->vgroup_mirror,
							wpd->vgroup_validmap);
					}
					(me->dvert+mface->v4)->flag= 0;
				}
			}
		}
	}
			
	swap_m4m4(vc->rv3d->persmat, mat);
			
	DAG_id_flush_update(ob->data, OB_RECALC_DATA);
	ED_region_tag_redraw(vc->ar);
}

static void wpaint_stroke_done(bContext *C, struct PaintStroke *stroke)
{
	ToolSettings *ts= CTX_data_tool_settings(C);
	Object *ob= CTX_data_active_object(C);
	struct WPaintData *wpd= paint_stroke_mode_data(stroke);
	
	if(wpd) {
		if(wpd->vertexcosnos)
			MEM_freeN(wpd->vertexcosnos);
		MEM_freeN(wpd->indexar);
		
		if (wpd->vgroup_validmap)
			MEM_freeN(wpd->vgroup_validmap);
		
		MEM_freeN(wpd);
	}
	
	/* frees prev buffer */
	copy_wpaint_prev(ts->wpaint, NULL, 0);
	
	/* and particles too */
	if(ob->particlesystem.first) {
		ParticleSystem *psys;
		int i;
		
		for(psys= ob->particlesystem.first; psys; psys= psys->next) {
			for(i=0; i<PSYS_TOT_VG; i++) {
				if(psys->vgroup[i]==ob->actdef) {
					psys->recalc |= PSYS_RECALC_RESET;
					break;
				}
			}
		}
	}
	
	DAG_id_flush_update(ob->data, OB_RECALC_DATA);	
}


static int wpaint_invoke(bContext *C, wmOperator *op, wmEvent *event)
{
	
	op->customdata = paint_stroke_new(C, NULL, wpaint_stroke_test_start,
					  wpaint_stroke_update_step, NULL, NULL,
					  wpaint_stroke_done);
	
	/* add modal handler */
	WM_event_add_modal_handler(C, op);

	op->type->modal(C, op, event);
	
	return OPERATOR_RUNNING_MODAL;
}

void PAINT_OT_weight_paint(wmOperatorType *ot)
{
	
	/* identifiers */
	ot->name= "Weight Paint";
	ot->idname= "PAINT_OT_weight_paint";
	
	/* api callbacks */
	ot->invoke= wpaint_invoke;
	ot->modal= paint_stroke_modal;
	/* ot->exec= vpaint_exec; <-- needs stroke property */
	ot->poll= weight_paint_poll;
	
	/* flags */
	ot->flag= OPTYPE_REGISTER|OPTYPE_UNDO|OPTYPE_BLOCKING;

	RNA_def_collection_runtime(ot->srna, "stroke", &RNA_OperatorStrokeElement, "Stroke", "");
}

static int weight_paint_set_exec(bContext *C, wmOperator *op)
{
	struct Scene *scene= CTX_data_scene(C);
	Object *obact = CTX_data_active_object(C);

	wpaint_fill(scene->toolsettings->wpaint, obact, scene->toolsettings->vgroup_weight);
	ED_region_tag_redraw(CTX_wm_region(C)); // XXX - should redraw all 3D views
	return OPERATOR_FINISHED;
}

void PAINT_OT_weight_set(wmOperatorType *ot)
{
	/* identifiers */
	ot->name= "Weight Set";
	ot->idname= "PAINT_OT_weight_set";

	/* api callbacks */
	ot->exec= weight_paint_set_exec;
	ot->poll= facemask_paint_poll;

	/* flags */
	ot->flag= OPTYPE_REGISTER|OPTYPE_UNDO;
}

/* ************ set / clear vertex paint mode ********** */


static int set_vpaint(bContext *C, wmOperator *op)		/* toggle */
{	
	Object *ob= CTX_data_active_object(C);
	Scene *scene= CTX_data_scene(C);
	VPaint *vp= scene->toolsettings->vpaint;
	Mesh *me;
	
	me= get_mesh(ob);
	
	if(me==NULL || object_data_is_libdata(ob)) {
		ob->mode &= ~OB_MODE_VERTEX_PAINT;
		return OPERATOR_PASS_THROUGH;
	}
	
	/* toggle: end vpaint */
	if(ob->mode & OB_MODE_VERTEX_PAINT) {
		free_paintsession(ob);

		ob->mode &= ~OB_MODE_VERTEX_PAINT;
	}
	else {
		ob->mode |= OB_MODE_VERTEX_PAINT;
		/* Turn off weight painting */
		if (ob->mode & OB_MODE_WEIGHT_PAINT)
			set_wpaint(C, op);
		
		if(vp==NULL)
			vp= scene->toolsettings->vpaint= new_vpaint(0);

		if(me->mcol==NULL)
			make_vertexcol(ob);

		create_paintsession(ob);
		
		paint_cursor_start(C, vertex_paint_poll);

		paint_init(&vp->paint, PAINT_CURSOR_VERTEX_PAINT);
	}
	
	/* create pbvh */
	if(ob->mode & OB_MODE_VERTEX_PAINT) {
		DerivedMesh *dm = mesh_get_derived_final(scene, ob, CD_MASK_BAREMESH|CD_MASK_MCOL);
		ob->paint->pbvh = dm->getPBVH(ob, dm);
	}
	
	WM_event_add_notifier(C, NC_SCENE|ND_MODE, scene);
	
	return OPERATOR_FINISHED;
}

void PAINT_OT_vertex_paint_toggle(wmOperatorType *ot)
{
	
	/* identifiers */
	ot->name= "Vertex Paint Mode";
	ot->idname= "PAINT_OT_vertex_paint_toggle";
	
	/* api callbacks */
	ot->exec= set_vpaint;
	ot->poll= paint_poll_test;
	
	/* flags */
	ot->flag= OPTYPE_REGISTER|OPTYPE_UNDO;
}



/* ********************** vertex paint operator ******************* */

static void paint_raycast_cb(PBVHNode *node, void *data_v, float *tmin)
{
	if(BLI_pbvh_node_get_tmin(node) < *tmin) {
		PaintStrokeRaycastData *data = data_v;
		
		if(BLI_pbvh_node_raycast(data->ob->paint->pbvh, node, NULL,
					 data->ray_start, data->ray_normal,
					 &data->dist, NULL, NULL)) {
			data->hit |= 1;
			*tmin = data->dist;
		}
	}
}

static int vpaint_stroke_get_location(bContext *C, struct PaintStroke *stroke, float out[3], float mouse[2])
{
	// XXX: sculpt_stroke_modifiers_check(C, ss);
	return paint_stroke_get_location(C, stroke, paint_raycast_cb, NULL, out, mouse, 0);		
}

static int vpaint_stroke_test_start(bContext *C, struct wmOperator *op, wmEvent *event)
{
	if(paint_stroke_over_mesh(C, op->customdata, event->x, event->y)) {
		ToolSettings *ts= CTX_data_tool_settings(C);
		VPaint *vp= ts->vpaint;
		Object *ob= CTX_data_active_object(C);
		Scene *scene = CTX_data_scene(C);
		DerivedMesh *dm;
		Mesh *me;

		/* context checks could be a poll() */
		me= get_mesh(ob);	
		if(me->mcol==NULL) return OPERATOR_CANCELLED;
	
		/* for filtering */
		copy_vpaint_prev(vp, (unsigned int *)me->mcol, me->totface);
	
		dm = mesh_get_derived_final(scene, ob, CD_MASK_BAREMESH|CD_MASK_MCOL);
		ob->paint->pbvh = dm->getPBVH(ob, dm);

		pbvh_undo_push_begin("Vertex paint");

		return 1;
	}
	return 0;
}

static void vpaint_blend(Brush *brush, float col[4], float alpha)
{
	int tool = brush->vertexpaint_tool;

	if(tool == IMB_BLEND_ADD_ALPHA &&
	   (brush->flag & BRUSH_DIR_IN))
		tool = IMB_BLEND_ERASE_ALPHA;

	IMB_blend_color_float(col, col, brush->rgb, alpha, tool);
}

static void vpaint_nodes_grids(Brush *brush, PaintStroke *stroke,
			       DMGridData **grids, CustomData *vdata,
			       GridKey *gridkey,
			       int *grid_indices, int totgrid,
			       int gridsize, int active)
{
	PaintStrokeTest test;
	int i, x, y;

	paint_stroke_test_init(&test, stroke);

	for(i = 0; i < totgrid; ++i) {
		DMGridData *grid = grids[grid_indices[i]];

		for(y = 0; y < gridsize; ++y) {
			for(x = 0; x < gridsize; ++x) {
				DMGridData *elem = GRIDELEM_AT(grid,
							       y*gridsize+x,
							       gridkey);
				float *co = GRIDELEM_CO(elem, gridkey);
				float *gridcol = GRIDELEM_COLOR(elem, gridkey)[active];
				float mask = paint_mask_from_gridelem(elem,
								      gridkey,
								      vdata);

				if(paint_stroke_test(&test, co)) {
					float strength;
					
					strength = brush->alpha *
						paint_stroke_combined_strength(stroke, test.dist, co, mask);
					
					vpaint_blend(brush, gridcol, strength);
				}
			}
		}
	}
}

static void vpaint_nodes_faces(Brush *brush, PaintStroke *stroke,
			       MFace *mface, MVert *mvert,
			       CustomData *vdata, CustomData *fdata,
			       int *face_indices, int totface)
{
	PaintStrokeTest test;
	MCol *mcol;
	int pmask_totlayer, pmask_first_layer;
	int i, j;

	mcol = CustomData_get_layer(fdata, CD_MCOL);
	pmask_totlayer = CustomData_number_of_layers(vdata, CD_PAINTMASK);
	pmask_first_layer = CustomData_get_layer_index(vdata, CD_PAINTMASK);

	paint_stroke_test_init(&test, stroke);

	for(i = 0; i < totface; ++i) {
		int face_index = face_indices[i];
		MFace *f = mface + face_index;
		int S = f->v4 ? 4 : 3;

		for(j = 0; j < S; ++j) {
			int vndx = (&f->v1)[j];
			int cndx = face_index*4 + j;
			float *co = mvert[vndx].co;
			float fcol[4];
			float mask;

			fcol[0] = mcol[cndx].b / 255.0f;
			fcol[1] = mcol[cndx].g / 255.0f;
			fcol[2] = mcol[cndx].r / 255.0f;
			fcol[3] = mcol[cndx].a / 255.0f;

			mask = paint_mask_from_vertex(vdata, vndx,
						      pmask_totlayer,
						      pmask_first_layer);
			if(paint_stroke_test(&test, co)) {
				float strength;
					
				strength = brush->alpha *
					paint_stroke_combined_strength(stroke, test.dist, co, mask);
					
				vpaint_blend(brush, fcol, strength);
			}

			mcol[cndx].b = fcol[0] * 255.0f;
			mcol[cndx].g = fcol[1] * 255.0f;
			mcol[cndx].r = fcol[2] * 255.0f;
			mcol[cndx].a = fcol[3] * 255.0f;
		}
	}
}

static void vpaint_nodes_grids_smooth(Brush *brush, PaintStroke *stroke,
				      DMGridData **grids, CustomData *vdata,
				      GridKey *gridkey,
				      int *grid_indices, int totgrid,
				      int gridsize, int active)
{
	PaintStrokeTest test;
	int i, j, x, y, x2, y2;

	paint_stroke_test_init(&test, stroke);

	/* TODO: this could be better optimized like sculpt,
	   just doing the simplest smooth for now */

	for(i = 0; i < totgrid; ++i) {
		DMGridData *grid = grids[grid_indices[i]], *act_elem, *elem;

		for(y = 0; y < gridsize; ++y) {
			for(x = 0; x < gridsize; ++x) {
				float avg_col[4] = {0, 0, 0, 0};
				float *act_col, strength, mask;
				float *co;
				int totcol = 0;

				act_elem = GRIDELEM_AT(grid, y*gridsize + x, gridkey);

				co = GRIDELEM_CO(act_elem, gridkey);

				if(!paint_stroke_test(&test, co))
					continue;

				for(y2 = -1; y2 <= 1; y2+=2) {
					if(y + y2 < 0 || y + y2 >= gridsize)
						continue;

					for(x2 = -1; x2 <= 1; x2+=2) {
						if(x + x2 < 0 || x + x2 >= gridsize)
							continue;

						elem = GRIDELEM_AT(grid, (y+y2)*gridsize + (x+x2), gridkey);

						++totcol;
						for(j = 0; j < 4; ++j)
							avg_col[j] += GRIDELEM_COLOR(elem, gridkey)[active][j];
					}
				}

				mask = paint_mask_from_gridelem(act_elem,
								gridkey,
								vdata);
				strength = brush->alpha *
					paint_stroke_combined_strength(stroke, test.dist, co, mask);
				act_col = GRIDELEM_COLOR(act_elem, gridkey)[active];
				for(j = 0; j < 4; ++j)
					act_col[j] = interpf(avg_col[j] / totcol, act_col[j], strength);
			}
		}
	}

	/* be sure to stitch grids after */
}

static void vpaint_nodes_faces_smooth(Brush *brush, PaintStroke *stroke,
				      PBVH *pbvh, PBVHNode *node,
				      MFace *mface,
				      CustomData *fdata, ListBase *fmap)
{
	PBVHVertexIter vd;
	PaintStrokeTest test;
	MCol *mcol;
	
	paint_stroke_test_init(&test, stroke);
	mcol = CustomData_get_layer(fdata, CD_MCOL);

	BLI_pbvh_vertex_iter_begin(pbvh, node, vd, PBVH_ITER_UNIQUE) {
		if(paint_stroke_test(&test, vd.co)) {
			IndexNode *n;
			float strength, avg_col[4] = {0, 0, 0, 0};
			int vndx = vd.vert_indices[vd.i], totcol, i, j;

			/* first find average color from neighboring faces */
			totcol = 0;
			for(n = fmap[vndx].first; n; n = n->next) {
				int fndx = n->index;
				MFace *f = &mface[fndx];
				int S = f->v4 ? 4 : 3;

				for(i = 0; i < S; ++i) {
					int cndx = fndx*4 + i;

					avg_col[0] += mcol[cndx].b / 255.0;
					avg_col[1] += mcol[cndx].g / 255.0;
					avg_col[2] += mcol[cndx].r / 255.0;
					avg_col[3] += mcol[cndx].a / 255.0;
					
					++totcol;
				}
			}

			for(i = 0; i < 4; ++i)
				avg_col[i] /= totcol;

			/* for all face corners matching vndx,
			   interp towards the averaged color */
			for(n = fmap[vndx].first; n; n = n->next) {
				int fndx = n->index;
				MFace *f = &mface[fndx];
				int S = f->v4 ? 4 : 3;

				for(i = 0; i < S; ++i) {
					int cndx = fndx*4 + i;

					if((&f->v1)[i] != vndx)
						continue;

					strength = brush->alpha *
						paint_stroke_combined_strength(stroke,
									       test.dist,
									       vd.co,
									       vd.mask_combined);

					for(j = 0; j < 4; ++j) {
						unsigned char *c;
						float col;

						c = ((unsigned char*)(&mcol[cndx])) + j;

						col = *c / 255.0f;
						col = interpf(avg_col[3 - j], col, strength);
						*c = col * 255.0f;
					}
				}
			}
		}
	}
	BLI_pbvh_vertex_iter_end;
}

static void vpaint_nodes(VPaint *vp, PaintStroke *stroke,
			 Scene *scene, Object *ob,
			 PBVHNode **nodes, int totnode)
{
	PBVH *pbvh = ob->paint->pbvh;
	Brush *brush = paint_brush(&vp->paint);
	int blur = brush->vertexpaint_tool == VERTEX_PAINT_BLUR;
	int n;

	for(n = 0; n < totnode; ++n) {
		CustomData *vdata = NULL;
		CustomData *fdata = NULL;

		pbvh_undo_push_node(nodes[n], PBVH_UNDO_COLOR, ob);

		BLI_pbvh_get_customdata(pbvh, &vdata, &fdata);

		if(BLI_pbvh_uses_grids(pbvh)) {
			DMGridData **grids;
			GridKey *gridkey;
			int *grid_indices, totgrid, gridsize;
			int active;
			
			BLI_pbvh_node_get_grids(pbvh, nodes[n], &grid_indices,
						&totgrid, NULL, &gridsize, &grids,
						NULL, &gridkey);

			active = gridelem_active_offset(fdata, gridkey, CD_MCOL);

			if(active != -1) {
				if(blur) {
					vpaint_nodes_grids_smooth(brush, stroke,
							   grids, vdata,
							   gridkey,
							   grid_indices,
							   totgrid,
							   gridsize,
							   active);
					BLI_pbvh_node_set_flags(nodes[n],
								SET_INT_IN_POINTER(PBVH_NeedsColorStitch));
				}
				else {
					vpaint_nodes_grids(brush, stroke,
							   grids, vdata,
							   gridkey,
							   grid_indices,
							   totgrid,
							   gridsize,
							   active);
				}
			}
		}
		else {
			MVert *mvert;
			MFace *mface;
			int *face_indices, totface;

			BLI_pbvh_node_get_verts(pbvh, nodes[n], NULL, &mvert);
			BLI_pbvh_node_get_faces(pbvh, nodes[n], &mface,
						&face_indices, NULL, &totface);

			if(blur) {
				DerivedMesh *dm;
				ListBase *fmap;

				dm = mesh_get_derived_final(scene, ob, CD_MASK_BAREMESH);
				fmap = dm->getFaceMap ? dm->getFaceMap(ob, dm) : NULL;

				vpaint_nodes_faces_smooth(brush, stroke,
							  pbvh, nodes[n],
							  mface, fdata,
							  fmap);
			}				
			else {
				vpaint_nodes_faces(brush, stroke,
						   mface, mvert,
						   vdata, fdata,
						   face_indices,
						   totface);
			}
		}

		BLI_pbvh_node_set_flags(nodes[n],
			SET_INT_IN_POINTER(PBVH_UpdateColorBuffers|
					   PBVH_UpdateRedraw));
	}
}

typedef struct {
	int hit_index;
	int grid_hit_index;
	PBVHNode *node;
} VPaintColorOneFaceHitData;

void vpaint_color_one_face_raycast_cb(PBVHNode *node, void *data_v, float *tmin)
{
	if (BLI_pbvh_node_get_tmin(node) < *tmin) {
		PaintStrokeRaycastData *data = data_v;
		PaintSession *ps = data->ob->paint;
		VPaintColorOneFaceHitData *mode_data = data->mode_data;

		if(BLI_pbvh_node_raycast(ps->pbvh, node, NULL,
					 data->ray_start, data->ray_normal,
					 &data->dist, &mode_data->hit_index,
					 &mode_data->grid_hit_index)) {
			data->hit |= 1;
			mode_data->node = node;
			*tmin = data->dist;
		}
	}
}

/* applies brush color to a single point in a multires grid */
static void vpaint_color_single_gridelem(Brush *brush, DMGridData **grids,
					 GridKey *gridkey, int *grid_indices,
					 int gridsize, int active,
					 int hit_index, int grid_hit_index)
{
	float *gridcol;

	gridcol = GRIDELEM_COLOR_AT(grids[grid_indices[hit_index]],
				    grid_hit_index, gridkey)[active];

	vpaint_blend(brush, gridcol, brush->alpha);
}

/* applies brush color to a single face */
static void vpaint_color_single_face(Brush *brush, MFace *mface,
				     CustomData *fdata, int *face_indices,
				     int hit_index)
{
	MCol *mcol;
	int i, S;

	mcol = CustomData_get_layer(fdata, CD_MCOL);
	mface += face_indices[hit_index];
	S = mface->v4 ? 4 : 3;

	for(i = 0; i < S; ++i) {
		int cndx = face_indices[hit_index]*4 + i;
		float fcol[4];

		fcol[0] = mcol[cndx].b / 255.0f;
		fcol[1] = mcol[cndx].g / 255.0f;
		fcol[2] = mcol[cndx].r / 255.0f;
		fcol[3] = mcol[cndx].a / 255.0f;

		vpaint_blend(brush, fcol, brush->alpha);

		mcol[cndx].b = fcol[0] * 255.0f;
		mcol[cndx].g = fcol[1] * 255.0f;
		mcol[cndx].r = fcol[2] * 255.0f;
		mcol[cndx].a = fcol[3] * 255.0f;
	}
}

static void vpaint_color_single_element(bContext *C, PaintStroke *stroke,
					PointerRNA *itemptr)
{
	VPaint *vp= CTX_data_tool_settings(C)->vpaint;
	ViewContext *vc = paint_stroke_view_context(stroke);
	Brush *brush = paint_brush(&vp->paint);
	float mouse[2], hit_loc[3];
	VPaintColorOneFaceHitData hit_data;

	RNA_float_get_array(itemptr, "mouse", mouse);

	if(paint_stroke_get_location(C, stroke,
				     vpaint_color_one_face_raycast_cb,
				     &hit_data, hit_loc, mouse, 0)) {
		PBVH *pbvh = vc->obact->paint->pbvh;
		CustomData *fdata;

		BLI_pbvh_get_customdata(pbvh, NULL, &fdata);

		if(BLI_pbvh_uses_grids(pbvh)) {
			DMGridData **grids;
			GridKey *gridkey;
			int *grid_indices, gridsize;
			int active;

			BLI_pbvh_node_get_grids(pbvh, hit_data.node,
						&grid_indices,
						NULL, NULL, &gridsize, &grids,
						NULL, &gridkey);

			active = gridelem_active_offset(fdata, gridkey, CD_MCOL);

			if(active != -1) {
				vpaint_color_single_gridelem(brush,
					grids,
					gridkey,
					grid_indices,
					gridsize, active,
					hit_data.hit_index,
					hit_data.grid_hit_index);
			}
		}
		else {
			MFace *mface;
			int *face_indices;

<<<<<<< HEAD
			BLI_pbvh_node_get_faces(pbvh, hit_data.node,
						&mface, &face_indices,
						NULL, NULL);
=======
	RNA_float_get_array(itemptr, "mouse", mval);
	flip = RNA_boolean_get(itemptr, "pen_flip");
	pressure = RNA_float_get(itemptr, "pressure");
			
	view3d_operator_needs_opengl(C);
			
	/* load projection matrix */
	mul_m4_m4m4(mat, ob->obmat, vc->rv3d->persmat);
>>>>>>> 1b7d264f

			vpaint_color_single_face(brush, mface, fdata,
				 face_indices,
				 hit_data.hit_index);
		}

		BLI_pbvh_node_set_flags(hit_data.node,
			SET_INT_IN_POINTER(PBVH_UpdateColorBuffers|
					   PBVH_UpdateRedraw));
	}
}

static void vpaint_stroke_update_step(bContext *C, PaintStroke *stroke,
					  PointerRNA *itemptr)
{
	VPaint *vp= CTX_data_tool_settings(C)->vpaint;
	Object *ob = CTX_data_active_object(C);

	paint_stroke_apply_brush(C, stroke, &vp->paint);

	if(paint_brush(&vp->paint)->vertexpaint_tool == VERTEX_PAINT_BLUR)
		multires_stitch_grids(ob);
	multires_mark_as_modified(ob);

	/* partial redraw */
	paint_tag_partial_redraw(C, ob);
}

static void vpaint_stroke_brush_action(bContext *C, PaintStroke *stroke)
{

	VPaint *vp= CTX_data_tool_settings(C)->vpaint;

	if(vp->flag & VP_AREA) {
		ViewContext *vc = paint_stroke_view_context(stroke);
		Scene *scene = CTX_data_scene(C);
		Object *ob = vc->obact;
		Brush *brush = paint_brush(&vp->paint);
		PBVHSearchSphereData search_data;
		PBVHNode **nodes;
		int totnode;
		float center[3], radius;

		paint_stroke_symmetry_location(stroke, center);

		search_data.center = center;
		
		radius = paint_stroke_radius(stroke);
		search_data.radius_squared = radius*radius;
		search_data.original = 0;

		BLI_pbvh_search_gather(ob->paint->pbvh, BLI_pbvh_search_sphere_cb,
				       &search_data, &nodes, &totnode);
		
		if(brush->flag & BRUSH_MASK) {
			paintmask_brush_apply(&vp->paint, stroke, nodes, totnode,
					      brush->alpha);
		}
		else {
			vpaint_nodes(vp, stroke, scene, ob, nodes, totnode);
		}

		if(nodes)
			MEM_freeN(nodes);
	}
	else {
		// TODO (itemptr) vpaint_color_single_element(C, stroke, itemptr);
		/* TODO: mask */
	}
}

static void vpaint_stroke_done(bContext *C, struct PaintStroke *stroke)
{
	ToolSettings *ts= CTX_data_tool_settings(C);

	pbvh_undo_push_end();

	/* frees prev buffer */
	copy_vpaint_prev(ts->vpaint, NULL, 0);
}

static int vpaint_invoke(bContext *C, wmOperator *op, wmEvent *event)
{
	op->customdata = paint_stroke_new(C,
					  vpaint_stroke_get_location,
					  vpaint_stroke_test_start,
					  vpaint_stroke_update_step,
					  NULL,
					  vpaint_stroke_brush_action,
					  vpaint_stroke_done);
	
	/* add modal handler */
	WM_event_add_modal_handler(C, op);

	op->type->modal(C, op, event);
	
	return OPERATOR_RUNNING_MODAL;
}

void PAINT_OT_vertex_paint(wmOperatorType *ot)
{
	/* identifiers */
	ot->name= "Vertex Paint";
	ot->idname= "PAINT_OT_vertex_paint";
	
	/* api callbacks */
	ot->invoke= vpaint_invoke;
	ot->modal= paint_stroke_modal;
	ot->exec= paint_stroke_exec;
	ot->poll= vertex_paint_poll;
	
	/* flags */
	ot->flag= OPTYPE_BLOCKING;

	RNA_def_collection_runtime(ot->srna, "stroke", &RNA_OperatorStrokeElement, "Stroke", "");
}

/* ********************** weight from bones operator ******************* */

static int weight_from_bones_poll(bContext *C)
{
	Object *ob= CTX_data_active_object(C);

	return (ob && (ob->mode & OB_MODE_WEIGHT_PAINT) && modifiers_isDeformedByArmature(ob));
}

static int weight_from_bones_exec(bContext *C, wmOperator *op)
{
	Scene *scene= CTX_data_scene(C);
	Object *ob= CTX_data_active_object(C);
	Object *armob= modifiers_isDeformedByArmature(ob);
	Mesh *me= ob->data;
	int type= RNA_enum_get(op->ptr, "type");

	create_vgroups_from_armature(scene, ob, armob, type, (me->editflag & ME_EDIT_MIRROR_X));

	DAG_id_flush_update(&me->id, OB_RECALC_DATA);
	WM_event_add_notifier(C, NC_GEOM|ND_DATA, me);

	return OPERATOR_FINISHED;
}

void PAINT_OT_weight_from_bones(wmOperatorType *ot)
{
	static EnumPropertyItem type_items[]= {
		{ARM_GROUPS_AUTO, "AUTOMATIC", 0, "Automatic", "Automatic weights froms bones"},
		{ARM_GROUPS_ENVELOPE, "ENVELOPES", 0, "From Envelopes", "Weights from envelopes with user defined radius"},
		{0, NULL, 0, NULL, NULL}};

	/* identifiers */
	ot->name= "Weight from Bones";
	ot->idname= "PAINT_OT_weight_from_bones";
	
	/* api callbacks */
	ot->exec= weight_from_bones_exec;
	ot->invoke= WM_menu_invoke;
	ot->poll= weight_from_bones_poll;
	
	/* flags */
	ot->flag= OPTYPE_REGISTER|OPTYPE_UNDO;

	/* properties */
	ot->prop= RNA_def_enum(ot->srna, "type", type_items, 0, "Type", "Method to use for assigning weights.");
}
<|MERGE_RESOLUTION|>--- conflicted
+++ resolved
@@ -2017,20 +2017,9 @@
 			MFace *mface;
 			int *face_indices;
 
-<<<<<<< HEAD
 			BLI_pbvh_node_get_faces(pbvh, hit_data.node,
 						&mface, &face_indices,
 						NULL, NULL);
-=======
-	RNA_float_get_array(itemptr, "mouse", mval);
-	flip = RNA_boolean_get(itemptr, "pen_flip");
-	pressure = RNA_float_get(itemptr, "pressure");
-			
-	view3d_operator_needs_opengl(C);
-			
-	/* load projection matrix */
-	mul_m4_m4m4(mat, ob->obmat, vc->rv3d->persmat);
->>>>>>> 1b7d264f
 
 			vpaint_color_single_face(brush, mface, fdata,
 				 face_indices,
