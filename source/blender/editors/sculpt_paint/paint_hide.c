--- conflicted
+++ resolved
@@ -323,11 +323,7 @@
 {
 	ViewContext vc;
 	BoundBox bb;
-<<<<<<< HEAD
-	
-=======
-
->>>>>>> 95011f6d
+
 	view3d_operator_needs_opengl(C);
 	ED_view3d_viewcontext_init(C, &vc);
 	ED_view3d_clipping_calc(&bb, clip_planes, vc.ar, vc.obact, rect);
