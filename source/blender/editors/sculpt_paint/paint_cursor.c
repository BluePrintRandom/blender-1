/*
 * This program is free software; you can redistribute it and/or
 * modify it under the terms of the GNU General Public License
 * as published by the Free Software Foundation; either version 2
 * of the License, or (at your option) any later version.
 *
 * This program is distributed in the hope that it will be useful,
 * but WITHOUT ANY WARRANTY; without even the implied warranty of
 * MERCHANTABILITY or FITNESS FOR A PARTICULAR PURPOSE.  See the
 * GNU General Public License for more details.
 *
 * You should have received a copy of the GNU General Public License
 * along with this program; if not, write to the Free Software Foundation,
 * Inc., 51 Franklin Street, Fifth Floor, Boston, MA 02110-1301, USA.
 *
 * The Original Code is Copyright (C) 2009 by Nicholas Bishop
 * All rights reserved.
 */

/** \file
 * \ingroup edsculpt
 */

#include "MEM_guardedalloc.h"

#include "BLI_math.h"
#include "BLI_rect.h"
#include "BLI_task.h"
#include "BLI_utildefines.h"

#include "DNA_brush_types.h"
#include "DNA_color_types.h"
#include "DNA_customdata_types.h"
#include "DNA_object_types.h"
#include "DNA_scene_types.h"
#include "DNA_screen_types.h"
#include "DNA_space_types.h"
#include "DNA_userdef_types.h"
#include "DNA_view3d_types.h"

#include "BKE_brush.h"
#include "BKE_colortools.h"
#include "BKE_context.h"
#include "BKE_curve.h"
#include "BKE_image.h"
#include "BKE_node.h"
#include "BKE_object.h"
#include "BKE_paint.h"

#include "WM_api.h"
#include "wm_cursors.h"

#include "IMB_imbuf_types.h"

#include "ED_view3d.h"

#include "DEG_depsgraph.h"

#include "GPU_immediate.h"
#include "GPU_immediate_util.h"
#include "GPU_matrix.h"
#include "GPU_state.h"
#include "GPU_texture.h"

#include "UI_resources.h"

#include "paint_intern.h"
/* still needed for sculpt_stroke_get_location, should be
 * removed eventually (TODO) */
#include "sculpt_intern.h"

/* TODOs:
 *
 * Some of the cursor drawing code is doing non-draw stuff
 * (e.g. updating the brush rake angle). This should be cleaned up
 * still.
 *
 * There is also some ugliness with sculpt-specific code.
 */

typedef struct TexSnapshot {
  GPUTexture *overlay_texture;
  int winx;
  int winy;
  int old_size;
  float old_zoom;
  bool old_col;
} TexSnapshot;

typedef struct CursorSnapshot {
  GPUTexture *overlay_texture;
  int size;
  int zoom;
  int curve_preset;
} CursorSnapshot;

static TexSnapshot primary_snap = {0};
static TexSnapshot secondary_snap = {0};
static CursorSnapshot cursor_snap = {0};

/* Delete overlay cursor textures to preserve memory and invalidate all overlay flags. */
void paint_cursor_delete_textures(void)
{
  if (primary_snap.overlay_texture) {
    GPU_texture_free(primary_snap.overlay_texture);
  }
  if (secondary_snap.overlay_texture) {
    GPU_texture_free(secondary_snap.overlay_texture);
  }
  if (cursor_snap.overlay_texture) {
    GPU_texture_free(cursor_snap.overlay_texture);
  }

  memset(&primary_snap, 0, sizeof(TexSnapshot));
  memset(&secondary_snap, 0, sizeof(TexSnapshot));
  memset(&cursor_snap, 0, sizeof(CursorSnapshot));

  BKE_paint_invalidate_overlay_all();
}

static int same_tex_snap(TexSnapshot *snap, MTex *mtex, ViewContext *vc, bool col, float zoom)
{
  return (/* make brush smaller shouldn't cause a resample */
          //(mtex->brush_map_mode != MTEX_MAP_MODE_VIEW ||
          //(BKE_brush_size_get(vc->scene, brush) <= snap->BKE_brush_size_get)) &&

          (mtex->brush_map_mode != MTEX_MAP_MODE_TILED ||
           (vc->region->winx == snap->winx && vc->region->winy == snap->winy)) &&
          (mtex->brush_map_mode == MTEX_MAP_MODE_STENCIL || snap->old_zoom == zoom) &&
          snap->old_col == col);
}

static void make_tex_snap(TexSnapshot *snap, ViewContext *vc, float zoom)
{
  snap->old_zoom = zoom;
  snap->winx = vc->region->winx;
  snap->winy = vc->region->winy;
}

typedef struct LoadTexData {
  Brush *br;
  ViewContext *vc;

  MTex *mtex;
  GLubyte *buffer;
  bool col;

  struct ImagePool *pool;
  int size;
  float rotation;
  float radius;
} LoadTexData;

static void load_tex_task_cb_ex(void *__restrict userdata,
                                const int j,
                                const TaskParallelTLS *__restrict tls)
{
  LoadTexData *data = userdata;
  Brush *br = data->br;
  ViewContext *vc = data->vc;

  MTex *mtex = data->mtex;
  GLubyte *buffer = data->buffer;
  const bool col = data->col;

  struct ImagePool *pool = data->pool;
  const int size = data->size;
  const float rotation = data->rotation;
  const float radius = data->radius;

  bool convert_to_linear = false;
  struct ColorSpace *colorspace = NULL;

  const int thread_id = BLI_task_parallel_thread_id(tls);

  if (mtex->tex && mtex->tex->type == TEX_IMAGE && mtex->tex->ima) {
    ImBuf *tex_ibuf = BKE_image_pool_acquire_ibuf(mtex->tex->ima, &mtex->tex->iuser, pool);
    /* For consistency, sampling always returns color in linear space. */
    if (tex_ibuf && tex_ibuf->rect_float == NULL) {
      convert_to_linear = true;
      colorspace = tex_ibuf->rect_colorspace;
    }
    BKE_image_pool_release_ibuf(mtex->tex->ima, tex_ibuf, pool);
  }

  for (int i = 0; i < size; i++) {
    /* Largely duplicated from tex_strength. */

    int index = j * size + i;

    float x = (float)i / size;
    float y = (float)j / size;
    float len;

    if (mtex->brush_map_mode == MTEX_MAP_MODE_TILED) {
      x *= vc->region->winx / radius;
      y *= vc->region->winy / radius;
    }
    else {
      x = (x - 0.5f) * 2.0f;
      y = (y - 0.5f) * 2.0f;
    }

    len = sqrtf(x * x + y * y);

    if (ELEM(mtex->brush_map_mode, MTEX_MAP_MODE_TILED, MTEX_MAP_MODE_STENCIL) || len <= 1.0f) {
      /* It is probably worth optimizing for those cases where the texture is not rotated by
       * skipping the calls to atan2, sqrtf, sin, and cos. */
      if (mtex->tex && (rotation > 0.001f || rotation < -0.001f)) {
        const float angle = atan2f(y, x) + rotation;

        x = len * cosf(angle);
        y = len * sinf(angle);
      }

      if (col) {
        float rgba[4];

        paint_get_tex_pixel_col(mtex, x, y, rgba, pool, thread_id, convert_to_linear, colorspace);

        buffer[index * 4] = rgba[0] * 255;
        buffer[index * 4 + 1] = rgba[1] * 255;
        buffer[index * 4 + 2] = rgba[2] * 255;
        buffer[index * 4 + 3] = rgba[3] * 255;
      }
      else {
        float avg = paint_get_tex_pixel(mtex, x, y, pool, thread_id);

        avg += br->texture_sample_bias;

        /* Clamp to avoid precision overflow. */
        CLAMP(avg, 0.0f, 1.0f);
        buffer[index] = 255 - (GLubyte)(255 * avg);
      }
    }
    else {
      if (col) {
        buffer[index * 4] = 0;
        buffer[index * 4 + 1] = 0;
        buffer[index * 4 + 2] = 0;
        buffer[index * 4 + 3] = 0;
      }
      else {
        buffer[index] = 0;
      }
    }
  }
}

static int load_tex(Brush *br, ViewContext *vc, float zoom, bool col, bool primary)
{
  bool init;
  TexSnapshot *target;

  MTex *mtex = (primary) ? &br->mtex : &br->mask_mtex;
  ePaintOverlayControlFlags overlay_flags = BKE_paint_get_overlay_flags();
  GLubyte *buffer = NULL;

  int size;
  bool refresh;
  ePaintOverlayControlFlags invalid =
      ((primary) ? (overlay_flags & PAINT_OVERLAY_INVALID_TEXTURE_PRIMARY) :
                   (overlay_flags & PAINT_OVERLAY_INVALID_TEXTURE_SECONDARY));
  target = (primary) ? &primary_snap : &secondary_snap;

  refresh = !target->overlay_texture || (invalid != 0) ||
            !same_tex_snap(target, mtex, vc, col, zoom);

  init = (target->overlay_texture != 0);

  if (refresh) {
    struct ImagePool *pool = NULL;
    /* Stencil is rotated later. */
    const float rotation = (mtex->brush_map_mode != MTEX_MAP_MODE_STENCIL) ? -mtex->rot : 0.0f;
    const float radius = BKE_brush_size_get(vc->scene, br) * zoom;

    make_tex_snap(target, vc, zoom);

    if (mtex->brush_map_mode == MTEX_MAP_MODE_VIEW) {
      int s = BKE_brush_size_get(vc->scene, br);
      int r = 1;

      for (s >>= 1; s > 0; s >>= 1) {
        r++;
      }

      size = (1 << r);

      if (size < 256) {
        size = 256;
      }

      if (size < target->old_size) {
        size = target->old_size;
      }
    }
    else {
      size = 512;
    }

    if (target->old_size != size || target->old_col != col) {
      if (target->overlay_texture) {
        GPU_texture_free(target->overlay_texture);
        target->overlay_texture = NULL;
      }
      init = false;

      target->old_size = size;
      target->old_col = col;
    }
    if (col) {
      buffer = MEM_mallocN(sizeof(GLubyte) * size * size * 4, "load_tex");
    }
    else {
      buffer = MEM_mallocN(sizeof(GLubyte) * size * size, "load_tex");
    }

    pool = BKE_image_pool_new();

    if (mtex->tex && mtex->tex->nodetree) {
      /* Has internal flag to detect it only does it once. */
      ntreeTexBeginExecTree(mtex->tex->nodetree);
    }

    LoadTexData data = {
        .br = br,
        .vc = vc,
        .mtex = mtex,
        .buffer = buffer,
        .col = col,
        .pool = pool,
        .size = size,
        .rotation = rotation,
        .radius = radius,
    };

    TaskParallelSettings settings;
    BLI_parallel_range_settings_defaults(&settings);
    BLI_task_parallel_range(0, size, &data, load_tex_task_cb_ex, &settings);

    if (mtex->tex && mtex->tex->nodetree) {
      ntreeTexEndExecTree(mtex->tex->nodetree->execdata);
    }

    if (pool) {
      BKE_image_pool_free(pool);
    }

    if (!target->overlay_texture) {
      eGPUTextureFormat format = col ? GPU_RGBA8 : GPU_R8;
      target->overlay_texture = GPU_texture_create_nD(
          size, size, 0, 2, buffer, format, GPU_DATA_UNSIGNED_BYTE, 0, false, NULL);

      if (!col) {
        GPU_texture_bind(target->overlay_texture, 0);
        GPU_texture_swizzle_set(target->overlay_texture, "rrrr");
        GPU_texture_unbind(target->overlay_texture);
      }
    }

    if (init) {
      GPU_texture_update(target->overlay_texture, GPU_DATA_UNSIGNED_BYTE, buffer);
    }

    if (buffer) {
      MEM_freeN(buffer);
    }
  }
  else {
    size = target->old_size;
  }

  BKE_paint_reset_overlay_invalid(invalid);

  return 1;
}

static void load_tex_cursor_task_cb(void *__restrict userdata,
                                    const int j,
                                    const TaskParallelTLS *__restrict UNUSED(tls))
{
  LoadTexData *data = userdata;
  Brush *br = data->br;

  GLubyte *buffer = data->buffer;

  const int size = data->size;

  for (int i = 0; i < size; i++) {
    /* Largely duplicated from tex_strength. */

    const int index = j * size + i;
    const float x = (((float)i / size) - 0.5f) * 2.0f;
    const float y = (((float)j / size) - 0.5f) * 2.0f;
    const float len = sqrtf(x * x + y * y);

    if (len <= 1.0f) {

      /* Falloff curve. */
      float avg = BKE_brush_curve_strength_clamped(br, len, 1.0f);

      buffer[index] = (GLubyte)(255 * avg);
    }
    else {
      buffer[index] = 0;
    }
  }
}

static int load_tex_cursor(Brush *br, ViewContext *vc, float zoom)
{
  bool init;

  ePaintOverlayControlFlags overlay_flags = BKE_paint_get_overlay_flags();
  GLubyte *buffer = NULL;

  int size;
  const bool refresh = !cursor_snap.overlay_texture ||
                       (overlay_flags & PAINT_OVERLAY_INVALID_CURVE) || cursor_snap.zoom != zoom ||
                       cursor_snap.curve_preset != br->curve_preset;

  init = (cursor_snap.overlay_texture != 0);

  if (refresh) {
    int s, r;

    cursor_snap.zoom = zoom;

    s = BKE_brush_size_get(vc->scene, br);
    r = 1;

    for (s >>= 1; s > 0; s >>= 1) {
      r++;
    }

    size = (1 << r);

    if (size < 256) {
      size = 256;
    }

    if (size < cursor_snap.size) {
      size = cursor_snap.size;
    }

    if (cursor_snap.size != size) {
      if (cursor_snap.overlay_texture) {
        GPU_texture_free(cursor_snap.overlay_texture);
        cursor_snap.overlay_texture = NULL;
      }

      init = false;

      cursor_snap.size = size;
    }
    buffer = MEM_mallocN(sizeof(GLubyte) * size * size, "load_tex");

    BKE_curvemapping_init(br->curve);

    LoadTexData data = {
        .br = br,
        .buffer = buffer,
        .size = size,
    };

    TaskParallelSettings settings;
    BLI_parallel_range_settings_defaults(&settings);
    BLI_task_parallel_range(0, size, &data, load_tex_cursor_task_cb, &settings);

    if (!cursor_snap.overlay_texture) {
      cursor_snap.overlay_texture = GPU_texture_create_nD(
          size, size, 0, 2, buffer, GPU_R8, GPU_DATA_UNSIGNED_BYTE, 0, false, NULL);

      GPU_texture_bind(cursor_snap.overlay_texture, 0);
      GPU_texture_swizzle_set(cursor_snap.overlay_texture, "rrrr");
      GPU_texture_unbind(cursor_snap.overlay_texture);
    }

    if (init) {
      GPU_texture_update(cursor_snap.overlay_texture, GPU_DATA_UNSIGNED_BYTE, buffer);
    }

    if (buffer) {
      MEM_freeN(buffer);
    }
  }
  else {
    size = cursor_snap.size;
  }

  cursor_snap.curve_preset = br->curve_preset;
  BKE_paint_reset_overlay_invalid(PAINT_OVERLAY_INVALID_CURVE);

  return 1;
}

static int project_brush_radius(ViewContext *vc, float radius, const float location[3])
{
  float view[3], nonortho[3], ortho[3], offset[3], p1[2], p2[2];

  ED_view3d_global_to_vector(vc->rv3d, location, view);

  /* Create a vector that is not orthogonal to view. */

  if (fabsf(view[0]) < 0.1f) {
    nonortho[0] = view[0] + 1.0f;
    nonortho[1] = view[1];
    nonortho[2] = view[2];
  }
  else if (fabsf(view[1]) < 0.1f) {
    nonortho[0] = view[0];
    nonortho[1] = view[1] + 1.0f;
    nonortho[2] = view[2];
  }
  else {
    nonortho[0] = view[0];
    nonortho[1] = view[1];
    nonortho[2] = view[2] + 1.0f;
  }

  /* Get a vector in the plane of the view. */
  cross_v3_v3v3(ortho, nonortho, view);
  normalize_v3(ortho);

  /* Make a point on the surface of the brush tangent to the view. */
  mul_v3_fl(ortho, radius);
  add_v3_v3v3(offset, location, ortho);

  /* Project the center of the brush, and the tangent point to the view onto the screen. */
  if ((ED_view3d_project_float_global(vc->region, location, p1, V3D_PROJ_TEST_NOP) ==
       V3D_PROJ_RET_OK) &&
      (ED_view3d_project_float_global(vc->region, offset, p2, V3D_PROJ_TEST_NOP) ==
       V3D_PROJ_RET_OK)) {
    /* The distance between these points is the size of the projected brush in pixels. */
    return len_v2v2(p1, p2);
  }
  /* Assert because the code that sets up the vectors should disallow this. */
  BLI_assert(0);
  return 0;
}

/* Draw an overlay that shows what effect the brush's texture will
 * have on brush strength. */
static bool paint_draw_tex_overlay(UnifiedPaintSettings *ups,
                                   Brush *brush,
                                   ViewContext *vc,
                                   int x,
                                   int y,
                                   float zoom,
                                   bool col,
                                   bool primary)
{
  rctf quad;
  /* Check for overlay mode. */

  MTex *mtex = (primary) ? &brush->mtex : &brush->mask_mtex;
  bool valid = ((primary) ? (brush->overlay_flags & BRUSH_OVERLAY_PRIMARY) != 0 :
                            (brush->overlay_flags & BRUSH_OVERLAY_SECONDARY) != 0);
  int overlay_alpha = (primary) ? brush->texture_overlay_alpha : brush->mask_overlay_alpha;

  if (!(mtex->tex) ||
      !((mtex->brush_map_mode == MTEX_MAP_MODE_STENCIL) ||
        (valid && ELEM(mtex->brush_map_mode, MTEX_MAP_MODE_VIEW, MTEX_MAP_MODE_TILED)))) {
    return false;
  }

  if (load_tex(brush, vc, zoom, col, primary)) {
    GPU_color_mask(true, true, true, true);
    GPU_depth_test(GPU_DEPTH_NONE);

    if (mtex->brush_map_mode == MTEX_MAP_MODE_VIEW) {
      GPU_matrix_push();

      /* Brush rotation. */
      GPU_matrix_translate_2f(x, y);
      GPU_matrix_rotate_2d(-RAD2DEGF(primary ? ups->brush_rotation : ups->brush_rotation_sec));
      GPU_matrix_translate_2f(-x, -y);

      /* Scale based on tablet pressure. */
      if (primary && ups->stroke_active && BKE_brush_use_size_pressure(brush)) {
        const float scale = ups->size_pressure_value;
        GPU_matrix_translate_2f(x, y);
        GPU_matrix_scale_2f(scale, scale);
        GPU_matrix_translate_2f(-x, -y);
      }

      if (ups->draw_anchored) {
        quad.xmin = ups->anchored_initial_mouse[0] - ups->anchored_size;
        quad.ymin = ups->anchored_initial_mouse[1] - ups->anchored_size;
        quad.xmax = ups->anchored_initial_mouse[0] + ups->anchored_size;
        quad.ymax = ups->anchored_initial_mouse[1] + ups->anchored_size;
      }
      else {
        const int radius = BKE_brush_size_get(vc->scene, brush) * zoom;
        quad.xmin = x - radius;
        quad.ymin = y - radius;
        quad.xmax = x + radius;
        quad.ymax = y + radius;
      }
    }
    else if (mtex->brush_map_mode == MTEX_MAP_MODE_TILED) {
      quad.xmin = 0;
      quad.ymin = 0;
      quad.xmax = BLI_rcti_size_x(&vc->region->winrct);
      quad.ymax = BLI_rcti_size_y(&vc->region->winrct);
    }
    /* Stencil code goes here. */
    else {
      if (primary) {
        quad.xmin = -brush->stencil_dimension[0];
        quad.ymin = -brush->stencil_dimension[1];
        quad.xmax = brush->stencil_dimension[0];
        quad.ymax = brush->stencil_dimension[1];
      }
      else {
        quad.xmin = -brush->mask_stencil_dimension[0];
        quad.ymin = -brush->mask_stencil_dimension[1];
        quad.xmax = brush->mask_stencil_dimension[0];
        quad.ymax = brush->mask_stencil_dimension[1];
      }
      GPU_matrix_push();
      if (primary) {
        GPU_matrix_translate_2fv(brush->stencil_pos);
      }
      else {
        GPU_matrix_translate_2fv(brush->mask_stencil_pos);
      }
      GPU_matrix_rotate_2d(RAD2DEGF(mtex->rot));
    }

    /* Set quad color. Colored overlay does not get blending. */
    GPUVertFormat *format = immVertexFormat();
    uint pos = GPU_vertformat_attr_add(format, "pos", GPU_COMP_F32, 2, GPU_FETCH_FLOAT);
    uint texCoord = GPU_vertformat_attr_add(format, "texCoord", GPU_COMP_F32, 2, GPU_FETCH_FLOAT);

    /* Premultiplied alpha blending. */
    GPU_blend(GPU_BLEND_ALPHA_PREMULT);

    immBindBuiltinProgram(GPU_SHADER_2D_IMAGE_COLOR);

    float final_color[4] = {1.0f, 1.0f, 1.0f, 1.0f};
    if (!col) {
      copy_v3_v3(final_color, U.sculpt_paint_overlay_col);
    }
    mul_v4_fl(final_color, overlay_alpha * 0.01f);
    immUniformColor4fv(final_color);

    GPUTexture *texture = (primary) ? primary_snap.overlay_texture :
                                      secondary_snap.overlay_texture;

    eGPUSamplerState state = GPU_SAMPLER_FILTER;
    state |= (mtex->brush_map_mode == MTEX_MAP_MODE_VIEW) ? GPU_SAMPLER_CLAMP_BORDER :
                                                            GPU_SAMPLER_REPEAT;
    immBindTextureSampler("image", texture, state);

    /* Draw textured quad. */
    immBegin(GPU_PRIM_TRI_FAN, 4);
    immAttr2f(texCoord, 0.0f, 0.0f);
    immVertex2f(pos, quad.xmin, quad.ymin);
    immAttr2f(texCoord, 1.0f, 0.0f);
    immVertex2f(pos, quad.xmax, quad.ymin);
    immAttr2f(texCoord, 1.0f, 1.0f);
    immVertex2f(pos, quad.xmax, quad.ymax);
    immAttr2f(texCoord, 0.0f, 1.0f);
    immVertex2f(pos, quad.xmin, quad.ymax);
    immEnd();

    immUnbindProgram();

    GPU_texture_unbind(texture);

    if (ELEM(mtex->brush_map_mode, MTEX_MAP_MODE_STENCIL, MTEX_MAP_MODE_VIEW)) {
      GPU_matrix_pop();
    }
  }
  return true;
}

/* Draw an overlay that shows what effect the brush's texture will
 * have on brush strength. */
static bool paint_draw_cursor_overlay(
    UnifiedPaintSettings *ups, Brush *brush, ViewContext *vc, int x, int y, float zoom)
{
  rctf quad;
  /* Check for overlay mode. */

  if (!(brush->overlay_flags & BRUSH_OVERLAY_CURSOR)) {
    return false;
  }

  if (load_tex_cursor(brush, vc, zoom)) {
    bool do_pop = false;
    float center[2];

    GPU_color_mask(true, true, true, true);
    GPU_depth_test(GPU_DEPTH_NONE);

    if (ups->draw_anchored) {
      copy_v2_v2(center, ups->anchored_initial_mouse);
      quad.xmin = ups->anchored_initial_mouse[0] - ups->anchored_size;
      quad.ymin = ups->anchored_initial_mouse[1] - ups->anchored_size;
      quad.xmax = ups->anchored_initial_mouse[0] + ups->anchored_size;
      quad.ymax = ups->anchored_initial_mouse[1] + ups->anchored_size;
    }
    else {
      const int radius = BKE_brush_size_get(vc->scene, brush) * zoom;
      center[0] = x;
      center[1] = y;

      quad.xmin = x - radius;
      quad.ymin = y - radius;
      quad.xmax = x + radius;
      quad.ymax = y + radius;
    }

    /* Scale based on tablet pressure. */
    if (ups->stroke_active && BKE_brush_use_size_pressure(brush)) {
      do_pop = true;
      GPU_matrix_push();
      GPU_matrix_translate_2fv(center);
      GPU_matrix_scale_1f(ups->size_pressure_value);
      GPU_matrix_translate_2f(-center[0], -center[1]);
    }

    GPUVertFormat *format = immVertexFormat();
    uint pos = GPU_vertformat_attr_add(format, "pos", GPU_COMP_F32, 2, GPU_FETCH_FLOAT);
    uint texCoord = GPU_vertformat_attr_add(format, "texCoord", GPU_COMP_F32, 2, GPU_FETCH_FLOAT);

    GPU_blend(GPU_BLEND_ALPHA_PREMULT);

    immBindBuiltinProgram(GPU_SHADER_2D_IMAGE_COLOR);

    float final_color[4] = {UNPACK3(U.sculpt_paint_overlay_col), 1.0f};
    mul_v4_fl(final_color, brush->cursor_overlay_alpha * 0.01f);
    immUniformColor4fv(final_color);

    /* Draw textured quad. */
    immBindTextureSampler(
        "image", cursor_snap.overlay_texture, GPU_SAMPLER_FILTER | GPU_SAMPLER_CLAMP_BORDER);

    immBegin(GPU_PRIM_TRI_FAN, 4);
    immAttr2f(texCoord, 0.0f, 0.0f);
    immVertex2f(pos, quad.xmin, quad.ymin);
    immAttr2f(texCoord, 1.0f, 0.0f);
    immVertex2f(pos, quad.xmax, quad.ymin);
    immAttr2f(texCoord, 1.0f, 1.0f);
    immVertex2f(pos, quad.xmax, quad.ymax);
    immAttr2f(texCoord, 0.0f, 1.0f);
    immVertex2f(pos, quad.xmin, quad.ymax);
    immEnd();

    GPU_texture_unbind(cursor_snap.overlay_texture);

    immUnbindProgram();

    if (do_pop) {
      GPU_matrix_pop();
    }
  }
  return true;
}

static bool paint_draw_alpha_overlay(UnifiedPaintSettings *ups,
                                     Brush *brush,
                                     ViewContext *vc,
                                     int x,
                                     int y,
                                     float zoom,
                                     ePaintMode mode)
{
  /* Color means that primary brush texture is colored and
   * secondary is used for alpha/mask control. */
  bool col = ELEM(mode, PAINT_MODE_TEXTURE_3D, PAINT_MODE_TEXTURE_2D, PAINT_MODE_VERTEX);

  bool alpha_overlay_active = false;

  ePaintOverlayControlFlags flags = BKE_paint_get_overlay_flags();
  eGPUBlend blend_state = GPU_blend_get();
<<<<<<< HEAD
  bool depth_test = GPU_depth_test_enabled();
=======
  eGPUDepthTest depth_test = GPU_depth_test_get();
>>>>>>> 019cd2e5

  /* Translate to region. */
  GPU_matrix_push();
  GPU_matrix_translate_2f(vc->region->winrct.xmin, vc->region->winrct.ymin);
  x -= vc->region->winrct.xmin;
  y -= vc->region->winrct.ymin;

  /* Colored overlay should be drawn separately. */
  if (col) {
    if (!(flags & PAINT_OVERLAY_OVERRIDE_PRIMARY)) {
      alpha_overlay_active = paint_draw_tex_overlay(ups, brush, vc, x, y, zoom, true, true);
    }
    if (!(flags & PAINT_OVERLAY_OVERRIDE_SECONDARY)) {
      alpha_overlay_active = paint_draw_tex_overlay(ups, brush, vc, x, y, zoom, false, false);
    }
    if (!(flags & PAINT_OVERLAY_OVERRIDE_CURSOR)) {
      alpha_overlay_active = paint_draw_cursor_overlay(ups, brush, vc, x, y, zoom);
    }
  }
  else {
    if (!(flags & PAINT_OVERLAY_OVERRIDE_PRIMARY) && (mode != PAINT_MODE_WEIGHT)) {
      alpha_overlay_active = paint_draw_tex_overlay(ups, brush, vc, x, y, zoom, false, true);
    }
    if (!(flags & PAINT_OVERLAY_OVERRIDE_CURSOR)) {
      alpha_overlay_active = paint_draw_cursor_overlay(ups, brush, vc, x, y, zoom);
    }
  }

  GPU_matrix_pop();
  GPU_blend(blend_state);
  GPU_depth_test(depth_test);

  return alpha_overlay_active;
}

BLI_INLINE void draw_tri_point(uint pos,
                               const float sel_col[4],
                               const float pivot_col[4],
                               float *co,
                               float width,
                               bool selected)
{
  immUniformColor4fv(selected ? sel_col : pivot_col);

  GPU_line_width(3.0f);

  float w = width / 2.0f;
  const float tri[3][2] = {
      {co[0], co[1] + w},
      {co[0] - w, co[1] - w},
      {co[0] + w, co[1] - w},
  };

  immBegin(GPU_PRIM_LINE_LOOP, 3);
  immVertex2fv(pos, tri[0]);
  immVertex2fv(pos, tri[1]);
  immVertex2fv(pos, tri[2]);
  immEnd();

  immUniformColor4f(1.0f, 1.0f, 1.0f, 0.5f);
  GPU_line_width(1.0f);

  immBegin(GPU_PRIM_LINE_LOOP, 3);
  immVertex2fv(pos, tri[0]);
  immVertex2fv(pos, tri[1]);
  immVertex2fv(pos, tri[2]);
  immEnd();
}

BLI_INLINE void draw_rect_point(uint pos,
                                const float sel_col[4],
                                const float handle_col[4],
                                const float *co,
                                float width,
                                bool selected)
{
  immUniformColor4fv(selected ? sel_col : handle_col);

  GPU_line_width(3.0f);

  float w = width / 2.0f;
  float minx = co[0] - w;
  float miny = co[1] - w;
  float maxx = co[0] + w;
  float maxy = co[1] + w;

  imm_draw_box_wire_2d(pos, minx, miny, maxx, maxy);

  immUniformColor4f(1.0f, 1.0f, 1.0f, 0.5f);
  GPU_line_width(1.0f);

  imm_draw_box_wire_2d(pos, minx, miny, maxx, maxy);
}

BLI_INLINE void draw_bezier_handle_lines(uint pos, const float sel_col[4], BezTriple *bez)
{
  immUniformColor4f(0.0f, 0.0f, 0.0f, 0.5f);
  GPU_line_width(3.0f);

  immBegin(GPU_PRIM_LINE_STRIP, 3);
  immVertex2fv(pos, bez->vec[0]);
  immVertex2fv(pos, bez->vec[1]);
  immVertex2fv(pos, bez->vec[2]);
  immEnd();

  GPU_line_width(1.0f);

  if (bez->f1 || bez->f2) {
    immUniformColor4fv(sel_col);
  }
  else {
    immUniformColor4f(1.0f, 1.0f, 1.0f, 0.5f);
  }
  immBegin(GPU_PRIM_LINES, 2);
  immVertex2fv(pos, bez->vec[0]);
  immVertex2fv(pos, bez->vec[1]);
  immEnd();

  if (bez->f3 || bez->f2) {
    immUniformColor4fv(sel_col);
  }
  else {
    immUniformColor4f(1.0f, 1.0f, 1.0f, 0.5f);
  }
  immBegin(GPU_PRIM_LINES, 2);
  immVertex2fv(pos, bez->vec[1]);
  immVertex2fv(pos, bez->vec[2]);
  immEnd();
}

static void paint_draw_curve_cursor(Brush *brush, ViewContext *vc)
{
  GPU_matrix_push();
  GPU_matrix_translate_2f(vc->region->winrct.xmin, vc->region->winrct.ymin);

  if (brush->paint_curve && brush->paint_curve->points) {
    int i;
    PaintCurve *pc = brush->paint_curve;
    PaintCurvePoint *cp = pc->points;

    GPU_line_smooth(true);
    GPU_blend(GPU_BLEND_ALPHA);

    /* Draw the bezier handles and the curve segment between the current and next point. */
    uint pos = GPU_vertformat_attr_add(immVertexFormat(), "pos", GPU_COMP_F32, 2, GPU_FETCH_FLOAT);

    immBindBuiltinProgram(GPU_SHADER_2D_UNIFORM_COLOR);

    float selec_col[4], handle_col[4], pivot_col[4];
    UI_GetThemeColorType4fv(TH_VERTEX_SELECT, SPACE_VIEW3D, selec_col);
    UI_GetThemeColorType4fv(TH_PAINT_CURVE_HANDLE, SPACE_VIEW3D, handle_col);
    UI_GetThemeColorType4fv(TH_PAINT_CURVE_PIVOT, SPACE_VIEW3D, pivot_col);

    for (i = 0; i < pc->tot_points - 1; i++, cp++) {
      int j;
      PaintCurvePoint *cp_next = cp + 1;
      float data[(PAINT_CURVE_NUM_SEGMENTS + 1) * 2];
      /* Use color coding to distinguish handles vs curve segments.  */
      draw_bezier_handle_lines(pos, selec_col, &cp->bez);
      draw_tri_point(pos, selec_col, pivot_col, &cp->bez.vec[1][0], 10.0f, cp->bez.f2);
      draw_rect_point(
          pos, selec_col, handle_col, &cp->bez.vec[0][0], 8.0f, cp->bez.f1 || cp->bez.f2);
      draw_rect_point(
          pos, selec_col, handle_col, &cp->bez.vec[2][0], 8.0f, cp->bez.f3 || cp->bez.f2);

      for (j = 0; j < 2; j++) {
        BKE_curve_forward_diff_bezier(cp->bez.vec[1][j],
                                      cp->bez.vec[2][j],
                                      cp_next->bez.vec[0][j],
                                      cp_next->bez.vec[1][j],
                                      data + j,
                                      PAINT_CURVE_NUM_SEGMENTS,
                                      sizeof(float[2]));
      }

      float(*v)[2] = (float(*)[2])data;

      immUniformColor4f(0.0f, 0.0f, 0.0f, 0.5f);
      GPU_line_width(3.0f);
      immBegin(GPU_PRIM_LINE_STRIP, PAINT_CURVE_NUM_SEGMENTS + 1);
      for (j = 0; j <= PAINT_CURVE_NUM_SEGMENTS; j++) {
        immVertex2fv(pos, v[j]);
      }
      immEnd();

      immUniformColor4f(0.9f, 0.9f, 1.0f, 0.5f);
      GPU_line_width(1.0f);
      immBegin(GPU_PRIM_LINE_STRIP, PAINT_CURVE_NUM_SEGMENTS + 1);
      for (j = 0; j <= PAINT_CURVE_NUM_SEGMENTS; j++) {
        immVertex2fv(pos, v[j]);
      }
      immEnd();
    }

    /* Draw last line segment. */
    draw_bezier_handle_lines(pos, selec_col, &cp->bez);
    draw_tri_point(pos, selec_col, pivot_col, &cp->bez.vec[1][0], 10.0f, cp->bez.f2);
    draw_rect_point(
        pos, selec_col, handle_col, &cp->bez.vec[0][0], 8.0f, cp->bez.f1 || cp->bez.f2);
    draw_rect_point(
        pos, selec_col, handle_col, &cp->bez.vec[2][0], 8.0f, cp->bez.f3 || cp->bez.f2);

    GPU_blend(GPU_BLEND_NONE);
    GPU_line_smooth(false);

    immUnbindProgram();
  }
  GPU_matrix_pop();
}

/* Special actions taken when paint cursor goes over mesh */
/* TODO: sculpt only for now. */
static void paint_cursor_update_unprojected_radius(UnifiedPaintSettings *ups,
                                                   Brush *brush,
                                                   ViewContext *vc,
                                                   const float location[3])
{
  float unprojected_radius, projected_radius;

  /* Update the brush's cached 3D radius. */
  if (!BKE_brush_use_locked_size(vc->scene, brush)) {
    /* Get 2D brush radius. */
    if (ups->draw_anchored) {
      projected_radius = ups->anchored_size;
    }
    else {
      if (brush->flag & BRUSH_ANCHORED) {
        projected_radius = 8;
      }
      else {
        projected_radius = BKE_brush_size_get(vc->scene, brush);
      }
    }

    /* Convert brush radius from 2D to 3D. */
    unprojected_radius = paint_calc_object_space_radius(vc, location, projected_radius);

    /* Scale 3D brush radius by pressure. */
    if (ups->stroke_active && BKE_brush_use_size_pressure(brush)) {
      unprojected_radius *= ups->size_pressure_value;
    }

    /* Set cached value in either Brush or UnifiedPaintSettings. */
    BKE_brush_unprojected_radius_set(vc->scene, brush, unprojected_radius);
  }
}

static void cursor_draw_point_screen_space(const uint gpuattr,
                                           const ARegion *region,
                                           const float true_location[3],
                                           const float obmat[4][4],
                                           const int size)
{
  float translation_vertex_cursor[3], location[3];
  copy_v3_v3(location, true_location);
  mul_m4_v3(obmat, location);
  ED_view3d_project(region, location, translation_vertex_cursor);
  /* Do not draw points behind the view. Z [near, far] is mapped to [-1, 1]. */
  if (translation_vertex_cursor[2] <= 1.0f) {
    imm_draw_circle_fill_3d(
        gpuattr, translation_vertex_cursor[0], translation_vertex_cursor[1], size, 10);
  }
}

static void cursor_draw_tiling_preview(const uint gpuattr,
                                       const ARegion *region,
                                       const float true_location[3],
                                       Sculpt *sd,
                                       Object *ob,
                                       const float radius)
{
  BoundBox *bb = BKE_object_boundbox_get(ob);
  float orgLoc[3], location[3];
  int tile_pass = 0;
  int start[3];
  int end[3];
  int cur[3];
  const float *bbMin = bb->vec[0];
  const float *bbMax = bb->vec[6];
  const float *step = sd->paint.tile_offset;

  copy_v3_v3(orgLoc, true_location);
  for (int dim = 0; dim < 3; dim++) {
    if ((sd->paint.symmetry_flags & (PAINT_TILE_X << dim)) && step[dim] > 0) {
      start[dim] = (bbMin[dim] - orgLoc[dim] - radius) / step[dim];
      end[dim] = (bbMax[dim] - orgLoc[dim] + radius) / step[dim];
    }
    else {
      start[dim] = end[dim] = 0;
    }
  }
  copy_v3_v3_int(cur, start);
  for (cur[0] = start[0]; cur[0] <= end[0]; cur[0]++) {
    for (cur[1] = start[1]; cur[1] <= end[1]; cur[1]++) {
      for (cur[2] = start[2]; cur[2] <= end[2]; cur[2]++) {
        if (!cur[0] && !cur[1] && !cur[2]) {
          /* Skip tile at orgLoc, this was already handled before all others. */
          continue;
        }
        tile_pass++;
        for (int dim = 0; dim < 3; dim++) {
          location[dim] = cur[dim] * step[dim] + orgLoc[dim];
        }
        cursor_draw_point_screen_space(gpuattr, region, location, ob->obmat, 3);
      }
    }
  }
}

static void cursor_draw_point_with_symmetry(const uint gpuattr,
                                            const ARegion *region,
                                            const float true_location[3],
                                            Sculpt *sd,
                                            Object *ob,
                                            const float radius)
{
  const char symm = sd->paint.symmetry_flags & PAINT_SYMM_AXIS_ALL;
  float location[3], symm_rot_mat[4][4];

  for (int i = 0; i <= symm; i++) {
    if (i == 0 || (symm & i && (symm != 5 || i != 3) && (symm != 6 || (i != 3 && i != 5)))) {

      /* Axis Symmetry. */
      flip_v3_v3(location, true_location, (char)i);
      cursor_draw_point_screen_space(gpuattr, region, location, ob->obmat, 3);

      /* Tiling. */
      cursor_draw_tiling_preview(gpuattr, region, location, sd, ob, radius);

      /* Radial Symmetry. */
      for (char raxis = 0; raxis < 3; raxis++) {
        for (int r = 1; r < sd->radial_symm[raxis]; r++) {
          float angle = 2 * M_PI * r / sd->radial_symm[(int)raxis];
          flip_v3_v3(location, true_location, (char)i);
          unit_m4(symm_rot_mat);
          rotate_m4(symm_rot_mat, raxis + 'X', angle);
          mul_m4_v3(symm_rot_mat, location);

          cursor_draw_tiling_preview(gpuattr, region, location, sd, ob, radius);
          cursor_draw_point_screen_space(gpuattr, region, location, ob->obmat, 3);
        }
      }
    }
  }
}

static void sculpt_geometry_preview_lines_draw(const uint gpuattr,
                                               Brush *brush,
                                               const bool is_multires,
                                               SculptSession *ss)
{
  if (!(brush->flag & BRUSH_GRAB_ACTIVE_VERTEX)) {
    return;
  }

  if (is_multires) {
    return;
  }

  if (BKE_pbvh_type(ss->pbvh) != PBVH_FACES) {
    return;
  }

  if (!ss->deform_modifiers_active) {
    return;
  }

  immUniformColor4f(1.0f, 1.0f, 1.0f, 0.6f);

  /* Cursor normally draws on top, but for this part we need depth tests. */
  const eGPUDepthTest depth_test = GPU_depth_test_get();
  if (!depth_test) {
    GPU_depth_test(GPU_DEPTH_LESS_EQUAL);
  }

  GPU_line_width(1.0f);
  if (ss->preview_vert_index_count > 0) {
    immBegin(GPU_PRIM_LINES, ss->preview_vert_index_count);
    for (int i = 0; i < ss->preview_vert_index_count; i++) {
      immVertex3fv(gpuattr, SCULPT_vertex_co_get(ss, ss->preview_vert_index_list[i]));
    }
    immEnd();
  }

  /* Restore depth test value. */
  if (!depth_test) {
    GPU_depth_test(GPU_DEPTH_NONE);
  }
}

static void SCULPT_layer_brush_height_preview_draw(const uint gpuattr,
                                                   const Brush *brush,
                                                   const float rds,
                                                   const float line_width,
                                                   const float outline_col[3],
                                                   const float alpha)
{
  float cursor_trans[4][4];
  unit_m4(cursor_trans);
  translate_m4(cursor_trans, 0.0f, 0.0f, brush->height);
  GPU_matrix_push();
  GPU_matrix_mul(cursor_trans);

  GPU_line_width(line_width);
  immUniformColor3fvAlpha(outline_col, alpha * 0.5f);
  imm_draw_circle_wire_3d(gpuattr, 0, 0, rds, 80);
  GPU_matrix_pop();
}

static bool paint_use_2d_cursor(ePaintMode mode)
{
  if (mode >= PAINT_MODE_TEXTURE_3D) {
    return true;
  }
  return false;
}

typedef enum PaintCursorDrawingType {
  PAINT_CURSOR_CURVE,
  PAINT_CURSOR_2D,
  PAINT_CURSOR_3D,
} PaintCursorDrawingType;

typedef struct PaintCursorContext {
  bContext *C;
  ARegion *region;
  wmWindow *win;
  wmWindowManager *wm;
  Depsgraph *depsgraph;
  Scene *scene;
  UnifiedPaintSettings *ups;
  Brush *brush;
  Paint *paint;
  ePaintMode mode;
  ViewContext vc;

  /* Sculpt related data. */
  Sculpt *sd;
  SculptSession *ss;
  int prev_active_vertex_index;
  bool is_stroke_active;
  bool is_cursor_over_mesh;
  bool is_multires;
  float radius;

  /* 3D view cursor position and normal. */
  float location[3];
  float scene_space_location[3];
  float normal[3];

  /* Cursor main colors. */
  float outline_col[3];
  float outline_alpha;

  /* GPU attribute for drawing. */
  uint pos;

  PaintCursorDrawingType cursor_type;

  /* This variable is set after drawing the overlay, not on initialization. It can't be used for
   * checking if alpha overlay is enabled before drawing it. */
  bool alpha_overlay_drawn;

  float zoomx;
  int x, y;
  float translation[2];

  float final_radius;
  int pixel_radius;

} PaintCursorContext;

static bool paint_cursor_context_init(bContext *C,
                                      const int x,
                                      const int y,
                                      PaintCursorContext *pcontext)
{
  ARegion *region = CTX_wm_region(C);
  if (region && region->regiontype != RGN_TYPE_WINDOW) {
    return false;
  }

  pcontext->C = C;
  pcontext->region = region;
  pcontext->wm = CTX_wm_manager(C);
  pcontext->win = CTX_wm_window(C);
  pcontext->depsgraph = CTX_data_depsgraph_pointer(C);
  pcontext->scene = CTX_data_scene(C);
  pcontext->ups = &pcontext->scene->toolsettings->unified_paint_settings;
  pcontext->paint = BKE_paint_get_active_from_context(C);
  pcontext->brush = BKE_paint_brush(pcontext->paint);
  pcontext->mode = BKE_paintmode_get_active_from_context(C);

  ED_view3d_viewcontext_init(C, &pcontext->vc, pcontext->depsgraph);

  if (pcontext->brush->flag & BRUSH_CURVE) {
    pcontext->cursor_type = PAINT_CURSOR_CURVE;
  }
  else if (paint_use_2d_cursor(pcontext->mode)) {
    pcontext->cursor_type = PAINT_CURSOR_2D;
  }
  else {
    pcontext->cursor_type = PAINT_CURSOR_3D;
  }

  pcontext->x = x;
  pcontext->y = y;
  pcontext->translation[0] = (float)x;
  pcontext->translation[1] = (float)y;

  float zoomx, zoomy;
  get_imapaint_zoom(C, &zoomx, &zoomy);
  pcontext->zoomx = max_ff(zoomx, zoomy);
  pcontext->final_radius = (BKE_brush_size_get(pcontext->scene, pcontext->brush) * zoomx);

  /* There is currently no way to check if the direction is inverted before starting the stroke,
   * so this does not reflect the state of the brush in the UI. */
  if (((pcontext->ups->draw_inverted == 0) ^ ((pcontext->brush->flag & BRUSH_DIR_IN) == 0)) &&
      BKE_brush_sculpt_has_secondary_color(pcontext->brush)) {
    copy_v3_v3(pcontext->outline_col, pcontext->brush->sub_col);
  }
  else {
    copy_v3_v3(pcontext->outline_col, pcontext->brush->add_col);
  }
  pcontext->outline_alpha = pcontext->brush->add_col[3];

  Object *active_object = pcontext->vc.obact;
  pcontext->ss = active_object ? active_object->sculpt : NULL;

  pcontext->is_stroke_active = pcontext->ups->stroke_active;

  return true;
}

static void paint_cursor_update_pixel_radius(PaintCursorContext *pcontext)
{
  if (pcontext->is_cursor_over_mesh) {
    Brush *brush = BKE_paint_brush(pcontext->paint);
    pcontext->pixel_radius = project_brush_radius(
        &pcontext->vc,
        BKE_brush_unprojected_radius_get(pcontext->scene, brush),
        pcontext->location);

    if (pcontext->pixel_radius == 0) {
      pcontext->pixel_radius = BKE_brush_size_get(pcontext->scene, brush);
    }

    copy_v3_v3(pcontext->scene_space_location, pcontext->location);
    mul_m4_v3(pcontext->vc.obact->obmat, pcontext->scene_space_location);
  }
  else {
    Sculpt *sd = CTX_data_tool_settings(pcontext->C)->sculpt;
    Brush *brush = BKE_paint_brush(&sd->paint);

    pcontext->pixel_radius = BKE_brush_size_get(pcontext->scene, brush);
  }
}

static void paint_cursor_sculpt_session_update_and_init(PaintCursorContext *pcontext)
{
  BLI_assert(pcontext->ss != NULL);
  BLI_assert(pcontext->mode == PAINT_MODE_SCULPT);

  bContext *C = pcontext->C;
  SculptSession *ss = pcontext->ss;
  Brush *brush = pcontext->brush;
  Scene *scene = pcontext->scene;
  UnifiedPaintSettings *ups = pcontext->ups;
  ViewContext *vc = &pcontext->vc;
  SculptCursorGeometryInfo gi;

  const float mouse[2] = {
      pcontext->x - pcontext->region->winrct.xmin,
      pcontext->y - pcontext->region->winrct.ymin,
  };

  /* This updates the active vertex, which is needed for most of the Sculpt/Vertex Colors tools to
   * work correctly */
  pcontext->prev_active_vertex_index = ss->active_vertex_index;
  if (!ups->stroke_active) {
    pcontext->is_cursor_over_mesh = SCULPT_cursor_geometry_info_update(
        C, &gi, mouse, (pcontext->brush->falloff_shape == PAINT_FALLOFF_SHAPE_SPHERE));
    copy_v3_v3(pcontext->location, gi.location);
    copy_v3_v3(pcontext->normal, gi.normal);
  }
  else {
    pcontext->is_cursor_over_mesh = ups->last_hit;
    copy_v3_v3(pcontext->location, ups->last_location);
  }

  paint_cursor_update_pixel_radius(pcontext);

  if (BKE_brush_use_locked_size(scene, brush)) {
    BKE_brush_size_set(scene, brush, pcontext->pixel_radius);
  }

  if (pcontext->is_cursor_over_mesh) {
    paint_cursor_update_unprojected_radius(ups, brush, vc, pcontext->scene_space_location);
  }

  pcontext->is_multires = ss->pbvh != NULL && BKE_pbvh_type(ss->pbvh) == PBVH_GRIDS;

  pcontext->sd = CTX_data_tool_settings(pcontext->C)->sculpt;
}

static void paint_update_mouse_cursor(PaintCursorContext *pcontext)
{
  WM_cursor_set(pcontext->win, WM_CURSOR_PAINT);
}

static void paint_draw_2D_view_brush_cursor(PaintCursorContext *pcontext)
{
  immUniformColor3fvAlpha(pcontext->outline_col, pcontext->outline_alpha);

  /* Draw brush outline. */
  if (pcontext->ups->stroke_active && BKE_brush_use_size_pressure(pcontext->brush)) {
    imm_draw_circle_wire_2d(pcontext->pos,
                            pcontext->translation[0],
                            pcontext->translation[1],
                            pcontext->final_radius * pcontext->ups->size_pressure_value,
                            40);
    /* Outer at half alpha. */
    immUniformColor3fvAlpha(pcontext->outline_col, pcontext->outline_alpha * 0.5f);
  }

  GPU_line_width(1.0f);
  imm_draw_circle_wire_2d(pcontext->pos,
                          pcontext->translation[0],
                          pcontext->translation[1],
                          pcontext->final_radius,
                          40);
}

static void paint_draw_legacy_3D_view_brush_cursor(PaintCursorContext *pcontext)
{
  GPU_line_width(1.0f);
  immUniformColor3fvAlpha(pcontext->outline_col, pcontext->outline_alpha);
  imm_draw_circle_wire_3d(pcontext->pos,
                          pcontext->translation[0],
                          pcontext->translation[1],
                          pcontext->final_radius,
                          40);
}

static void paint_draw_3D_view_inactive_brush_cursor(PaintCursorContext *pcontext)
{
  GPU_line_width(1.0f);
  /* Reduce alpha to increase the contrast when the cursor is over the mesh. */
  immUniformColor3fvAlpha(pcontext->outline_col, pcontext->outline_alpha * 0.8);
  imm_draw_circle_wire_3d(pcontext->pos,
                          pcontext->translation[0],
                          pcontext->translation[1],
                          pcontext->final_radius,
                          80);
  immUniformColor3fvAlpha(pcontext->outline_col, pcontext->outline_alpha * 0.35f);
  imm_draw_circle_wire_3d(pcontext->pos,
                          pcontext->translation[0],
                          pcontext->translation[1],
                          pcontext->final_radius * clamp_f(pcontext->brush->alpha, 0.0f, 1.0f),
                          80);
}

static void paint_cursor_update_object_space_radius(PaintCursorContext *pcontext)
{
  if (!BKE_brush_use_locked_size(pcontext->scene, pcontext->brush)) {
    pcontext->radius = paint_calc_object_space_radius(
        &pcontext->vc, pcontext->location, BKE_brush_size_get(pcontext->scene, pcontext->brush));
  }
  else {
    pcontext->radius = BKE_brush_unprojected_radius_get(pcontext->scene, pcontext->brush);
  }
}

static void paint_cursor_drawing_setup_cursor_space(PaintCursorContext *pcontext)
{
  float cursor_trans[4][4], cursor_rot[4][4];
  const float z_axis[4] = {0.0f, 0.0f, 1.0f, 0.0f};
  float quat[4];
  copy_m4_m4(cursor_trans, pcontext->vc.obact->obmat);
  translate_m4(cursor_trans, pcontext->location[0], pcontext->location[1], pcontext->location[2]);
  rotation_between_vecs_to_quat(quat, z_axis, pcontext->normal);
  quat_to_mat4(cursor_rot, quat);
  GPU_matrix_mul(cursor_trans);
  GPU_matrix_mul(cursor_rot);
}

static void paint_cursor_draw_main_inactive_cursor(PaintCursorContext *pcontext)
{
  immUniformColor3fvAlpha(pcontext->outline_col, pcontext->outline_alpha);
  GPU_line_width(2.0f);
  imm_draw_circle_wire_3d(pcontext->pos, 0, 0, pcontext->radius, 80);

  GPU_line_width(1.0f);
  immUniformColor3fvAlpha(pcontext->outline_col, pcontext->outline_alpha * 0.5f);
  imm_draw_circle_wire_3d(
      pcontext->pos, 0, 0, pcontext->radius * clamp_f(pcontext->brush->alpha, 0.0f, 1.0f), 80);
}

static void paint_cursor_pose_brush_segments_draw(PaintCursorContext *pcontext)
{
  SculptSession *ss = pcontext->ss;
  immUniformColor4f(1.0f, 1.0f, 1.0f, 0.8f);
  GPU_line_width(2.0f);

  immBegin(GPU_PRIM_LINES, ss->pose_ik_chain_preview->tot_segments * 2);
  for (int i = 0; i < ss->pose_ik_chain_preview->tot_segments; i++) {
    immVertex3fv(pcontext->pos, ss->pose_ik_chain_preview->segments[i].initial_orig);
    immVertex3fv(pcontext->pos, ss->pose_ik_chain_preview->segments[i].initial_head);
  }

  immEnd();
}

static void paint_cursor_pose_brush_origins_draw(PaintCursorContext *pcontext)
{

  SculptSession *ss = pcontext->ss;
  immUniformColor4f(1.0f, 1.0f, 1.0f, 0.8f);
  for (int i = 0; i < ss->pose_ik_chain_preview->tot_segments; i++) {
    cursor_draw_point_screen_space(pcontext->pos,
                                   pcontext->region,
                                   ss->pose_ik_chain_preview->segments[i].initial_orig,
                                   pcontext->vc.obact->obmat,
                                   3);
  }
}

static void paint_cursor_preview_boundary_data_pivot_draw(PaintCursorContext *pcontext)
{

  if (!pcontext->ss->boundary_preview) {
    /* There is no guarantee that a boundary preview exists as there may be no boundaries
     * inside the brush radius. */
    return;
  }
  immUniformColor4f(1.0f, 1.0f, 1.0f, 0.8f);
  cursor_draw_point_screen_space(
      pcontext->pos,
      pcontext->region,
      SCULPT_vertex_co_get(pcontext->ss, pcontext->ss->boundary_preview->pivot_vertex),
      pcontext->vc.obact->obmat,
      3);
}

static void paint_cursor_preview_boundary_data_update(PaintCursorContext *pcontext,
                                                      const bool update_previews)
{
  SculptSession *ss = pcontext->ss;
  if (!(update_previews || !ss->boundary_preview)) {
    return;
  }

  /* Needed for updating the necessary SculptSession data in order to initialize the
   * boundary data for the preview. */
  BKE_sculpt_update_object_for_edit(pcontext->depsgraph, pcontext->vc.obact, true, false, false);

  if (ss->boundary_preview) {
    SCULPT_boundary_data_free(ss->boundary_preview);
  }

  ss->boundary_preview = SCULPT_boundary_data_init(
      pcontext->vc.obact, pcontext->brush, ss->active_vertex_index, pcontext->radius);
}

static void paint_cursor_draw_3d_view_brush_cursor_inactive(PaintCursorContext *pcontext)
{
  Brush *brush = pcontext->brush;

  /* 2D falloff is better represented with the default 2D cursor,
   * there is no need to draw anything else. */
  if (brush->falloff_shape == PAINT_FALLOFF_SHAPE_TUBE) {
    paint_draw_legacy_3D_view_brush_cursor(pcontext);
    return;
  }

  if (pcontext->alpha_overlay_drawn) {
    paint_draw_legacy_3D_view_brush_cursor(pcontext);
    return;
  }

  if (!pcontext->is_cursor_over_mesh) {
    paint_draw_3D_view_inactive_brush_cursor(pcontext);
    return;
  }

  paint_cursor_update_object_space_radius(pcontext);

  const bool update_previews = pcontext->prev_active_vertex_index !=
                               SCULPT_active_vertex_get(pcontext->ss);

  /* Setup drawing. */
  wmViewport(&pcontext->region->winrct);

  /* Drawing of Cursor overlays in 2D screen space. */

  /* Cursor location symmetry points. */

  const float *active_vertex_co = SCULPT_active_vertex_co_get(pcontext->ss);
  if (len_v3v3(active_vertex_co, pcontext->location) < pcontext->radius) {
    immUniformColor3fvAlpha(pcontext->outline_col, pcontext->outline_alpha);
    cursor_draw_point_with_symmetry(pcontext->pos,
                                    pcontext->region,
                                    active_vertex_co,
                                    pcontext->sd,
                                    pcontext->vc.obact,
                                    pcontext->radius);
  }

  /* Pose brush updates and rotation origins. */

  if (brush->sculpt_tool == SCULPT_TOOL_POSE) {
    /* Just after switching to the Pose Brush, the active vertex can be the same and the
     * cursor won't be tagged to update, so always initialize the preview chain if it is
     * null before drawing it. */
    SculptSession *ss = pcontext->ss;
    if (update_previews || !ss->pose_ik_chain_preview) {
      BKE_sculpt_update_object_for_edit(
          pcontext->depsgraph, pcontext->vc.obact, true, false, false);

      /* Free the previous pose brush preview. */
      if (ss->pose_ik_chain_preview) {
        SCULPT_pose_ik_chain_free(ss->pose_ik_chain_preview);
      }

      /* Generate a new pose brush preview from the current cursor location. */
      ss->pose_ik_chain_preview = SCULPT_pose_ik_chain_init(
          pcontext->sd, pcontext->vc.obact, ss, brush, pcontext->location, pcontext->radius);
    }

    /* Draw the pose brush rotation origins. */
    paint_cursor_pose_brush_origins_draw(pcontext);
  }

  if (brush->sculpt_tool == SCULPT_TOOL_BOUNDARY) {
    paint_cursor_preview_boundary_data_update(pcontext, update_previews);
    paint_cursor_preview_boundary_data_pivot_draw(pcontext);
  }

  /* Setup 3D perspective drawing. */
  GPU_matrix_push_projection();
  ED_view3d_draw_setup_view(pcontext->wm,
                            pcontext->win,
                            pcontext->depsgraph,
                            pcontext->scene,
                            pcontext->region,
                            CTX_wm_view3d(pcontext->C),
                            NULL,
                            NULL,
                            NULL);

  GPU_matrix_push();
  GPU_matrix_mul(pcontext->vc.obact->obmat);

  /* Drawing Cursor overlays in 3D object space. */
  if (brush->sculpt_tool == SCULPT_TOOL_GRAB && (brush->flag & BRUSH_GRAB_ACTIVE_VERTEX)) {
    SCULPT_geometry_preview_lines_update(pcontext->C, pcontext->ss, pcontext->radius);
    sculpt_geometry_preview_lines_draw(
        pcontext->pos, pcontext->brush, pcontext->is_multires, pcontext->ss);
  }

  if (brush->sculpt_tool == SCULPT_TOOL_POSE) {
    paint_cursor_pose_brush_segments_draw(pcontext);
  }

  if (brush->sculpt_tool == SCULPT_TOOL_BOUNDARY) {
    SCULPT_boundary_edges_preview_draw(
        pcontext->pos, pcontext->ss, pcontext->outline_col, pcontext->outline_alpha);
    SCULPT_boundary_pivot_line_preview_draw(pcontext->pos, pcontext->ss);
  }

  GPU_matrix_pop();

  /* Drawing Cursor overlays in Paint Cursor space (as additional info on top of the brush cursor)
   */
  GPU_matrix_push();
  paint_cursor_drawing_setup_cursor_space(pcontext);
  /* Main inactive cursor. */
  paint_cursor_draw_main_inactive_cursor(pcontext);

  /* Cloth brush local simulation areas. */
  if (brush->sculpt_tool == SCULPT_TOOL_CLOTH &&
      brush->cloth_simulation_area_type == BRUSH_CLOTH_SIMULATION_AREA_LOCAL) {
    const float white[3] = {1.0f, 1.0f, 1.0f};
    const float zero_v[3] = {0.0f};
    /* This functions sets its own drawing space in order to draw the simulation limits when the
     * cursor is active. When used here, this cursor overlay is already in cursor space, so its
     * position and normal should be set to 0. */
    SCULPT_cloth_simulation_limits_draw(
        pcontext->pos, brush, zero_v, zero_v, pcontext->radius, 1.0f, white, 0.25f);
  }

  /* Layer brush height. */
  if (brush->sculpt_tool == SCULPT_TOOL_LAYER) {
    SCULPT_layer_brush_height_preview_draw(pcontext->pos,
                                           brush,
                                           pcontext->radius,
                                           1.0f,
                                           pcontext->outline_col,
                                           pcontext->outline_alpha);
  }

  GPU_matrix_pop();

  /* Reset drawing. */
  GPU_matrix_pop_projection();
  wmWindowViewport(pcontext->win);
}

static void paint_cursor_cursor_draw_3d_view_brush_cursor_active(PaintCursorContext *pcontext)
{
  BLI_assert(pcontext->ss != NULL);
  BLI_assert(pcontext->mode == PAINT_MODE_SCULPT);

  SculptSession *ss = pcontext->ss;
  Brush *brush = pcontext->brush;

  /* The cursor can be updated as active before creating the StrokeCache, so this needs to be
   * checked. */
  if (!ss->cache) {
    return;
  }

  /* Most of the brushes initialize the necessary data for the custom cursor drawing after the
   * first brush step, so make sure that it is not drawn before being initialized. */
  if (SCULPT_stroke_is_first_brush_step_of_symmetry_pass(ss->cache)) {
    return;
  }

  /* Setup drawing. */
  wmViewport(&pcontext->region->winrct);
  GPU_matrix_push_projection();
  ED_view3d_draw_setup_view(pcontext->wm,
                            pcontext->win,
                            pcontext->depsgraph,
                            pcontext->scene,
                            pcontext->region,
                            CTX_wm_view3d(pcontext->C),
                            NULL,
                            NULL,
                            NULL);
  GPU_matrix_push();
  GPU_matrix_mul(pcontext->vc.obact->obmat);

  /* Draw the special active cursors different tools may have. */

  if (brush->sculpt_tool == SCULPT_TOOL_GRAB) {
    sculpt_geometry_preview_lines_draw(pcontext->pos, brush, pcontext->is_multires, ss);
  }

  if (brush->sculpt_tool == SCULPT_TOOL_MULTIPLANE_SCRAPE) {
    SCULPT_multiplane_scrape_preview_draw(
        pcontext->pos, brush, ss, pcontext->outline_col, pcontext->outline_alpha);
  }

  if (brush->sculpt_tool == SCULPT_TOOL_CLOTH) {
    if (brush->cloth_force_falloff_type == BRUSH_CLOTH_FORCE_FALLOFF_PLANE) {
      SCULPT_cloth_plane_falloff_preview_draw(
          pcontext->pos, ss, pcontext->outline_col, pcontext->outline_alpha);
    }
    else if (brush->cloth_force_falloff_type == BRUSH_CLOTH_FORCE_FALLOFF_RADIAL &&
             brush->cloth_simulation_area_type == BRUSH_CLOTH_SIMULATION_AREA_LOCAL) {
      /* Display the simulation limits if sculpting outside them. */
      /* This does not makes much sense of plane fallof as the fallof is infinte or global. */

      if (len_v3v3(ss->cache->true_location, ss->cache->true_initial_location) >
          ss->cache->radius * (1.0f + brush->cloth_sim_limit)) {
        const float red[3] = {1.0f, 0.2f, 0.2f};
        SCULPT_cloth_simulation_limits_draw(pcontext->pos,
                                            brush,
                                            ss->cache->true_initial_location,
                                            ss->cache->true_initial_normal,
                                            ss->cache->radius,
                                            2.0f,
                                            red,
                                            0.8f);
      }
    }
  }

  GPU_matrix_pop();

  GPU_matrix_pop_projection();
  wmWindowViewport(pcontext->win);
}

static void paint_cursor_draw_3D_view_brush_cursor(PaintCursorContext *pcontext)
{

  /* These paint tools are not using the SculptSession, so they need to use the default 2D brush
   * cursor in the 3D view. */
  if (pcontext->mode != PAINT_MODE_SCULPT || !pcontext->ss) {
    paint_draw_legacy_3D_view_brush_cursor(pcontext);
    return;
  }

  paint_cursor_sculpt_session_update_and_init(pcontext);

  if (pcontext->is_stroke_active) {
    paint_cursor_cursor_draw_3d_view_brush_cursor_active(pcontext);
  }
  else {
    paint_cursor_draw_3d_view_brush_cursor_inactive(pcontext);
  }
}

static bool paint_cursor_is_3d_view_navigating(PaintCursorContext *pcontext)
{
  ViewContext *vc = &pcontext->vc;
  return vc->rv3d && (vc->rv3d->rflag & RV3D_NAVIGATING);
}

static bool paint_cursor_is_brush_cursor_enabled(PaintCursorContext *pcontext)
{
  if (pcontext->paint->flags & PAINT_SHOW_BRUSH) {
    if (ELEM(pcontext->mode, PAINT_MODE_TEXTURE_2D, PAINT_MODE_TEXTURE_3D) &&
        pcontext->brush->imagepaint_tool == PAINT_TOOL_FILL) {
      return false;
    }
    return true;
  }
  return false;
}

static void paint_cursor_update_rake_rotation(PaintCursorContext *pcontext)
{
  /* Don't calculate rake angles while a stroke is active because the rake variables are global
   * and we may get interference with the stroke itself.
   * For line strokes, such interference is visible. */
  if (!pcontext->ups->stroke_active) {
    paint_calculate_rake_rotation(pcontext->ups, pcontext->brush, pcontext->translation);
  }
}

static void paint_cursor_check_and_draw_alpha_overlays(PaintCursorContext *pcontext)
{
  pcontext->alpha_overlay_drawn = paint_draw_alpha_overlay(pcontext->ups,
                                                           pcontext->brush,
                                                           &pcontext->vc,
                                                           pcontext->x,
                                                           pcontext->y,
                                                           pcontext->zoomx,
                                                           pcontext->mode);
}

static void paint_cursor_update_anchored_location(PaintCursorContext *pcontext)
{
  UnifiedPaintSettings *ups = pcontext->ups;
  if (ups->draw_anchored) {
    pcontext->final_radius = ups->anchored_size;
    copy_v2_fl2(pcontext->translation,
                ups->anchored_initial_mouse[0] + pcontext->region->winrct.xmin,
                ups->anchored_initial_mouse[1] + pcontext->region->winrct.ymin);
  }
}

static void paint_cursor_setup_2D_drawing(PaintCursorContext *pcontext)
{
  GPU_line_width(2.0f);
  GPU_blend(GPU_BLEND_ALPHA);
  GPU_line_smooth(true);
  pcontext->pos = GPU_vertformat_attr_add(
      immVertexFormat(), "pos", GPU_COMP_F32, 2, GPU_FETCH_FLOAT);
  immBindBuiltinProgram(GPU_SHADER_2D_UNIFORM_COLOR);
}

static void paint_cursor_setup_3D_drawing(PaintCursorContext *pcontext)
{
  GPU_line_width(2.0f);
  GPU_blend(GPU_BLEND_ALPHA);
  GPU_line_smooth(true);
  pcontext->pos = GPU_vertformat_attr_add(
      immVertexFormat(), "pos", GPU_COMP_F32, 3, GPU_FETCH_FLOAT);
  immBindBuiltinProgram(GPU_SHADER_3D_UNIFORM_COLOR);
}

static void paint_cursor_restore_drawing_state(void)
{
  immUnbindProgram();
  GPU_blend(GPU_BLEND_NONE);
  GPU_line_smooth(false);
}

static void paint_draw_cursor(bContext *C, int x, int y, void *UNUSED(unused))
{
  PaintCursorContext pcontext;
  if (!paint_cursor_context_init(C, x, y, &pcontext)) {
    return;
  }

  if (!paint_cursor_is_brush_cursor_enabled(&pcontext)) {
    return;
  }
  if (paint_cursor_is_3d_view_navigating(&pcontext)) {
    return;
  }

  switch (pcontext.cursor_type) {
    case PAINT_CURSOR_CURVE:
      paint_draw_curve_cursor(pcontext.brush, &pcontext.vc);
      break;
    case PAINT_CURSOR_2D:
      paint_cursor_update_rake_rotation(&pcontext);
      paint_cursor_check_and_draw_alpha_overlays(&pcontext);
      paint_cursor_update_anchored_location(&pcontext);

      paint_cursor_setup_2D_drawing(&pcontext);
      paint_draw_2D_view_brush_cursor(&pcontext);
      paint_cursor_restore_drawing_state();
      break;
    case PAINT_CURSOR_3D:
      paint_update_mouse_cursor(&pcontext);

      paint_cursor_update_rake_rotation(&pcontext);
      paint_cursor_check_and_draw_alpha_overlays(&pcontext);
      paint_cursor_update_anchored_location(&pcontext);

      paint_cursor_setup_3D_drawing(&pcontext);
      paint_cursor_draw_3D_view_brush_cursor(&pcontext);
      paint_cursor_restore_drawing_state();
      break;
  }
}

/* Public API */

void paint_cursor_start(Paint *p, bool (*poll)(bContext *C))
{
  if (p && !p->paint_cursor) {
    p->paint_cursor = WM_paint_cursor_activate(
        SPACE_TYPE_ANY, RGN_TYPE_ANY, poll, paint_draw_cursor, NULL);
  }

  /* Invalidate the paint cursors. */
  BKE_paint_invalidate_overlay_all();
}<|MERGE_RESOLUTION|>--- conflicted
+++ resolved
@@ -776,11 +776,7 @@
 
   ePaintOverlayControlFlags flags = BKE_paint_get_overlay_flags();
   eGPUBlend blend_state = GPU_blend_get();
-<<<<<<< HEAD
-  bool depth_test = GPU_depth_test_enabled();
-=======
   eGPUDepthTest depth_test = GPU_depth_test_get();
->>>>>>> 019cd2e5
 
   /* Translate to region. */
   GPU_matrix_push();
