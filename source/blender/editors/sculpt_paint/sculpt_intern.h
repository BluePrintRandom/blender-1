--- conflicted
+++ resolved
@@ -91,11 +91,8 @@
   SCULPT_UNDO_DYNTOPO_END,
   SCULPT_UNDO_DYNTOPO_SYMMETRIZE,
   SCULPT_UNDO_GEOMETRY,
-<<<<<<< HEAD
   SCULPT_UNDO_COLOR,
   SCULPT_UNDO_COORDS_COLOR,
-=======
->>>>>>> a942d97b
 } SculptUndoType;
 
 typedef struct SculptUndoNode {
@@ -132,21 +129,10 @@
   /* shape keys */
   char shapeName[sizeof(((KeyBlock *)0))->name];
 
-<<<<<<< HEAD
-  /* remesh operations */
-  bool remesh_applied;
-  CustomData remesh_vdata;
-  CustomData remesh_edata;
-  CustomData remesh_ldata;
-  CustomData remesh_pdata;
-  int remesh_totvert;
-  int remesh_totedge;
-  int remesh_totloop;
-  int remesh_totpoly;
-
+  /* pivot */
   float pivot_pos[3];
   float pivot_rot[4];
-=======
+
   /* geometry modification operations and bmesh enter data */
   CustomData geom_vdata;
   CustomData geom_edata;
@@ -156,7 +142,6 @@
   int geom_totedge;
   int geom_totloop;
   int geom_totpoly;
->>>>>>> a942d97b
 
   size_t undo_size;
 } SculptUndoNode;
