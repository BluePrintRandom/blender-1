/*
 * ***** BEGIN GPL LICENSE BLOCK *****
 *
 * This program is free software; you can redistribute it and/or
 * modify it under the terms of the GNU General Public License
 * as published by the Free Software Foundation; either version 2
 * of the License, or (at your option) any later version.
 *
 * This program is distributed in the hope that it will be useful,
 * but WITHOUT ANY WARRANTY; without even the implied warranty of
 * MERCHANTABILITY or FITNESS FOR A PARTICULAR PURPOSE.  See the
 * GNU General Public License for more details.
 *
 * You should have received a copy of the GNU General Public License
 * along with this program; if not, write to the Free Software Foundation,
 * Inc., 51 Franklin Street, Fifth Floor, Boston, MA 02110-1301, USA.
 *
 * The Original Code is Copyright (C) 2008 Blender Foundation
 * All rights reserved.
 *
 * Contributor(s): Joshua Leung
 *
 * ***** END GPL LICENSE BLOCK *****
 *
 * Implementation of Bone Groups operators and editing API's
 */

/** \file blender/editors/armature/pose_group.c
 *  \ingroup edarmature
 */

#include <string.h>

#include "MEM_guardedalloc.h"

#include "BLI_blenlib.h"

#include "DNA_armature_types.h"
#include "DNA_object_types.h"

#include "BKE_armature.h"
#include "BKE_action.h"
#include "BKE_context.h"

#include "DEG_depsgraph.h"

#include "RNA_access.h"
#include "RNA_define.h"

#include "WM_api.h"
#include "WM_types.h"

#include "ED_armature.h"
#include "ED_screen.h"

#include "UI_interface.h"
#include "UI_resources.h"

#include "armature_intern.h"

/* ********************************************** */
/* Bone Groups */

static int pose_group_add_exec(bContext *C, wmOperator *UNUSED(op))
{
	Object *ob = ED_pose_object_from_context(C);

	/* only continue if there's an object and pose */
	if (ELEM(NULL, ob, ob->pose))
		return OPERATOR_CANCELLED;

	/* for now, just call the API function for this */
	BKE_pose_add_group(ob->pose, NULL);

	/* notifiers for updates */
	WM_event_add_notifier(C, NC_OBJECT | ND_POSE, ob);

	return OPERATOR_FINISHED;
}

void POSE_OT_group_add(wmOperatorType *ot)
{
	/* identifiers */
	ot->name = "Add Bone Group";
	ot->idname = "POSE_OT_group_add";
	ot->description = "Add a new bone group";

	/* api callbacks */
	ot->exec = pose_group_add_exec;
	ot->poll = ED_operator_posemode_context;

	/* flags */
	ot->flag = OPTYPE_REGISTER | OPTYPE_UNDO;
}


static int pose_group_remove_exec(bContext *C, wmOperator *UNUSED(op))
{
	Object *ob = ED_pose_object_from_context(C);

	/* only continue if there's an object and pose */
	if (ELEM(NULL, ob, ob->pose))
		return OPERATOR_CANCELLED;

	/* for now, just call the API function for this */
	BKE_pose_remove_group_index(ob->pose, ob->pose->active_group);

	/* notifiers for updates */
	WM_event_add_notifier(C, NC_OBJECT | ND_POSE, ob);
	DEG_id_tag_update(&ob->id, DEG_TAG_COPY_ON_WRITE);
<<<<<<< HEAD
	
=======

>>>>>>> 95011f6d
	return OPERATOR_FINISHED;
}

void POSE_OT_group_remove(wmOperatorType *ot)
{
	/* identifiers */
	ot->name = "Remove Bone Group";
	ot->idname = "POSE_OT_group_remove";
	ot->description = "Remove the active bone group";

	/* api callbacks */
	ot->exec = pose_group_remove_exec;
	ot->poll = ED_operator_posemode_context;

	/* flags */
	ot->flag = OPTYPE_REGISTER | OPTYPE_UNDO;
}

/* ------------ */

/* invoke callback which presents a list of bone-groups for the user to choose from */
static int pose_groups_menu_invoke(bContext *C, wmOperator *op, const wmEvent *UNUSED(event))
{
	Object *ob = ED_pose_object_from_context(C);
	bPose *pose;
	PropertyRNA *prop = RNA_struct_find_property(op->ptr, "type");

	uiPopupMenu *pup;
	uiLayout *layout;
	bActionGroup *grp;
	int i;

	/* only continue if there's an object, and a pose there too */
	if (ELEM(NULL, ob, ob->pose))
		return OPERATOR_CANCELLED;
	pose = ob->pose;

	/* If group index is set, try to use it! */
	if (RNA_property_is_set(op->ptr, prop)) {
		const int num_groups = BLI_listbase_count(&pose->agroups);
		const int group = RNA_property_int_get(op->ptr, prop);

		/* just use the active group index, and call the exec callback for the calling operator */
		if (group > 0 && group <= num_groups) {
			return op->type->exec(C, op);
		}
	}

	/* if there's no active group (or active is invalid), create a new menu to find it */
	if (pose->active_group <= 0) {
		/* create a new menu, and start populating it with group names */
		pup = UI_popup_menu_begin(C, op->type->name, ICON_NONE);
		layout = UI_popup_menu_layout(pup);

		/* special entry - allow to create new group, then use that
		 *	(not to be used for removing though)
		 */
		if (strstr(op->idname, "assign")) {
			uiItemIntO(layout, "New Group", ICON_NONE, op->idname, "type", 0);
			uiItemS(layout);
		}

		/* add entries for each group */
		for (grp = pose->agroups.first, i = 1; grp; grp = grp->next, i++)
			uiItemIntO(layout, grp->name, ICON_NONE, op->idname, "type", i);

		/* finish building the menu, and process it (should result in calling self again) */
		UI_popup_menu_end(C, pup);

		return OPERATOR_INTERFACE;
	}
	else {
		/* just use the active group index, and call the exec callback for the calling operator */
		RNA_int_set(op->ptr, "type", pose->active_group);
		return op->type->exec(C, op);
	}
}

/* Assign selected pchans to the bone group that the user selects */
static int pose_group_assign_exec(bContext *C, wmOperator *op)
{
	Object *ob = ED_pose_object_from_context(C);
	bPose *pose;
	bool done = false;

	/* only continue if there's an object, and a pose there too */
	if (ELEM(NULL, ob, ob->pose))
		return OPERATOR_CANCELLED;

	pose = ob->pose;

	/* set the active group number to the one from operator props
	 *  - if 0 after this, make a new group...
	 */
	pose->active_group = RNA_int_get(op->ptr, "type");
	if (pose->active_group == 0)
		BKE_pose_add_group(ob->pose, NULL);

	/* add selected bones to group then */
	FOREACH_PCHAN_SELECTED_IN_OBJECT_BEGIN (ob, pchan)
	{
		pchan->agrp_index = pose->active_group;
		done = true;
	}
	FOREACH_PCHAN_SELECTED_IN_OBJECT_END;

	/* notifiers for updates */
	WM_event_add_notifier(C, NC_OBJECT | ND_POSE, ob);
	DEG_id_tag_update(&ob->id, DEG_TAG_COPY_ON_WRITE);
<<<<<<< HEAD
	
=======

>>>>>>> 95011f6d
	/* report done status */
	if (done)
		return OPERATOR_FINISHED;
	else
		return OPERATOR_CANCELLED;
}

void POSE_OT_group_assign(wmOperatorType *ot)
{
	/* identifiers */
	ot->name = "Add Selected to Bone Group";
	ot->idname = "POSE_OT_group_assign";
	ot->description = "Add selected bones to the chosen bone group";

	/* api callbacks */
	ot->invoke = pose_groups_menu_invoke;
	ot->exec = pose_group_assign_exec;
	ot->poll = ED_operator_posemode_context;

	/* flags */
	ot->flag = OPTYPE_REGISTER | OPTYPE_UNDO;

	/* properties */
	RNA_def_int(ot->srna, "type", 0, 0, INT_MAX, "Bone Group Index", "", 0, 10);
}


static int pose_group_unassign_exec(bContext *C, wmOperator *UNUSED(op))
{
	Object *ob = ED_pose_object_from_context(C);
	bool done = false;

	/* only continue if there's an object, and a pose there too */
	if (ELEM(NULL, ob, ob->pose))
		return OPERATOR_CANCELLED;

	/* find selected bones to remove from all bone groups */
	FOREACH_PCHAN_SELECTED_IN_OBJECT_BEGIN (ob, pchan)
	{
		if (pchan->agrp_index) {
			pchan->agrp_index = 0;
			done = true;
		}
	}
	FOREACH_PCHAN_SELECTED_IN_OBJECT_END;
<<<<<<< HEAD
	
	/* notifiers for updates */
	WM_event_add_notifier(C, NC_OBJECT | ND_POSE, ob);
	DEG_id_tag_update(&ob->id, DEG_TAG_COPY_ON_WRITE);
	
=======

	/* notifiers for updates */
	WM_event_add_notifier(C, NC_OBJECT | ND_POSE, ob);
	DEG_id_tag_update(&ob->id, DEG_TAG_COPY_ON_WRITE);

>>>>>>> 95011f6d
	/* report done status */
	if (done)
		return OPERATOR_FINISHED;
	else
		return OPERATOR_CANCELLED;
}

void POSE_OT_group_unassign(wmOperatorType *ot)
{
	/* identifiers */
	ot->name = "Remove Selected from Bone Groups";
	ot->idname = "POSE_OT_group_unassign";
	ot->description = "Remove selected bones from all bone groups";

	/* api callbacks */
	ot->exec = pose_group_unassign_exec;
	ot->poll = ED_operator_posemode_context;

	/* flags */
	ot->flag = OPTYPE_REGISTER | OPTYPE_UNDO;
}

static int group_move_exec(bContext *C, wmOperator *op)
{
	Object *ob = ED_pose_object_from_context(C);
	bPose *pose = (ob) ? ob->pose : NULL;
	bPoseChannel *pchan;
	bActionGroup *grp;
	int dir = RNA_enum_get(op->ptr, "direction");

	if (ELEM(NULL, ob, pose))
		return OPERATOR_CANCELLED;
	if (pose->active_group <= 0)
		return OPERATOR_CANCELLED;

	/* get group to move */
	grp = BLI_findlink(&pose->agroups, pose->active_group - 1);
	if (grp == NULL)
		return OPERATOR_CANCELLED;

	/* move bone group */
	if (BLI_listbase_link_move(&pose->agroups, grp, dir)) {
		int grpIndexA = pose->active_group;
		int grpIndexB = grpIndexA + dir;

		pose->active_group += dir;
		/* fix changed bone group indices in bones (swap grpIndexA with grpIndexB) */
		for (pchan = ob->pose->chanbase.first; pchan; pchan = pchan->next) {
			if (pchan->agrp_index == grpIndexB) {
				pchan->agrp_index = grpIndexA;
			}
			else if (pchan->agrp_index == grpIndexA) {
				pchan->agrp_index = grpIndexB;
			}
		}

		/* notifiers for updates */
		WM_event_add_notifier(C, NC_OBJECT | ND_POSE, ob);
	}

	return OPERATOR_FINISHED;
}

void POSE_OT_group_move(wmOperatorType *ot)
{
	static const EnumPropertyItem group_slot_move[] = {
		{-1, "UP", 0, "Up", ""},
		{1, "DOWN", 0, "Down", ""},
		{0, NULL, 0, NULL, NULL}
	};

	/* identifiers */
	ot->name = "Move Bone Group";
	ot->idname = "POSE_OT_group_move";
	ot->description = "Change position of active Bone Group in list of Bone Groups";

	/* api callbacks */
	ot->exec = group_move_exec;
	ot->poll = ED_operator_posemode_context;

	/* flags */
	ot->flag = OPTYPE_REGISTER | OPTYPE_UNDO;

	RNA_def_enum(ot->srna, "direction", group_slot_move, 0, "Direction",
	             "Direction to move the active Bone Group towards");
}

/* bone group sort element */
typedef struct tSortActionGroup {
	bActionGroup *agrp;
	int index;
} tSortActionGroup;

/* compare bone groups by name */
static int compare_agroup(const void *sgrp_a_ptr, const void *sgrp_b_ptr)
{
	const tSortActionGroup *sgrp_a = sgrp_a_ptr;
	const tSortActionGroup *sgrp_b = sgrp_b_ptr;

	return strcmp(sgrp_a->agrp->name, sgrp_b->agrp->name);
}

static int group_sort_exec(bContext *C, wmOperator *UNUSED(op))
{
	Object *ob = ED_pose_object_from_context(C);
	bPose *pose = (ob) ? ob->pose : NULL;
	bPoseChannel *pchan;
	tSortActionGroup *agrp_array;
	bActionGroup *agrp;
	int agrp_count;
	int i;

	if (ELEM(NULL, ob, pose))
		return OPERATOR_CANCELLED;
	if (pose->active_group <= 0)
		return OPERATOR_CANCELLED;

	/* create temporary array with bone groups and indices */
	agrp_count = BLI_listbase_count(&pose->agroups);
	agrp_array = MEM_mallocN(sizeof(tSortActionGroup) * agrp_count, "sort bone groups");
	for (agrp = pose->agroups.first, i = 0; agrp; agrp = agrp->next, i++) {
		BLI_assert(i < agrp_count);
		agrp_array[i].agrp = agrp;
		agrp_array[i].index = i + 1;
	}

	/* sort bone groups by name */
	qsort(agrp_array, agrp_count, sizeof(tSortActionGroup), compare_agroup);

	/* create sorted bone group list from sorted array */
	BLI_listbase_clear(&pose->agroups);
	for (i = 0; i < agrp_count; i++) {
		BLI_addtail(&pose->agroups, agrp_array[i].agrp);
	}

	/* fix changed bone group indizes in bones */
	for (pchan = ob->pose->chanbase.first; pchan; pchan = pchan->next) {
		for (i = 0; i < agrp_count; i++) {
			if (pchan->agrp_index == agrp_array[i].index) {
				pchan->agrp_index = i + 1;
				break;
			}
		}
	}

	/* free temp resources */
	MEM_freeN(agrp_array);

	/* notifiers for updates */
	WM_event_add_notifier(C, NC_OBJECT | ND_POSE, ob);
	DEG_id_tag_update(&ob->id, DEG_TAG_COPY_ON_WRITE);

	return OPERATOR_FINISHED;
}

void POSE_OT_group_sort(wmOperatorType *ot)
{
	/* identifiers */
	ot->name = "Sort Bone Groups";
	ot->idname = "POSE_OT_group_sort";
	ot->description = "Sort Bone Groups by their names in ascending order";

	/* api callbacks */
	ot->exec = group_sort_exec;
	ot->poll = ED_operator_posemode_context;

	/* flags */
	ot->flag = OPTYPE_REGISTER | OPTYPE_UNDO;
}

static void pose_group_select(Object *ob, bool select)
{
	bPose *pose = ob->pose;
<<<<<<< HEAD
	
=======

>>>>>>> 95011f6d
	FOREACH_PCHAN_VISIBLE_IN_OBJECT_BEGIN (ob, pchan)
	{
		if ((pchan->bone->flag & BONE_UNSELECTABLE) == 0) {
			if (select) {
				if (pchan->agrp_index == pose->active_group)
					pchan->bone->flag |= BONE_SELECTED;
			}
			else {
				if (pchan->agrp_index == pose->active_group)
					pchan->bone->flag &= ~BONE_SELECTED;
			}
		}
	}
	FOREACH_PCHAN_VISIBLE_IN_OBJECT_END;
}

static int pose_group_select_exec(bContext *C, wmOperator *UNUSED(op))
{
	Object *ob = ED_pose_object_from_context(C);

	/* only continue if there's an object, and a pose there too */
	if (ELEM(NULL, ob, ob->pose))
		return OPERATOR_CANCELLED;
<<<<<<< HEAD
	
	pose_group_select(ob, 1);
	
=======

	pose_group_select(ob, 1);

>>>>>>> 95011f6d
	/* notifiers for updates */
	WM_event_add_notifier(C, NC_OBJECT | ND_POSE, ob);

	return OPERATOR_FINISHED;
}

void POSE_OT_group_select(wmOperatorType *ot)
{
	/* identifiers */
	ot->name = "Select Bones of Bone Group";
	ot->idname = "POSE_OT_group_select";
	ot->description = "Select bones in active Bone Group";

	/* api callbacks */
	ot->exec = pose_group_select_exec;
	ot->poll = ED_operator_posemode_context;

	/* flags */
	ot->flag = OPTYPE_REGISTER | OPTYPE_UNDO;
}

static int pose_group_deselect_exec(bContext *C, wmOperator *UNUSED(op))
{
	Object *ob = ED_pose_object_from_context(C);

	/* only continue if there's an object, and a pose there too */
	if (ELEM(NULL, ob, ob->pose))
		return OPERATOR_CANCELLED;
<<<<<<< HEAD
	
	pose_group_select(ob, 0);
	
=======

	pose_group_select(ob, 0);

>>>>>>> 95011f6d
	/* notifiers for updates */
	WM_event_add_notifier(C, NC_OBJECT | ND_POSE, ob);

	return OPERATOR_FINISHED;
}

void POSE_OT_group_deselect(wmOperatorType *ot)
{
	/* identifiers */
	ot->name = "Deselect Bone Group";
	ot->idname = "POSE_OT_group_deselect";
	ot->description = "Deselect bones of active Bone Group";

	/* api callbacks */
	ot->exec = pose_group_deselect_exec;
	ot->poll = ED_operator_posemode_context;

	/* flags */
	ot->flag = OPTYPE_REGISTER | OPTYPE_UNDO;
}

/* ********************************************** */<|MERGE_RESOLUTION|>--- conflicted
+++ resolved
@@ -108,11 +108,7 @@
 	/* notifiers for updates */
 	WM_event_add_notifier(C, NC_OBJECT | ND_POSE, ob);
 	DEG_id_tag_update(&ob->id, DEG_TAG_COPY_ON_WRITE);
-<<<<<<< HEAD
-	
-=======
-
->>>>>>> 95011f6d
+
 	return OPERATOR_FINISHED;
 }
 
@@ -222,11 +218,7 @@
 	/* notifiers for updates */
 	WM_event_add_notifier(C, NC_OBJECT | ND_POSE, ob);
 	DEG_id_tag_update(&ob->id, DEG_TAG_COPY_ON_WRITE);
-<<<<<<< HEAD
-	
-=======
-
->>>>>>> 95011f6d
+
 	/* report done status */
 	if (done)
 		return OPERATOR_FINISHED;
@@ -272,19 +264,11 @@
 		}
 	}
 	FOREACH_PCHAN_SELECTED_IN_OBJECT_END;
-<<<<<<< HEAD
-	
+
 	/* notifiers for updates */
 	WM_event_add_notifier(C, NC_OBJECT | ND_POSE, ob);
 	DEG_id_tag_update(&ob->id, DEG_TAG_COPY_ON_WRITE);
-	
-=======
-
-	/* notifiers for updates */
-	WM_event_add_notifier(C, NC_OBJECT | ND_POSE, ob);
-	DEG_id_tag_update(&ob->id, DEG_TAG_COPY_ON_WRITE);
-
->>>>>>> 95011f6d
+
 	/* report done status */
 	if (done)
 		return OPERATOR_FINISHED;
@@ -458,11 +442,7 @@
 static void pose_group_select(Object *ob, bool select)
 {
 	bPose *pose = ob->pose;
-<<<<<<< HEAD
-	
-=======
-
->>>>>>> 95011f6d
+
 	FOREACH_PCHAN_VISIBLE_IN_OBJECT_BEGIN (ob, pchan)
 	{
 		if ((pchan->bone->flag & BONE_UNSELECTABLE) == 0) {
@@ -486,15 +466,9 @@
 	/* only continue if there's an object, and a pose there too */
 	if (ELEM(NULL, ob, ob->pose))
 		return OPERATOR_CANCELLED;
-<<<<<<< HEAD
-	
+
 	pose_group_select(ob, 1);
-	
-=======
-
-	pose_group_select(ob, 1);
-
->>>>>>> 95011f6d
+
 	/* notifiers for updates */
 	WM_event_add_notifier(C, NC_OBJECT | ND_POSE, ob);
 
@@ -523,15 +497,9 @@
 	/* only continue if there's an object, and a pose there too */
 	if (ELEM(NULL, ob, ob->pose))
 		return OPERATOR_CANCELLED;
-<<<<<<< HEAD
-	
+
 	pose_group_select(ob, 0);
-	
-=======
-
-	pose_group_select(ob, 0);
-
->>>>>>> 95011f6d
+
 	/* notifiers for updates */
 	WM_event_add_notifier(C, NC_OBJECT | ND_POSE, ob);
 
