/**
 * $Id$
 *
 * ***** BEGIN GPL LICENSE BLOCK *****
 *
 * This program is free software; you can redistribute it and/or
 * modify it under the terms of the GNU General Public License
 * as published by the Free Software Foundation; either version 2
 * of the License, or (at your option) any later version.
 *
 * This program is distributed in the hope that it will be useful,
 * but WITHOUT ANY WARRANTY; without even the implied warranty of
 * MERCHANTABILITY or FITNESS FOR A PARTICULAR PURPOSE.  See the
 * GNU General Public License for more details.
 *
 * You should have received a copy of the GNU General Public License
 * along with this program; if not, write to the Free Software Foundation,
 * Inc., 51 Franklin Street, Fifth Floor, Boston, MA 02110-1301, USA.
 *
 * The Original Code is Copyright (C) 2001-2002 by NaN Holding BV.
 * All rights reserved.
 *
 * Contributor(s): Blender Foundation, 2002-2008 full recode
 *
 * ***** END GPL LICENSE BLOCK *****
 */

#include <stdlib.h>
#include <string.h>

#include "DNA_anim_types.h"
#include "DNA_armature_types.h"
#include "DNA_key_types.h"
#include "DNA_meshdata_types.h"
#include "DNA_object_types.h"
#include "DNA_scene_types.h"
#include "DNA_group_types.h"

#include "BLI_math.h"
#include "BLI_editVert.h"
#include "BLI_listbase.h"

#include "BKE_context.h"
#include "BKE_curve.h"
#include "BKE_depsgraph.h"
#include "BKE_main.h"
#include "BKE_mesh.h"
#include "BKE_object.h"
#include "BKE_report.h"

#include "RNA_define.h"
#include "RNA_access.h"

#include "WM_api.h"
#include "WM_types.h"

#include "ED_armature.h"
#include "ED_keyframing.h"
#include "ED_mesh.h"
#include "ED_screen.h"
#include "ED_view3d.h"

#include "object_intern.h"

/*************************** Clear Transformation ****************************/

static int object_location_clear_exec(bContext *C, wmOperator *UNUSED(op))
{
	Main *bmain = CTX_data_main(C);
	Scene *scene = CTX_data_scene(C);
	
	/* get KeyingSet to use */
	KeyingSet *ks = ANIM_get_keyingset_for_autokeying(scene, "Location");
	
	/* clear location of selected objects if not in weight-paint mode */
	CTX_DATA_BEGIN(C, Object*, ob, selected_editable_objects) {
		if (!(ob->mode & OB_MODE_WEIGHT_PAINT)) {
			/* clear location if not locked */
			if ((ob->protectflag & OB_LOCK_LOCX)==0)
				ob->loc[0]= ob->dloc[0]= 0.0f;
			if ((ob->protectflag & OB_LOCK_LOCY)==0)
				ob->loc[1]= ob->dloc[1]= 0.0f;
			if ((ob->protectflag & OB_LOCK_LOCZ)==0)
				ob->loc[2]= ob->dloc[2]= 0.0f;
				
			/* auto keyframing */
			if (autokeyframe_cfra_can_key(scene, &ob->id)) {
				ListBase dsources = {NULL, NULL};
				
				/* now insert the keyframe(s) using the Keying Set
				 *	1) add datasource override for the PoseChannel
				 *	2) insert keyframes
				 *	3) free the extra info 
				 */
				ANIM_relative_keyingset_add_source(&dsources, &ob->id, NULL, NULL); 
				ANIM_apply_keyingset(C, &dsources, NULL, ks, MODIFYKEY_MODE_INSERT, (float)CFRA);
				BLI_freelistN(&dsources);
			}
		}
		
		ob->recalc |= OB_RECALC_OB;
	}
	CTX_DATA_END;
	
	/* this is needed so children are also updated */
	DAG_ids_flush_update(bmain, 0);

	WM_event_add_notifier(C, NC_OBJECT|ND_TRANSFORM, NULL);

	return OPERATOR_FINISHED;
}

void OBJECT_OT_location_clear(wmOperatorType *ot)
{
	/* identifiers */
	ot->name= "Clear Location";
	ot->description = "Clear the object's location";
	ot->idname= "OBJECT_OT_location_clear";
	
	/* api callbacks */
	ot->exec= object_location_clear_exec;
	ot->poll= ED_operator_object_active_editable;
	
	/* flags */
	ot->flag= OPTYPE_REGISTER|OPTYPE_UNDO;
}

static int object_rotation_clear_exec(bContext *C, wmOperator *UNUSED(op))
{
	Main *bmain= CTX_data_main(C);
	Scene *scene= CTX_data_scene(C);
	
	/* get KeyingSet to use */
	KeyingSet *ks = ANIM_get_keyingset_for_autokeying(scene, "Rotation");
	
	/* clear rotation of selected objects if not in weight-paint mode */
	CTX_DATA_BEGIN(C, Object*, ob, selected_editable_objects) {
		if(!(ob->mode & OB_MODE_WEIGHT_PAINT)) {
			/* clear rotations that aren't locked */
			if (ob->protectflag & (OB_LOCK_ROTX|OB_LOCK_ROTY|OB_LOCK_ROTZ|OB_LOCK_ROTW)) {
				if (ob->protectflag & OB_LOCK_ROT4D) {
					/* perform clamping on a component by component basis */
					if (ob->rotmode == ROT_MODE_AXISANGLE) {
						if ((ob->protectflag & OB_LOCK_ROTW) == 0)
							ob->rotAngle= 0.0f;
						if ((ob->protectflag & OB_LOCK_ROTX) == 0)
							ob->rotAxis[0]= 0.0f;
						if ((ob->protectflag & OB_LOCK_ROTY) == 0)
							ob->rotAxis[1]= 0.0f;
						if ((ob->protectflag & OB_LOCK_ROTZ) == 0)
							ob->rotAxis[2]= 0.0f;
							
						/* check validity of axis - axis should never be 0,0,0 (if so, then we make it rotate about y) */
						if (IS_EQ(ob->rotAxis[0], ob->rotAxis[1]) && IS_EQ(ob->rotAxis[1], ob->rotAxis[2]))
							ob->rotAxis[1] = 1.0f;
					}
					else if (ob->rotmode == ROT_MODE_QUAT) {
						if ((ob->protectflag & OB_LOCK_ROTW) == 0)
							ob->quat[0]= 1.0f;
						if ((ob->protectflag & OB_LOCK_ROTX) == 0)
							ob->quat[1]= 0.0f;
						if ((ob->protectflag & OB_LOCK_ROTY) == 0)
							ob->quat[2]= 0.0f;
						if ((ob->protectflag & OB_LOCK_ROTZ) == 0)
							ob->quat[3]= 0.0f;
					}
					else {
						/* the flag may have been set for the other modes, so just ignore the extra flag... */
						if ((ob->protectflag & OB_LOCK_ROTX) == 0)
							ob->rot[0]= 0.0f;
						if ((ob->protectflag & OB_LOCK_ROTY) == 0)
							ob->rot[1]= 0.0f;
						if ((ob->protectflag & OB_LOCK_ROTZ) == 0)
							ob->rot[2]= 0.0f;
					}
				}
				else {
					/* perform clamping using euler form (3-components) */
					float eul[3], oldeul[3], quat1[4] = {0};
					
					if (ob->rotmode == ROT_MODE_QUAT) {
						QUATCOPY(quat1, ob->quat);
						quat_to_eul( oldeul,ob->quat);
					}
					else if (ob->rotmode == ROT_MODE_AXISANGLE) {
						axis_angle_to_eulO( oldeul, EULER_ORDER_DEFAULT,ob->rotAxis, ob->rotAngle);
					}
					else {
						copy_v3_v3(oldeul, ob->rot);
					}
					
					eul[0]= eul[1]= eul[2]= 0.0f;
					
					if (ob->protectflag & OB_LOCK_ROTX)
						eul[0]= oldeul[0];
					if (ob->protectflag & OB_LOCK_ROTY)
						eul[1]= oldeul[1];
					if (ob->protectflag & OB_LOCK_ROTZ)
						eul[2]= oldeul[2];
					
					if (ob->rotmode == ROT_MODE_QUAT) {
						eul_to_quat( ob->quat,eul);
						/* quaternions flip w sign to accumulate rotations correctly */
						if ((quat1[0]<0.0f && ob->quat[0]>0.0f) || (quat1[0]>0.0f && ob->quat[0]<0.0f)) {
							mul_qt_fl(ob->quat, -1.0f);
						}
					}
					else if (ob->rotmode == ROT_MODE_AXISANGLE) {
						eulO_to_axis_angle( ob->rotAxis, &ob->rotAngle,eul, EULER_ORDER_DEFAULT);
					}
					else {
						copy_v3_v3(ob->rot, eul);
					}
				}
			}						 // Duplicated in source/blender/editors/armature/editarmature.c
			else { 
				if (ob->rotmode == ROT_MODE_QUAT) {
					ob->quat[1]=ob->quat[2]=ob->quat[3]= 0.0f; 
					ob->quat[0]= 1.0f;
				}
				else if (ob->rotmode == ROT_MODE_AXISANGLE) {
					/* by default, make rotation of 0 radians around y-axis (roll) */
					ob->rotAxis[0]=ob->rotAxis[2]=ob->rotAngle= 0.0f;
					ob->rotAxis[1]= 1.0f;
				}
				else {
					ob->rot[0]= ob->rot[1]= ob->rot[2]= 0.0f;
				}
			}
			
			/* auto keyframing */
			if (autokeyframe_cfra_can_key(scene, &ob->id)) {
				ListBase dsources = {NULL, NULL};
				
				/* now insert the keyframe(s) using the Keying Set
				 *	1) add datasource override for the PoseChannel
				 *	2) insert keyframes
				 *	3) free the extra info 
				 */
				ANIM_relative_keyingset_add_source(&dsources, &ob->id, NULL, NULL); 
				ANIM_apply_keyingset(C, &dsources, NULL, ks, MODIFYKEY_MODE_INSERT, (float)CFRA);
				BLI_freelistN(&dsources);
			}
		}
		
		ob->recalc |= OB_RECALC_OB;
	}
	CTX_DATA_END;
	
	/* this is needed so children are also updated */
	DAG_ids_flush_update(bmain, 0);

	WM_event_add_notifier(C, NC_OBJECT|ND_TRANSFORM, NULL);
	
	return OPERATOR_FINISHED;
}

void OBJECT_OT_rotation_clear(wmOperatorType *ot)
{
	/* identifiers */
	ot->name= "Clear Rotation";
	ot->description = "Clear the object's rotation";
	ot->idname= "OBJECT_OT_rotation_clear";
	
	/* api callbacks */
	ot->exec= object_rotation_clear_exec;
	ot->poll= ED_operator_object_active_editable;
	
	/* flags */
	ot->flag= OPTYPE_REGISTER|OPTYPE_UNDO;
}

static int object_scale_clear_exec(bContext *C, wmOperator *UNUSED(op))
{
	Main *bmain= CTX_data_main(C);
	Scene *scene= CTX_data_scene(C);
	
	/* get KeyingSet to use */
	KeyingSet *ks = ANIM_get_keyingset_for_autokeying(scene, "Scaling");
	
	/* clear scales of selected objects if not in weight-paint mode */
	CTX_DATA_BEGIN(C, Object*, ob, selected_editable_objects) {
		if(!(ob->mode & OB_MODE_WEIGHT_PAINT)) {
			/* clear scale factors which are not locked */
			if ((ob->protectflag & OB_LOCK_SCALEX)==0) {
				ob->dsize[0]= 0.0f;
				ob->size[0]= 1.0f;
			}
			if ((ob->protectflag & OB_LOCK_SCALEY)==0) {
				ob->dsize[1]= 0.0f;
				ob->size[1]= 1.0f;
			}
			if ((ob->protectflag & OB_LOCK_SCALEZ)==0) {
				ob->dsize[2]= 0.0f;
				ob->size[2]= 1.0f;
			}
			
			/* auto keyframing */
			if (autokeyframe_cfra_can_key(scene, &ob->id)) {
				ListBase dsources = {NULL, NULL};
				
				/* now insert the keyframe(s) using the Keying Set
				 *	1) add datasource override for the PoseChannel
				 *	2) insert keyframes
				 *	3) free the extra info 
				 */
				ANIM_relative_keyingset_add_source(&dsources, &ob->id, NULL, NULL); 
				ANIM_apply_keyingset(C, &dsources, NULL, ks, MODIFYKEY_MODE_INSERT, (float)CFRA);
				BLI_freelistN(&dsources);
			}
		}
		ob->recalc |= OB_RECALC_OB;
	}
	CTX_DATA_END;
	
	/* this is needed so children are also updated */
	DAG_ids_flush_update(bmain, 0);

	WM_event_add_notifier(C, NC_OBJECT|ND_TRANSFORM, NULL);
	
	return OPERATOR_FINISHED;
}

void OBJECT_OT_scale_clear(wmOperatorType *ot)
{
	/* identifiers */
	ot->name= "Clear Scale";
	ot->description = "Clear the object's scale";
	ot->idname= "OBJECT_OT_scale_clear";
	
	/* api callbacks */
	ot->exec= object_scale_clear_exec;
	ot->poll= ED_operator_object_active_editable;
	
	/* flags */
	ot->flag= OPTYPE_REGISTER|OPTYPE_UNDO;
}

static int object_origin_clear_exec(bContext *C, wmOperator *UNUSED(op))
{
	Main *bmain= CTX_data_main(C);
	float *v1, *v3, mat[3][3];
	int armature_clear= 0;

	CTX_DATA_BEGIN(C, Object*, ob, selected_editable_objects) {
		if(ob->parent) {
			v1= ob->loc;
			v3= ob->parentinv[3];
			
			copy_m3_m4(mat, ob->parentinv);
			negate_v3_v3(v3, v1);
			mul_m3_v3(mat, v3);
		}
		ob->recalc |= OB_RECALC_OB;
	}
	CTX_DATA_END;

	if(armature_clear==0) /* in this case flush was done */
		DAG_ids_flush_update(bmain, 0);
	
	WM_event_add_notifier(C, NC_OBJECT|ND_TRANSFORM, NULL);
	
	return OPERATOR_FINISHED;
}

void OBJECT_OT_origin_clear(wmOperatorType *ot)
{
	/* identifiers */
	ot->name= "Clear Origin";
	ot->description = "Clear the object's origin";
	ot->idname= "OBJECT_OT_origin_clear";
	
	/* api callbacks */
	ot->exec= object_origin_clear_exec;
	ot->poll= ED_operator_object_active_editable;
	
	/* flags */
	ot->flag= OPTYPE_REGISTER|OPTYPE_UNDO;
}

/*************************** Apply Transformation ****************************/

/* use this when the loc/size/rot of the parent has changed but the children
 * should stay in the same place, e.g. for apply-size-rot or object center */
static void ignore_parent_tx(Main *bmain, Scene *scene, Object *ob ) 
{
	Object workob;
	Object *ob_child;
	
	/* a change was made, adjust the children to compensate */
	for(ob_child=bmain->object.first; ob_child; ob_child=ob_child->id.next) {
		if(ob_child->parent == ob) {
			object_apply_mat4(ob_child, ob_child->obmat);
			what_does_parent(scene, ob_child, &workob);
			invert_m4_m4(ob_child->parentinv, workob.obmat);
		}
	}
}

static int apply_objects_internal(bContext *C, ReportList *reports, int apply_loc, int apply_scale, int apply_rot)
{
	Main *bmain= CTX_data_main(C);
	Scene *scene= CTX_data_scene(C);
	bArmature *arm;
	Mesh *me;
	Curve *cu;
	Nurb *nu;
	BPoint *bp;
	BezTriple *bezt;
	MVert *mvert;
	float rsmat[3][3], tmat[3][3], obmat[3][3], iobmat[3][3], mat[4][4], scale;
	int a, change = 0;
	
	/* first check if we can execute */
	CTX_DATA_BEGIN(C, Object*, ob, selected_editable_objects) {

		if(ob->type==OB_MESH) {
			me= ob->data;
			
			if(ID_REAL_USERS(me) > 1) {
				BKE_report(reports, RPT_ERROR, "Can't apply to a multi user mesh, doing nothing.");
				return OPERATOR_CANCELLED;
			}
		}
		else if(ob->type==OB_ARMATURE) {
			arm= ob->data;
			
			if(ID_REAL_USERS(arm) > 1) {
				BKE_report(reports, RPT_ERROR, "Can't apply to a multi user armature, doing nothing.");
				return OPERATOR_CANCELLED;
			}
		}
		else if(ELEM(ob->type, OB_CURVE, OB_SURF)) {
			cu= ob->data;
			
			if(ID_REAL_USERS(cu) > 1) {
				BKE_report(reports, RPT_ERROR, "Can't apply to a multi user curve, doing nothing.");
				return OPERATOR_CANCELLED;
			}
			if(!(cu->flag & CU_3D) && (apply_rot || apply_loc)) {
				BKE_report(reports, RPT_ERROR, "Neither rotation nor location could be applied to a 2d curve, doing nothing.");
				return OPERATOR_CANCELLED;
			}
			if(cu->key) {
				BKE_report(reports, RPT_ERROR, "Can't apply to a curve with vertex keys, doing nothing.");
				return OPERATOR_CANCELLED;
			}
		}
	}
	CTX_DATA_END;
	
	/* now execute */
	CTX_DATA_BEGIN(C, Object*, ob, selected_editable_objects) {

		/* calculate rotation/scale matrix */
		if(apply_scale && apply_rot)
			object_to_mat3(ob, rsmat);
		else if(apply_scale)
			object_scale_to_mat3(ob, rsmat);
		else if(apply_rot) {
			float tmat[3][3], timat[3][3];

			/* simple rotation matrix */
			object_rot_to_mat3(ob, rsmat);

			/* correct for scale, note mul_m3_m3m3 has swapped args! */
			object_scale_to_mat3(ob, tmat);
			invert_m3_m3(timat, tmat);
			mul_m3_m3m3(rsmat, timat, rsmat);
			mul_m3_m3m3(rsmat, rsmat, tmat);
		}
		else
			unit_m3(rsmat);

		copy_m4_m3(mat, rsmat);

		/* calculate translation */
		if(apply_loc) {
			copy_v3_v3(mat[3], ob->loc);

			if(!(apply_scale && apply_rot)) {
				/* correct for scale and rotation that is still applied */
				object_to_mat3(ob, obmat);
				invert_m3_m3(iobmat, obmat);
				mul_m3_m3m3(tmat, rsmat, iobmat);
				mul_m3_v3(tmat, mat[3]);
			}
		}

		/* apply to object data */
		if(ob->type==OB_MESH) {
			me= ob->data;
			
			/* adjust data */
			mvert= me->mvert;
			for(a=0; a<me->totvert; a++, mvert++)
				mul_m4_v3(mat, mvert->co);
			
			if(me->key) {
				KeyBlock *kb;
				
				for(kb=me->key->block.first; kb; kb=kb->next) {
					float *fp= kb->data;
					
					for(a=0; a<kb->totelem; a++, fp+=3)
						mul_m4_v3(mat, fp);
				}
			}
			
			/* update normals */
			mesh_calc_normals(me->mvert, me->totvert, me->mface, me->totface, NULL);
		}
		else if (ob->type==OB_ARMATURE) {
			ED_armature_apply_transform(ob, mat);
		}
		else if(ELEM(ob->type, OB_CURVE, OB_SURF)) {
			cu= ob->data;

			scale = mat3_to_scale(rsmat);

			for(nu=cu->nurb.first; nu; nu=nu->next) {
				if(nu->type == CU_BEZIER) {
					a= nu->pntsu;
					for(bezt= nu->bezt; a--; bezt++) {
						mul_m4_v3(mat, bezt->vec[0]);
						mul_m4_v3(mat, bezt->vec[1]);
						mul_m4_v3(mat, bezt->vec[2]);
						bezt->radius *= scale;
					}
				}
				else {
					a= nu->pntsu*nu->pntsv;
					for(bp= nu->bp; a--; bp++)
						mul_m4_v3(mat, bp->vec);
				}
			}
		}
		else
			continue;

		if(apply_loc)
			ob->loc[0]= ob->loc[1]= ob->loc[2]= 0.0f;
		if(apply_scale)
			ob->size[0]= ob->size[1]= ob->size[2]= 1.0f;
		if(apply_rot) {
			ob->rot[0]= ob->rot[1]= ob->rot[2]= 0.0f;
			ob->quat[1]= ob->quat[2]= ob->quat[3]= 0.0f;
			ob->rotAxis[0]= ob->rotAxis[2]= 0.0f;
			ob->rotAngle= 0.0f;
			
			ob->quat[0]= ob->rotAxis[1]= 1.0f;
		}

		where_is_object(scene, ob);
		ignore_parent_tx(bmain, scene, ob);

		DAG_id_tag_update(&ob->id, OB_RECALC_OB|OB_RECALC_DATA);

		change = 1;
	}
	CTX_DATA_END;

	if(!change)
		return OPERATOR_CANCELLED;

	WM_event_add_notifier(C, NC_OBJECT|ND_TRANSFORM, NULL);
	return OPERATOR_FINISHED;
}

static int visual_transform_apply_exec(bContext *C, wmOperator *UNUSED(op))
{
	Scene *scene= CTX_data_scene(C);
	int change = 0;
	
	CTX_DATA_BEGIN(C, Object*, ob, selected_editable_objects) {
		where_is_object(scene, ob);
		object_apply_mat4(ob, ob->obmat);
		where_is_object(scene, ob);
<<<<<<< HEAD
		
=======

		/* update for any children that may get moved */
		DAG_id_tag_update(&ob->id, OB_RECALC_OB);
	
>>>>>>> 6d201907
		change = 1;
	}
	CTX_DATA_END;

	if(!change)
		return OPERATOR_CANCELLED;

	WM_event_add_notifier(C, NC_OBJECT|ND_TRANSFORM, NULL);
	return OPERATOR_FINISHED;
}

void OBJECT_OT_visual_transform_apply(wmOperatorType *ot)
{
	/* identifiers */
	ot->name= "Apply Visual Transform";
	ot->description = "Apply the object's visual transformation to its data";
	ot->idname= "OBJECT_OT_visual_transform_apply";
	
	/* api callbacks */
	ot->exec= visual_transform_apply_exec;
	ot->poll= ED_operator_object_active_editable;
	
	/* flags */
	ot->flag= OPTYPE_REGISTER|OPTYPE_UNDO;
}

static int location_apply_exec(bContext *C, wmOperator *op)
{
	return apply_objects_internal(C, op->reports, 1, 0, 0);
}

void OBJECT_OT_location_apply(wmOperatorType *ot)
{
	/* identifiers */
	ot->name= "Apply Location";
	ot->description = "Apply the object's location to its data";
	ot->idname= "OBJECT_OT_location_apply";
	
	/* api callbacks */
	ot->exec= location_apply_exec;
	ot->poll= ED_operator_object_active_editable;
	
	/* flags */
	ot->flag= OPTYPE_REGISTER|OPTYPE_UNDO;
}

static int scale_apply_exec(bContext *C, wmOperator *op)
{
	return apply_objects_internal(C, op->reports, 0, 1, 0);
}

void OBJECT_OT_scale_apply(wmOperatorType *ot)
{
	/* identifiers */
	ot->name= "Apply Scale";
	ot->description = "Apply the object's scale to its data";
	ot->idname= "OBJECT_OT_scale_apply";
	
	/* api callbacks */
	ot->exec= scale_apply_exec;
	ot->poll= ED_operator_object_active_editable;
	
	/* flags */
	ot->flag= OPTYPE_REGISTER|OPTYPE_UNDO;
}

static int rotation_apply_exec(bContext *C, wmOperator *op)
{
	return apply_objects_internal(C, op->reports, 0, 0, 1);
}

void OBJECT_OT_rotation_apply(wmOperatorType *ot)
{
	/* identifiers */
	ot->name= "Apply Rotation";
	ot->description = "Apply the object's rotation to its data";
	ot->idname= "OBJECT_OT_rotation_apply";
	
	/* api callbacks */
	ot->exec= rotation_apply_exec;
	ot->poll= ED_operator_object_active_editable;
	
	/* flags */
	ot->flag= OPTYPE_REGISTER|OPTYPE_UNDO;
}

/************************ Texture Space Transform ****************************/

void texspace_edit(Scene *scene, View3D *v3d)
{
	Base *base;
	int nr=0;
	
	/* first test if from visible and selected objects
	 * texspacedraw is set:
	 */
	
	if(scene->obedit) return; // XXX get from context
	
	for(base= FIRSTBASE; base; base= base->next) {
		if(TESTBASELIB(v3d, base)) {
			break;
		}
	}

	if(base==0) {
		return;
	}
	
	nr= 0; // XXX pupmenu("Texture Space %t|Grab/Move%x1|Size%x2");
	if(nr<1) return;
	
	for(base= FIRSTBASE; base; base= base->next) {
		if(TESTBASELIB(v3d, base)) {
			base->object->dtx |= OB_TEXSPACE;
		}
	}
	

	if(nr==1) {
// XXX		initTransform(TFM_TRANSLATION, CTX_TEXTURE);
// XXX		Transform();
	}
	else if(nr==2) {
// XXX		initTransform(TFM_RESIZE, CTX_TEXTURE);
// XXX		Transform();
	}
	else if(nr==3) {
// XXX		initTransform(TFM_ROTATION, CTX_TEXTURE);
// XXX		Transform();
	}
}

/********************* Set Object Center ************************/

enum {
	GEOMETRY_TO_ORIGIN=0,
	ORIGIN_TO_GEOMETRY,
	ORIGIN_TO_CURSOR
};

static int object_origin_set_exec(bContext *C, wmOperator *op)
{
	Main *bmain= CTX_data_main(C);
	Scene *scene= CTX_data_scene(C);
	Object *obedit= CTX_data_edit_object(C);
	Object *tob;
	float cursor[3], cent[3], cent_neg[3], centn[3], min[3], max[3];
	int centermode = RNA_enum_get(op->ptr, "type");
	int around = RNA_enum_get(op->ptr, "center"); /* initialized from v3d->around */
	
	/* keep track of what is changed */
	int tot_change=0, tot_lib_error=0, tot_multiuser_arm_error=0;

	if (obedit && centermode != GEOMETRY_TO_ORIGIN) {
		BKE_report(op->reports, RPT_ERROR, "Operation cannot be performed in EditMode");
		return OPERATOR_CANCELLED;
	}	
	else {
		/* get the view settings if 'around' isnt set and the view is available */
		View3D *v3d= CTX_wm_view3d(C);
		copy_v3_v3(cursor, give_cursor(scene, v3d));
		if(v3d && !RNA_property_is_set(op->ptr, "around"))
			around= v3d->around;
	}
	
	zero_v3(cent);

	if(obedit) {
		INIT_MINMAX(min, max);
	
		if(obedit->type==OB_MESH) {
			Mesh *me= obedit->data;
			EditMesh *em = BKE_mesh_get_editmesh(me);
			EditVert *eve;

			if(around==V3D_CENTROID) {
				int total= 0;
			for(eve= em->verts.first; eve; eve= eve->next) {
					total++;
					add_v3_v3(cent, eve->co);
				}
				mul_v3_fl(cent, 1.0f/(float)total);
			}
				else {
				for(eve= em->verts.first; eve; eve= eve->next) {
					DO_MINMAX(eve->co, min, max);
				}
				mid_v3_v3v3(cent, min, max);
			}
			
			for(eve= em->verts.first; eve; eve= eve->next) {
				sub_v3_v3(eve->co, cent);			
			}
			
			recalc_editnormals(em);
			tot_change++;
			DAG_id_tag_update(&obedit->id, OB_RECALC_DATA);
			BKE_mesh_end_editmesh(me, em);
		}
	}
	
	/* reset flags */
	CTX_DATA_BEGIN(C, Object*, ob, selected_editable_objects) {
			ob->flag &= ~OB_DONE;
	}
	CTX_DATA_END;

	for (tob= bmain->object.first; tob; tob= tob->id.next) {
		if(tob->data)
			((ID *)tob->data)->flag &= ~LIB_DOIT;
		if(tob->dup_group)
			((ID *)tob->dup_group)->flag &= ~LIB_DOIT;
	}
	
	CTX_DATA_BEGIN(C, Object*, ob, selected_editable_objects) {
		if((ob->flag & OB_DONE)==0) {
			int do_inverse_offset = FALSE;
			ob->flag |= OB_DONE;
				
			if(centermode == ORIGIN_TO_CURSOR) {
				copy_v3_v3(cent, cursor);
						invert_m4_m4(ob->imat, ob->obmat);
						mul_m4_v3(ob->imat, cent);
						}
					
			if(ob->data == NULL) {
				/* special support for dupligroups */
				if((ob->transflag & OB_DUPLIGROUP) && ob->dup_group && (ob->dup_group->id.flag & LIB_DOIT)==0) {
					if(ob->dup_group->id.lib) {
						tot_lib_error++;
					}
					else {
						if(centermode == ORIGIN_TO_CURSOR) { /* done */ }
						else {
							/* only bounds support */
							INIT_MINMAX(min, max);
							minmax_object_duplis(scene, ob, min, max);
							mid_v3_v3v3(cent, min, max);
							invert_m4_m4(ob->imat, ob->obmat);
							mul_m4_v3(ob->imat, cent);
					}
					
						add_v3_v3(ob->dup_group->dupli_ofs, cent);
							
						tot_change++;
						ob->dup_group->id.flag |= LIB_DOIT;
						do_inverse_offset= TRUE;
							}
						}
					}
			else if (((ID *)ob->data)->lib) {
				tot_lib_error++;
										}
										
			if(obedit==NULL && ob->type==OB_MESH) {
				Mesh *me= ob->data;
												
				if(centermode == ORIGIN_TO_CURSOR) { /* done */ }
				else if(around==V3D_CENTROID) { mesh_center_median(me, cent); }
				else { mesh_center_bounds(me, cent); }

				negate_v3_v3(cent_neg, cent);
				mesh_translate(me, cent_neg, 1);

										tot_change++;
				me->id.flag |= LIB_DOIT;
				do_inverse_offset= TRUE;
									}
			else if (ELEM(ob->type, OB_CURVE, OB_SURF)) {
				Curve *cu= ob->data;
				
				if(centermode == ORIGIN_TO_CURSOR) { /* done */ }
				else if(around==V3D_CENTROID) { curve_center_median(cu, cent); }
				else { curve_center_bounds(cu, cent);	}

						/* don't allow Z change if curve is 2D */
				if((ob->type == OB_CURVE) && !(cu->flag & CU_3D))
							cent[2] = 0.0;
						
				negate_v3_v3(cent_neg, cent);
				curve_translate(cu, cent_neg, 1);
						
					tot_change++;
					cu->id.flag |= LIB_DOIT;
				do_inverse_offset= TRUE;

					if(obedit) {
					if (centermode == GEOMETRY_TO_ORIGIN) {
<<<<<<< HEAD
							DAG_id_flush_update(&obedit->id, OB_RECALC_DATA);
						}
						break;
=======
						DAG_id_tag_update(&obedit->id, OB_RECALC_DATA);
>>>>>>> 6d201907
					}
				}
			else if(ob->type==OB_FONT) {
				/* get from bb */
				
				Curve *cu= ob->data;
				
				if(cu->bb==NULL && (centermode != ORIGIN_TO_CURSOR)) {
					/* do nothing*/
				}
				else {
					if(centermode == ORIGIN_TO_CURSOR) {
						/* done */
					}
					else {
						cent[0]= 0.5f * ( cu->bb->vec[4][0] + cu->bb->vec[0][0]);
						cent[1]= 0.5f * ( cu->bb->vec[0][1] + cu->bb->vec[2][1]) - 0.5f;	/* extra 0.5 is the height o above line */
					}
					
					cent[2]= 0.0f;

					cu->xof= cu->xof - (cent[0] / cu->fsize);
					cu->yof= cu->yof - (cent[1] / cu->fsize);

					tot_change++;
					cu->id.flag |= LIB_DOIT;
					do_inverse_offset= TRUE;
				}
			}
			else if(ob->type==OB_ARMATURE) {
				bArmature *arm = ob->data;
				
				if(ID_REAL_USERS(arm) > 1) {
					/*BKE_report(op->reports, RPT_ERROR, "Can't apply to a multi user armature");
					return;*/
					tot_multiuser_arm_error++;
				}
				else {
					/* Function to recenter armatures in editarmature.c 
					 * Bone + object locations are handled there.
					 */
					docenter_armature(scene, ob, cursor, centermode, around);

					tot_change++;
					arm->id.flag |= LIB_DOIT;
					/* do_inverse_offset= TRUE; */ /* docenter_armature() handles this */
					
					where_is_object(scene, ob);
					ignore_parent_tx(bmain, scene, ob);
					
					if(obedit) 
						break;
				}
			}

			/* offset other selected objects */
			if(do_inverse_offset && (centermode != GEOMETRY_TO_ORIGIN)) {
				/* was the object data modified
				 * note: the functions above must set 'cent' */
				copy_v3_v3(centn, cent);
				mul_mat3_m4_v3(ob->obmat, centn); /* ommit translation part */
				add_v3_v3(ob->loc, centn);

				where_is_object(scene, ob);
				ignore_parent_tx(bmain, scene, ob);
				
				/* other users? */
				CTX_DATA_BEGIN(C, Object*, ob_other, selected_editable_objects) {
					if(		(ob_other->flag & OB_DONE)==0 &&
							(	(ob->data && (ob->data == ob_other->data)) ||
								(ob->dup_group==ob_other->dup_group && (ob->transflag|ob_other->transflag) & OB_DUPLIGROUP) )
					) {
						ob_other->flag |= OB_DONE;
						ob_other->recalc= OB_RECALC_OB|OB_RECALC_DATA;

						copy_v3_v3(centn, cent);
						mul_mat3_m4_v3(ob_other->obmat, centn); /* ommit translation part */
						add_v3_v3(ob_other->loc, centn);

						where_is_object(scene, ob_other);
						ignore_parent_tx(bmain, scene, ob_other);
		}
	}
	CTX_DATA_END;
			}
		}
	}
	CTX_DATA_END;

	for (tob= bmain->object.first; tob; tob= tob->id.next) {
		if(tob->data && (((ID *)tob->data)->flag & LIB_DOIT)) {
			tob->recalc= OB_RECALC_OB|OB_RECALC_DATA;
		}
	}
	
	if (tot_change) {
		DAG_ids_flush_update(bmain, 0);
		WM_event_add_notifier(C, NC_OBJECT|ND_TRANSFORM, NULL);
	}
	
	/* Warn if any errors occurred */
	if (tot_lib_error+tot_multiuser_arm_error) {
		BKE_reportf(op->reports, RPT_WARNING, "%i Object(s) Not Centered, %i Changed:",tot_lib_error+tot_multiuser_arm_error, tot_change);		
		if (tot_lib_error)
			BKE_reportf(op->reports, RPT_WARNING, "|%i linked library objects",tot_lib_error);
		if (tot_multiuser_arm_error)
			BKE_reportf(op->reports, RPT_WARNING, "|%i multiuser armature object(s)",tot_multiuser_arm_error);
	}
	
	return OPERATOR_FINISHED;
}

void OBJECT_OT_origin_set(wmOperatorType *ot)
{
	static EnumPropertyItem prop_set_center_types[] = {
		{GEOMETRY_TO_ORIGIN, "GEOMETRY_ORIGIN", 0, "Geometry to Origin", "Move object geometry to object origin"},
		{ORIGIN_TO_GEOMETRY, "ORIGIN_GEOMETRY", 0, "Origin to Geometry", "Move object origin to center of object geometry"},
		{ORIGIN_TO_CURSOR, "ORIGIN_CURSOR", 0, "Origin to 3D Cursor", "Move object origin to position of the 3d cursor"},
		{0, NULL, 0, NULL, NULL}
	};
	
	static EnumPropertyItem prop_set_bounds_types[] = {
		{V3D_CENTROID, "MEDIAN", 0, "Median Center", ""},
		{V3D_CENTER, "BOUNDS", 0, "Bounds Center", ""},
		{0, NULL, 0, NULL, NULL}
	};
	
	/* identifiers */
	ot->name= "Set Origin";
	ot->description = "Set the object's origin, by either moving the data, or set to center of data, or use 3d cursor";
	ot->idname= "OBJECT_OT_origin_set";
	
	/* api callbacks */
	ot->invoke= WM_menu_invoke;
	ot->exec= object_origin_set_exec;
	
	ot->poll= ED_operator_scene_editable;
	
	/* flags */
	ot->flag= OPTYPE_REGISTER|OPTYPE_UNDO;
	
	ot->prop= RNA_def_enum(ot->srna, "type", prop_set_center_types, 0, "Type", "");
	RNA_def_enum(ot->srna, "center", prop_set_bounds_types, V3D_CENTROID, "Center", "");
}
<|MERGE_RESOLUTION|>--- conflicted
+++ resolved
@@ -576,14 +576,10 @@
 		where_is_object(scene, ob);
 		object_apply_mat4(ob, ob->obmat);
 		where_is_object(scene, ob);
-<<<<<<< HEAD
 		
-=======
-
 		/* update for any children that may get moved */
 		DAG_id_tag_update(&ob->id, OB_RECALC_OB);
 	
->>>>>>> 6d201907
 		change = 1;
 	}
 	CTX_DATA_END;
@@ -873,13 +869,9 @@
 
 					if(obedit) {
 					if (centermode == GEOMETRY_TO_ORIGIN) {
-<<<<<<< HEAD
-							DAG_id_flush_update(&obedit->id, OB_RECALC_DATA);
+						DAG_id_tag_update(&obedit->id, OB_RECALC_DATA);
 						}
 						break;
-=======
-						DAG_id_tag_update(&obedit->id, OB_RECALC_DATA);
->>>>>>> 6d201907
 					}
 				}
 			else if(ob->type==OB_FONT) {
