--- conflicted
+++ resolved
@@ -2435,255 +2435,250 @@
   ot->invoke = surfacedeform_bind_invoke;
   ot->exec = surfacedeform_bind_exec;
 
-<<<<<<< HEAD
-	/* flags */
-	ot->flag = OPTYPE_REGISTER | OPTYPE_UNDO | OPTYPE_INTERNAL;
-	edit_modifier_properties(ot);
-}
-
-static bool remesh_update_check(bContext *C, wmOperator *op)
-{
-	Object *ob = ED_object_active_context(C);
-	RemeshModifierData *rmd = (RemeshModifierData *)edit_modifier_property_get(op, ob, eModifierType_Remesh);
-	bool do_update = true;
-
-	if (rmd->mode == MOD_REMESH_VOXEL) {
-		if (((rmd->flag & MOD_REMESH_LIVE_REMESH) == 0) && rmd->mesh_cached) {
-			do_update = false;
-		}
-	}
-
-	return do_update;
-}
-
-static bool remesh_csg_poll(bContext *C)
-{
-	return edit_modifier_poll_generic(C, &RNA_RemeshModifier, 0);
-}
-
-static int remesh_csg_add_exec(bContext *C, wmOperator *op)
-{
-	Object *ob = ED_object_active_context(C);
-	Main *bmain = CTX_data_main(C);
-	RemeshModifierData *rmd = (RemeshModifierData *)edit_modifier_property_get(op, ob, eModifierType_Remesh);
-
-	if (rmd == NULL) {
-		return OPERATOR_CANCELLED;
-	}
-
-	CSGVolume_Object *vcob = MEM_callocN(sizeof(CSGVolume_Object), "vcob");
-	vcob->voxel_size = rmd->voxel_size;
-	vcob->flag |= MOD_REMESH_CSG_OBJECT_ENABLED;
-	vcob->flag |= MOD_REMESH_CSG_SYNC_VOXEL_SIZE;
-	vcob->sampler = eRemeshModifierSampler_None;
-	vcob->voxel_percentage = 100.0f;
-
-	BLI_addtail(&rmd->csg_operands, vcob);
-
-	if (remesh_update_check(C, op))
-	{
-		if (BLI_listbase_is_single(&rmd->csg_operands)) {
-			/*trigger update to detach modifier transform relation from modifier */
-			DEG_relations_tag_update(bmain);
-		}
-
-		DEG_id_tag_update(&ob->id, ID_RECALC_GEOMETRY | ID_RECALC_COPY_ON_WRITE);
-		WM_event_add_notifier(C, NC_OBJECT | ND_MODIFIER, ob);
-	}
-
-	return OPERATOR_FINISHED;
-}
-
-static int remesh_csg_add_invoke(bContext *C, wmOperator *op, const wmEvent *UNUSED(event))
-{
-	if (edit_modifier_invoke_properties(C, op))
-		return remesh_csg_add_exec(C, op);
-	else
-		return OPERATOR_CANCELLED;
-}
-
-void REMESH_OT_csg_add(wmOperatorType *ot)
-{
-	/* identifiers */
-	ot->name = "Add CSG Object";
-	ot->description = "Add CSG Object to remesh modifier";
-	ot->idname = "REMESH_OT_csg_add";
-
-	/* api callbacks */
-	ot->poll = remesh_csg_poll;
-	ot->invoke = remesh_csg_add_invoke;
-	ot->exec = remesh_csg_add_exec;
-
-	/* flags */
-	ot->flag = OPTYPE_REGISTER | OPTYPE_UNDO | OPTYPE_INTERNAL;
-	edit_modifier_properties(ot);
-}
-
-static int remesh_csg_remove_exec(bContext *C, wmOperator *op)
-{
-	Object *ob = ED_object_active_context(C);
-	Main *bmain = CTX_data_main(C);
-	RemeshModifierData *rmd = (RemeshModifierData *)edit_modifier_property_get(op, ob, eModifierType_Remesh);
-	int index = RNA_int_get(op->ptr, "index");
-
-	if (rmd == NULL) {
-		return OPERATOR_CANCELLED;
-	}
-
-	CSGVolume_Object* vcob = (CSGVolume_Object*)BLI_findlink(&rmd->csg_operands, index);
-	if (vcob) {
-		BLI_remlink(&rmd->csg_operands, vcob);
-	}
-
-	if (remesh_update_check(C, op))
-	{
-		if (BLI_listbase_is_empty(&rmd->csg_operands)) {
-			/*trigger update to detach modifier transform relation from modifier */
-			DEG_relations_tag_update(bmain);
-		}
-
-		DEG_id_tag_update(&ob->id, ID_RECALC_GEOMETRY | ID_RECALC_COPY_ON_WRITE);
-		WM_event_add_notifier(C, NC_OBJECT | ND_MODIFIER, ob);
-	}
-
-	return OPERATOR_FINISHED;
-}
-
-
-static int remesh_csg_remove_invoke(bContext *C, wmOperator *op, const wmEvent *UNUSED(event))
-{
-	if (edit_modifier_invoke_properties(C, op))
-		return remesh_csg_remove_exec(C, op);
-	else
-		return OPERATOR_CANCELLED;
-}
-
-void REMESH_OT_csg_remove(wmOperatorType *ot)
-{
-	/* identifiers */
-	ot->name = "Remove CSG Object";
-	ot->description = "Remove CSG Object at index";
-	ot->idname = "REMESH_OT_csg_remove";
-
-	/* api callbacks */
-	ot->poll = remesh_csg_poll;
-	ot->invoke = remesh_csg_remove_invoke;
-	ot->exec = remesh_csg_remove_exec;
-
-	/* flags */
-	ot->flag = OPTYPE_REGISTER | OPTYPE_UNDO | OPTYPE_INTERNAL;
-	edit_modifier_properties(ot);
-
-	RNA_def_int(ot->srna, "index", 0, 0, INT_MAX, "Index", "Index of the Object to remove", 0, INT_MAX);
-}
-
-static int remesh_csg_move_up_exec(bContext *C, wmOperator *op)
-{
-	Object *ob = ED_object_active_context(C);
-	RemeshModifierData *rmd = (RemeshModifierData *)edit_modifier_property_get(op, ob, eModifierType_Remesh);
-	int index = RNA_int_get(op->ptr, "index");
-
-	if (rmd == NULL) {
-		return OPERATOR_CANCELLED;
-	}
-
-	CSGVolume_Object* vcob = (CSGVolume_Object*)BLI_findlink(&rmd->csg_operands, index);
-	if (vcob) {
-		BLI_remlink(&rmd->csg_operands, vcob);
-		BLI_insertlinkbefore(&rmd->csg_operands, vcob->prev, vcob);
-	}
-
-	if (remesh_update_check(C, op))
-	{
-		DEG_id_tag_update(&ob->id, ID_RECALC_GEOMETRY | ID_RECALC_COPY_ON_WRITE);
-		WM_event_add_notifier(C, NC_OBJECT | ND_MODIFIER, ob);
-	}
-
-	return OPERATOR_FINISHED;
-}
-
-
-static int remesh_csg_move_up_invoke(bContext *C, wmOperator *op, const wmEvent *UNUSED(event))
-{
-	if (edit_modifier_invoke_properties(C, op))
-		return remesh_csg_move_up_exec(C, op);
-	else
-		return OPERATOR_CANCELLED;
-}
-
-void REMESH_OT_csg_move_up(wmOperatorType *ot)
-{
-	/* identifiers */
-	ot->name = "Move CSG Object up";
-	ot->description = "Move CSG Object at index to previous index";
-	ot->idname = "REMESH_OT_csg_move_up";
-
-	/* api callbacks */
-	ot->poll = remesh_csg_poll;
-	ot->invoke = remesh_csg_move_up_invoke;
-	ot->exec = remesh_csg_move_up_exec;
-
-	/* flags */
-	ot->flag = OPTYPE_REGISTER | OPTYPE_UNDO | OPTYPE_INTERNAL;
-	edit_modifier_properties(ot);
-
-	RNA_def_int(ot->srna, "index", 0, 0, INT_MAX, "Index", "Index of the Object to move up", 0, INT_MAX);
-}
-
-static int remesh_csg_move_down_exec(bContext *C, wmOperator *op)
-{
-	Object *ob = ED_object_active_context(C);
-	RemeshModifierData *rmd = (RemeshModifierData *)edit_modifier_property_get(op, ob, eModifierType_Remesh);
-	int index = RNA_int_get(op->ptr, "index");
-
-	if (rmd == NULL) {
-		return OPERATOR_CANCELLED;
-	}
-
-	CSGVolume_Object* vcob = (CSGVolume_Object*)BLI_findlink(&rmd->csg_operands, index);
-	if (vcob) {
-		BLI_remlink(&rmd->csg_operands, vcob);
-		BLI_insertlinkafter(&rmd->csg_operands, vcob->next, vcob);
-	}
-
-	if (remesh_update_check(C, op))
-	{
-		DEG_id_tag_update(&ob->id, ID_RECALC_GEOMETRY | ID_RECALC_COPY_ON_WRITE);
-		WM_event_add_notifier(C, NC_OBJECT | ND_MODIFIER, ob);
-	}
-
-	return OPERATOR_FINISHED;
-}
-
-
-static int remesh_csg_move_down_invoke(bContext *C, wmOperator *op, const wmEvent *UNUSED(event))
-{
-	if (edit_modifier_invoke_properties(C, op))
-		return remesh_csg_move_down_exec(C, op);
-	else
-		return OPERATOR_CANCELLED;
-}
-
-void REMESH_OT_csg_move_down(wmOperatorType *ot)
-{
-	/* identifiers */
-	ot->name = "Move CSG Object down";
-	ot->description = "Move CSG Object at index to next index";
-	ot->idname = "REMESH_OT_csg_move_down";
-
-	/* api callbacks */
-	ot->poll = remesh_csg_poll;
-	ot->invoke = remesh_csg_move_down_invoke;
-	ot->exec = remesh_csg_move_down_exec;
-
-	/* flags */
-	ot->flag = OPTYPE_REGISTER | OPTYPE_UNDO | OPTYPE_INTERNAL;
-	edit_modifier_properties(ot);
-
-	RNA_def_int(ot->srna, "index", 0, 0, INT_MAX, "Index", "Index of the Object to move down", 0, INT_MAX);
-=======
   /* flags */
   ot->flag = OPTYPE_REGISTER | OPTYPE_UNDO | OPTYPE_INTERNAL;
   edit_modifier_properties(ot);
->>>>>>> e12c08e8
+}
+
+static bool remesh_update_check(bContext *C, wmOperator *op)
+{
+  Object *ob = ED_object_active_context(C);
+  RemeshModifierData *rmd = (RemeshModifierData *)edit_modifier_property_get(
+      op, ob, eModifierType_Remesh);
+  bool do_update = true;
+
+  if (rmd->mode == MOD_REMESH_VOXEL) {
+    if (((rmd->flag & MOD_REMESH_LIVE_REMESH) == 0) && rmd->mesh_cached) {
+      do_update = false;
+    }
+  }
+
+  return do_update;
+}
+
+static bool remesh_csg_poll(bContext *C)
+{
+  return edit_modifier_poll_generic(C, &RNA_RemeshModifier, 0);
+}
+
+static int remesh_csg_add_exec(bContext *C, wmOperator *op)
+{
+  Object *ob = ED_object_active_context(C);
+  Main *bmain = CTX_data_main(C);
+  RemeshModifierData *rmd = (RemeshModifierData *)edit_modifier_property_get(
+      op, ob, eModifierType_Remesh);
+
+  if (rmd == NULL) {
+    return OPERATOR_CANCELLED;
+  }
+
+  CSGVolume_Object *vcob = MEM_callocN(sizeof(CSGVolume_Object), "vcob");
+  vcob->voxel_size = rmd->voxel_size;
+  vcob->flag |= MOD_REMESH_CSG_OBJECT_ENABLED;
+  vcob->flag |= MOD_REMESH_CSG_SYNC_VOXEL_SIZE;
+  vcob->sampler = eRemeshModifierSampler_None;
+  vcob->voxel_percentage = 100.0f;
+
+  BLI_addtail(&rmd->csg_operands, vcob);
+
+  if (remesh_update_check(C, op)) {
+    if (BLI_listbase_is_single(&rmd->csg_operands)) {
+      /*trigger update to detach modifier transform relation from modifier */
+      DEG_relations_tag_update(bmain);
+    }
+
+    DEG_id_tag_update(&ob->id, ID_RECALC_GEOMETRY | ID_RECALC_COPY_ON_WRITE);
+    WM_event_add_notifier(C, NC_OBJECT | ND_MODIFIER, ob);
+  }
+
+  return OPERATOR_FINISHED;
+}
+
+static int remesh_csg_add_invoke(bContext *C, wmOperator *op, const wmEvent *UNUSED(event))
+{
+  if (edit_modifier_invoke_properties(C, op))
+    return remesh_csg_add_exec(C, op);
+  else
+    return OPERATOR_CANCELLED;
+}
+
+void REMESH_OT_csg_add(wmOperatorType *ot)
+{
+  /* identifiers */
+  ot->name = "Add CSG Object";
+  ot->description = "Add CSG Object to remesh modifier";
+  ot->idname = "REMESH_OT_csg_add";
+
+  /* api callbacks */
+  ot->poll = remesh_csg_poll;
+  ot->invoke = remesh_csg_add_invoke;
+  ot->exec = remesh_csg_add_exec;
+
+  /* flags */
+  ot->flag = OPTYPE_REGISTER | OPTYPE_UNDO | OPTYPE_INTERNAL;
+  edit_modifier_properties(ot);
+}
+
+static int remesh_csg_remove_exec(bContext *C, wmOperator *op)
+{
+  Object *ob = ED_object_active_context(C);
+  Main *bmain = CTX_data_main(C);
+  RemeshModifierData *rmd = (RemeshModifierData *)edit_modifier_property_get(
+      op, ob, eModifierType_Remesh);
+  int index = RNA_int_get(op->ptr, "index");
+
+  if (rmd == NULL) {
+    return OPERATOR_CANCELLED;
+  }
+
+  CSGVolume_Object *vcob = (CSGVolume_Object *)BLI_findlink(&rmd->csg_operands, index);
+  if (vcob) {
+    BLI_remlink(&rmd->csg_operands, vcob);
+  }
+
+  if (remesh_update_check(C, op)) {
+    if (BLI_listbase_is_empty(&rmd->csg_operands)) {
+      /*trigger update to detach modifier transform relation from modifier */
+      DEG_relations_tag_update(bmain);
+    }
+
+    DEG_id_tag_update(&ob->id, ID_RECALC_GEOMETRY | ID_RECALC_COPY_ON_WRITE);
+    WM_event_add_notifier(C, NC_OBJECT | ND_MODIFIER, ob);
+  }
+
+  return OPERATOR_FINISHED;
+}
+
+static int remesh_csg_remove_invoke(bContext *C, wmOperator *op, const wmEvent *UNUSED(event))
+{
+  if (edit_modifier_invoke_properties(C, op))
+    return remesh_csg_remove_exec(C, op);
+  else
+    return OPERATOR_CANCELLED;
+}
+
+void REMESH_OT_csg_remove(wmOperatorType *ot)
+{
+  /* identifiers */
+  ot->name = "Remove CSG Object";
+  ot->description = "Remove CSG Object at index";
+  ot->idname = "REMESH_OT_csg_remove";
+
+  /* api callbacks */
+  ot->poll = remesh_csg_poll;
+  ot->invoke = remesh_csg_remove_invoke;
+  ot->exec = remesh_csg_remove_exec;
+
+  /* flags */
+  ot->flag = OPTYPE_REGISTER | OPTYPE_UNDO | OPTYPE_INTERNAL;
+  edit_modifier_properties(ot);
+
+  RNA_def_int(
+      ot->srna, "index", 0, 0, INT_MAX, "Index", "Index of the Object to remove", 0, INT_MAX);
+}
+
+static int remesh_csg_move_up_exec(bContext *C, wmOperator *op)
+{
+  Object *ob = ED_object_active_context(C);
+  RemeshModifierData *rmd = (RemeshModifierData *)edit_modifier_property_get(
+      op, ob, eModifierType_Remesh);
+  int index = RNA_int_get(op->ptr, "index");
+
+  if (rmd == NULL) {
+    return OPERATOR_CANCELLED;
+  }
+
+  CSGVolume_Object *vcob = (CSGVolume_Object *)BLI_findlink(&rmd->csg_operands, index);
+  if (vcob) {
+    BLI_remlink(&rmd->csg_operands, vcob);
+    BLI_insertlinkbefore(&rmd->csg_operands, vcob->prev, vcob);
+  }
+
+  if (remesh_update_check(C, op)) {
+    DEG_id_tag_update(&ob->id, ID_RECALC_GEOMETRY | ID_RECALC_COPY_ON_WRITE);
+    WM_event_add_notifier(C, NC_OBJECT | ND_MODIFIER, ob);
+  }
+
+  return OPERATOR_FINISHED;
+}
+
+static int remesh_csg_move_up_invoke(bContext *C, wmOperator *op, const wmEvent *UNUSED(event))
+{
+  if (edit_modifier_invoke_properties(C, op))
+    return remesh_csg_move_up_exec(C, op);
+  else
+    return OPERATOR_CANCELLED;
+}
+
+void REMESH_OT_csg_move_up(wmOperatorType *ot)
+{
+  /* identifiers */
+  ot->name = "Move CSG Object up";
+  ot->description = "Move CSG Object at index to previous index";
+  ot->idname = "REMESH_OT_csg_move_up";
+
+  /* api callbacks */
+  ot->poll = remesh_csg_poll;
+  ot->invoke = remesh_csg_move_up_invoke;
+  ot->exec = remesh_csg_move_up_exec;
+
+  /* flags */
+  ot->flag = OPTYPE_REGISTER | OPTYPE_UNDO | OPTYPE_INTERNAL;
+  edit_modifier_properties(ot);
+
+  RNA_def_int(
+      ot->srna, "index", 0, 0, INT_MAX, "Index", "Index of the Object to move up", 0, INT_MAX);
+}
+
+static int remesh_csg_move_down_exec(bContext *C, wmOperator *op)
+{
+  Object *ob = ED_object_active_context(C);
+  RemeshModifierData *rmd = (RemeshModifierData *)edit_modifier_property_get(
+      op, ob, eModifierType_Remesh);
+  int index = RNA_int_get(op->ptr, "index");
+
+  if (rmd == NULL) {
+    return OPERATOR_CANCELLED;
+  }
+
+  CSGVolume_Object *vcob = (CSGVolume_Object *)BLI_findlink(&rmd->csg_operands, index);
+  if (vcob) {
+    BLI_remlink(&rmd->csg_operands, vcob);
+    BLI_insertlinkafter(&rmd->csg_operands, vcob->next, vcob);
+  }
+
+  if (remesh_update_check(C, op)) {
+    DEG_id_tag_update(&ob->id, ID_RECALC_GEOMETRY | ID_RECALC_COPY_ON_WRITE);
+    WM_event_add_notifier(C, NC_OBJECT | ND_MODIFIER, ob);
+  }
+
+  return OPERATOR_FINISHED;
+}
+
+static int remesh_csg_move_down_invoke(bContext *C, wmOperator *op, const wmEvent *UNUSED(event))
+{
+  if (edit_modifier_invoke_properties(C, op))
+    return remesh_csg_move_down_exec(C, op);
+  else
+    return OPERATOR_CANCELLED;
+}
+
+void REMESH_OT_csg_move_down(wmOperatorType *ot)
+{
+  /* identifiers */
+  ot->name = "Move CSG Object down";
+  ot->description = "Move CSG Object at index to next index";
+  ot->idname = "REMESH_OT_csg_move_down";
+
+  /* api callbacks */
+  ot->poll = remesh_csg_poll;
+  ot->invoke = remesh_csg_move_down_invoke;
+  ot->exec = remesh_csg_move_down_exec;
+
+  /* flags */
+  ot->flag = OPTYPE_REGISTER | OPTYPE_UNDO | OPTYPE_INTERNAL;
+  edit_modifier_properties(ot);
+
+  RNA_def_int(
+      ot->srna, "index", 0, 0, INT_MAX, "Index", "Index of the Object to move down", 0, INT_MAX);
 }