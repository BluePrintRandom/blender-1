--- conflicted
+++ resolved
@@ -67,11 +67,7 @@
 #include "BKE_global.h"
 #include "BKE_key.h"
 #include "BKE_lattice.h"
-<<<<<<< HEAD
-#include "BKE_library_remap.h"
-=======
 #include "BKE_library.h"
->>>>>>> 9879ea8a
 #include "BKE_main.h"
 #include "BKE_mesh.h"
 #include "BKE_mesh_mapping.h"
@@ -83,7 +79,6 @@
 #include "BKE_ocean.h"
 #include "BKE_paint.h"
 #include "BKE_particle.h"
-<<<<<<< HEAD
 #include "BKE_pointcache.h"
 #include "BKE_report.h"
 #include "BKE_softbody.h"
@@ -92,11 +87,7 @@
 #include "BKE_material.h"
 #include "BKE_library.h"
 #include "BKE_rigidbody.h"
-=======
-#include "BKE_report.h"
-#include "BKE_scene.h"
 #include "BKE_softbody.h"
->>>>>>> 9879ea8a
 
 #include "DEG_depsgraph.h"
 #include "DEG_depsgraph_build.h"
@@ -252,9 +243,9 @@
  * function value will be true. Otherwise the function returns false.
  */
 bool ED_object_iter_other(
-		Main *bmain, Object *orig_ob, const bool include_orig,
-		bool (*callback)(Object *ob, void *callback_data),
-		void *callback_data)
+        Main *bmain, Object *orig_ob, const bool include_orig,
+        bool (*callback)(Object *ob, void *callback_data),
+        void *callback_data)
 {
 	ID *ob_data_id = orig_ob->data;
 	int users = ob_data_id->us;
@@ -324,7 +315,6 @@
 static bool object_modifier_remove(Main *bmain, Object *ob, ModifierData *md,
 	bool *r_sort_depsgraph)
 {
-
 	/* It seems on rapid delete it is possible to
 	 * get called twice on same modifier, so make
 	 * sure it is in list. */
@@ -367,7 +357,7 @@
 	}
 
 	if (ELEM(md->type, eModifierType_Softbody, eModifierType_Cloth) &&
-		BLI_listbase_is_empty(&ob->particlesystem))
+	    BLI_listbase_is_empty(&ob->particlesystem))
 	{
 		ob->mode &= ~OB_MODE_PARTICLE_EDIT;
 	}
@@ -448,8 +438,7 @@
 		if (mti->flags & eModifierTypeFlag_RequiresOriginalData) {
 			const ModifierTypeInfo *nmti = modifierType_getInfo(md->next->type);
 
-			/*make an exception here for fluidsim, in case: it is beyond a fracture modifier and this may have some other mods above it*/
-			if ((nmti->type != eModifierTypeType_OnlyDeform) && (md->type != eModifierType_Fluidsim)) {
+			if (nmti->type != eModifierTypeType_OnlyDeform) {
 				BKE_report(reports, RPT_WARNING, "Cannot move beyond a non-deforming modifier");
 				return 0;
 			}
@@ -731,8 +720,8 @@
 		return 0;
 	}
 	else if ((ob->mode & OB_MODE_SCULPT) &&
-			 (find_multires_modifier_before(scene, md)) &&
-			 (modifier_isSameTopology(md) == false))
+	         (find_multires_modifier_before(scene, md)) &&
+	         (modifier_isSameTopology(md) == false))
 	{
 		BKE_report(reports, RPT_ERROR, "Constructive modifier cannot be applied to multi-res data in sculpt mode");
 		return 0;
@@ -1570,7 +1559,7 @@
 
 	BM_ITER_MESH (bm_vert, &bm_iter, bm, BM_VERTS_OF_MESH) {
 		if (BM_elem_flag_test(bm_vert, BM_ELEM_SELECT) &&
-			BLI_gset_add(visited, bm_vert))
+		    BLI_gset_add(visited, bm_vert))
 		{
 			MVertSkin *vs = BM_ELEM_CD_GET_VOID_P(bm_vert, cd_vert_skin_offset);
 
@@ -2497,7 +2486,7 @@
 	WM_event_add_notifier(C, NC_OBJECT | ND_MODIFIER, obact);
 	WM_event_add_notifier(C, NC_OBJECT | ND_POINTCACHE, NULL);
 
-	//DEG_relations_tag_update(bmain);
+	DEG_relations_tag_update(bmain);
 	WM_event_add_notifier(C, NC_OBJECT | ND_TRANSFORM, NULL);
 	WM_event_add_notifier(C, NC_OBJECT | ND_PARENT, NULL);
 	WM_event_add_notifier(C, NC_SCENE | ND_FRAME, NULL);
