--- conflicted
+++ resolved
@@ -2127,58 +2127,64 @@
 
 static void createTransGroomVerts(TransInfo *t)
 {
-	const ToolSettings *tsettings = t->scene->toolsettings;
-	const bool is_prop_edit = t->flag & T_PROP_EDIT;
-	EditGroom *edit = ((Groom *)t->obedit->data)->editgroom;
-
-	switch (tsettings->groom_edit_settings.mode)
+	FOREACH_TRANS_DATA_CONTAINER(t, tc)
 	{
-		case GM_EDIT_MODE_REGIONS:
-			t->total = groom_trans_count_regions(edit, is_prop_edit);
-			if (t->total > 0)
+		const ToolSettings *tsettings = t->scene->toolsettings;
+		const bool is_prop_edit = t->flag & T_PROP_EDIT;
+		EditGroom *edit = ((Groom *)tc->obedit->data)->editgroom;
+		
+		switch (tsettings->groom_edit_settings.mode)
+		{
+			case GM_EDIT_MODE_REGIONS:
+				tc->data_len = groom_trans_count_regions(edit, is_prop_edit);
+				if (tc->data_len > 0)
+				{
+					// TODO
+					groom_transdata_init_regions(edit, is_prop_edit, tc->obedit->obmat, tc->data);
+				}
+				break;
+			case GM_EDIT_MODE_CURVES:
+				tc->data_len = groom_trans_count_curves(edit, is_prop_edit);
+				if (tc->data_len > 0)
+				{
+					tc->data = MEM_callocN(tc->data_len * sizeof(TransData), "TransData(Groom EditMode)");
+					
+					groom_transdata_init_curves(edit, is_prop_edit, tc->obedit->obmat, tc->data);
+				}
+				break;
+			case GM_EDIT_MODE_SECTIONS:
+				tc->data_len = groom_trans_count_verts(edit, is_prop_edit);
+				if (tc->data_len > 0)
+				{
+					tc->data = MEM_callocN(tc->data_len * sizeof(TransData), "TransData(Groom EditMode)");
+					tc->data_2d = MEM_callocN(tc->data_len * sizeof(TransData2D), "TransData2D(Groom EditMode)");
+					
+					groom_transdata_init_verts(edit, is_prop_edit, tc->obedit->obmat, tc->data, tc->data_2d);
+				}
+				break;
+		}
+	}
+}
+
+void flushTransGroom(TransInfo *t)
+{
+	FOREACH_TRANS_DATA_CONTAINER(t, tc)
+	{
+		switch (t->scene->toolsettings->groom_edit_settings.mode)
+		{
+			case GM_EDIT_MODE_REGIONS:
+				break;
+			case GM_EDIT_MODE_CURVES:
+				break;
+			case GM_EDIT_MODE_SECTIONS:
 			{
-				// TODO
-				groom_transdata_init_regions(edit, is_prop_edit, t->obedit->obmat, t->data);
-			}
-			break;
-		case GM_EDIT_MODE_CURVES:
-			t->total = groom_trans_count_curves(edit, is_prop_edit);
-			if (t->total > 0)
-			{
-				t->data = MEM_callocN(t->total * sizeof(TransData), "TransData(Groom EditMode)");
-				
-				groom_transdata_init_curves(edit, is_prop_edit, t->obedit->obmat, t->data);
-			}
-			break;
-		case GM_EDIT_MODE_SECTIONS:
-			t->total = groom_trans_count_verts(edit, is_prop_edit);
-			if (t->total > 0)
-			{
-				t->data = MEM_callocN(t->total * sizeof(TransData), "TransData(Groom EditMode)");
-				t->data2d = MEM_callocN(t->total * sizeof(TransData2D), "TransData2D(Groom EditMode)");
-				
-				groom_transdata_init_verts(edit, is_prop_edit, t->obedit->obmat, t->data, t->data2d);
-			}
-			break;
-	}
-}
-
-void flushTransGroom(TransInfo *t)
-{
-	switch (t->scene->toolsettings->groom_edit_settings.mode)
-	{
-		case GM_EDIT_MODE_REGIONS:
-			break;
-		case GM_EDIT_MODE_CURVES:
-			break;
-		case GM_EDIT_MODE_SECTIONS:
-		{
-			TransData2D *td2d = t->data2d;
-			for (int i = 0; i < t->total; ++i, ++td2d)
-			{
-				copy_v2_v2(td2d->loc2d, td2d->loc);
-			}
-			break;
+				TransData2D *td2d = tc->data_2d;
+				for (int i = 0; i < tc->data_len; ++i, ++td2d)
+				{
+					copy_v2_v2(td2d->loc2d, td2d->loc);
+				}
+				break;
+			}
 		}
 	}
 }
@@ -8696,14 +8702,10 @@
 		else if (t->obedit_type == OB_MBALL) {
 			createTransMBallVerts(t);
 		}
-<<<<<<< HEAD
-		else if (t->obedit->type == OB_GROOM) {
+		else if (t->obedit_type == OB_GROOM) {
 			createTransGroomVerts(t);
 		}
-		else if (t->obedit->type == OB_ARMATURE) {
-=======
 		else if (t->obedit_type == OB_ARMATURE) {
->>>>>>> 0f2b4cb6
 			t->flag &= ~T_PROP_EDIT;
 			createTransArmatureVerts(t);
 		}
