/*
 * ***** BEGIN GPL LICENSE BLOCK *****
 *
 * This program is free software; you can redistribute it and/or
 * modify it under the terms of the GNU General Public License
 * as published by the Free Software Foundation; either version 2
 * of the License, or (at your option) any later version.
 *
 * This program is distributed in the hope that it will be useful,
 * but WITHOUT ANY WARRANTY; without even the implied warranty of
 * MERCHANTABILITY or FITNESS FOR A PARTICULAR PURPOSE.  See the
 * GNU General Public License for more details.
 *
 * You should have received a copy of the GNU General Public License
 * along with this program; if not, write to the Free Software Foundation,
 * Inc., 51 Franklin Street, Fifth Floor, Boston, MA 02110-1301, USA.
 *
 * The Original Code is Copyright (C) 2005 Blender Foundation
 * All rights reserved.
 *
 * The Original Code is: all of this file.
 *
 * Contributor(s): none yet.
 *
 * ***** END GPL LICENSE BLOCK *****
 */

/** \file blender/editors/transform/transform_manipulator.c
 *  \ingroup edtransform
 */


#include <stdlib.h>
#include <string.h>
#include <math.h>
#include <float.h>

#include "DNA_armature_types.h"
#include "DNA_curve_types.h"
#include "DNA_gpencil_types.h"
#include "DNA_lattice_types.h"
#include "DNA_manipulator_types.h"
#include "DNA_meta_types.h"
#include "DNA_screen_types.h"
#include "DNA_scene_types.h"
#include "DNA_view3d_types.h"

#include "BLI_listbase.h"
#include "BLI_math.h"
#include "BLI_utildefines.h"

#include "RNA_access.h"

#include "BKE_action.h"
#include "BKE_armature.h"
#include "BKE_context.h"
#include "BKE_curve.h"
#include "BKE_global.h"
#include "BKE_particle.h"
#include "BKE_pointcache.h"
#include "BKE_editmesh.h"
#include "BKE_lattice.h"
#include "BKE_gpencil.h"

#include "BIF_gl.h"

#include "WM_api.h"
#include "WM_types.h"
#include "wm.h" /* XXX */

#include "ED_armature.h"
#include "ED_curve.h"
#include "ED_object.h"
#include "ED_particle.h"
#include "ED_view3d.h"
#include "ED_gpencil.h"
#include "ED_screen.h"

#include "UI_resources.h"
#include "UI_interface.h"

/* local module include */
#include "transform.h"

#include "MEM_guardedalloc.h"

#include "GPU_select.h"
#include "GPU_immediate.h"
#include "GPU_matrix.h"


/* drawing flags */

#define MAN_TRANS_X  (1 << 0)
#define MAN_TRANS_Y  (1 << 1)
#define MAN_TRANS_Z  (1 << 2)
#define MAN_TRANS_C  (MAN_TRANS_X | MAN_TRANS_Y | MAN_TRANS_Z)

#define MAN_ROT_X    (1 << 3)
#define MAN_ROT_Y    (1 << 4)
#define MAN_ROT_Z    (1 << 5)
#define MAN_ROT_C    (MAN_ROT_X | MAN_ROT_Y | MAN_ROT_Z)

#define MAN_SCALE_X  (1 << 8)
#define MAN_SCALE_Y  (1 << 9)
#define MAN_SCALE_Z  (1 << 10)
#define MAN_SCALE_C  (MAN_SCALE_X | MAN_SCALE_Y | MAN_SCALE_Z)

/* threshold for testing view aligned manipulator axis */
#define TW_AXIS_DOT_MIN 0.02f
#define TW_AXIS_DOT_MAX 0.1f

/* axes as index */
enum {
	MAN_AXIS_TRANS_X = 0,
	MAN_AXIS_TRANS_Y,
	MAN_AXIS_TRANS_Z,
	MAN_AXIS_TRANS_C,

	MAN_AXIS_ROT_X,
	MAN_AXIS_ROT_Y,
	MAN_AXIS_ROT_Z,
	MAN_AXIS_ROT_C,
	MAN_AXIS_ROT_T, /* trackball rotation */

	MAN_AXIS_SCALE_X,
	MAN_AXIS_SCALE_Y,
	MAN_AXIS_SCALE_Z,
	MAN_AXIS_SCALE_C,

	/* special */
	MAN_AXIS_TRANS_XY,
	MAN_AXIS_TRANS_YZ,
	MAN_AXIS_TRANS_ZX,

	MAN_AXIS_SCALE_XY,
	MAN_AXIS_SCALE_YZ,
	MAN_AXIS_SCALE_ZX,

	MAN_AXIS_LAST,
};

/* axis types */
enum {
	MAN_AXES_ALL = 0,
	MAN_AXES_TRANSLATE,
	MAN_AXES_ROTATE,
	MAN_AXES_SCALE,
};

typedef struct ManipulatorGroup {
	bool all_hidden;

	struct wmManipulator *translate_x,
	                *translate_y,
	                *translate_z,
	                *translate_xy,
	                *translate_yz,
	                *translate_zx,
	                *translate_c,

	                *rotate_x,
	                *rotate_y,
	                *rotate_z,
	                *rotate_c,
	                *rotate_t, /* trackball rotation */

	                *scale_x,
	                *scale_y,
	                *scale_z,
	                *scale_xy,
	                *scale_yz,
	                *scale_zx,
	                *scale_c;
} ManipulatorGroup;


/* **************** Utilities **************** */

/* loop over axes */
#define MAN_ITER_AXES_BEGIN(axis, axis_idx) \
	{ \
		wmManipulator *axis; \
		int axis_idx; \
		for (axis_idx = 0; axis_idx < MAN_AXIS_LAST; axis_idx++) { \
			axis = manipulator_get_axis_from_index(man, axis_idx);

#define MAN_ITER_AXES_END \
		} \
	} ((void)0)

static wmManipulator *manipulator_get_axis_from_index(const ManipulatorGroup *man, const short axis_idx)
{
	BLI_assert(IN_RANGE_INCL(axis_idx, (float)MAN_AXIS_TRANS_X, (float)MAN_AXIS_LAST));

	switch (axis_idx) {
		case MAN_AXIS_TRANS_X:
			return man->translate_x;
		case MAN_AXIS_TRANS_Y:
			return man->translate_y;
		case MAN_AXIS_TRANS_Z:
			return man->translate_z;
		case MAN_AXIS_TRANS_XY:
			return man->translate_xy;
		case MAN_AXIS_TRANS_YZ:
			return man->translate_yz;
		case MAN_AXIS_TRANS_ZX:
			return man->translate_zx;
		case MAN_AXIS_TRANS_C:
			return man->translate_c;
		case MAN_AXIS_ROT_X:
			return man->rotate_x;
		case MAN_AXIS_ROT_Y:
			return man->rotate_y;
		case MAN_AXIS_ROT_Z:
			return man->rotate_z;
		case MAN_AXIS_ROT_C:
			return man->rotate_c;
		case MAN_AXIS_ROT_T:
			return man->rotate_t;
		case MAN_AXIS_SCALE_X:
			return man->scale_x;
		case MAN_AXIS_SCALE_Y:
			return man->scale_y;
		case MAN_AXIS_SCALE_Z:
			return man->scale_z;
		case MAN_AXIS_SCALE_XY:
			return man->scale_xy;
		case MAN_AXIS_SCALE_YZ:
			return man->scale_yz;
		case MAN_AXIS_SCALE_ZX:
			return man->scale_zx;
		case MAN_AXIS_SCALE_C:
			return man->scale_c;
	}

	return NULL;
}

static short manipulator_get_axis_type(const ManipulatorGroup *man, const wmManipulator *axis)
{
	if (ELEM(axis, man->translate_x, man->translate_y, man->translate_z, man->translate_c,
	         man->translate_xy, man->translate_yz, man->translate_zx))
	{
		return MAN_AXES_TRANSLATE;
	}
	else if (ELEM(axis, man->rotate_x, man->rotate_y, man->rotate_z, man->rotate_c, man->rotate_t)) {
		return MAN_AXES_ROTATE;
	}
	else {
		return MAN_AXES_SCALE;
	}
}

/* get index within axis type, so that x == 0, y == 1 and z == 2, no matter which axis type */
static unsigned int manipulator_index_normalize(const int axis_idx)
{
	if (axis_idx > MAN_AXIS_TRANS_ZX) {
		return axis_idx - 16;
	}
	else if (axis_idx > MAN_AXIS_SCALE_C) {
		return axis_idx - 13;
	}
	else if (axis_idx > MAN_AXIS_ROT_T) {
		return axis_idx - 9;
	}
	else if (axis_idx > MAN_AXIS_TRANS_C) {
		return axis_idx - 4;
	}

	return axis_idx;
}

static bool manipulator_is_axis_visible(
        const View3D *v3d, const RegionView3D *rv3d,
        const float idot[3], const int axis_type, const int axis_idx)
{
	const unsigned int aidx_norm = manipulator_index_normalize(axis_idx);
	/* don't draw axis perpendicular to the view */
	if (aidx_norm < 3 && idot[aidx_norm] < TW_AXIS_DOT_MIN) {
		return false;
	}

	if ((axis_type == MAN_AXES_TRANSLATE && !(v3d->twtype & V3D_MANIP_TRANSLATE)) ||
	    (axis_type == MAN_AXES_ROTATE && !(v3d->twtype & V3D_MANIP_ROTATE)) ||
	    (axis_type == MAN_AXES_SCALE && !(v3d->twtype & V3D_MANIP_SCALE)))
	{
		return false;
	}

	switch (axis_idx) {
		case MAN_AXIS_TRANS_X:
			return (rv3d->twdrawflag & MAN_TRANS_X);
		case MAN_AXIS_TRANS_Y:
			return (rv3d->twdrawflag & MAN_TRANS_Y);
		case MAN_AXIS_TRANS_Z:
			return (rv3d->twdrawflag & MAN_TRANS_Z);
		case MAN_AXIS_TRANS_C:
			return (rv3d->twdrawflag & MAN_TRANS_C);
		case MAN_AXIS_ROT_X:
			return (rv3d->twdrawflag & MAN_ROT_X);
		case MAN_AXIS_ROT_Y:
			return (rv3d->twdrawflag & MAN_ROT_Y);
		case MAN_AXIS_ROT_Z:
			return (rv3d->twdrawflag & MAN_ROT_Z);
		case MAN_AXIS_ROT_C:
		case MAN_AXIS_ROT_T:
			return (rv3d->twdrawflag & MAN_ROT_C);
		case MAN_AXIS_SCALE_X:
			return (rv3d->twdrawflag & MAN_SCALE_X);
		case MAN_AXIS_SCALE_Y:
			return (rv3d->twdrawflag & MAN_SCALE_Y);
		case MAN_AXIS_SCALE_Z:
			return (rv3d->twdrawflag & MAN_SCALE_Z);
		case MAN_AXIS_SCALE_C:
			return (rv3d->twdrawflag & MAN_SCALE_C && (v3d->twtype & V3D_MANIP_TRANSLATE) == 0);
		case MAN_AXIS_TRANS_XY:
			return (rv3d->twdrawflag & MAN_TRANS_X &&
			        rv3d->twdrawflag & MAN_TRANS_Y &&
			        (v3d->twtype & V3D_MANIP_ROTATE) == 0);
		case MAN_AXIS_TRANS_YZ:
			return (rv3d->twdrawflag & MAN_TRANS_Y &&
			        rv3d->twdrawflag & MAN_TRANS_Z &&
			        (v3d->twtype & V3D_MANIP_ROTATE) == 0);
		case MAN_AXIS_TRANS_ZX:
			return (rv3d->twdrawflag & MAN_TRANS_Z &&
			        rv3d->twdrawflag & MAN_TRANS_X &&
			        (v3d->twtype & V3D_MANIP_ROTATE) == 0);
		case MAN_AXIS_SCALE_XY:
			return (rv3d->twdrawflag & MAN_SCALE_X &&
			        rv3d->twdrawflag & MAN_SCALE_Y &&
			        (v3d->twtype & V3D_MANIP_TRANSLATE) == 0 &&
			        (v3d->twtype & V3D_MANIP_ROTATE) == 0);
		case MAN_AXIS_SCALE_YZ:
			return (rv3d->twdrawflag & MAN_SCALE_Y &&
			        rv3d->twdrawflag & MAN_SCALE_Z &&
			        (v3d->twtype & V3D_MANIP_TRANSLATE) == 0 &&
			        (v3d->twtype & V3D_MANIP_ROTATE) == 0);
		case MAN_AXIS_SCALE_ZX:
			return (rv3d->twdrawflag & MAN_SCALE_Z &&
			        rv3d->twdrawflag & MAN_SCALE_X &&
			        (v3d->twtype & V3D_MANIP_TRANSLATE) == 0 &&
			        (v3d->twtype & V3D_MANIP_ROTATE) == 0);
	}
	return false;
}

static void manipulator_get_axis_color(
        const int axis_idx, const float idot[3],
        float r_col[4], float r_col_hi[4])
{
	/* alpha values for normal/highlighted states */
	const float alpha = 0.6f;
	const float alpha_hi = 1.0f;
	float alpha_fac;

	const int axis_idx_norm = manipulator_index_normalize(axis_idx);
	/* get alpha fac based on axis angle, to fade axis out when hiding it because it points towards view */
	if (axis_idx_norm < 3) {
		const float idot_axis = idot[axis_idx_norm];
		alpha_fac = (idot_axis > TW_AXIS_DOT_MAX) ?
		        1.0f : (idot_axis < TW_AXIS_DOT_MIN) ?
		        0.0f : ((idot_axis - TW_AXIS_DOT_MIN) / (TW_AXIS_DOT_MAX - TW_AXIS_DOT_MIN));
	}
	else {
		/* trackball rotation axis is a special case, we only draw a slight overlay */
		alpha_fac = (axis_idx == MAN_AXIS_ROT_T) ? 0.1f : 1.0f;
	}

	switch (axis_idx) {
		case MAN_AXIS_TRANS_X:
		case MAN_AXIS_ROT_X:
		case MAN_AXIS_SCALE_X:
		case MAN_AXIS_TRANS_XY:
		case MAN_AXIS_SCALE_XY:
			UI_GetThemeColor4fv(TH_AXIS_X, r_col);
			break;
		case MAN_AXIS_TRANS_Y:
		case MAN_AXIS_ROT_Y:
		case MAN_AXIS_SCALE_Y:
		case MAN_AXIS_TRANS_YZ:
		case MAN_AXIS_SCALE_YZ:
			UI_GetThemeColor4fv(TH_AXIS_Y, r_col);
			break;
		case MAN_AXIS_TRANS_Z:
		case MAN_AXIS_ROT_Z:
		case MAN_AXIS_SCALE_Z:
		case MAN_AXIS_TRANS_ZX:
		case MAN_AXIS_SCALE_ZX:
			UI_GetThemeColor4fv(TH_AXIS_Z, r_col);
			break;
		case MAN_AXIS_TRANS_C:
		case MAN_AXIS_ROT_C:
		case MAN_AXIS_SCALE_C:
		case MAN_AXIS_ROT_T:
			copy_v4_fl(r_col, 1.0f);
			break;
	}

	copy_v4_v4(r_col_hi, r_col);

	r_col[3] = alpha * alpha_fac;
	r_col_hi[3] = alpha_hi * alpha_fac;
}

static void manipulator_get_axis_constraint(const int axis_idx, int r_axis[3])
{
	zero_v3_int(r_axis);

	switch (axis_idx) {
		case MAN_AXIS_TRANS_X:
		case MAN_AXIS_ROT_X:
		case MAN_AXIS_SCALE_X:
			r_axis[0] = 1;
			break;
		case MAN_AXIS_TRANS_Y:
		case MAN_AXIS_ROT_Y:
		case MAN_AXIS_SCALE_Y:
			r_axis[1] = 1;
			break;
		case MAN_AXIS_TRANS_Z:
		case MAN_AXIS_ROT_Z:
		case MAN_AXIS_SCALE_Z:
			r_axis[2] = 1;
			break;
		case MAN_AXIS_TRANS_XY:
		case MAN_AXIS_SCALE_XY:
			r_axis[0] = r_axis[1] = 1;
			break;
		case MAN_AXIS_TRANS_YZ:
		case MAN_AXIS_SCALE_YZ:
			r_axis[1] = r_axis[2] = 1;
			break;
		case MAN_AXIS_TRANS_ZX:
		case MAN_AXIS_SCALE_ZX:
			r_axis[2] = r_axis[0] = 1;
			break;
		default:
			break;
	}
}


/* **************** Preparation Stuff **************** */

/* transform widget center calc helper for below */
static void calc_tw_center(Scene *scene, const float co[3])
{
	float *twcent = scene->twcent;
	float *min = scene->twmin;
	float *max = scene->twmax;

	minmax_v3v3_v3(min, max, co);
	add_v3_v3(twcent, co);
}

static void protectflag_to_drawflags(short protectflag, short *drawflags)
{
	if (protectflag & OB_LOCK_LOCX)
		*drawflags &= ~MAN_TRANS_X;
	if (protectflag & OB_LOCK_LOCY)
		*drawflags &= ~MAN_TRANS_Y;
	if (protectflag & OB_LOCK_LOCZ)
		*drawflags &= ~MAN_TRANS_Z;

	if (protectflag & OB_LOCK_ROTX)
		*drawflags &= ~MAN_ROT_X;
	if (protectflag & OB_LOCK_ROTY)
		*drawflags &= ~MAN_ROT_Y;
	if (protectflag & OB_LOCK_ROTZ)
		*drawflags &= ~MAN_ROT_Z;

	if (protectflag & OB_LOCK_SCALEX)
		*drawflags &= ~MAN_SCALE_X;
	if (protectflag & OB_LOCK_SCALEY)
		*drawflags &= ~MAN_SCALE_Y;
	if (protectflag & OB_LOCK_SCALEZ)
		*drawflags &= ~MAN_SCALE_Z;
}

/* for pose mode */
static void stats_pose(Scene *scene, Object *ob, bPoseChannel *pchan)
{
	Bone *bone = pchan->bone;

	if (bone) {
		/* update pose matrix after transform */
		BKE_pose_where_is(scene, ob);

		calc_tw_center(scene, pchan->pose_head);
	}
}

/* could move into BLI_math however this is only useful for display/editing purposes */
static void axis_angle_to_gimbal_axis(float gmat[3][3], const float axis[3], const float angle)
{
	/* X/Y are arbitrary axies, most importantly Z is the axis of rotation */

	float cross_vec[3];
	float quat[4];

	/* this is an un-scientific method to get a vector to cross with
	 * XYZ intentionally YZX */
	cross_vec[0] = axis[1];
	cross_vec[1] = axis[2];
	cross_vec[2] = axis[0];

	/* X-axis */
	cross_v3_v3v3(gmat[0], cross_vec, axis);
	normalize_v3(gmat[0]);
	axis_angle_to_quat(quat, axis, angle);
	mul_qt_v3(quat, gmat[0]);

	/* Y-axis */
	axis_angle_to_quat(quat, axis, M_PI_2);
	copy_v3_v3(gmat[1], gmat[0]);
	mul_qt_v3(quat, gmat[1]);

	/* Z-axis */
	copy_v3_v3(gmat[2], axis);

	normalize_m3(gmat);
}


static int test_rotmode_euler(short rotmode)
{
	return (ELEM(rotmode, ROT_MODE_AXISANGLE, ROT_MODE_QUAT)) ? 0 : 1;
}

bool gimbal_axis(Object *ob, float gmat[3][3])
{
	if (ob->mode & OB_MODE_POSE) {
		bPoseChannel *pchan = BKE_pose_channel_active(ob);

		if (pchan) {
			float mat[3][3], tmat[3][3], obmat[3][3];
			if (test_rotmode_euler(pchan->rotmode)) {
				eulO_to_gimbal_axis(mat, pchan->eul, pchan->rotmode);
			}
			else if (pchan->rotmode == ROT_MODE_AXISANGLE) {
				axis_angle_to_gimbal_axis(mat, pchan->rotAxis, pchan->rotAngle);
			}
			else { /* quat */
				return 0;
			}


			/* apply bone transformation */
			mul_m3_m3m3(tmat, pchan->bone->bone_mat, mat);

			if (pchan->parent) {
				float parent_mat[3][3];

				copy_m3_m4(parent_mat, pchan->parent->pose_mat);
				mul_m3_m3m3(mat, parent_mat, tmat);

				/* needed if object transformation isn't identity */
				copy_m3_m4(obmat, ob->obmat);
				mul_m3_m3m3(gmat, obmat, mat);
			}
			else {
				/* needed if object transformation isn't identity */
				copy_m3_m4(obmat, ob->obmat);
				mul_m3_m3m3(gmat, obmat, tmat);
			}

			normalize_m3(gmat);
			return 1;
		}
	}
	else {
		if (test_rotmode_euler(ob->rotmode)) {
			eulO_to_gimbal_axis(gmat, ob->rot, ob->rotmode);
		}
		else if (ob->rotmode == ROT_MODE_AXISANGLE) {
			axis_angle_to_gimbal_axis(gmat, ob->rotAxis, ob->rotAngle);
		}
		else { /* quat */
			return 0;
		}

		if (ob->parent) {
			float parent_mat[3][3];
			copy_m3_m4(parent_mat, ob->parent->obmat);
			normalize_m3(parent_mat);
			mul_m3_m3m3(gmat, parent_mat, gmat);
		}
		return 1;
	}

	return 0;
}


/* centroid, boundbox, of selection */
/* returns total items selected */
static int calc_manipulator_stats(const bContext *C)
{
	ScrArea *sa = CTX_wm_area(C);
	ARegion *ar = CTX_wm_region(C);
	Scene *scene = CTX_data_scene(C);
	SceneLayer *sl = CTX_data_scene_layer(C);
	Object *obedit = CTX_data_edit_object(C);
	View3D *v3d = sa->spacedata.first;
	RegionView3D *rv3d = ar->regiondata;
	Base *base;
	Object *ob = OBACT_NEW;
	bGPdata *gpd = CTX_data_gpencil_data(C);
	const bool is_gp_edit = ((gpd) && (gpd->flag & GP_DATA_STROKE_EDITMODE));
	int a, totsel = 0;

	/* transform widget matrix */
	unit_m4(rv3d->twmat);

	rv3d->twdrawflag = 0xFFFF;

	/* transform widget centroid/center */
	INIT_MINMAX(scene->twmin, scene->twmax);
	zero_v3(scene->twcent);
	
	if (is_gp_edit) {
		float diff_mat[4][4];
		float fpt[3];

		for (bGPDlayer *gpl = gpd->layers.first; gpl; gpl = gpl->next) {
			/* only editable and visible layers are considered */
			if (gpencil_layer_is_editable(gpl) && (gpl->actframe != NULL)) {

				/* calculate difference matrix if parent object */
				if (gpl->parent != NULL) {
					ED_gpencil_parent_location(gpl, diff_mat);
				}

				for (bGPDstroke *gps = gpl->actframe->strokes.first; gps; gps = gps->next) {
					/* skip strokes that are invalid for current view */
					if (ED_gpencil_stroke_can_use(C, gps) == false) {
						continue;
					}

					/* we're only interested in selected points here... */
					if (gps->flag & GP_STROKE_SELECT) {
						bGPDspoint *pt;
						int i;

						/* Change selection status of all points, then make the stroke match */
						for (i = 0, pt = gps->points; i < gps->totpoints; i++, pt++) {
							if (pt->flag & GP_SPOINT_SELECT) {
								if (gpl->parent == NULL) {
									calc_tw_center(scene, &pt->x);
									totsel++;
								}
								else {
									mul_v3_m4v3(fpt, diff_mat, &pt->x);
									calc_tw_center(scene, fpt);
									totsel++;
								}
							}
						}
					}
				}
			}
		}


		/* selection center */
		if (totsel) {
			mul_v3_fl(scene->twcent, 1.0f / (float)totsel);   /* centroid! */
		}
	}
	else if (obedit) {
		ob = obedit;
		if ((ob->lay & v3d->lay) == 0) return 0;

		if (obedit->type == OB_MESH) {
			BMEditMesh *em = BKE_editmesh_from_object(obedit);
			BMEditSelection ese;
			float vec[3] = {0, 0, 0};

			/* USE LAST SELECTE WITH ACTIVE */
			if ((v3d->around == V3D_AROUND_ACTIVE) && BM_select_history_active_get(em->bm, &ese)) {
				BM_editselection_center(&ese, vec);
				calc_tw_center(scene, vec);
				totsel = 1;
			}
			else {
				BMesh *bm = em->bm;
				BMVert *eve;

				BMIter iter;

				BM_ITER_MESH (eve, &iter, bm, BM_VERTS_OF_MESH) {
					if (!BM_elem_flag_test(eve, BM_ELEM_HIDDEN)) {
						if (BM_elem_flag_test(eve, BM_ELEM_SELECT)) {
							totsel++;
							calc_tw_center(scene, eve->co);
						}
					}
				}
			}
		} /* end editmesh */
		else if (obedit->type == OB_ARMATURE) {
			bArmature *arm = obedit->data;
			EditBone *ebo;

			if ((v3d->around == V3D_AROUND_ACTIVE) && (ebo = arm->act_edbone)) {
				/* doesn't check selection or visibility intentionally */
				if (ebo->flag & BONE_TIPSEL) {
					calc_tw_center(scene, ebo->tail);
					totsel++;
				}
				if ((ebo->flag & BONE_ROOTSEL) ||
				    ((ebo->flag & BONE_TIPSEL) == false))  /* ensure we get at least one point */
				{
					calc_tw_center(scene, ebo->head);
					totsel++;
				}
			}
			else {
				for (ebo = arm->edbo->first; ebo; ebo = ebo->next) {
					if (EBONE_VISIBLE(arm, ebo)) {
						if (ebo->flag & BONE_TIPSEL) {
							calc_tw_center(scene, ebo->tail);
							totsel++;
						}
						if ((ebo->flag & BONE_ROOTSEL) &&
						    /* don't include same point multiple times */
						    ((ebo->flag & BONE_CONNECTED) &&
						     (ebo->parent != NULL) &&
						     (ebo->parent->flag & BONE_TIPSEL) &&
						     EBONE_VISIBLE(arm, ebo->parent)) == 0)
						{
							calc_tw_center(scene, ebo->head);
							totsel++;
						}
					}
				}
			}
		}
		else if (ELEM(obedit->type, OB_CURVE, OB_SURF)) {
			Curve *cu = obedit->data;
			float center[3];

			if (v3d->around == V3D_AROUND_ACTIVE && ED_curve_active_center(cu, center)) {
				calc_tw_center(scene, center);
				totsel++;
			}
			else {
				Nurb *nu;
				BezTriple *bezt;
				BPoint *bp;
				ListBase *nurbs = BKE_curve_editNurbs_get(cu);

				nu = nurbs->first;
				while (nu) {
					if (nu->type == CU_BEZIER) {
						bezt = nu->bezt;
						a = nu->pntsu;
						while (a--) {
							/* exceptions
							 * if handles are hidden then only check the center points.
							 * If the center knot is selected then only use this as the center point.
							 */
							if (cu->drawflag & CU_HIDE_HANDLES) {
								if (bezt->f2 & SELECT) {
									calc_tw_center(scene, bezt->vec[1]);
									totsel++;
								}
							}
							else if (bezt->f2 & SELECT) {
								calc_tw_center(scene, bezt->vec[1]);
								totsel++;
							}
							else {
								if (bezt->f1 & SELECT) {
									calc_tw_center(scene, bezt->vec[(v3d->around == V3D_AROUND_LOCAL_ORIGINS) ? 1 : 0]);
									totsel++;
								}
								if (bezt->f3 & SELECT) {
									calc_tw_center(scene, bezt->vec[(v3d->around == V3D_AROUND_LOCAL_ORIGINS) ? 1 : 2]);
									totsel++;
								}
							}
							bezt++;
						}
					}
					else {
						bp = nu->bp;
						a = nu->pntsu * nu->pntsv;
						while (a--) {
							if (bp->f1 & SELECT) {
								calc_tw_center(scene, bp->vec);
								totsel++;
							}
							bp++;
						}
					}
					nu = nu->next;
				}
			}
		}
		else if (obedit->type == OB_MBALL) {
			MetaBall *mb = (MetaBall *)obedit->data;
			MetaElem *ml;

			if ((v3d->around == V3D_AROUND_ACTIVE) && (ml = mb->lastelem)) {
				calc_tw_center(scene, &ml->x);
				totsel++;
			}
			else {
				for (ml = mb->editelems->first; ml; ml = ml->next) {
					if (ml->flag & SELECT) {
						calc_tw_center(scene, &ml->x);
						totsel++;
					}
				}
			}
		}
		else if (obedit->type == OB_LATTICE) {
			Lattice *lt = ((Lattice *)obedit->data)->editlatt->latt;
			BPoint *bp;

			if ((v3d->around == V3D_AROUND_ACTIVE) && (bp = BKE_lattice_active_point_get(lt))) {
				calc_tw_center(scene, bp->vec);
				totsel++;
			}
			else {
				bp = lt->def;
				a = lt->pntsu * lt->pntsv * lt->pntsw;
				while (a--) {
					if (bp->f1 & SELECT) {
						calc_tw_center(scene, bp->vec);
						totsel++;
					}
					bp++;
				}
			}
		}

		/* selection center */
		if (totsel) {
			mul_v3_fl(scene->twcent, 1.0f / (float)totsel);   // centroid!
			mul_m4_v3(obedit->obmat, scene->twcent);
			mul_m4_v3(obedit->obmat, scene->twmin);
			mul_m4_v3(obedit->obmat, scene->twmax);
		}
	}
	else if (ob && (ob->mode & OB_MODE_POSE)) {
		bPoseChannel *pchan;
		int mode = TFM_ROTATION; /* mislead counting bones... bah. We don't know the manipulator mode, could be mixed */
		bool ok = false;

		if ((ob->lay & v3d->lay) == 0)
			return 0;

		if ((v3d->around == V3D_AROUND_ACTIVE) && (pchan = BKE_pose_channel_active(ob))) {
			/* doesn't check selection or visibility intentionally */
			Bone *bone = pchan->bone;
			if (bone) {
				stats_pose(scene, ob, pchan);
				totsel = 1;
				ok = true;
			}
		}
		else {
			totsel = count_set_pose_transflags(&mode, 0, ob);

			if (totsel) {
				/* use channels to get stats */
				for (pchan = ob->pose->chanbase.first; pchan; pchan = pchan->next) {
					Bone *bone = pchan->bone;
					if (bone && (bone->flag & BONE_TRANSFORM)) {
						stats_pose(scene, ob, pchan);
					}
				}
				ok = true;
			}
		}

		if (ok) {
			mul_v3_fl(scene->twcent, 1.0f / (float)totsel);   // centroid!
			mul_m4_v3(ob->obmat, scene->twcent);
			mul_m4_v3(ob->obmat, scene->twmin);
			mul_m4_v3(ob->obmat, scene->twmax);
		}
	}
	else if (ob && (ob->mode & OB_MODE_ALL_PAINT)) {
		/* pass */
	}
	else {
		/* we need the one selected object, if its not active */
		base = BASACT_NEW;
		ob = OBACT_NEW;
		if (base && ((base->flag & BASE_SELECTED) == 0)) ob = NULL;

		for (base = sl->object_bases.first; base; base = base->next) {
			if (TESTBASELIB_NEW(base)) {
				if (ob == NULL)
					ob = base->object;

				calc_tw_center(scene, base->object->loc);
				totsel++;
			}
		}

		/* selection center */
		if (totsel) {
			mul_v3_fl(scene->twcent, 1.0f / (float)totsel);   // centroid!
		}
	}

	/* global, local or normal orientation? */
	if (ob && totsel && !is_gp_edit) {

		switch (v3d->twmode) {
		
			case V3D_MANIP_GLOBAL:
			{
				break; /* nothing to do */
			}
			case V3D_MANIP_GIMBAL:
			{
				float mat[3][3];
				if (gimbal_axis(ob, mat)) {
					copy_m4_m3(rv3d->twmat, mat);
					break;
				}
				/* if not gimbal, fall through to normal */
				/* fall-through */
			}
			case V3D_MANIP_NORMAL:
			{
				if (obedit || ob->mode & OB_MODE_POSE) {
					float mat[3][3];
					ED_getTransformOrientationMatrix(C, mat, v3d->around);
					copy_m4_m3(rv3d->twmat, mat);
					break;
				}
				/* no break we define 'normal' as 'local' in Object mode */
				/* fall-through */
			}
			case V3D_MANIP_LOCAL:
			{
				if (ob->mode & OB_MODE_POSE) {
					/* each bone moves on its own local axis, but  to avoid confusion,
					 * use the active pones axis for display [#33575], this works as expected on a single bone
					 * and users who select many bones will understand whats going on and what local means
					 * when they start transforming */
					float mat[3][3];
					ED_getTransformOrientationMatrix(C, mat, v3d->around);
					copy_m4_m3(rv3d->twmat, mat);
					break;
				}
				copy_m4_m4(rv3d->twmat, ob->obmat);
				normalize_m4(rv3d->twmat);
				break;
			}
			case V3D_MANIP_VIEW:
			{
				float mat[3][3];
				copy_m3_m4(mat, rv3d->viewinv);
				normalize_m3(mat);
				copy_m4_m3(rv3d->twmat, mat);
				break;
			}
			default: /* V3D_MANIP_CUSTOM */
			{
				float mat[3][3];
				if (applyTransformOrientation(C, mat, NULL, v3d->twmode - V3D_MANIP_CUSTOM)) {
					copy_m4_m3(rv3d->twmat, mat);
				}
				break;
			}
		}

	}

	return totsel;
}

static void drawflags_posemode(Object *ob, View3D *v3d, RegionView3D *rv3d)
{
	bPoseChannel *pchan;

	if ((ob->lay & v3d->lay) == 0)
		return;

	if ((v3d->around == V3D_AROUND_ACTIVE) && (pchan = BKE_pose_channel_active(ob))) {
		if (pchan->bone)
			protectflag_to_drawflags(pchan->protectflag, &rv3d->twdrawflag);
	}
	else {
		int mode = TFM_ROTATION;
		int totsel = count_set_pose_transflags(&mode, 0, ob);

		if (totsel) {
			/* use channels to get stats */
			for (pchan = ob->pose->chanbase.first; pchan; pchan = pchan->next) {
				Bone *bone = pchan->bone;
				if (bone && (bone->flag & BONE_TRANSFORM)) {
					protectflag_to_drawflags(pchan->protectflag, &rv3d->twdrawflag);
				}
			}
		}
	}
}

static void drawflags_editmode(Object *obedit, View3D *v3d, RegionView3D *rv3d)
{
	if ((obedit->lay & v3d->lay) == 0)
		return;

	if (obedit->type == OB_ARMATURE) {
		const bArmature *arm = obedit->data;
		EditBone *ebo;
		if ((v3d->around == V3D_AROUND_ACTIVE) && (ebo = arm->act_edbone)) {
			if (ebo->flag & BONE_EDITMODE_LOCKED)
				protectflag_to_drawflags(OB_LOCK_LOC | OB_LOCK_ROT | OB_LOCK_SCALE, &rv3d->twdrawflag);
		}
		else {
			for (ebo = arm->edbo->first; ebo; ebo = ebo->next) {
				if (EBONE_VISIBLE(arm, ebo)) {
					if (ebo->flag & BONE_SELECTED) {
						if (ebo->flag & BONE_EDITMODE_LOCKED)
							protectflag_to_drawflags(OB_LOCK_LOC | OB_LOCK_ROT | OB_LOCK_SCALE, &rv3d->twdrawflag);
					}
				}
			}
		}
	}
}

/**
 * Refresh RegionView3D.twdrawflag based on protect-flags.
 */
static void manipulator_drawflags_refresh(const bContext *C, View3D *v3d, RegionView3D *rv3d)
{
	Scene *scene = CTX_data_scene(C);
	Object *ob = OBACT, *obedit = CTX_data_edit_object(C);
	bGPdata *gpd = CTX_data_gpencil_data(C);
	const bool is_gp_edit = ((gpd) && (gpd->flag & GP_DATA_STROKE_EDITMODE));

	/* all enabled */
	rv3d->twdrawflag = 0xFFFF;

	if (is_gp_edit) {
		/* pass */
	}
	else if (obedit) {
		drawflags_editmode(obedit, v3d, rv3d);
	}
	else if (ob && (ob->mode & OB_MODE_POSE)) {
		drawflags_posemode(ob, v3d, rv3d);
	}
	else if (ob && (ob->mode & OB_MODE_ALL_PAINT)) {
		/* pass */
	}
	else {
		for (Base *base = scene->base.first; base; base = base->next) {
			if (TESTBASELIB(v3d, base)) {
				protectflag_to_drawflags(base->object->protectflag, &rv3d->twdrawflag);
			}
		}
	}
}

static void manipulator_get_idot(RegionView3D *rv3d, float r_idot[3])
{
	float view_vec[3], axis_vec[3];
	ED_view3d_global_to_vector(rv3d, rv3d->twmat[3], view_vec);
	for (int i = 0; i < 3; i++) {
		normalize_v3_v3(axis_vec, rv3d->twmat[i]);
		r_idot[i] = 1.0f - fabsf(dot_v3v3(view_vec, axis_vec));
	}
}

static void manipulator_prepare_mat(const bContext *C, View3D *v3d, RegionView3D *rv3d)
{
	Scene *scene = CTX_data_scene(C);

	switch (v3d->around) {
		case V3D_AROUND_CENTER_BOUNDS:
		case V3D_AROUND_ACTIVE:
		{
				bGPdata *gpd = CTX_data_gpencil_data(C);
				Object *ob = OBACT;

				if (((v3d->around == V3D_AROUND_ACTIVE) && (scene->obedit == NULL)) &&
				    ((gpd == NULL) || !(gpd->flag & GP_DATA_STROKE_EDITMODE)) &&
				    (!(ob->mode & OB_MODE_POSE)))
				{
					copy_v3_v3(rv3d->twmat[3], ob->obmat[3]);
				}
				else {
					mid_v3_v3v3(rv3d->twmat[3], scene->twmin, scene->twmax);
				}
				break;
		}
		case V3D_AROUND_LOCAL_ORIGINS:
		case V3D_AROUND_CENTER_MEAN:
			copy_v3_v3(rv3d->twmat[3], scene->twcent);
			break;
		case V3D_AROUND_CURSOR:
			copy_v3_v3(rv3d->twmat[3], ED_view3d_cursor3d_get(scene, v3d));
			break;
	}
}

/**
 * Sets up \a r_start and \a r_len to define arrow line range.
 * Needed to adjust line drawing for combined manipulator axis types.
 */
static void manipulator_line_range(const View3D *v3d, const short axis_type, float *r_start, float *r_len)
{
	const float ofs = 0.2f;

	*r_start = 0.2f;
	*r_len = 1.0f;

	switch (axis_type) {
		case MAN_AXES_TRANSLATE:
			if (v3d->twtype & V3D_MANIP_SCALE) {
				*r_start = *r_len - ofs + 0.075f;
			}
			if (v3d->twtype & V3D_MANIP_ROTATE) {
				*r_len += ofs;
			}
			break;
		case MAN_AXES_SCALE:
			if (v3d->twtype & (V3D_MANIP_TRANSLATE | V3D_MANIP_ROTATE)) {
				*r_len -= ofs + 0.025f;
			}
			break;
	}

	*r_len -= *r_start;
}

/* **************** Actual Widget Stuff **************** */

static ManipulatorGroup *manipulatorgroup_init(wmManipulatorGroup *wgroup)
{
	ManipulatorGroup *man;

	man = MEM_callocN(sizeof(ManipulatorGroup), "manipulator_data");

	/* add/init widgets - order matters! */
	man->rotate_t = MANIPULATOR_dial_new(wgroup, "rotate_t", MANIPULATOR_DIAL_STYLE_RING_FILLED);

	man->scale_c = MANIPULATOR_dial_new(wgroup, "scale_c", MANIPULATOR_DIAL_STYLE_RING);
	man->scale_x = MANIPULATOR_arrow_new(wgroup, "scale_x", MANIPULATOR_ARROW_STYLE_BOX);
	man->scale_y = MANIPULATOR_arrow_new(wgroup, "scale_y", MANIPULATOR_ARROW_STYLE_BOX);
	man->scale_z = MANIPULATOR_arrow_new(wgroup, "scale_z", MANIPULATOR_ARROW_STYLE_BOX);
	man->scale_xy = MANIPULATOR_primitive_new(wgroup, "scale_xy", MANIPULATOR_PRIMITIVE_STYLE_PLANE);
	man->scale_yz = MANIPULATOR_primitive_new(wgroup, "scale_yz", MANIPULATOR_PRIMITIVE_STYLE_PLANE);
	man->scale_zx = MANIPULATOR_primitive_new(wgroup, "scale_zx", MANIPULATOR_PRIMITIVE_STYLE_PLANE);

	man->rotate_x = MANIPULATOR_dial_new(wgroup, "rotate_x", MANIPULATOR_DIAL_STYLE_RING_CLIPPED);
	man->rotate_y = MANIPULATOR_dial_new(wgroup, "rotate_y", MANIPULATOR_DIAL_STYLE_RING_CLIPPED);
	man->rotate_z = MANIPULATOR_dial_new(wgroup, "rotate_z", MANIPULATOR_DIAL_STYLE_RING_CLIPPED);
	/* init screen aligned widget last here, looks better, behaves better */
	man->rotate_c = MANIPULATOR_dial_new(wgroup, "rotate_c", MANIPULATOR_DIAL_STYLE_RING);

	man->translate_c = MANIPULATOR_dial_new(wgroup, "translate_c", MANIPULATOR_DIAL_STYLE_RING);
	man->translate_x = MANIPULATOR_arrow_new(wgroup, "translate_x", MANIPULATOR_ARROW_STYLE_NORMAL);
	man->translate_y = MANIPULATOR_arrow_new(wgroup, "translate_y", MANIPULATOR_ARROW_STYLE_NORMAL);
	man->translate_z = MANIPULATOR_arrow_new(wgroup, "translate_z", MANIPULATOR_ARROW_STYLE_NORMAL);
	man->translate_xy = MANIPULATOR_primitive_new(wgroup, "translate_xy", MANIPULATOR_PRIMITIVE_STYLE_PLANE);
	man->translate_yz = MANIPULATOR_primitive_new(wgroup, "translate_yz", MANIPULATOR_PRIMITIVE_STYLE_PLANE);
	man->translate_zx = MANIPULATOR_primitive_new(wgroup, "translate_zx", MANIPULATOR_PRIMITIVE_STYLE_PLANE);

	return man;
}

/**
 * Custom handler for manipulator widgets
 */
static int manipulator_handler(bContext *C, const wmEvent *UNUSED(event), wmManipulator *widget, const int UNUSED(flag))
{
	const ScrArea *sa = CTX_wm_area(C);
	ARegion *ar = CTX_wm_region(C);
	View3D *v3d = sa->spacedata.first;
	RegionView3D *rv3d = ar->regiondata;

	if (calc_manipulator_stats(C)) {
		manipulator_prepare_mat(C, v3d, rv3d);
		WM_manipulator_set_origin(widget, rv3d->twmat[3]);
	}

	ED_region_tag_redraw(ar);

	return OPERATOR_PASS_THROUGH;
}

static void WIDGETGROUP_manipulator_init(const bContext *UNUSED(C), wmManipulatorGroup *wgroup)
{
	ManipulatorGroup *man = manipulatorgroup_init(wgroup);
	wgroup->customdata = man;

	/* *** set properties for axes *** */

	MAN_ITER_AXES_BEGIN(axis, axis_idx)
	{
		const short axis_type = manipulator_get_axis_type(man, axis);
		int constraint_axis[3] = {1, 0, 0};
		PointerRNA *ptr;

		manipulator_get_axis_constraint(axis_idx, constraint_axis);

		/* custom handler! */
		WM_manipulator_set_custom_handler(axis, manipulator_handler);

		switch(axis_idx) {
			case MAN_AXIS_TRANS_X:
			case MAN_AXIS_TRANS_Y:
			case MAN_AXIS_TRANS_Z:
			case MAN_AXIS_SCALE_X:
			case MAN_AXIS_SCALE_Y:
			case MAN_AXIS_SCALE_Z:
				WM_manipulator_set_line_width(axis, MANIPULATOR_AXIS_LINE_WIDTH);
				break;
			case MAN_AXIS_ROT_X:
			case MAN_AXIS_ROT_Y:
			case MAN_AXIS_ROT_Z:
				/* increased line width for better display */
				WM_manipulator_set_line_width(axis, MANIPULATOR_AXIS_LINE_WIDTH + 1.0f);
				WM_manipulator_set_flag(axis, WM_MANIPULATOR_DRAW_VALUE, true);
				break;
			case MAN_AXIS_TRANS_XY:
			case MAN_AXIS_TRANS_YZ:
			case MAN_AXIS_TRANS_ZX:
			case MAN_AXIS_SCALE_XY:
			case MAN_AXIS_SCALE_YZ:
			case MAN_AXIS_SCALE_ZX:
			{
				const float ofs_ax = 11.0f;
				const float ofs[3] = {ofs_ax, ofs_ax, 0.0f};
				WM_manipulator_set_scale(axis, 0.07f);
				WM_manipulator_set_offset(axis, ofs);
				break;
			}
			case MAN_AXIS_TRANS_C:
			case MAN_AXIS_ROT_C:
			case MAN_AXIS_SCALE_C:
			case MAN_AXIS_ROT_T:
				WM_manipulator_set_line_width(axis, MANIPULATOR_AXIS_LINE_WIDTH);
				if (axis_idx == MAN_AXIS_ROT_T) {
					WM_manipulator_set_flag(axis, WM_MANIPULATOR_DRAW_HOVER, true);
				}
				else if (axis_idx == MAN_AXIS_ROT_C) {
					WM_manipulator_set_flag(axis, WM_MANIPULATOR_DRAW_VALUE, true);
				}
				else {
					WM_manipulator_set_scale(axis, 0.2f);
				}
				break;
		}

		switch (axis_type) {
			case MAN_AXES_TRANSLATE:
				ptr = WM_manipulator_set_operator(axis, "TRANSFORM_OT_translate");
				break;
			case MAN_AXES_ROTATE:
				ptr = WM_manipulator_set_operator(
				          axis, (axis_idx == MAN_AXIS_ROT_T) ?
				          "TRANSFORM_OT_trackball" : "TRANSFORM_OT_rotate");
				break;
			case MAN_AXES_SCALE:
				ptr = WM_manipulator_set_operator(axis, "TRANSFORM_OT_resize");
				break;
		}
		if (RNA_struct_find_property(ptr, "constraint_axis"))
			RNA_boolean_set_array(ptr, "constraint_axis", constraint_axis);
		RNA_boolean_set(ptr, "release_confirm", 1);
	}
	MAN_ITER_AXES_END;
}

static void WIDGETGROUP_manipulator_refresh(const bContext *C, wmManipulatorGroup *wgroup)
{
	ManipulatorGroup *man = wgroup->customdata;
	ScrArea *sa = CTX_wm_area(C);
	ARegion *ar = CTX_wm_region(C);
	View3D *v3d = sa->spacedata.first;
	RegionView3D *rv3d = ar->regiondata;

	/* skip, we don't draw anything anyway */
	if ((man->all_hidden = (calc_manipulator_stats(C) == 0)))
		return;

	manipulator_prepare_mat(C, v3d, rv3d);
	manipulator_drawflags_refresh(C, v3d, rv3d);


	/* *** set properties for axes *** */

	MAN_ITER_AXES_BEGIN(axis, axis_idx)
	{
		const short axis_type = manipulator_get_axis_type(man, axis);
		const int aidx_norm = manipulator_index_normalize(axis_idx);

		WM_manipulator_set_origin(axis, rv3d->twmat[3]);

		switch (axis_idx) {
			case MAN_AXIS_TRANS_X:
			case MAN_AXIS_TRANS_Y:
			case MAN_AXIS_TRANS_Z:
			case MAN_AXIS_SCALE_X:
			case MAN_AXIS_SCALE_Y:
			case MAN_AXIS_SCALE_Z:
			{
				float start_co[3] = {0.0f, 0.0f, 0.0f};
				float len;

				manipulator_line_range(v3d, axis_type, &start_co[2], &len);

				MANIPULATOR_arrow_set_direction(axis, rv3d->twmat[aidx_norm]);
				MANIPULATOR_arrow_set_line_len(axis, len);
				WM_manipulator_set_offset(axis, start_co);
				break;
			}
			case MAN_AXIS_ROT_X:
			case MAN_AXIS_ROT_Y:
			case MAN_AXIS_ROT_Z:
				MANIPULATOR_dial_set_up_vector(axis, rv3d->twmat[aidx_norm]);
				break;
			case MAN_AXIS_TRANS_XY:
			case MAN_AXIS_TRANS_YZ:
			case MAN_AXIS_TRANS_ZX:
			case MAN_AXIS_SCALE_XY:
			case MAN_AXIS_SCALE_YZ:
			case MAN_AXIS_SCALE_ZX:
				MANIPULATOR_primitive_set_direction(axis, rv3d->twmat[aidx_norm - 1 < 0 ? 2 : aidx_norm - 1]);
				MANIPULATOR_primitive_set_up_vector(axis, rv3d->twmat[aidx_norm + 1 > 2 ? 0 : aidx_norm + 1]);
				break;
		}
	}
	MAN_ITER_AXES_END;
}

static void WIDGETGROUP_manipulator_draw_prepare(const bContext *C, wmManipulatorGroup *wgroup)
{
	ManipulatorGroup *man = wgroup->customdata;
	ScrArea *sa = CTX_wm_area(C);
	ARegion *ar = CTX_wm_region(C);
	View3D *v3d = sa->spacedata.first;
	RegionView3D *rv3d = ar->regiondata;
	float idot[3];

	/* when looking through a selected camera, the manipulator can be at the
	 * exact same position as the view, skip so we don't break selection */
	if (man->all_hidden || fabsf(ED_view3d_pixel_size(rv3d, rv3d->twmat[3])) < 1e-6f) {
		MAN_ITER_AXES_BEGIN(axis, axis_idx)
		{
			WM_manipulator_set_flag(axis, WM_MANIPULATOR_HIDDEN, true);
		}
		MAN_ITER_AXES_END;
		return;
	}
	manipulator_get_idot(rv3d, idot);

	/* *** set properties for axes *** */

	MAN_ITER_AXES_BEGIN(axis, axis_idx)
	{
		const short axis_type = manipulator_get_axis_type(man, axis);
		/* XXX maybe unset _HIDDEN flag on redraw? */
		if (manipulator_is_axis_visible(v3d, rv3d, idot, axis_type, axis_idx)) {
			WM_manipulator_set_flag(axis, WM_MANIPULATOR_HIDDEN, false);
		}
		else {
			WM_manipulator_set_flag(axis, WM_MANIPULATOR_HIDDEN, true);
			continue;
		}

		float col[4], col_hi[4];
		manipulator_get_axis_color(axis_idx, idot, col, col_hi);
		WM_manipulator_set_colors(axis, col, col_hi);

		switch (axis_idx) {
			case MAN_AXIS_TRANS_C:
			case MAN_AXIS_ROT_C:
			case MAN_AXIS_SCALE_C:
			case MAN_AXIS_ROT_T:
				MANIPULATOR_dial_set_up_vector(axis, rv3d->viewinv[2]);
				break;
		}
	}
	MAN_ITER_AXES_END;
}

static bool WIDGETGROUP_manipulator_poll(const struct bContext *C, struct wmManipulatorGroupType *UNUSED(wgrouptype))
{
	/* it's a given we only use this in 3D view */
	const ScrArea *sa = CTX_wm_area(C);
	const View3D *v3d = sa->spacedata.first;

	return (((v3d->twflag & V3D_USE_MANIPULATOR) != 0) &&
	        ((v3d->twtype & (V3D_MANIP_TRANSLATE | V3D_MANIP_ROTATE | V3D_MANIP_SCALE)) != 0));
}

void TRANSFORM_WGT_manipulator(wmManipulatorGroupType *wgt)
{
	wgt->name = "Transform Manipulator";

	wgt->poll = WIDGETGROUP_manipulator_poll;
	wgt->init = WIDGETGROUP_manipulator_init;
	wgt->refresh = WIDGETGROUP_manipulator_refresh;
	wgt->draw_prepare = WIDGETGROUP_manipulator_draw_prepare;

	wgt->flag |= (WM_MANIPULATORGROUPTYPE_IS_3D | WM_MANIPULATORGROUPTYPE_SCALE_3D);
}


/* -------------------------------------------------------------------- */
/* Custom Object Manipulator (unfinished - unsure if this will stay) */

static void WIDGETGROUP_object_manipulator_init(const bContext *C, wmManipulatorGroup *wgroup)
{
	Object *ob = ED_object_active_context((bContext *)C);

	if (ob->wgroup == NULL) {
		ob->wgroup = wgroup;
	}

	WIDGETGROUP_manipulator_init(C, wgroup);
}

static bool WIDGETGROUP_object_manipulator_poll(const bContext *C, wmManipulatorGroupType *wgrouptype)
{
	Object *ob = ED_object_active_context((bContext *)C);

	if (ED_operator_object_active((bContext *)C)) {
		if (STREQ(wgrouptype->idname, ob->id.name)) {
			return true;
		}
	}
	return false;
}

<<<<<<< HEAD
/* XXX should this really be in transform_manipulator.c? */
void TRANSFORM_WGT_object(wmManipulatorGroupType *wgt)
=======
static const char *manipulator_get_operator_name(int man_val)
{
	if (man_val & MAN_TRANS_C) {
		return "TRANSFORM_OT_translate";
	}
	else if (man_val == MAN_ROT_T) {
		return "TRANSFORM_OT_trackball";
	}
	else if (man_val & MAN_ROT_C) {
		return "TRANSFORM_OT_rotate";
	}
	else if (man_val & MAN_SCALE_C) {
		return "TRANSFORM_OT_resize";
	}

	return NULL;
}

/* return 0; nothing happened */
int BIF_do_manipulator(bContext *C, const struct wmEvent *event, wmOperator *op)
>>>>>>> a99495d2
{
	wgt->name = "Object Widgets";

	wgt->poll = WIDGETGROUP_object_manipulator_poll;
	wgt->init = WIDGETGROUP_object_manipulator_init;
	wgt->refresh = WIDGETGROUP_manipulator_refresh;
	wgt->draw_prepare = WIDGETGROUP_manipulator_draw_prepare;

<<<<<<< HEAD
	wgt->flag |= (WM_MANIPULATORGROUPTYPE_IS_3D | WM_MANIPULATORGROUPTYPE_SCALE_3D);
}
=======
	// find the hotspots first test narrow hotspot
	val = manipulator_selectbuf(sa, ar, event->mval, 0.5f * (float)U.tw_hotspot);
	if (val) {
		wmOperatorType *ot;
		PointerRNA props_ptr;
		PropertyRNA *prop;
		const char *opname;

		// drawflags still global, for drawing call above
		drawflags = manipulator_selectbuf(sa, ar, event->mval, 0.2f * (float)U.tw_hotspot);
		if (drawflags == 0) drawflags = val;

		/* We are not doing translation but were requested to do planar constraints.
		 * This wouldn't work, so we give other keymaps a chance.
		 */
		if ((drawflags & MAN_TRANS_C) == 0 && use_planar) {
			return 0;
		}

		opname = manipulator_get_operator_name(drawflags);
		ot = WM_operatortype_find(opname, true);
		WM_operator_properties_create_ptr(&props_ptr, ot);

		if (drawflags & MAN_TRANS_C) {
			switch (drawflags) {
				case MAN_TRANS_C:
					break;
				case MAN_TRANS_X:
					if (use_planar) {
						constraint_axis[1] = 1;
						constraint_axis[2] = 1;
					}
					else
						constraint_axis[0] = 1;
					break;
				case MAN_TRANS_Y:
					if (use_planar) {
						constraint_axis[0] = 1;
						constraint_axis[2] = 1;
					}
					else
						constraint_axis[1] = 1;
					break;
				case MAN_TRANS_Z:
					if (use_planar) {
						constraint_axis[0] = 1;
						constraint_axis[1] = 1;
					}
					else
						constraint_axis[2] = 1;
					break;
			}
			RNA_boolean_set_array(&props_ptr, "constraint_axis", constraint_axis);
		}
		else if (drawflags & MAN_SCALE_C) {
			switch (drawflags) {
				case MAN_SCALE_X:
					if (use_planar) {
						constraint_axis[1] = 1;
						constraint_axis[2] = 1;
					}
					else
						constraint_axis[0] = 1;
					break;
				case MAN_SCALE_Y:
					if (use_planar) {
						constraint_axis[0] = 1;
						constraint_axis[2] = 1;
					}
					else
						constraint_axis[1] = 1;
					break;
				case MAN_SCALE_Z:
					if (use_planar) {
						constraint_axis[0] = 1;
						constraint_axis[1] = 1;
					}
					else
						constraint_axis[2] = 1;
					break;
			}
			RNA_boolean_set_array(&props_ptr, "constraint_axis", constraint_axis);
		}
		else if (drawflags == MAN_ROT_T) {
			/* pass */
		}
		else if (drawflags & MAN_ROT_C) {
			switch (drawflags) {
				case MAN_ROT_X:
					constraint_axis[0] = 1;
					break;
				case MAN_ROT_Y:
					constraint_axis[1] = 1;
					break;
				case MAN_ROT_Z:
					constraint_axis[2] = 1;
					break;
			}
			RNA_boolean_set_array(&props_ptr, "constraint_axis", constraint_axis);
		}

		/* pass operator properties on to transform operators */
		prop = RNA_struct_find_property(op->ptr, "use_accurate");
		if (RNA_property_is_set(op->ptr, prop)) {
			RNA_property_boolean_set(&props_ptr, prop, RNA_property_boolean_get(op->ptr, prop));
		}
		prop = RNA_struct_find_property(op->ptr, "release_confirm");
		if (RNA_property_is_set(op->ptr, prop)) {
			RNA_property_boolean_set(&props_ptr, prop, RNA_property_boolean_get(op->ptr, prop));
		}
		prop = RNA_struct_find_property(op->ptr, "constraint_orientation");
		if (RNA_property_is_set(op->ptr, prop)) {
			RNA_property_enum_set(&props_ptr, prop, RNA_property_enum_get(op->ptr, prop));
		}

		WM_operator_name_call_ptr(C, ot, WM_OP_INVOKE_DEFAULT, &props_ptr);
		WM_operator_properties_free(&props_ptr);
	}
	/* after transform, restore drawflags */
	drawflags = 0xFFFF;

	return val;
}
>>>>>>> a99495d2
<|MERGE_RESOLUTION|>--- conflicted
+++ resolved
@@ -850,8 +850,7 @@
 		int mode = TFM_ROTATION; /* mislead counting bones... bah. We don't know the manipulator mode, could be mixed */
 		bool ok = false;
 
-		if ((ob->lay & v3d->lay) == 0)
-			return 0;
+		if ((ob->lay & v3d->lay) == 0) return 0;
 
 		if ((v3d->around == V3D_AROUND_ACTIVE) && (pchan = BKE_pose_channel_active(ob))) {
 			/* doesn't check selection or visibility intentionally */
@@ -888,6 +887,7 @@
 		/* pass */
 	}
 	else {
+
 		/* we need the one selected object, if its not active */
 		base = BASACT_NEW;
 		ob = OBACT_NEW;
@@ -1438,31 +1438,8 @@
 	return false;
 }
 
-<<<<<<< HEAD
 /* XXX should this really be in transform_manipulator.c? */
 void TRANSFORM_WGT_object(wmManipulatorGroupType *wgt)
-=======
-static const char *manipulator_get_operator_name(int man_val)
-{
-	if (man_val & MAN_TRANS_C) {
-		return "TRANSFORM_OT_translate";
-	}
-	else if (man_val == MAN_ROT_T) {
-		return "TRANSFORM_OT_trackball";
-	}
-	else if (man_val & MAN_ROT_C) {
-		return "TRANSFORM_OT_rotate";
-	}
-	else if (man_val & MAN_SCALE_C) {
-		return "TRANSFORM_OT_resize";
-	}
-
-	return NULL;
-}
-
-/* return 0; nothing happened */
-int BIF_do_manipulator(bContext *C, const struct wmEvent *event, wmOperator *op)
->>>>>>> a99495d2
 {
 	wgt->name = "Object Widgets";
 
@@ -1471,131 +1448,5 @@
 	wgt->refresh = WIDGETGROUP_manipulator_refresh;
 	wgt->draw_prepare = WIDGETGROUP_manipulator_draw_prepare;
 
-<<<<<<< HEAD
 	wgt->flag |= (WM_MANIPULATORGROUPTYPE_IS_3D | WM_MANIPULATORGROUPTYPE_SCALE_3D);
-}
-=======
-	// find the hotspots first test narrow hotspot
-	val = manipulator_selectbuf(sa, ar, event->mval, 0.5f * (float)U.tw_hotspot);
-	if (val) {
-		wmOperatorType *ot;
-		PointerRNA props_ptr;
-		PropertyRNA *prop;
-		const char *opname;
-
-		// drawflags still global, for drawing call above
-		drawflags = manipulator_selectbuf(sa, ar, event->mval, 0.2f * (float)U.tw_hotspot);
-		if (drawflags == 0) drawflags = val;
-
-		/* We are not doing translation but were requested to do planar constraints.
-		 * This wouldn't work, so we give other keymaps a chance.
-		 */
-		if ((drawflags & MAN_TRANS_C) == 0 && use_planar) {
-			return 0;
-		}
-
-		opname = manipulator_get_operator_name(drawflags);
-		ot = WM_operatortype_find(opname, true);
-		WM_operator_properties_create_ptr(&props_ptr, ot);
-
-		if (drawflags & MAN_TRANS_C) {
-			switch (drawflags) {
-				case MAN_TRANS_C:
-					break;
-				case MAN_TRANS_X:
-					if (use_planar) {
-						constraint_axis[1] = 1;
-						constraint_axis[2] = 1;
-					}
-					else
-						constraint_axis[0] = 1;
-					break;
-				case MAN_TRANS_Y:
-					if (use_planar) {
-						constraint_axis[0] = 1;
-						constraint_axis[2] = 1;
-					}
-					else
-						constraint_axis[1] = 1;
-					break;
-				case MAN_TRANS_Z:
-					if (use_planar) {
-						constraint_axis[0] = 1;
-						constraint_axis[1] = 1;
-					}
-					else
-						constraint_axis[2] = 1;
-					break;
-			}
-			RNA_boolean_set_array(&props_ptr, "constraint_axis", constraint_axis);
-		}
-		else if (drawflags & MAN_SCALE_C) {
-			switch (drawflags) {
-				case MAN_SCALE_X:
-					if (use_planar) {
-						constraint_axis[1] = 1;
-						constraint_axis[2] = 1;
-					}
-					else
-						constraint_axis[0] = 1;
-					break;
-				case MAN_SCALE_Y:
-					if (use_planar) {
-						constraint_axis[0] = 1;
-						constraint_axis[2] = 1;
-					}
-					else
-						constraint_axis[1] = 1;
-					break;
-				case MAN_SCALE_Z:
-					if (use_planar) {
-						constraint_axis[0] = 1;
-						constraint_axis[1] = 1;
-					}
-					else
-						constraint_axis[2] = 1;
-					break;
-			}
-			RNA_boolean_set_array(&props_ptr, "constraint_axis", constraint_axis);
-		}
-		else if (drawflags == MAN_ROT_T) {
-			/* pass */
-		}
-		else if (drawflags & MAN_ROT_C) {
-			switch (drawflags) {
-				case MAN_ROT_X:
-					constraint_axis[0] = 1;
-					break;
-				case MAN_ROT_Y:
-					constraint_axis[1] = 1;
-					break;
-				case MAN_ROT_Z:
-					constraint_axis[2] = 1;
-					break;
-			}
-			RNA_boolean_set_array(&props_ptr, "constraint_axis", constraint_axis);
-		}
-
-		/* pass operator properties on to transform operators */
-		prop = RNA_struct_find_property(op->ptr, "use_accurate");
-		if (RNA_property_is_set(op->ptr, prop)) {
-			RNA_property_boolean_set(&props_ptr, prop, RNA_property_boolean_get(op->ptr, prop));
-		}
-		prop = RNA_struct_find_property(op->ptr, "release_confirm");
-		if (RNA_property_is_set(op->ptr, prop)) {
-			RNA_property_boolean_set(&props_ptr, prop, RNA_property_boolean_get(op->ptr, prop));
-		}
-		prop = RNA_struct_find_property(op->ptr, "constraint_orientation");
-		if (RNA_property_is_set(op->ptr, prop)) {
-			RNA_property_enum_set(&props_ptr, prop, RNA_property_enum_get(op->ptr, prop));
-		}
-
-		WM_operator_name_call_ptr(C, ot, WM_OP_INVOKE_DEFAULT, &props_ptr);
-		WM_operator_properties_free(&props_ptr);
-	}
-	/* after transform, restore drawflags */
-	drawflags = 0xFFFF;
-
-	return val;
-}
->>>>>>> a99495d2
+}