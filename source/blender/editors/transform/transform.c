--- conflicted
+++ resolved
@@ -6308,20 +6308,6 @@
 
 			gpuMultMatrix(GPU_MODELVIEW_MATRIX, t->obedit->obmat[0]);
 
-<<<<<<< HEAD
-			glLineWidth(line_size);
-			UI_ThemeColorShadeAlpha(TH_EDGE_SELECT, 80, alpha_shade);
-			GPUBegin(GL_LINES);
-			if (curr_sv->v_a) {
-				glVertex3fv(curr_sv->v_a->co);
-				glVertex3fv(curr_sv->v_co_orig);
-			}
-			if (curr_sv->v_b) {
-				glVertex3fv(curr_sv->v_b->co);
-				glVertex3fv(curr_sv->v_co_orig);
-			}
-			bglEnd();
-=======
 			if (sld->is_proportional == false) {
 				float co_a[3], co_b[3], co_mark[3];
 				TransDataEdgeSlideVert *curr_sv = &sld->sv[sld->curr_sv_index];
@@ -6329,14 +6315,13 @@
 				const float ctrl_size = UI_GetThemeValuef(TH_FACEDOT_SIZE) + 1.5f;
 				const float guide_size = ctrl_size - 0.5f;
 				const int alpha_shade = -30;
->>>>>>> dfbb876d
 
 				add_v3_v3v3(co_a, curr_sv->v_co_orig, curr_sv->dir_side[0]);
 				add_v3_v3v3(co_b, curr_sv->v_co_orig, curr_sv->dir_side[1]);
 
 				glLineWidth(line_size);
 				UI_ThemeColorShadeAlpha(TH_EDGE_SELECT, 80, alpha_shade);
-				glBegin(GL_LINES);
+				GPUBegin(GL_LINES);
 				if (curr_sv->v_side[0]) {
 					glVertex3fv(curr_sv->v_side[0]->co);
 					glVertex3fv(curr_sv->v_co_orig);
@@ -6378,7 +6363,7 @@
 
 					glLineWidth(line_size);
 					UI_ThemeColorShadeAlpha(TH_EDGE_SELECT, 80, alpha_shade);
-					glBegin(GL_LINES);
+					GPUBegin(GL_LINES);
 
 					sv = sld->sv;
 					for (i = 0; i < sld->totsv; i++, sv++) {
