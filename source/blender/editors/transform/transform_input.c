/*
 * ***** BEGIN GPL LICENSE BLOCK *****
 *
 * This program is free software; you can redistribute it and/or
 * modify it under the terms of the GNU General Public License
 * as published by the Free Software Foundation; either version 2
 * of the License, or (at your option) any later version.
 *
 * This program is distributed in the hope that it will be useful,
 * but WITHOUT ANY WARRANTY; without even the implied warranty of
 * MERCHANTABILITY or FITNESS FOR A PARTICULAR PURPOSE.  See the
 * GNU General Public License for more details.
 *
 * You should have received a copy of the GNU General Public License
 * along with this program; if not, write to the Free Software Foundation,
 * Inc., 51 Franklin Street, Fifth Floor, Boston, MA 02110-1301, USA.
 *
 * Contributor(s): none yet.
 *
 * ***** END GPL LICENSE BLOCK *****
 */

/** \file blender/editors/transform/transform_input.c
 *  \ingroup edtransform
 */


#include <stdlib.h>
#include <math.h>

#include "DNA_screen_types.h"

#include "BLI_math.h"
#include "BLI_utildefines.h"

#include "WM_types.h"

#include "transform.h"

#include "MEM_guardedalloc.h" 

/* ************************** INPUT FROM MOUSE *************************** */

static void InputVector(TransInfo *t, MouseInput *mi, const int mval[2], float output[3])
{
	float vec[3], dvec[3];
	if (mi->precision) {
		/* calculate the main translation and the precise one separate */
		convertViewVec(t, dvec, (mval[0] - mi->precision_mval[0]), (mval[1] - mi->precision_mval[1]));
		mul_v3_fl(dvec, 0.1f);
		convertViewVec(t, vec, (mi->precision_mval[0] - t->imval[0]), (mi->precision_mval[1] - t->imval[1]));
		add_v3_v3v3(output, vec, dvec);
	}
	else {
		convertViewVec(t, output, (mval[0] - t->imval[0]), (mval[1] - t->imval[1]));
	}

}

static void InputSpring(TransInfo *UNUSED(t), MouseInput *mi, const int mval[2], float output[3])
{
	float ratio, precise_ratio, dx, dy;
	if (mi->precision) {
		/* calculate ratio for shiftkey pos, and for total, and blend these for precision */
		dx = (float)(mi->center[0] - mi->precision_mval[0]);
		dy = (float)(mi->center[1] - mi->precision_mval[1]);
		ratio = (float)sqrt( dx*dx + dy*dy);

		dx= (float)(mi->center[0] - mval[0]);
		dy= (float)(mi->center[1] - mval[1]);
		precise_ratio = (float)sqrt( dx*dx + dy*dy);

		ratio = (ratio + (precise_ratio - ratio) / 10.0f) / mi->factor;
	}
	else {
		dx = (float)(mi->center[0] - mval[0]);
		dy = (float)(mi->center[1] - mval[1]);
		ratio = (float)sqrt( dx*dx + dy*dy) / mi->factor;
	}

	output[0] = ratio;
}

static void InputSpringFlip(TransInfo *t, MouseInput *mi, const int mval[2], float output[3])
{
	InputSpring(t, mi, mval, output);

	/* flip scale */
	/* values can become really big when zoomed in so use longs [#26598] */
	if ((long long int)(mi->center[0] - mval[0]) * (long long int)(mi->center[0] - mi->imval[0]) +
<<<<<<< HEAD
		(long long int)(mi->center[1] - mval[1]) * (long long int)(mi->center[1] - mi->imval[1]) < 0)
	 {
=======
	    (long long int)(mi->center[1] - mval[1]) * (long long int)(mi->center[1] - mi->imval[1]) < 0)
	{
>>>>>>> dab1d8e4
		output[0] *= -1.0f;
	}
}

static void InputTrackBall(TransInfo *UNUSED(t), MouseInput *mi, const int mval[2], float output[3])
{

	if (mi->precision) {
		output[0] = ( mi->imval[1] - mi->precision_mval[1] ) + ( mi->precision_mval[1] - mval[1] ) * 0.1f;
		output[1] = ( mi->precision_mval[0] - mi->imval[0] ) + ( mval[0] - mi->precision_mval[0] ) * 0.1f;
	}
	else {
		output[0] = (float)( mi->imval[1] - mval[1] );
		output[1] = (float)( mval[0] - mi->imval[0] );
	}

	output[0] *= mi->factor;
	output[1] *= mi->factor;
}

static void InputHorizontalRatio(TransInfo *t, MouseInput *mi, const int mval[2], float output[3])
{
	float x, pad;

	pad = t->ar->winx / 10;

	if (mi->precision) {
		/* deal with Shift key by adding motion / 10 to motion before shift press */
		x = mi->precision_mval[0] + (float)(mval[0] - mi->precision_mval[0]) / 10.0f;
	}
	else {
		x = mval[0];
	}

	output[0] = (x - pad) / (t->ar->winx - 2 * pad);
}

static void InputHorizontalAbsolute(TransInfo *t, MouseInput *mi, const int mval[2], float output[3])
{
	float vec[3];

	InputVector(t, mi, mval, vec);
	project_v3_v3v3(vec, vec, t->viewinv[0]);

	output[0] = dot_v3v3(t->viewinv[0], vec) * 2.0f;
}

static void InputVerticalRatio(TransInfo *t, MouseInput *mi, const int mval[2], float output[3])
{
	float y, pad;

	pad = t->ar->winy / 10;

	if (mi->precision) {
		/* deal with Shift key by adding motion / 10 to motion before shift press */
		y = mi->precision_mval[1] + (float)(mval[1] - mi->precision_mval[1]) / 10.0f;
	}
	else {
		y = mval[0];
	}

	output[0] = (y - pad) / (t->ar->winy - 2 * pad);
}

static void InputVerticalAbsolute(TransInfo *t, MouseInput *mi, const int mval[2], float output[3])
{
	float vec[3];

	InputVector(t, mi, mval, vec);
	project_v3_v3v3(vec, vec, t->viewinv[1]);

	output[0] = dot_v3v3(t->viewinv[1], vec) * 2.0f;
}

void setCustomPoints(TransInfo *UNUSED(t), MouseInput *mi, int start[2], int end[2])
{
	int *data;

	if (mi->data == NULL) {
		mi->data = MEM_callocN(sizeof(int) * 4, "custom points");
	}
	
	data = mi->data;

	data[0] = start[0];
	data[1] = start[1];
	data[2] = end[0];
	data[3] = end[1];
}

static void InputCustomRatio(TransInfo *UNUSED(t), MouseInput *mi, const int mval[2], float output[3])
{
	double length;
	double distance;
	double dx, dy;
	int *data = mi->data;
	
	if (data) {
		dx = data[2] - data[0];
		dy = data[3] - data[1];
		
		length = sqrt(dx*dx + dy*dy);
		
		if (mi->precision) {
			/* deal with Shift key by adding motion / 10 to motion before shift press */
			int mdx, mdy;
			mdx = (mi->precision_mval[0] + (float)(mval[0] - mi->precision_mval[0]) / 10.0f) - data[2];
			mdy = (mi->precision_mval[1] + (float)(mval[1] - mi->precision_mval[1]) / 10.0f) - data[3];

			distance = (length != 0.0) ? (mdx * dx + mdy * dy) / length: 0.0;
		}
		else {
			int mdx, mdy;
			mdx = mval[0] - data[2];
			mdy = mval[1] - data[3];

			distance = (length != 0.0) ? (mdx * dx + mdy * dy) / length : 0.0;
		}

		output[0] = (length != 0.0) ? (double)(distance / length) : 0.0;
	}
}

static void InputAngle(TransInfo *UNUSED(t), MouseInput *mi, const int mval[2], float output[3])
{
	double dx2 = mval[0] - mi->center[0];
	double dy2 = mval[1] - mi->center[1];
	double B = sqrt(dx2*dx2+dy2*dy2);

	double dx1 = mi->imval[0] - mi->center[0];
	double dy1 = mi->imval[1] - mi->center[1];
	double A = sqrt(dx1*dx1+dy1*dy1);

	double dx3 = mval[0] - mi->imval[0];
	double dy3 = mval[1] - mi->imval[1];

	double *angle = mi->data;

	/* use doubles here, to make sure a "1.0" (no rotation) doesnt become 9.999999e-01, which gives 0.02 for acos */
	double deler = (((dx1 * dx1 + dy1 * dy1) +
	                 (dx2 * dx2 + dy2 * dy2) -
	                 (dx3 * dx3 + dy3 * dy3)) / (2.0 * ((A * B) ? (A * B) : 1.0)));
	/* ((A*B)?(A*B):1.0) this takes care of potential divide by zero errors */

	float dphi;

	dphi = saacos((float)deler);
	if ( (dx1*dy2-dx2*dy1)>0.0 ) dphi= -dphi;

	/* If the angle is zero, because of lack of precision close to the 1.0 value in acos
	 * approximate the angle with the opposite side of the normalized triangle
	 * This is a good approximation here since the smallest acos value seems to be around
	 * 0.02 degree and lower values don't even have a 0.01% error compared to the approximation
	 */
	if (dphi == 0) {
		double dx, dy;

		dx2 /= A;
		dy2 /= A;

		dx1 /= B;
		dy1 /= B;

		dx = dx1 - dx2;
		dy = dy1 - dy2;

		dphi = sqrt(dx*dx + dy*dy);
		if ( (dx1*dy2-dx2*dy1)>0.0 ) dphi= -dphi;
	}

	if (mi->precision) {
		dphi = dphi/30.0f;
	}

	/* if no delta angle, don't update initial position */
	if (dphi != 0) {
		mi->imval[0] = mval[0];
		mi->imval[1] = mval[1];
	}

	*angle += (double)dphi;

	output[0] = *angle;
}

void initMouseInput(TransInfo *UNUSED(t), MouseInput *mi, int center[2], int mval[2])
{
	mi->factor = 0;
	mi->precision = 0;

	mi->center[0] = center[0];
	mi->center[1] = center[1];

	mi->imval[0] = mval[0];
	mi->imval[1] = mval[1];

	mi->post = NULL;
}

static void calcSpringFactor(MouseInput *mi)
{
	mi->factor = sqrtf(((float)(mi->center[1] - mi->imval[1])) * ((float)(mi->center[1] - mi->imval[1])) +
	                   ((float)(mi->center[0] - mi->imval[0])) * ((float)(mi->center[0] - mi->imval[0])));

	if (mi->factor == 0.0f) {
		mi->factor= 1.0f; /* prevent Inf */
	}
}

void initMouseInputMode(TransInfo *t, MouseInput *mi, MouseInputMode mode)
{
	/* may have been allocated previously */
	/* TODO, holding R-key can cause mem leak, but this causes [#28903]
	 * disable for now. */
#if 0
	if (mi->data) {
		MEM_freeN(mi->data);
		mi->data= NULL;
	}
#endif

	switch (mode) {
	case INPUT_VECTOR:
		mi->apply = InputVector;
		t->helpline = HLP_NONE;
		break;
	case INPUT_SPRING:
		calcSpringFactor(mi);
		mi->apply = InputSpring;
		t->helpline = HLP_SPRING;
		break;
	case INPUT_SPRING_FLIP:
		calcSpringFactor(mi);
		mi->apply = InputSpringFlip;
		t->helpline = HLP_SPRING;
		break;
	case INPUT_ANGLE:
		mi->data = MEM_callocN(sizeof(double), "angle accumulator");
		mi->apply = InputAngle;
		t->helpline = HLP_ANGLE;
		break;
	case INPUT_TRACKBALL:
		/* factor has to become setting or so */
		mi->factor = 0.01f;
		mi->apply = InputTrackBall;
		t->helpline = HLP_TRACKBALL;
		break;
	case INPUT_HORIZONTAL_RATIO:
		mi->factor = (float)(mi->center[0] - mi->imval[0]);
		mi->apply = InputHorizontalRatio;
		t->helpline = HLP_HARROW;
		break;
	case INPUT_HORIZONTAL_ABSOLUTE:
		mi->apply = InputHorizontalAbsolute;
		t->helpline = HLP_HARROW;
		break;
	case INPUT_VERTICAL_RATIO:
		mi->apply = InputVerticalRatio;
		t->helpline = HLP_VARROW;
		break;
	case INPUT_VERTICAL_ABSOLUTE:
		mi->apply = InputVerticalAbsolute;
		t->helpline = HLP_VARROW;
		break;
	case INPUT_CUSTOM_RATIO:
		mi->apply = InputCustomRatio;
		t->helpline = HLP_NONE;
		break;
	case INPUT_NONE:
	default:
		mi->apply = NULL;
		break;
	}

	/* bootstrap mouse input with initial values */
	applyMouseInput(t, mi, mi->imval, t->values);
}

void setInputPostFct(MouseInput *mi, void	(*post)(struct TransInfo *, float [3]))
{
	mi->post = post;
}

void applyMouseInput(TransInfo *t, MouseInput *mi, const int mval[2], float output[3])
{
	if (mi->apply != NULL) {
		mi->apply(t, mi, mval, output);
	}

	if (mi->post) {
		mi->post(t, output);
	}
}

int handleMouseInput(TransInfo *t, MouseInput *mi, wmEvent *event)
{
	int redraw = TREDRAW_NOTHING;

	switch (event->type) {
	case LEFTSHIFTKEY:
	case RIGHTSHIFTKEY:
		if (event->val == KM_PRESS) {
			t->modifiers |= MOD_PRECISION;
			/* shift is modifier for higher precision transform
			 * store the mouse position where the normal movement ended */
			copy_v2_v2_int(mi->precision_mval, event->mval);
			mi->precision = 1;
		}
		else {
			t->modifiers &= ~MOD_PRECISION;
			mi->precision = 0;
		}
		redraw = TREDRAW_HARD;
		break;
	}

	return redraw;
}<|MERGE_RESOLUTION|>--- conflicted
+++ resolved
@@ -88,13 +88,8 @@
 	/* flip scale */
 	/* values can become really big when zoomed in so use longs [#26598] */
 	if ((long long int)(mi->center[0] - mval[0]) * (long long int)(mi->center[0] - mi->imval[0]) +
-<<<<<<< HEAD
-		(long long int)(mi->center[1] - mval[1]) * (long long int)(mi->center[1] - mi->imval[1]) < 0)
-	 {
-=======
 	    (long long int)(mi->center[1] - mval[1]) * (long long int)(mi->center[1] - mi->imval[1]) < 0)
 	{
->>>>>>> dab1d8e4
 		output[0] *= -1.0f;
 	}
 }
