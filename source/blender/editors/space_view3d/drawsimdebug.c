--- conflicted
+++ resolved
@@ -124,14 +124,8 @@
 		glVertex3f(elem->v1[0], elem->v1[1], elem->v1[2]);
 	}
 	glEnd();
-<<<<<<< HEAD
-	glPointSize(1.0f);
-
+	
 	GPUBegin(GL_LINES);
-=======
-	
-	glBegin(GL_LINES);
->>>>>>> 7da189b4
 	for (BLI_ghashIterator_init(&iter, debug_data->gh); !BLI_ghashIterator_done(&iter); BLI_ghashIterator_step(&iter)) {
 		SimDebugElement *elem = BLI_ghashIterator_getValue(&iter);
 		float t[3];
