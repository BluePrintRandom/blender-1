/*
 * ***** BEGIN GPL LICENSE BLOCK *****
 *
 * This program is free software; you can redistribute it and/or
 * modify it under the terms of the GNU General Public License
 * as published by the Free Software Foundation; either version 2
 * of the License, or (at your option) any later version. 
 *
 * This program is distributed in the hope that it will be useful,
 * but WITHOUT ANY WARRANTY; without even the implied warranty of
 * MERCHANTABILITY or FITNESS FOR A PARTICULAR PURPOSE.  See the
 * GNU General Public License for more details.
 *
 * You should have received a copy of the GNU General Public License
 * along with this program; if not, write to the Free Software Foundation,
 * Inc., 51 Franklin Street, Fifth Floor, Boston, MA 02110-1301, USA.
 *
 * The Original Code is Copyright (C) 2008 Blender Foundation.
 * All rights reserved.
 *
 * 
 * Contributor(s): Blender Foundation
 *
 * ***** END GPL LICENSE BLOCK *****
 */

/** \file blender/editors/space_view3d/view3d_view.c
 *  \ingroup spview3d
 */


#include "DNA_camera_types.h"
#include "DNA_scene_types.h"
#include "DNA_object_types.h"
#include "DNA_lamp_types.h"

#include "MEM_guardedalloc.h"

#include "BLI_math.h"
#include "BLI_rect.h"
#include "BLI_listbase.h"
#include "BLI_utildefines.h"

#include "BKE_anim.h"
#include "BKE_action.h"
#include "BKE_camera.h"
#include "BKE_context.h"
#include "BKE_depsgraph.h"
#include "BKE_object.h"
#include "BKE_global.h"
#include "BKE_main.h"
#include "BKE_report.h"
#include "BKE_scene.h"
#include "BKE_screen.h"

#include "BIF_gl.h"
#include "BIF_glutil.h"

#include "GPU_draw.h"

#include "WM_api.h"
#include "WM_types.h"

#include "ED_screen.h"
#include "ED_armature.h"

#ifdef WITH_GAMEENGINE
#include "BL_System.h"
#endif

#include "RNA_access.h"
#include "RNA_define.h"

#include "view3d_intern.h"  /* own include */

/* use this call when executing an operator,
 * event system doesn't set for each event the
 * opengl drawing context */
void view3d_operator_needs_opengl(const bContext *C)
{
	wmWindow *win = CTX_wm_window(C);
	ARegion *ar = CTX_wm_region(C);
	
	view3d_region_operator_needs_opengl(win, ar);
}

void view3d_region_operator_needs_opengl(wmWindow *win, ARegion *ar)
{
	/* for debugging purpose, context should always be OK */
	if ((ar == NULL) || (ar->regiontype != RGN_TYPE_WINDOW)) {
		printf("view3d_region_operator_needs_opengl error, wrong region\n");
	}
	else {
		RegionView3D *rv3d = ar->regiondata;
		
		wmSubWindowSet(win, ar->swinid);
		glMatrixMode(GL_PROJECTION);
		glLoadMatrixf(rv3d->winmat);
		glMatrixMode(GL_MODELVIEW);
		glLoadMatrixf(rv3d->viewmat);
	}
}

float *give_cursor(Scene *scene, View3D *v3d)
{
	if (v3d && v3d->localvd) return v3d->cursor;
	else return scene->cursor;
}


/* ****************** smooth view operator ****************** */
/* This operator is one of the 'timer refresh' ones like animation playback */

struct SmoothView3DStore {
	float orig_dist, new_dist;
	float orig_lens, new_lens;
	float orig_quat[4], new_quat[4];
	float orig_ofs[3], new_ofs[3];
	
	int to_camera, orig_view;
	
	double time_allowed;
};

/* will start timer if appropriate */
/* the arguments are the desired situation */
void view3d_smooth_view(bContext *C, View3D *v3d, ARegion *ar, Object *oldcamera, Object *camera,
                        float *ofs, float *quat, float *dist, float *lens)
{
	wmWindowManager *wm = CTX_wm_manager(C);
	wmWindow *win = CTX_wm_window(C);
	ScrArea *sa = CTX_wm_area(C);

	RegionView3D *rv3d = ar->regiondata;
	struct SmoothView3DStore sms = {0};
	short ok = FALSE;
	
	/* initialize sms */
	copy_v3_v3(sms.new_ofs, rv3d->ofs);
	copy_qt_qt(sms.new_quat, rv3d->viewquat);
	sms.new_dist = rv3d->dist;
	sms.new_lens = v3d->lens;
	sms.to_camera = FALSE;

	/* note on camera locking, this is a little confusing but works ok.
	 * we may be changing the view 'as if' there is no active camera, but in fact
	 * there is an active camera which is locked to the view.
	 *
	 * In the case where smooth view is moving _to_ a camera we don't want that
	 * camera to be moved or changed, so only when the camera is not being set should
	 * we allow camera option locking to initialize the view settings from the camera.
	 */
	if (camera == NULL && oldcamera == NULL) {
		ED_view3d_camera_lock_init(v3d, rv3d);
	}

	/* store the options we want to end with */
	if (ofs) copy_v3_v3(sms.new_ofs, ofs);
	if (quat) copy_qt_qt(sms.new_quat, quat);
	if (dist) sms.new_dist = *dist;
	if (lens) sms.new_lens = *lens;

	if (camera) {
<<<<<<< HEAD
		sms.new_dist = ED_view3d_offset_distance(camera->obmat, ofs);
=======
		sms.new_dist = ED_view3d_offset_distance(camera->obmat, ofs, VIEW3D_DIST_FALLBACK);
>>>>>>> 188718a3
		ED_view3d_from_object(camera, sms.new_ofs, sms.new_quat, &sms.new_dist, &sms.new_lens);
		sms.to_camera = TRUE; /* restore view3d values in end */
	}
	
	if (C && U.smooth_viewtx) {
		int changed = FALSE; /* zero means no difference */
		
		if (oldcamera != camera)
			changed = TRUE;
		else if (sms.new_dist != rv3d->dist)
			changed = TRUE;
		else if (sms.new_lens != v3d->lens)
			changed = TRUE;
		else if (!equals_v3v3(sms.new_ofs, rv3d->ofs))
			changed = TRUE;
		else if (!equals_v4v4(sms.new_quat, rv3d->viewquat))
			changed = TRUE;
		
		/* The new view is different from the old one
		 * so animate the view */
		if (changed) {

			/* original values */
			if (oldcamera) {
<<<<<<< HEAD
				sms.orig_dist = ED_view3d_offset_distance(oldcamera->obmat, rv3d->ofs);
=======
				sms.orig_dist = ED_view3d_offset_distance(oldcamera->obmat, rv3d->ofs, 0.0f);
>>>>>>> 188718a3
				ED_view3d_from_object(oldcamera, sms.orig_ofs, sms.orig_quat, &sms.orig_dist, &sms.orig_lens);
			}
			else {
				copy_v3_v3(sms.orig_ofs, rv3d->ofs);
				copy_qt_qt(sms.orig_quat, rv3d->viewquat);
				sms.orig_dist = rv3d->dist;
				sms.orig_lens = v3d->lens;
			}
			/* grid draw as floor */
			if ((rv3d->viewlock & RV3D_LOCKED) == 0) {
				/* use existing if exists, means multiple calls to smooth view wont loose the original 'view' setting */
				sms.orig_view = rv3d->sms ? rv3d->sms->orig_view : rv3d->view;
				rv3d->view = RV3D_VIEW_USER;
			}

			sms.time_allowed = (double)U.smooth_viewtx / 1000.0;
			
			/* if this is view rotation only
			 * we can decrease the time allowed by
			 * the angle between quats 
			 * this means small rotations wont lag */
			if (quat && !ofs && !dist) {
				float vec1[3] = {0, 0, 1}, vec2[3] = {0, 0, 1};
				float q1[4], q2[4];

				invert_qt_qt(q1, sms.new_quat);
				invert_qt_qt(q2, sms.orig_quat);

				mul_qt_v3(q1, vec1);
				mul_qt_v3(q2, vec2);

				/* scale the time allowed by the rotation */
				sms.time_allowed *= (double)angle_v3v3(vec1, vec2) / M_PI; /* 180deg == 1.0 */
			}

			/* ensure it shows correct */
			if (sms.to_camera) rv3d->persp = RV3D_PERSP;

			rv3d->rflag |= RV3D_NAVIGATING;
			
			/* keep track of running timer! */
			if (rv3d->sms == NULL)
				rv3d->sms = MEM_mallocN(sizeof(struct SmoothView3DStore), "smoothview v3d");
			*rv3d->sms = sms;
			if (rv3d->smooth_timer)
				WM_event_remove_timer(wm, win, rv3d->smooth_timer);
			/* TIMER1 is hardcoded in keymap */
			rv3d->smooth_timer = WM_event_add_timer(wm, win, TIMER1, 1.0 / 100.0); /* max 30 frs/sec */
			
			ok = TRUE;
		}
	}
	
	/* if we get here nothing happens */
	if (ok == FALSE) {
		if (sms.to_camera == FALSE) {
			copy_v3_v3(rv3d->ofs, sms.new_ofs);
			copy_qt_qt(rv3d->viewquat, sms.new_quat);
			rv3d->dist = sms.new_dist;
			v3d->lens = sms.new_lens;

			ED_view3d_camera_lock_sync(v3d, rv3d);
		}

		if (rv3d->viewlock & RV3D_BOXVIEW)
			view3d_boxview_copy(sa, ar);

		ED_region_tag_redraw(ar);
	}
}

/* only meant for timer usage */
static int view3d_smoothview_invoke(bContext *C, wmOperator *UNUSED(op), wmEvent *event)
{
	View3D *v3d = CTX_wm_view3d(C);
	RegionView3D *rv3d = CTX_wm_region_view3d(C);
	struct SmoothView3DStore *sms = rv3d->sms;
	float step, step_inv;
	
	/* escape if not our timer */
	if (rv3d->smooth_timer == NULL || rv3d->smooth_timer != event->customdata)
		return OPERATOR_PASS_THROUGH;
	
	if (sms->time_allowed != 0.0)
		step = (float)((rv3d->smooth_timer->duration) / sms->time_allowed);
	else
		step = 1.0f;
	
	/* end timer */
	if (step >= 1.0f) {
		
		/* if we went to camera, store the original */
		if (sms->to_camera) {
			rv3d->persp = RV3D_CAMOB;
			copy_v3_v3(rv3d->ofs, sms->orig_ofs);
			copy_qt_qt(rv3d->viewquat, sms->orig_quat);
			rv3d->dist = sms->orig_dist;
			v3d->lens = sms->orig_lens;
		}
		else {
			copy_v3_v3(rv3d->ofs, sms->new_ofs);
			copy_qt_qt(rv3d->viewquat, sms->new_quat);
			rv3d->dist = sms->new_dist;
			v3d->lens = sms->new_lens;

			ED_view3d_camera_lock_sync(v3d, rv3d);
		}
		
		if ((rv3d->viewlock & RV3D_LOCKED) == 0) {
			rv3d->view = sms->orig_view;
		}

		MEM_freeN(rv3d->sms);
		rv3d->sms = NULL;
		
		WM_event_remove_timer(CTX_wm_manager(C), CTX_wm_window(C), rv3d->smooth_timer);
		rv3d->smooth_timer = NULL;
		rv3d->rflag &= ~RV3D_NAVIGATING;
	}
	else {
		/* ease in/out */
		step = (3.0f * step * step - 2.0f * step * step * step);

		step_inv = 1.0f - step;

		interp_v3_v3v3(rv3d->ofs,      sms->orig_ofs,  sms->new_ofs,  step);
		interp_qt_qtqt(rv3d->viewquat, sms->orig_quat, sms->new_quat, step);
		
		rv3d->dist = sms->new_dist * step + sms->orig_dist * step_inv;
		v3d->lens  = sms->new_lens * step + sms->orig_lens * step_inv;

		ED_view3d_camera_lock_sync(v3d, rv3d);
	}
	
	if (rv3d->viewlock & RV3D_BOXVIEW)
		view3d_boxview_copy(CTX_wm_area(C), CTX_wm_region(C));

	/* note: this doesn't work right because the v3d->lens is now used in ortho mode r51636,
	 * when switching camera in quad-view the other ortho views would zoom & reset. */
#if 0
	WM_event_add_notifier(C, NC_SPACE | ND_SPACE_VIEW3D, v3d);
#else
	ED_region_tag_redraw(CTX_wm_region(C));
#endif
	
	return OPERATOR_FINISHED;
}

void VIEW3D_OT_smoothview(wmOperatorType *ot)
{
	
	/* identifiers */
	ot->name = "Smooth View";
	ot->idname = "VIEW3D_OT_smoothview";
	ot->description = "The time to animate the change of view (in milliseconds)";
	
	/* api callbacks */
	ot->invoke = view3d_smoothview_invoke;
	
	ot->poll = ED_operator_view3d_active;
}

/* ****************** change view operators ****************** */

static int view3d_camera_to_view_exec(bContext *C, wmOperator *UNUSED(op))
{
	View3D *v3d = CTX_wm_view3d(C);
	RegionView3D *rv3d = CTX_wm_region_view3d(C);
	ObjectTfmProtectedChannels obtfm;

	copy_qt_qt(rv3d->lviewquat, rv3d->viewquat);
	rv3d->lview = rv3d->view;
	if (rv3d->persp != RV3D_CAMOB) {
		rv3d->lpersp = rv3d->persp;
	}

	BKE_object_tfm_protected_backup(v3d->camera, &obtfm);

	ED_view3d_to_object(v3d->camera, rv3d->ofs, rv3d->viewquat, rv3d->dist);

	BKE_object_tfm_protected_restore(v3d->camera, &obtfm, v3d->camera->protectflag);

	DAG_id_tag_update(&v3d->camera->id, OB_RECALC_OB);
	rv3d->persp = RV3D_CAMOB;
	
	WM_event_add_notifier(C, NC_OBJECT | ND_TRANSFORM, v3d->camera);
	
	return OPERATOR_FINISHED;

}

static int view3d_camera_to_view_poll(bContext *C)
{
	View3D *v3d = CTX_wm_view3d(C);
	if (v3d && v3d->camera && v3d->camera->id.lib == NULL) {
		RegionView3D *rv3d = CTX_wm_region_view3d(C);
		if (rv3d && !rv3d->viewlock) {
			return 1;
		}
	}

	return 0;
}

void VIEW3D_OT_camera_to_view(wmOperatorType *ot)
{
	/* identifiers */
	ot->name = "Align Camera To View";
	ot->description = "Set camera view to active view";
	ot->idname = "VIEW3D_OT_camera_to_view";
	
	/* api callbacks */
	ot->exec = view3d_camera_to_view_exec;
	ot->poll = view3d_camera_to_view_poll;
	
	/* flags */
	ot->flag = OPTYPE_REGISTER | OPTYPE_UNDO;
}

/* unlike VIEW3D_OT_view_selected this is for framing a render and not
 * meant to take into account vertex/bone selection for eg. */
static int view3d_camera_to_view_selected_exec(bContext *C, wmOperator *UNUSED(op))
{
	Scene *scene = CTX_data_scene(C);
	View3D *v3d = CTX_wm_view3d(C);
	Object *camera_ob = v3d->camera;

	float r_co[3]; /* the new location to apply */

	/* this function does all the important stuff */
	if (BKE_camera_view_frame_fit_to_scene(scene, v3d, camera_ob, r_co)) {

		ObjectTfmProtectedChannels obtfm;
		float obmat_new[4][4];

		copy_m4_m4(obmat_new, camera_ob->obmat);
		copy_v3_v3(obmat_new[3], r_co);

		/* only touch location */
		BKE_object_tfm_protected_backup(camera_ob, &obtfm);
		BKE_object_apply_mat4(camera_ob, obmat_new, TRUE, TRUE);
		BKE_object_tfm_protected_restore(camera_ob, &obtfm, OB_LOCK_SCALE | OB_LOCK_ROT4D);

		/* notifiers */
		DAG_id_tag_update(&camera_ob->id, OB_RECALC_OB);
		WM_event_add_notifier(C, NC_OBJECT | ND_TRANSFORM, camera_ob);
		return OPERATOR_FINISHED;
	}
	else {
		return OPERATOR_CANCELLED;
	}
}

static int view3d_camera_to_view_selected_poll(bContext *C)
{
	View3D *v3d = CTX_wm_view3d(C);
	if (v3d && v3d->camera && v3d->camera->id.lib == NULL) {
		RegionView3D *rv3d = CTX_wm_region_view3d(C);
		if (rv3d) {
			if (rv3d->is_persp == FALSE) {
				CTX_wm_operator_poll_msg_set(C, "Only valid for a perspective camera view");
			}
			else if (!rv3d->viewlock) {
				return 1;
			}
		}
	}

	return 0;
}

void VIEW3D_OT_camera_to_view_selected(wmOperatorType *ot)
{
	/* identifiers */
	ot->name = "Camera Fit Frame to Selected";
	ot->description = "Move the camera so selected objects are framed";
	ot->idname = "VIEW3D_OT_camera_to_view_selected";

	/* api callbacks */
	ot->exec = view3d_camera_to_view_selected_exec;
	ot->poll = view3d_camera_to_view_selected_poll;

	/* flags */
	ot->flag = OPTYPE_REGISTER | OPTYPE_UNDO;
}


static int view3d_setobjectascamera_exec(bContext *C, wmOperator *UNUSED(op))
{	
	View3D *v3d;
	ARegion *ar;
	RegionView3D *rv3d;

	Scene *scene = CTX_data_scene(C);
	Object *ob = CTX_data_active_object(C);

	/* no NULL check is needed, poll checks */
	ED_view3d_context_user_region(C, &v3d, &ar);
	rv3d = ar->regiondata;

	if (ob) {
		Object *camera_old = (rv3d->persp == RV3D_CAMOB) ? V3D_CAMERA_SCENE(scene, v3d) : NULL;
		rv3d->persp = RV3D_CAMOB;
		v3d->camera = ob;
		if (v3d->scenelock)
			scene->camera = ob;

		if (camera_old != ob) /* unlikely but looks like a glitch when set to the same */
			view3d_smooth_view(C, v3d, ar, camera_old, v3d->camera, rv3d->ofs, rv3d->viewquat, &rv3d->dist, &v3d->lens);

		WM_event_add_notifier(C, NC_SCENE | ND_RENDER_OPTIONS | NC_OBJECT | ND_DRAW, CTX_data_scene(C));
	}
	
	return OPERATOR_FINISHED;
}

int ED_operator_rv3d_user_region_poll(bContext *C)
{
	View3D *v3d_dummy;
	ARegion *ar_dummy;

	return ED_view3d_context_user_region(C, &v3d_dummy, &ar_dummy);
}

void VIEW3D_OT_object_as_camera(wmOperatorType *ot)
{
	
	/* identifiers */
	ot->name = "Set Active Object as Camera";
	ot->description = "Set the active object as the active camera for this view or scene";
	ot->idname = "VIEW3D_OT_object_as_camera";
	
	/* api callbacks */
	ot->exec = view3d_setobjectascamera_exec;
	ot->poll = ED_operator_rv3d_user_region_poll;
	
	/* flags */
	ot->flag = OPTYPE_REGISTER | OPTYPE_UNDO;
}

/* ********************************** */

void ED_view3d_clipping_calc(BoundBox *bb, float planes[4][4], bglMats *mats, const rcti *rect)
{
	float modelview[4][4];
	double xs, ys, p[3];
	int val, flip_sign, a;

	/* near zero floating point values can give issues with gluUnProject
	 * in side view on some implementations */
	if (fabs(mats->modelview[0]) < 1e-6) mats->modelview[0] = 0.0;
	if (fabs(mats->modelview[5]) < 1e-6) mats->modelview[5] = 0.0;

	/* Set up viewport so that gluUnProject will give correct values */
	mats->viewport[0] = 0;
	mats->viewport[1] = 0;

	/* four clipping planes and bounding volume */
	/* first do the bounding volume */
	for (val = 0; val < 4; val++) {
		xs = (val == 0 || val == 3) ? rect->xmin : rect->xmax;
		ys = (val == 0 || val == 1) ? rect->ymin : rect->ymax;

		gluUnProject(xs, ys, 0.0, mats->modelview, mats->projection, mats->viewport, &p[0], &p[1], &p[2]);
		copy_v3fl_v3db(bb->vec[val], p);

		gluUnProject(xs, ys, 1.0, mats->modelview, mats->projection, mats->viewport, &p[0], &p[1], &p[2]);
		copy_v3fl_v3db(bb->vec[4 + val], p);
	}

	/* verify if we have negative scale. doing the transform before cross
	 * product flips the sign of the vector compared to doing cross product
	 * before transform then, so we correct for that. */
	for (a = 0; a < 16; a++)
		((float *)modelview)[a] = mats->modelview[a];
	flip_sign = is_negative_m4(modelview);

	/* then plane equations */
	for (val = 0; val < 4; val++) {

		normal_tri_v3(planes[val], bb->vec[val], bb->vec[val == 3 ? 0 : val + 1], bb->vec[val + 4]);

		if (flip_sign)
			negate_v3(planes[val]);

		planes[val][3] = -planes[val][0] * bb->vec[val][0] -
		                  planes[val][1] * bb->vec[val][1] -
		                  planes[val][2] * bb->vec[val][2];
	}
}


int ED_view3d_boundbox_clip(RegionView3D *rv3d, float obmat[4][4], BoundBox *bb)
{
	/* return 1: draw */

	float mat[4][4];
	float vec[4], min, max;
	int a, flag = -1, fl;

	if (bb == NULL) return 1;
	if (bb->flag & OB_BB_DISABLED) return 1;

	mult_m4_m4m4(mat, rv3d->persmat, obmat);

	for (a = 0; a < 8; a++) {
		copy_v3_v3(vec, bb->vec[a]);
		vec[3] = 1.0;
		mul_m4_v4(mat, vec);
		max = vec[3];
		min = -vec[3];

		fl = 0;
		if (vec[0] < min) fl += 1;
		if (vec[0] > max) fl += 2;
		if (vec[1] < min) fl += 4;
		if (vec[1] > max) fl += 8;
		if (vec[2] < min) fl += 16;
		if (vec[2] > max) fl += 32;

		flag &= fl;
		if (flag == 0) return 1;
	}

	return 0;
}

float ED_view3d_depth_read_cached(ViewContext *vc, int x, int y)
{
	ViewDepths *vd = vc->rv3d->depths;
		
	x -= vc->ar->winrct.xmin;
	y -= vc->ar->winrct.ymin;

	if (vd && vd->depths && x > 0 && y > 0 && x < vd->w && y < vd->h)
		return vd->depths[y * vd->w + x];
	else
		return 1;
}

void ED_view3d_depth_tag_update(RegionView3D *rv3d)
{
	if (rv3d->depths)
		rv3d->depths->damaged = 1;
}

/* copies logic of get_view3d_viewplane(), keep in sync */
int ED_view3d_clip_range_get(View3D *v3d, RegionView3D *rv3d, float *clipsta, float *clipend)
{
	CameraParams params;

	BKE_camera_params_init(&params);
	BKE_camera_params_from_view3d(&params, v3d, rv3d);

	if (clipsta) *clipsta = params.clipsta;
	if (clipend) *clipend = params.clipend;

	return params.is_ortho;
}

/* also exposed in previewrender.c */
int ED_view3d_viewplane_get(View3D *v3d, RegionView3D *rv3d, int winx, int winy,
                            rctf *viewplane, float *clipsta, float *clipend)
{
	CameraParams params;

	BKE_camera_params_init(&params);
	BKE_camera_params_from_view3d(&params, v3d, rv3d);
	BKE_camera_params_compute_viewplane(&params, winx, winy, 1.0f, 1.0f);

	if (viewplane) *viewplane = params.viewplane;
	if (clipsta) *clipsta = params.clipsta;
	if (clipend) *clipend = params.clipend;
	
	return params.is_ortho;
}

/*!
 * \param rect for picking, NULL not to use.
 */
void setwinmatrixview3d(ARegion *ar, View3D *v3d, rctf *rect)
{
	RegionView3D *rv3d = ar->regiondata;
	rctf viewplane;
	float clipsta, clipend, x1, y1, x2, y2;
	int orth;
	
	orth = ED_view3d_viewplane_get(v3d, rv3d, ar->winx, ar->winy, &viewplane, &clipsta, &clipend);
	rv3d->is_persp = !orth;

#if 0
	printf("%s: %d %d %f %f %f %f %f %f\n", __func__, winx, winy,
	       viewplane.xmin, viewplane.ymin, viewplane.xmax, viewplane.ymax,
	       clipsta, clipend);
#endif

	x1 = viewplane.xmin;
	y1 = viewplane.ymin;
	x2 = viewplane.xmax;
	y2 = viewplane.ymax;

	if (rect) {  /* picking */
		rect->xmin /= (float)ar->winx;
		rect->xmin = x1 + rect->xmin * (x2 - x1);
		rect->ymin /= (float)ar->winy;
		rect->ymin = y1 + rect->ymin * (y2 - y1);
		rect->xmax /= (float)ar->winx;
		rect->xmax = x1 + rect->xmax * (x2 - x1);
		rect->ymax /= (float)ar->winy;
		rect->ymax = y1 + rect->ymax * (y2 - y1);
		
		if (orth) wmOrtho(rect->xmin, rect->xmax, rect->ymin, rect->ymax, -clipend, clipend);
		else wmFrustum(rect->xmin, rect->xmax, rect->ymin, rect->ymax, clipsta, clipend);

	}
	else {
		if (orth) wmOrtho(x1, x2, y1, y2, clipsta, clipend);
		else wmFrustum(x1, x2, y1, y2, clipsta, clipend);
	}

	/* update matrix in 3d view region */
	glGetFloatv(GL_PROJECTION_MATRIX, (float *)rv3d->winmat);
}

static void obmat_to_viewmat(View3D *v3d, RegionView3D *rv3d, Object *ob, short smooth)
{
	float bmat[4][4];
	float tmat[3][3];
	
	rv3d->view = RV3D_VIEW_USER; /* don't show the grid */
	
	copy_m4_m4(bmat, ob->obmat);
	normalize_m4(bmat);
	invert_m4_m4(rv3d->viewmat, bmat);
	
	/* view quat calculation, needed for add object */
	copy_m3_m4(tmat, rv3d->viewmat);
	if (smooth) {
		float new_quat[4];
		if (rv3d->persp == RV3D_CAMOB && v3d->camera) {
			/* were from a camera view */
			
			float orig_ofs[3];
			float orig_dist = rv3d->dist;
			float orig_lens = v3d->lens;
			copy_v3_v3(orig_ofs, rv3d->ofs);
			
			/* Switch from camera view */
			mat3_to_quat(new_quat, tmat);
			
			rv3d->persp = RV3D_PERSP;
			rv3d->dist = 0.0;
			
			ED_view3d_from_object(v3d->camera, rv3d->ofs, NULL, NULL, &v3d->lens);
			view3d_smooth_view(NULL, NULL, NULL, NULL, NULL, orig_ofs, new_quat, &orig_dist, &orig_lens); /* XXX */

			rv3d->persp = RV3D_CAMOB; /* just to be polite, not needed */
			
		}
		else {
			mat3_to_quat(new_quat, tmat);
			view3d_smooth_view(NULL, NULL, NULL, NULL, NULL, NULL, new_quat, NULL, NULL); /* XXX */
		}
	}
	else {
		mat3_to_quat(rv3d->viewquat, tmat);
	}
}

#define QUATSET(a, b, c, d, e) { a[0] = b; a[1] = c; a[2] = d; a[3] = e; } (void)0

int ED_view3d_lock(RegionView3D *rv3d)
{
	switch (rv3d->view) {
		case RV3D_VIEW_BOTTOM:
			QUATSET(rv3d->viewquat, 0.0, -1.0, 0.0, 0.0);
			break;

		case RV3D_VIEW_BACK:
			QUATSET(rv3d->viewquat, 0.0, 0.0, -M_SQRT1_2, -M_SQRT1_2);
			break;

		case RV3D_VIEW_LEFT:
			QUATSET(rv3d->viewquat, 0.5, -0.5, 0.5, 0.5);
			break;

		case RV3D_VIEW_TOP:
			QUATSET(rv3d->viewquat, 1.0, 0.0, 0.0, 0.0);
			break;

		case RV3D_VIEW_FRONT:
			QUATSET(rv3d->viewquat, M_SQRT1_2, -M_SQRT1_2, 0.0, 0.0);
			break;

		case RV3D_VIEW_RIGHT:
			QUATSET(rv3d->viewquat, 0.5, -0.5, -0.5, -0.5);
			break;
		default:
			return FALSE;
	}

	return TRUE;
}

/* don't set windows active in here, is used by renderwin too */
void setviewmatrixview3d(Scene *scene, View3D *v3d, RegionView3D *rv3d)
{
	if (rv3d->persp == RV3D_CAMOB) {      /* obs/camera */
		if (v3d->camera) {
			BKE_object_where_is_calc(scene, v3d->camera);
			obmat_to_viewmat(v3d, rv3d, v3d->camera, 0);
		}
		else {
			quat_to_mat4(rv3d->viewmat, rv3d->viewquat);
			rv3d->viewmat[3][2] -= rv3d->dist;
		}
	}
	else {
		/* should be moved to better initialize later on XXX */
		if (rv3d->viewlock)
			ED_view3d_lock(rv3d);
		
		quat_to_mat4(rv3d->viewmat, rv3d->viewquat);
		if (rv3d->persp == RV3D_PERSP) rv3d->viewmat[3][2] -= rv3d->dist;
		if (v3d->ob_centre) {
			Object *ob = v3d->ob_centre;
			float vec[3];
			
			copy_v3_v3(vec, ob->obmat[3]);
			if (ob->type == OB_ARMATURE && v3d->ob_centre_bone[0]) {
				bPoseChannel *pchan = BKE_pose_channel_find_name(ob->pose, v3d->ob_centre_bone);
				if (pchan) {
					copy_v3_v3(vec, pchan->pose_mat[3]);
					mul_m4_v3(ob->obmat, vec);
				}
			}
			translate_m4(rv3d->viewmat, -vec[0], -vec[1], -vec[2]);
		}
		else if (v3d->ob_centre_cursor) {
			float vec[3];
			copy_v3_v3(vec, give_cursor(scene, v3d));
			translate_m4(rv3d->viewmat, -vec[0], -vec[1], -vec[2]);
		}
		else translate_m4(rv3d->viewmat, rv3d->ofs[0], rv3d->ofs[1], rv3d->ofs[2]);
	}
}

/* IGLuint-> GLuint */
/* Warning: be sure to account for a negative return value
 *   This is an error, "Too many objects in select buffer"
 *   and no action should be taken (can crash blender) if this happens
 */
short view3d_opengl_select(ViewContext *vc, unsigned int *buffer, unsigned int bufsize, rcti *input)
{
	Scene *scene = vc->scene;
	View3D *v3d = vc->v3d;
	ARegion *ar = vc->ar;
	rctf rect;
	short code, hits;
	char dt, dtx;
	
	G.f |= G_PICKSEL;
	
	/* case not a border select */
	if (input->xmin == input->xmax) {
		rect.xmin = input->xmin - 12;  /* seems to be default value for bones only now */
		rect.xmax = input->xmin + 12;
		rect.ymin = input->ymin - 12;
		rect.ymax = input->ymin + 12;
	}
	else {
		BLI_rctf_rcti_copy(&rect, input);
	}
	
	setwinmatrixview3d(ar, v3d, &rect);
	mult_m4_m4m4(vc->rv3d->persmat, vc->rv3d->winmat, vc->rv3d->viewmat);
	
	if (v3d->drawtype > OB_WIRE) {
		v3d->zbuf = TRUE;
		glEnable(GL_DEPTH_TEST);
	}
	
	if (vc->rv3d->rflag & RV3D_CLIPPING)
		ED_view3d_clipping_set(vc->rv3d);
	
	glSelectBuffer(bufsize, (GLuint *)buffer);
	glRenderMode(GL_SELECT);
	glInitNames();  /* these two calls whatfor? It doesnt work otherwise */
	glPushName(-1);
	code = 1;
	
	if (vc->obedit && vc->obedit->type == OB_MBALL) {
		draw_object(scene, ar, v3d, BASACT, DRAW_PICKING | DRAW_CONSTCOLOR);
	}
	else if ((vc->obedit && vc->obedit->type == OB_ARMATURE)) {
		/* if not drawing sketch, draw bones */
		if (!BDR_drawSketchNames(vc)) {
			draw_object(scene, ar, v3d, BASACT, DRAW_PICKING | DRAW_CONSTCOLOR);
		}
	}
	else {
		Base *base;
		
		v3d->xray = TRUE;  /* otherwise it postpones drawing */
		for (base = scene->base.first; base; base = base->next) {
			if (base->lay & v3d->lay) {
				
				if (base->object->restrictflag & OB_RESTRICT_SELECT)
					base->selcol = 0;
				else {
					base->selcol = code;
					glLoadName(code);
					draw_object(scene, ar, v3d, base, DRAW_PICKING | DRAW_CONSTCOLOR);
					
					/* we draw duplicators for selection too */
					if ((base->object->transflag & OB_DUPLI)) {
						ListBase *lb;
						DupliObject *dob;
						Base tbase;
						
						tbase.flag = OB_FROMDUPLI;
						lb = object_duplilist(scene, base->object, FALSE);
						
						for (dob = lb->first; dob; dob = dob->next) {
							tbase.object = dob->ob;
							copy_m4_m4(dob->ob->obmat, dob->mat);
							
							/* extra service: draw the duplicator in drawtype of parent */
							/* MIN2 for the drawtype to allow bounding box objects in groups for lods */
							dt = tbase.object->dt;   tbase.object->dt = MIN2(tbase.object->dt, base->object->dt);
							dtx = tbase.object->dtx; tbase.object->dtx = base->object->dtx;

							draw_object(scene, ar, v3d, &tbase, DRAW_PICKING | DRAW_CONSTCOLOR);
							
							tbase.object->dt = dt;
							tbase.object->dtx = dtx;

							copy_m4_m4(dob->ob->obmat, dob->omat);
						}
						free_object_duplilist(lb);
					}
					code++;
				}
			}
		}
		v3d->xray = FALSE;  /* restore */
	}
	
	glPopName();    /* see above (pushname) */
	hits = glRenderMode(GL_RENDER);
	
	G.f &= ~G_PICKSEL;
	setwinmatrixview3d(ar, v3d, NULL);
	mult_m4_m4m4(vc->rv3d->persmat, vc->rv3d->winmat, vc->rv3d->viewmat);
	
	if (v3d->drawtype > OB_WIRE) {
		v3d->zbuf = 0;
		glDisable(GL_DEPTH_TEST);
	}
// XXX	persp(PERSP_WIN);
	
	if (vc->rv3d->rflag & RV3D_CLIPPING)
		ED_view3d_clipping_disable();
	
	if (hits < 0) printf("Too many objects in select buffer\n");  /* XXX make error message */

	return hits;
}

/* ********************** local view operator ******************** */

static unsigned int free_localbit(Main *bmain)
{
	unsigned int lay;
	ScrArea *sa;
	bScreen *sc;
	
	lay = 0;
	
	/* sometimes we loose a localview: when an area is closed */
	/* check all areas: which localviews are in use? */
	for (sc = bmain->screen.first; sc; sc = sc->id.next) {
		for (sa = sc->areabase.first; sa; sa = sa->next) {
			SpaceLink *sl = sa->spacedata.first;
			for (; sl; sl = sl->next) {
				if (sl->spacetype == SPACE_VIEW3D) {
					View3D *v3d = (View3D *) sl;
					lay |= v3d->lay;
				}
			}
		}
	}
	
	if ((lay & 0x01000000) == 0) return 0x01000000;
	if ((lay & 0x02000000) == 0) return 0x02000000;
	if ((lay & 0x04000000) == 0) return 0x04000000;
	if ((lay & 0x08000000) == 0) return 0x08000000;
	if ((lay & 0x10000000) == 0) return 0x10000000;
	if ((lay & 0x20000000) == 0) return 0x20000000;
	if ((lay & 0x40000000) == 0) return 0x40000000;
	if ((lay & 0x80000000) == 0) return 0x80000000;
	
	return 0;
}

int ED_view3d_scene_layer_set(int lay, const int *values, int *active)
{
	int i, tot = 0;
	
	/* ensure we always have some layer selected */
	for (i = 0; i < 20; i++)
		if (values[i])
			tot++;
	
	if (tot == 0)
		return lay;
	
	for (i = 0; i < 20; i++) {
		
		if (active) {
			/* if this value has just been switched on, make that layer active */
			if (values[i] && (lay & (1 << i)) == 0) {
				*active = (1 << i);
			}
		}
			
		if (values[i]) lay |= (1 << i);
		else lay &= ~(1 << i);
	}
	
	/* ensure always an active layer */
	if (active && (lay & *active) == 0) {
		for (i = 0; i < 20; i++) {
			if (lay & (1 << i)) {
				*active = 1 << i;
				break;
			}
		}
	}
	
	return lay;
}

static int view3d_localview_init(Main *bmain, Scene *scene, ScrArea *sa, ReportList *reports)
{
	View3D *v3d = sa->spacedata.first;
	Base *base;
	float min[3], max[3], box[3];
	float size = 0.0f, size_persp = 0.0f, size_ortho = 0.0f;
	unsigned int locallay;
	int ok = FALSE;

	if (v3d->localvd) {
		return ok;
	}

	INIT_MINMAX(min, max);

	locallay = free_localbit(bmain);

	if (locallay == 0) {
		BKE_report(reports, RPT_ERROR, "No more than 8 local views");
		ok = FALSE;
	}
	else {
		if (scene->obedit) {
			BKE_object_minmax(scene->obedit, min, max, FALSE);
			
			ok = TRUE;
		
			BASACT->lay |= locallay;
			scene->obedit->lay = BASACT->lay;
		}
		else {
			for (base = FIRSTBASE; base; base = base->next) {
				if (TESTBASE(v3d, base)) {
					BKE_object_minmax(base->object, min, max, FALSE);
					base->lay |= locallay;
					base->object->lay = base->lay;
					ok = TRUE;
				}
			}
		}
		
		box[0] = (max[0] - min[0]);
		box[1] = (max[1] - min[1]);
		box[2] = (max[2] - min[2]);
		size = MAX3(box[0], box[1], box[2]);

		/* do not zoom closer than the near clipping plane */
		size = max_ff(size, v3d->near * 1.5f);

		/* perspective size (we always switch out of camera view so no need to use its lens size) */
		size_persp = ED_view3d_radius_to_persp_dist(focallength_to_fov(v3d->lens, DEFAULT_SENSOR_WIDTH), size / 2.0f) * VIEW3D_MARGIN;
		size_ortho = ED_view3d_radius_to_ortho_dist(v3d->lens, size / 2.0f) * VIEW3D_MARGIN;
	}
	
	if (ok == TRUE) {
		ARegion *ar;
		
		v3d->localvd = MEM_mallocN(sizeof(View3D), "localview");
		
		memcpy(v3d->localvd, v3d, sizeof(View3D));

		for (ar = sa->regionbase.first; ar; ar = ar->next) {
			if (ar->regiontype == RGN_TYPE_WINDOW) {
				RegionView3D *rv3d = ar->regiondata;

				rv3d->localvd = MEM_mallocN(sizeof(RegionView3D), "localview region");
				memcpy(rv3d->localvd, rv3d, sizeof(RegionView3D));
				
				mid_v3_v3v3(v3d->cursor, min, max);
				negate_v3_v3(rv3d->ofs, v3d->cursor);

				if (rv3d->persp == RV3D_CAMOB) {
					rv3d->persp = RV3D_PERSP;
				}

				/* perspective should be a bit farther away to look nice */
				if (rv3d->persp != RV3D_ORTHO) {
					rv3d->dist = size_persp;
				}
				else {
					rv3d->dist = size_ortho;
				}

				/* correction for window aspect ratio */
				if (ar->winy > 2 && ar->winx > 2) {
					float asp = (float)ar->winx / (float)ar->winy;
					if (asp < 1.0f) asp = 1.0f / asp;
					rv3d->dist *= asp;
				}
			}
		}
		
		v3d->lay = locallay;
	}
	else {
		/* clear flags */ 
		for (base = FIRSTBASE; base; base = base->next) {
			if (base->lay & locallay) {
				base->lay -= locallay;
				if (base->lay == 0) base->lay = v3d->layact;
				if (base->object != scene->obedit) base->flag |= SELECT;
				base->object->lay = base->lay;
			}
		}
	}

	return ok;
}

static void restore_localviewdata(ScrArea *sa, int free)
{
	ARegion *ar;
	View3D *v3d = sa->spacedata.first;
	
	if (v3d->localvd == NULL) return;
	
	v3d->near = v3d->localvd->near;
	v3d->far = v3d->localvd->far;
	v3d->lay = v3d->localvd->lay;
	v3d->layact = v3d->localvd->layact;
	v3d->drawtype = v3d->localvd->drawtype;
	v3d->camera = v3d->localvd->camera;
	
	if (free) {
		MEM_freeN(v3d->localvd);
		v3d->localvd = NULL;
	}
	
	for (ar = sa->regionbase.first; ar; ar = ar->next) {
		if (ar->regiontype == RGN_TYPE_WINDOW) {
			RegionView3D *rv3d = ar->regiondata;
			
			if (rv3d->localvd) {
				rv3d->dist = rv3d->localvd->dist;
				copy_v3_v3(rv3d->ofs, rv3d->localvd->ofs);
				copy_qt_qt(rv3d->viewquat, rv3d->localvd->viewquat);
				rv3d->view = rv3d->localvd->view;
				rv3d->persp = rv3d->localvd->persp;
				rv3d->camzoom = rv3d->localvd->camzoom;

				if (free) {
					MEM_freeN(rv3d->localvd);
					rv3d->localvd = NULL;
				}
			}
		}
	}
}

static int view3d_localview_exit(Main *bmain, Scene *scene, ScrArea *sa)
{
	View3D *v3d = sa->spacedata.first;
	struct Base *base;
	unsigned int locallay;
	
	if (v3d->localvd) {
		
		locallay = v3d->lay & 0xFF000000;
		
		restore_localviewdata(sa, 1); /* 1 = free */

		/* for when in other window the layers have changed */
		if (v3d->scenelock) v3d->lay = scene->lay;
		
		for (base = FIRSTBASE; base; base = base->next) {
			if (base->lay & locallay) {
				base->lay -= locallay;
				if (base->lay == 0) base->lay = v3d->layact;
				if (base->object != scene->obedit) {
					base->flag |= SELECT;
					base->object->flag |= SELECT;
				}
				base->object->lay = base->lay;
			}
		}
		
		DAG_on_visible_update(bmain, FALSE);

		return TRUE;
	}
	else {
		return FALSE;
	}
}

static int localview_exec(bContext *C, wmOperator *op)
{
	Main *bmain = CTX_data_main(C);
	Scene *scene = CTX_data_scene(C);
	ScrArea *sa = CTX_wm_area(C);
	View3D *v3d = CTX_wm_view3d(C);
	int change;
	
	if (v3d->localvd) {
		change = view3d_localview_exit(bmain, scene, sa);
	}
	else {
		change = view3d_localview_init(bmain, scene, sa, op->reports);
	}

	if (change) {
		DAG_id_type_tag(bmain, ID_OB);
		ED_area_tag_redraw(CTX_wm_area(C));

		return OPERATOR_FINISHED;
	}
	else {
		return OPERATOR_CANCELLED;
	}
}

void VIEW3D_OT_localview(wmOperatorType *ot)
{
	/* identifiers */
	ot->name = "Local View";
	ot->description = "Toggle display of selected object(s) separately and centered in view";
	ot->idname = "VIEW3D_OT_localview";
	
	/* api callbacks */
	ot->exec = localview_exec;
	ot->flag = OPTYPE_UNDO; /* localview changes object layer bitflags */
	
	ot->poll = ED_operator_view3d_active;
}

#ifdef WITH_GAMEENGINE

static ListBase queue_back;
static void SaveState(bContext *C, wmWindow *win)
{
	Object *obact = CTX_data_active_object(C);
	
	glPushAttrib(GL_ALL_ATTRIB_BITS);

	if (obact && obact->mode & OB_MODE_TEXTURE_PAINT)
		GPU_paint_set_mipmap(1);
	
	queue_back = win->queue;
	
	win->queue.first = win->queue.last = NULL;
	
	//XXX waitcursor(1);
}

static void RestoreState(bContext *C, wmWindow *win)
{
	Object *obact = CTX_data_active_object(C);
	
	if (obact && obact->mode & OB_MODE_TEXTURE_PAINT)
		GPU_paint_set_mipmap(0);

	//XXX curarea->win_swap = 0;
	//XXX curarea->head_swap = 0;
	//XXX allqueue(REDRAWVIEW3D, 1);
	//XXX allqueue(REDRAWBUTSALL, 0);
	//XXX reset_slowparents();
	//XXX waitcursor(0);
	//XXX G.qual = 0;
	
	if (win) /* check because closing win can set to NULL */
		win->queue = queue_back;
	
	GPU_state_init();
	GPU_set_tpage(NULL, 0, 0);

	glPopAttrib();
}

/* was space_set_commmandline_options in 2.4x */
static void game_set_commmandline_options(GameData *gm)
{
	SYS_SystemHandle syshandle;
	int test;

	if ((syshandle = SYS_GetSystem())) {
		/* User defined settings */
		test = (U.gameflags & USER_DISABLE_MIPMAP);
		GPU_set_mipmap(!test);
		SYS_WriteCommandLineInt(syshandle, "nomipmap", test);

		/* File specific settings: */
		/* Only test the first one. These two are switched
		 * simultaneously. */
		test = (gm->flag & GAME_SHOW_FRAMERATE);
		SYS_WriteCommandLineInt(syshandle, "show_framerate", test);
		SYS_WriteCommandLineInt(syshandle, "show_profile", test);

		test = (gm->flag & GAME_SHOW_DEBUG_PROPS);
		SYS_WriteCommandLineInt(syshandle, "show_properties", test);

		test = (gm->flag & GAME_SHOW_PHYSICS);
		SYS_WriteCommandLineInt(syshandle, "show_physics", test);

		test = (gm->flag & GAME_ENABLE_ALL_FRAMES);
		SYS_WriteCommandLineInt(syshandle, "fixedtime", test);

		test = (gm->flag & GAME_ENABLE_ANIMATION_RECORD);
		SYS_WriteCommandLineInt(syshandle, "animation_record", test);

		test = (gm->flag & GAME_IGNORE_DEPRECATION_WARNINGS);
		SYS_WriteCommandLineInt(syshandle, "ignore_deprecation_warnings", test);

		test = (gm->matmode == GAME_MAT_MULTITEX);
		SYS_WriteCommandLineInt(syshandle, "blender_material", test);
		test = (gm->matmode == GAME_MAT_GLSL);
		SYS_WriteCommandLineInt(syshandle, "blender_glsl_material", test);
		test = (gm->flag & GAME_DISPLAY_LISTS);
		SYS_WriteCommandLineInt(syshandle, "displaylists", test);


	}
}

#endif /* WITH_GAMEENGINE */

static int game_engine_poll(bContext *C)
{
	/* we need a context and area to launch BGE
	 * it's a temporary solution to avoid crash at load time
	 * if we try to auto run the BGE. Ideally we want the
	 * context to be set as soon as we load the file. */

	if (CTX_wm_window(C) == NULL) return 0;
	if (CTX_wm_screen(C) == NULL) return 0;
	if (CTX_wm_area(C) == NULL) return 0;

	if (CTX_data_mode_enum(C) != CTX_MODE_OBJECT)
		return 0;

	return 1;
}

int ED_view3d_context_activate(bContext *C)
{
	bScreen *sc = CTX_wm_screen(C);
	ScrArea *sa = CTX_wm_area(C);
	ARegion *ar;

	/* sa can be NULL when called from python */
	if (sa == NULL || sa->spacetype != SPACE_VIEW3D)
		for (sa = sc->areabase.first; sa; sa = sa->next)
			if (sa->spacetype == SPACE_VIEW3D)
				break;

	if (!sa)
		return 0;
	
	for (ar = sa->regionbase.first; ar; ar = ar->next)
		if (ar->regiontype == RGN_TYPE_WINDOW)
			break;
	
	if (!ar)
		return 0;
	
	/* bad context switch .. */
	CTX_wm_area_set(C, sa);
	CTX_wm_region_set(C, ar);

	return 1;
}

static int game_engine_exec(bContext *C, wmOperator *op)
{
#ifdef WITH_GAMEENGINE
	Scene *startscene = CTX_data_scene(C);
	ScrArea /* *sa, */ /* UNUSED */ *prevsa = CTX_wm_area(C);
	ARegion *ar, *prevar = CTX_wm_region(C);
	wmWindow *prevwin = CTX_wm_window(C);
	RegionView3D *rv3d;
	rcti cam_frame;

	(void)op; /* unused */
	
	/* bad context switch .. */
	if (!ED_view3d_context_activate(C))
		return OPERATOR_CANCELLED;
	
	/* redraw to hide any menus/popups, we don't go back to
	 * the window manager until after this operator exits */
	WM_redraw_windows(C);

	rv3d = CTX_wm_region_view3d(C);
	/* sa = CTX_wm_area(C); */ /* UNUSED */
	ar = CTX_wm_region(C);

	view3d_operator_needs_opengl(C);
	
	game_set_commmandline_options(&startscene->gm);

	if ((rv3d->persp == RV3D_CAMOB) &&
	    (startscene->gm.framing.type == SCE_GAMEFRAMING_BARS) &&
	    (startscene->gm.stereoflag != STEREO_DOME))
	{
		/* Letterbox */
		rctf cam_framef;
		ED_view3d_calc_camera_border(startscene, ar, CTX_wm_view3d(C), rv3d, &cam_framef, FALSE);
		cam_frame.xmin = cam_framef.xmin + ar->winrct.xmin;
		cam_frame.xmax = cam_framef.xmax + ar->winrct.xmin;
		cam_frame.ymin = cam_framef.ymin + ar->winrct.ymin;
		cam_frame.ymax = cam_framef.ymax + ar->winrct.ymin;
		BLI_rcti_isect(&ar->winrct, &cam_frame, &cam_frame);
	}
	else {
		cam_frame.xmin = ar->winrct.xmin;
		cam_frame.xmax = ar->winrct.xmax;
		cam_frame.ymin = ar->winrct.ymin;
		cam_frame.ymax = ar->winrct.ymax;
	}


	SaveState(C, prevwin);

	StartKetsjiShell(C, ar, &cam_frame, 1);

	/* window wasnt closed while the BGE was running */
	if (BLI_findindex(&CTX_wm_manager(C)->windows, prevwin) == -1) {
		prevwin = NULL;
		CTX_wm_window_set(C, NULL);
	}
	
	ED_area_tag_redraw(CTX_wm_area(C));

	if (prevwin) {
		/* restore context, in case it changed in the meantime, for
		 * example by working in another window or closing it */
		CTX_wm_region_set(C, prevar);
		CTX_wm_window_set(C, prevwin);
		CTX_wm_area_set(C, prevsa);
	}

	RestoreState(C, prevwin);

	//XXX restore_all_scene_cfra(scene_cfra_store);
	BKE_scene_set_background(CTX_data_main(C), startscene);
	//XXX BKE_scene_update_for_newframe(bmain, scene, scene->lay);

	return OPERATOR_FINISHED;
#else
	(void)C; /* unused */
	BKE_report(op->reports, RPT_ERROR, "Game engine is disabled in this build");
	return OPERATOR_CANCELLED;
#endif
}

void VIEW3D_OT_game_start(wmOperatorType *ot)
{
	
	/* identifiers */
	ot->name = "Start Game Engine";
	ot->description = "Start game engine";
	ot->idname = "VIEW3D_OT_game_start";
	
	/* api callbacks */
	ot->exec = game_engine_exec;
	
	ot->poll = game_engine_poll;
}

/* ************************************** */

static void UNUSED_FUNCTION(view3d_align_axis_to_vector)(View3D *v3d, RegionView3D *rv3d, int axisidx, float vec[3])
{
	float alignaxis[3] = {0.0, 0.0, 0.0};
	float norm[3], axis[3], angle, new_quat[4];
	
	if (axisidx > 0) alignaxis[axisidx - 1] = 1.0;
	else alignaxis[-axisidx - 1] = -1.0;

	normalize_v3_v3(norm, vec);

	angle = (float)acos(dot_v3v3(alignaxis, norm));
	cross_v3_v3v3(axis, alignaxis, norm);
	axis_angle_to_quat(new_quat, axis, -angle);
	
	rv3d->view = RV3D_VIEW_USER;
	
	if (rv3d->persp == RV3D_CAMOB && v3d->camera) {
		/* switch out of camera view */
		float orig_ofs[3];
		float orig_dist = rv3d->dist;
		float orig_lens = v3d->lens;
		
		copy_v3_v3(orig_ofs, rv3d->ofs);
		rv3d->persp = RV3D_PERSP;
		rv3d->dist = 0.0;
		ED_view3d_from_object(v3d->camera, rv3d->ofs, NULL, NULL, &v3d->lens);
		view3d_smooth_view(NULL, NULL, NULL, NULL, NULL, orig_ofs, new_quat, &orig_dist, &orig_lens); /* XXX */
	}
	else {
		if (rv3d->persp == RV3D_CAMOB) rv3d->persp = RV3D_PERSP;  /* switch out of camera mode */
		view3d_smooth_view(NULL, NULL, NULL, NULL, NULL, NULL, new_quat, NULL, NULL); /* XXX */
	}
}

float ED_view3d_pixel_size(RegionView3D *rv3d, const float co[3])
{
	return (rv3d->persmat[3][3] + (
	            rv3d->persmat[0][3] * co[0] +
	            rv3d->persmat[1][3] * co[1] +
	            rv3d->persmat[2][3] * co[2])
	        ) * rv3d->pixsize;
}

float ED_view3d_radius_to_persp_dist(const float angle, const float radius)
{
	return (radius / 2.0f) * fabsf(1.0f / cosf((((float)M_PI) - angle) / 2.0f));
}

float ED_view3d_radius_to_ortho_dist(const float lens, const float radius)
{
	return radius / (DEFAULT_SENSOR_WIDTH / lens);
}

/* view matrix properties utilities */

/* unused */
#if 0
void ED_view3d_operator_properties_viewmat(wmOperatorType *ot)
{
	PropertyRNA *prop;

	prop = RNA_def_int(ot->srna, "region_width", 0, 0, INT_MAX, "Region Width", "", 0, INT_MAX);
	RNA_def_property_flag(prop, PROP_HIDDEN);

	prop = RNA_def_int(ot->srna, "region_height", 0, 0, INT_MAX, "Region height", "", 0, INT_MAX);
	RNA_def_property_flag(prop, PROP_HIDDEN);

	prop = RNA_def_float_matrix(ot->srna, "perspective_matrix", 4, 4, NULL, 0.0f, 0.0f, "", "Perspective Matrix", 0.0f, 0.0f);
	RNA_def_property_flag(prop, PROP_HIDDEN);
}

void ED_view3d_operator_properties_viewmat_set(bContext *C, wmOperator *op)
{
	ARegion *ar = CTX_wm_region(C);
	RegionView3D *rv3d = ED_view3d_context_rv3d(C);

	if (!RNA_struct_property_is_set(op->ptr, "region_width"))
		RNA_int_set(op->ptr, "region_width", ar->winx);

	if (!RNA_struct_property_is_set(op->ptr, "region_height"))
		RNA_int_set(op->ptr, "region_height", ar->winy);

	if (!RNA_struct_property_is_set(op->ptr, "perspective_matrix"))
		RNA_float_set_array(op->ptr, "perspective_matrix", (float *)rv3d->persmat);
}

void ED_view3d_operator_properties_viewmat_get(wmOperator *op, int *winx, int *winy, float persmat[4][4])
{
	*winx = RNA_int_get(op->ptr, "region_width");
	*winy = RNA_int_get(op->ptr, "region_height");

	RNA_float_get_array(op->ptr, "perspective_matrix", (float *)persmat);
}
#endif<|MERGE_RESOLUTION|>--- conflicted
+++ resolved
@@ -161,11 +161,7 @@
 	if (lens) sms.new_lens = *lens;
 
 	if (camera) {
-<<<<<<< HEAD
-		sms.new_dist = ED_view3d_offset_distance(camera->obmat, ofs);
-=======
 		sms.new_dist = ED_view3d_offset_distance(camera->obmat, ofs, VIEW3D_DIST_FALLBACK);
->>>>>>> 188718a3
 		ED_view3d_from_object(camera, sms.new_ofs, sms.new_quat, &sms.new_dist, &sms.new_lens);
 		sms.to_camera = TRUE; /* restore view3d values in end */
 	}
@@ -190,11 +186,7 @@
 
 			/* original values */
 			if (oldcamera) {
-<<<<<<< HEAD
-				sms.orig_dist = ED_view3d_offset_distance(oldcamera->obmat, rv3d->ofs);
-=======
 				sms.orig_dist = ED_view3d_offset_distance(oldcamera->obmat, rv3d->ofs, 0.0f);
->>>>>>> 188718a3
 				ED_view3d_from_object(oldcamera, sms.orig_ofs, sms.orig_quat, &sms.orig_dist, &sms.orig_lens);
 			}
 			else {
