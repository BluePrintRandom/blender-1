/*
 * $Id$
 *
 * ***** BEGIN GPL LICENSE BLOCK *****
 *
 * This program is free software; you can redistribute it and/or
 * modify it under the terms of the GNU General Public License
 * as published by the Free Software Foundation; either version 2
 * of the License, or (at your option) any later version.
 *
 * This program is distributed in the hope that it will be useful,
 * but WITHOUT ANY WARRANTY; without even the implied warranty of
 * MERCHANTABILITY or FITNESS FOR A PARTICULAR PURPOSE.  See the
 * GNU General Public License for more details.
 *
 * You should have received a copy of the GNU General Public License
 * along with this program; if not, write to the Free Software Foundation,
 * Inc., 51 Franklin Street, Fifth Floor, Boston, MA 02110-1301, USA.
 *
 * The Original Code is Copyright (C) 2001-2002 by NaN Holding BV.
 * All rights reserved.
 *
 * Contributor(s): Blender Foundation, full update, glsl support
 *
 * ***** END GPL LICENSE BLOCK *****
 */

/** \file blender/editors/space_view3d/drawmesh.c
 *  \ingroup spview3d
 */

#include <string.h>
#include <math.h>

#include "MEM_guardedalloc.h"

#include "BLI_utildefines.h"
#include "BLI_blenlib.h"
#include "BLI_math.h"
#include "BLI_edgehash.h"
#include "BLI_editVert.h"
#include "BLI_utildefines.h"

#include "DNA_material_types.h"
#include "DNA_meshdata_types.h"
#include "DNA_property_types.h"
#include "DNA_scene_types.h"
#include "DNA_screen_types.h"
#include "DNA_view3d_types.h"
#include "DNA_windowmanager_types.h"
#include "DNA_object_types.h"

#include "BKE_DerivedMesh.h"
#include "BKE_effect.h"
#include "BKE_image.h"
#include "BKE_material.h"
#include "BKE_paint.h"
#include "BKE_property.h"
#include "BKE_tessmesh.h"


#include "BIF_gl.h"
#include "BIF_glutil.h"

#include "UI_resources.h"

#include "GPU_buffers.h"
#include "GPU_extensions.h"
#include "GPU_draw.h"
#include "GPU_material.h"

#include "ED_mesh.h"

#include "view3d_intern.h"	// own include

/**************************** Face Select Mode *******************************/

/* Flags for marked edges */
enum {
	eEdge_Visible = (1<<0),
	eEdge_Select = (1<<1),
};

/* Creates a hash of edges to flags indicating selected/visible */
static void get_marked_edge_info__orFlags(EdgeHash *eh, int v0, int v1, int flags)
{
	int *flags_p;

	if(!BLI_edgehash_haskey(eh, v0, v1))
		BLI_edgehash_insert(eh, v0, v1, NULL);

	flags_p = (int*) BLI_edgehash_lookup_p(eh, v0, v1);
	*flags_p |= flags;
}

static EdgeHash *get_tface_mesh_marked_edge_info(Mesh *me)
{
	EdgeHash *eh = BLI_edgehash_new();
	MFace *mf;
	int i;
	
	for(i=0; i<me->totface; i++) {
		mf = &me->mface[i];

		if(!(mf->flag & ME_HIDE)) {
			unsigned int flags = eEdge_Visible;
			if(mf->flag & ME_FACE_SEL) flags |= eEdge_Select;

			get_marked_edge_info__orFlags(eh, mf->v1, mf->v2, flags);
			get_marked_edge_info__orFlags(eh, mf->v2, mf->v3, flags);

			if(mf->v4) {
				get_marked_edge_info__orFlags(eh, mf->v3, mf->v4, flags);
				get_marked_edge_info__orFlags(eh, mf->v4, mf->v1, flags);
			}
			else
				get_marked_edge_info__orFlags(eh, mf->v3, mf->v1, flags);
		}
	}

	return eh;
}


static int draw_mesh_face_select__setHiddenOpts(void *userData, int index)
{
	struct { Mesh *me; EdgeHash *eh; } *data = userData;
	Mesh *me= data->me;
	MEdge *med = &me->medge[index];
	uintptr_t flags = (intptr_t) BLI_edgehash_lookup(data->eh, med->v1, med->v2);

	if(me->drawflag & ME_DRAWEDGES) { 
		if(me->drawflag & ME_HIDDENEDGES)
			return 1;
		else
			return (flags & eEdge_Visible);
	}
	else
		return (flags & eEdge_Select);
}

static int draw_mesh_face_select__setSelectOpts(void *userData, int index)
{
	struct { Mesh *me; EdgeHash *eh; } *data = userData;
	MEdge *med = &data->me->medge[index];
	uintptr_t flags = (intptr_t) BLI_edgehash_lookup(data->eh, med->v1, med->v2);

	return flags & eEdge_Select;
}

/* draws unselected */
static int draw_mesh_face_select__drawFaceOptsInv(void *userData, int index)
{
	Mesh *me = (Mesh*)userData;

	MFace *mface = &me->mface[index];
	if(!(mface->flag&ME_HIDE) && !(mface->flag&ME_FACE_SEL))
		return 2; /* Don't set color */
	else
		return 0;
}

static void draw_mesh_face_select(RegionView3D *rv3d, Mesh *me, DerivedMesh *dm)
{
	struct { Mesh *me; EdgeHash *eh; } data;

	data.me = me;
	data.eh = get_tface_mesh_marked_edge_info(me);

	glEnable(GL_DEPTH_TEST);
	glDisable(GL_LIGHTING);
	bglPolygonOffset(rv3d->dist, 1.0);

	/* Draw (Hidden) Edges */
	setlinestyle(1);
	UI_ThemeColor(TH_EDGE_FACESEL);
	dm->drawMappedEdges(dm, draw_mesh_face_select__setHiddenOpts, &data);
	setlinestyle(0);

	/* Draw Selected Faces */
	if(me->drawflag & ME_DRAWFACES) {
		glEnable(GL_BLEND);
		glBlendFunc(GL_SRC_ALPHA, GL_ONE_MINUS_SRC_ALPHA);
		/* dull unselected faces so as not to get in the way of seeing color */
		glColor4ub(96, 96, 96, 64);
		dm->drawMappedFacesTex(dm, draw_mesh_face_select__drawFaceOptsInv, (void*)me);
		
		glDisable(GL_BLEND);
	}
	
	bglPolygonOffset(rv3d->dist, 1.0);

		/* Draw Stippled Outline for selected faces */
	glColor3ub(255, 255, 255);
	setlinestyle(1);
	dm->drawMappedEdges(dm, draw_mesh_face_select__setSelectOpts, &data);
	setlinestyle(0);

	bglPolygonOffset(rv3d->dist, 0.0);	// resets correctly now, even after calling accumulated offsets

	BLI_edgehash_free(data.eh, NULL);
}

/***************************** Texture Drawing ******************************/

static Material *give_current_material_or_def(Object *ob, int matnr)
{
	extern Material defmaterial;	// render module abuse...
	Material *ma= give_current_material(ob, matnr);

	return ma?ma:&defmaterial;
}

/* Icky globals, fix with userdata parameter */

static struct TextureDrawState {
	Object *ob;
	int islit, istex;
	int color_profile;
	unsigned char obcol[4];
} Gtexdraw = {NULL, 0, 0, 0, {0, 0, 0, 0}};

static int set_draw_settings_cached(int clearcache, MTFace *texface, Material *ma, struct TextureDrawState gtexdraw)
{
	static Material *c_ma;
	static int c_textured;
	static MTFace *c_texface;
	static int c_backculled;
	static int c_badtex;
	static int c_lit;

	Object *litob = NULL; //to get mode to turn off mipmap in painting mode
	int backculled = 0;
	int alphablend = 0;
	int textured = 0;
	int lit = 0;
	
	if (clearcache) {
		c_textured= c_lit= c_backculled= -1;
		c_texface= (MTFace*) -1;
		c_badtex= 0;
	} else {
		textured = gtexdraw.istex;
		litob = gtexdraw.ob;
	}

	/* convert number of lights into boolean */
	if (gtexdraw.islit) lit = 1;

	if (ma) {
		alphablend = ma->game.alpha_blend;
		if (ma->mode & MA_SHLESS) lit = 0;
		backculled = ma->game.flag & GEMAT_BACKCULL;
	}

	if (texface) {
		textured = textured && (texface->tpage);

		/* no material, render alpha if texture has depth=32 */
		if (!ma && BKE_image_has_alpha(texface->tpage))
			alphablend = GPU_BLEND_ALPHA;
	}

	else
		textured = 0;

	if (backculled!=c_backculled) {
		if (backculled) glEnable(GL_CULL_FACE);
		else glDisable(GL_CULL_FACE);

		c_backculled= backculled;
	}

	if (textured!=c_textured || texface!=c_texface) {
		if (textured ) {
			c_badtex= !GPU_set_tpage(texface, !(litob->mode & OB_MODE_TEXTURE_PAINT), alphablend);
		} else {
			GPU_set_tpage(NULL, 0, 0);
			c_badtex= 0;
		}
		c_textured= textured;
		c_texface= texface;
	}

	if (c_badtex) lit= 0;
	if (lit!=c_lit || ma!=c_ma) {
		if (lit) {
			float spec[4];
			if (!ma)ma= give_current_material_or_def(NULL, 0); //default material

			spec[0]= ma->spec*ma->specr;
			spec[1]= ma->spec*ma->specg;
			spec[2]= ma->spec*ma->specb;
			spec[3]= 1.0;

			glMaterialfv(GL_FRONT_AND_BACK, GL_SPECULAR, spec);
			glColorMaterial(GL_FRONT_AND_BACK, GL_DIFFUSE);
			glMateriali(GL_FRONT_AND_BACK, GL_SHININESS, CLAMPIS(ma->har, 0, 128));
			glEnable(GL_LIGHTING);
			glEnable(GL_COLOR_MATERIAL);
		}
		else {
			glDisable(GL_LIGHTING); 
			glDisable(GL_COLOR_MATERIAL);
		}
		c_lit= lit;
	}

	return c_badtex;
}

static void draw_textured_begin(Scene *scene, View3D *v3d, RegionView3D *rv3d, Object *ob)
{
	unsigned char obcol[4];
	int istex, solidtex= 0;

	// XXX scene->obedit warning
	if(v3d->drawtype==OB_SOLID || ((ob->mode & OB_MODE_EDIT) && v3d->drawtype!=OB_TEXTURE)) {
		/* draw with default lights in solid draw mode and edit mode */
		solidtex= 1;
		Gtexdraw.islit= -1;
	}
	else {
		/* draw with lights in the scene otherwise */
		Gtexdraw.islit= GPU_scene_object_lights(scene, ob, v3d->lay, rv3d->viewmat, !rv3d->is_persp);
	}
	
	obcol[0]= CLAMPIS(ob->col[0]*255, 0, 255);
	obcol[1]= CLAMPIS(ob->col[1]*255, 0, 255);
	obcol[2]= CLAMPIS(ob->col[2]*255, 0, 255);
	obcol[3]= CLAMPIS(ob->col[3]*255, 0, 255);
	
	glCullFace(GL_BACK); glEnable(GL_CULL_FACE);
	if(solidtex || v3d->drawtype==OB_TEXTURE) istex= 1;
	else istex= 0;

	Gtexdraw.ob = ob;
	Gtexdraw.istex = istex;
	Gtexdraw.color_profile = scene->r.color_mgt_flag & R_COLOR_MANAGEMENT;
	memcpy(Gtexdraw.obcol, obcol, sizeof(obcol));
	set_draw_settings_cached(1, NULL, NULL, Gtexdraw);
	glShadeModel(GL_SMOOTH);
}

static void draw_textured_end(void)
{
	/* switch off textures */
	GPU_set_tpage(NULL, 0, 0);

	glShadeModel(GL_FLAT);
	glDisable(GL_CULL_FACE);

	/* XXX, bad patch - GPU_default_lights() calls
	 * glLightfv(GL_LIGHT_POSITION, ...) which
	 * is transformed by the current matrix... we
	 * need to make sure that matrix is identity.
	 * 
	 * It would be better if drawmesh.c kept track
	 * of and restored the light settings it changed.
	 *  - zr
	 */
	glPushMatrix();
	glLoadIdentity();	
	GPU_default_lights();
	glPopMatrix();
}

<<<<<<< HEAD
static int draw_tface__set_draw_legacy(MTFace *tface, int has_vcol, int matnr)
=======
static int draw_tface__set_draw_legacy(MTFace *tface, int has_mcol, int matnr)
>>>>>>> a043133b
{
	Material *ma= give_current_material(Gtexdraw.ob, matnr+1);
	int validtexture=0;

	if (ma && (ma->game.flag & GEMAT_INVISIBLE)) return 0;

	validtexture = set_draw_settings_cached(0, tface, ma, Gtexdraw);

	if (tface && validtexture) {
		glColor3ub(0xFF, 0x00, 0xFF);
		return 2; /* Don't set color */
	} else if (ma && ma->shade_flag&MA_OBCOLOR) {
		glColor3ubv(Gtexdraw.obcol);
		return 2; /* Don't set color */
<<<<<<< HEAD
	} else if (!has_vcol) {
=======
	} else if (!has_mcol) {
>>>>>>> a043133b
		if (tface) glColor3f(1.0, 1.0, 1.0);
		else {
			if(ma) {
				float col[3];
				if(Gtexdraw.color_profile) linearrgb_to_srgb_v3_v3(col, &ma->r);
				else copy_v3_v3(col, &ma->r);
				
				glColor3fv(col);
			}
			else glColor3f(1.0, 1.0, 1.0);
		}
		return 2; /* Don't set color */
	} else {
		return 1; /* Set color from mcol */
	}
}
<<<<<<< HEAD
static int draw_tface__set_draw(MTFace *tface, int has_vcol, int matnr)
=======
static int draw_tface__set_draw(MTFace *tface, int has_mcol, int matnr)
>>>>>>> a043133b
{
	Material *ma= give_current_material(Gtexdraw.ob, matnr+1);

	if (ma && (ma->game.flag & GEMAT_INVISIBLE)) return 0;

	if (tface && set_draw_settings_cached(0, tface, ma, Gtexdraw)) {
		return 2; /* Don't set color */
	} else if (tface && tface->mode&TF_OBCOL) {
		return 2; /* Don't set color */
<<<<<<< HEAD
	} else if (!has_vcol) {
=======
	} else if (!has_mcol) {
>>>>>>> a043133b
		return 1; /* Don't set color */
	} else {
		return 1; /* Set color from mcol */
	}
}
static void add_tface_color_layer(DerivedMesh *dm)
{
	MTFace *tface = DM_get_face_data_layer(dm, CD_MTFACE);
	MFace *mface = dm->getTessFaceArray(dm);
	MCol *finalCol;
	int i,j;
	MCol *mcol = dm->getTessFaceDataArray(dm, CD_WEIGHT_MCOL);
	if(!mcol)
		mcol = dm->getTessFaceDataArray(dm, CD_MCOL);

	finalCol = MEM_mallocN(sizeof(MCol)*4*dm->getNumTessFaces(dm),"add_tface_color_layer");
	for(i=0;i<dm->getNumTessFaces(dm);i++) {
		Material *ma= give_current_material(Gtexdraw.ob, mface[i].mat_nr+1);

		if (ma && (ma->game.flag&GEMAT_INVISIBLE)) {
			if( mcol )
				memcpy(&finalCol[i*4],&mcol[i*4],sizeof(MCol)*4);
			else
				for(j=0;j<4;j++) {
					finalCol[i*4+j].b = 255;
					finalCol[i*4+j].g = 255;
					finalCol[i*4+j].r = 255;
				}
		}
		else if (tface && mface && set_draw_settings_cached(0, tface, ma, Gtexdraw)) {
			for(j=0;j<4;j++) {
				finalCol[i*4+j].b = 255;
				finalCol[i*4+j].g = 0;
				finalCol[i*4+j].r = 255;
			}
		} else if (tface && tface->mode&TF_OBCOL) {
			for(j=0;j<4;j++) {
				finalCol[i*4+j].r = FTOCHAR(Gtexdraw.obcol[0]);
				finalCol[i*4+j].g = FTOCHAR(Gtexdraw.obcol[1]);
				finalCol[i*4+j].b = FTOCHAR(Gtexdraw.obcol[2]);
			}
		} else if (!mcol) {
			if (tface) {
				for(j=0;j<4;j++) {
					finalCol[i*4+j].b = 255;
					finalCol[i*4+j].g = 255;
					finalCol[i*4+j].r = 255;
				}
			}
			else {
				float col[3];
				Material *ma= give_current_material(Gtexdraw.ob, mface[i].mat_nr+1);
				
				if(ma) {
					if(Gtexdraw.color_profile) linearrgb_to_srgb_v3_v3(col, &ma->r);
					else copy_v3_v3(col, &ma->r);
					
					for(j=0;j<4;j++) {
						finalCol[i*4+j].b = FTOCHAR(col[2]);
						finalCol[i*4+j].g = FTOCHAR(col[1]);
						finalCol[i*4+j].r = FTOCHAR(col[0]);
					}
				}
				else
					for(j=0;j<4;j++) {
						finalCol[i*4+j].b = 255;
						finalCol[i*4+j].g = 255;
						finalCol[i*4+j].r = 255;
					}
			}
		} else {
			for(j=0;j<4;j++) {
				finalCol[i*4+j].b = mcol[i*4+j].r;
				finalCol[i*4+j].g = mcol[i*4+j].g;
				finalCol[i*4+j].r = mcol[i*4+j].b;
			}
		}
	}
	CustomData_add_layer( &dm->faceData, CD_TEXTURE_MCOL, CD_ASSIGN, finalCol, dm->numFaceData );
}

static int draw_tface_mapped__set_draw(void *userData, int index)
{
	Mesh *me = (Mesh*)userData;
<<<<<<< HEAD
	MTexPoly *tpoly = (me->mtpoly)? &me->mtpoly[index]: NULL;
	MPoly *mpoly = (me->mpoly)? &me->mpoly[index]: NULL;
	MTFace mtf;
	int has_vcol= (me->mcol != NULL);
	int matnr = me->mpoly[index].mat_nr;

	if (mpoly && mpoly->flag&ME_HIDE) return 0;

	memset(&mtf, 0, sizeof(mtf));
	if (tpoly) {
		mtf.flag = tpoly->flag;
		mtf.tpage = tpoly->tpage;
		mtf.transp = tpoly->transp;
		mtf.mode = tpoly->mode;
		mtf.tile = tpoly->tile;
		mtf.unwrap = tpoly->unwrap;
	}

	return draw_tface__set_draw(&mtf, has_vcol, matnr);
=======
	MTFace *tface = (me->mtface)? &me->mtface[index]: NULL;
	MFace *mface = &me->mface[index];
	const int matnr = mface->mat_nr;
	if (mface->flag & ME_HIDE) return 0;
	return draw_tface__set_draw(tface, (me->mcol != NULL), matnr);
>>>>>>> a043133b
}

static int draw_em_tf_mapped__set_draw(void *userData, int index)
{
<<<<<<< HEAD
	BMEditMesh *em = userData;
	BMFace *efa= EDBM_get_face_for_index(em, index);
	MTexPoly *tpoly;
	MTFace mtf;
	int has_vcol;
=======
	struct {EditMesh *em; short has_mcol; short has_mtface;} *data = userData;
	EditMesh *em = data->em;
	EditFace *efa= EM_get_face_for_index(index);
	MTFace *tface;
>>>>>>> a043133b
	int matnr;

	if (efa==NULL || BM_TestHFlag(efa, BM_HIDDEN))
		return 0;

<<<<<<< HEAD
	tpoly = CustomData_bmesh_get(&em->bm->pdata, efa->head.data, CD_MTEXPOLY);
	has_vcol = CustomData_has_layer(&em->bm->ldata, CD_MLOOPCOL);
	matnr = efa->mat_nr;

	memset(&mtf, 0, sizeof(mtf));

	if (tpoly) {
		mtf.flag = tpoly->flag;
		mtf.tpage = tpoly->tpage;
		mtf.transp = tpoly->transp;
		mtf.mode = tpoly->mode;
		mtf.tile = tpoly->tile;
		mtf.unwrap = tpoly->unwrap;
	}

	return draw_tface__set_draw_legacy(&mtf, has_vcol, matnr);
=======
	tface = data->has_mtface ? CustomData_em_get(&em->fdata, efa->data, CD_MTFACE) : NULL;
	matnr = efa->mat_nr;

	return draw_tface__set_draw_legacy(tface, data->has_mcol, matnr);
>>>>>>> a043133b
}

static int wpaint__setSolidDrawOptions(void *userData, int index, int *drawSmooth_r)
{
	Mesh *me = (Mesh*)userData;

	if (me->mface) {
		short matnr= me->mface[index].mat_nr;
		Material *ma= me->mat[matnr];

		if (ma && (ma->game.flag & GEMAT_INVISIBLE)) {
			return 0;
		}
	}

	*drawSmooth_r = 1;
	return 1;
}

static void draw_mesh_text(Scene *scene, Object *ob, int glsl)
{
	Mesh *me = ob->data;
	DerivedMesh *ddm;
	MFace *mf, *mface= me->mface;
	MTFace *tface= me->mtface;
	MCol *mcol= me->mcol;	/* why does mcol exist? */
	bProperty *prop = get_ob_property(ob, "Text");
	GPUVertexAttribs gattribs;
	int a, totface= me->totface;

	/* don't draw without tfaces */
	if(!tface)
		return;

	/* don't draw when editing */
	if(ob->mode & OB_MODE_EDIT)
		return;
	else if(ob==OBACT)
		if(paint_facesel_test(ob) || paint_vertsel_test(ob))
			return;

	ddm = mesh_get_derived_deform(scene, ob, CD_MASK_BAREMESH);

	for(a=0, mf=mface; a<totface; a++, tface++, mf++) {
		short matnr= mf->mat_nr;
		int mf_smooth= mf->flag & ME_SMOOTH;
		Material *mat = me->mat[matnr];
		int mode= mat->game.flag;

		if (!(mode&GEMAT_INVISIBLE) && (mode&GEMAT_TEXT)) {
			float v1[3], v2[3], v3[3], v4[3];
			char string[MAX_PROPSTRING];
			int characters, i, glattrib= -1, badtex= 0;

			if(glsl) {
				GPU_enable_material(matnr+1, &gattribs);

				for(i=0; i<gattribs.totlayer; i++) {
					if(gattribs.layer[i].type == CD_MTFACE) {
						glattrib = gattribs.layer[i].glindex;
						break;
					}
				}
			}
			else {
				badtex = set_draw_settings_cached(0, tface, mat, Gtexdraw);
				if (badtex) {
					if (mcol) mcol+=4;
					continue;
				}
			}

			ddm->getVertCo(ddm, mf->v1, v1);
			ddm->getVertCo(ddm, mf->v2, v2);
			ddm->getVertCo(ddm, mf->v3, v3);
			if (mf->v4) ddm->getVertCo(ddm, mf->v4, v4);

			// The BM_FONT handling is in the gpu module, shared with the
			// game engine, was duplicated previously

			set_property_valstr(prop, string);
			characters = strlen(string);
			
			if(!BKE_image_get_ibuf(tface->tpage, NULL))
				characters = 0;

			if (!mf_smooth) {
				float nor[3];

				normal_tri_v3( nor,v1, v2, v3);

				glNormal3fv(nor);
			}

			GPU_render_text(tface, mode, string, characters,
				(unsigned int*)mcol, v1, v2, v3, (mf->v4? v4: NULL), glattrib);
		}
		if (mcol) {
			mcol+=4;
		}
	}

	ddm->release(ddm);
}

void draw_mesh_textured(Scene *scene, View3D *v3d, RegionView3D *rv3d, Object *ob, DerivedMesh *dm, int faceselect)
{
	Mesh *me= ob->data;
	
	/* correct for negative scale */
	if(ob->transflag & OB_NEG_SCALE) glFrontFace(GL_CW);
	else glFrontFace(GL_CCW);
	
	/* draw the textured mesh */
	draw_textured_begin(scene, v3d, rv3d, ob);

	glColor4f(1.0f,1.0f,1.0f,1.0f);

	if(ob->mode & OB_MODE_EDIT) {
<<<<<<< HEAD
		dm->drawMappedFacesTex(dm, draw_em_tf_mapped__set_draw, me->edit_btmesh);
=======
		struct {EditMesh *em; short has_mcol; short has_mtface;} data;

		data.em= me->edit_mesh;
		data.has_mcol= CustomData_has_layer(&me->edit_mesh->fdata, CD_MCOL);
		data.has_mtface= CustomData_has_layer(&me->edit_mesh->fdata, CD_MTFACE);

		dm->drawMappedFacesTex(dm, draw_em_tf_mapped__set_draw, &data);
>>>>>>> a043133b
	}
	else if(faceselect) {
		if(ob->mode & OB_MODE_WEIGHT_PAINT)
			dm->drawMappedFaces(dm, wpaint__setSolidDrawOptions, me, 1, GPU_enable_material, NULL);
		else
			dm->drawMappedFacesTex(dm, me->mface ? draw_tface_mapped__set_draw : NULL, me);
	}
	else {
		if(GPU_buffer_legacy(dm)) {
			dm->drawFacesTex(dm, draw_tface__set_draw_legacy);
		}
		else {
			if(!CustomData_has_layer(&dm->faceData,CD_TEXTURE_MCOL))
				add_tface_color_layer(dm);

			dm->drawFacesTex(dm, draw_tface__set_draw);
		}
	}

	/* draw game engine text hack */
	if(get_ob_property(ob, "Text")) 
		draw_mesh_text(scene, ob, 0);

	draw_textured_end();
	
	/* draw edges and selected faces over textured mesh */
	if(!(ob == scene->obedit) && faceselect)
		draw_mesh_face_select(rv3d, me, dm);

	/* reset from negative scale correction */
	glFrontFace(GL_CCW);
	
	/* in editmode, the blend mode needs to be set incase it was ADD */
	glBlendFunc(GL_SRC_ALPHA, GL_ONE_MINUS_SRC_ALPHA);
}
<|MERGE_RESOLUTION|>--- conflicted
+++ resolved
@@ -365,11 +365,7 @@
 	glPopMatrix();
 }
 
-<<<<<<< HEAD
-static int draw_tface__set_draw_legacy(MTFace *tface, int has_vcol, int matnr)
-=======
 static int draw_tface__set_draw_legacy(MTFace *tface, int has_mcol, int matnr)
->>>>>>> a043133b
 {
 	Material *ma= give_current_material(Gtexdraw.ob, matnr+1);
 	int validtexture=0;
@@ -384,11 +380,7 @@
 	} else if (ma && ma->shade_flag&MA_OBCOLOR) {
 		glColor3ubv(Gtexdraw.obcol);
 		return 2; /* Don't set color */
-<<<<<<< HEAD
-	} else if (!has_vcol) {
-=======
 	} else if (!has_mcol) {
->>>>>>> a043133b
 		if (tface) glColor3f(1.0, 1.0, 1.0);
 		else {
 			if(ma) {
@@ -405,11 +397,7 @@
 		return 1; /* Set color from mcol */
 	}
 }
-<<<<<<< HEAD
-static int draw_tface__set_draw(MTFace *tface, int has_vcol, int matnr)
-=======
 static int draw_tface__set_draw(MTFace *tface, int has_mcol, int matnr)
->>>>>>> a043133b
 {
 	Material *ma= give_current_material(Gtexdraw.ob, matnr+1);
 
@@ -419,11 +407,7 @@
 		return 2; /* Don't set color */
 	} else if (tface && tface->mode&TF_OBCOL) {
 		return 2; /* Don't set color */
-<<<<<<< HEAD
-	} else if (!has_vcol) {
-=======
 	} else if (!has_mcol) {
->>>>>>> a043133b
 		return 1; /* Don't set color */
 	} else {
 		return 1; /* Set color from mcol */
@@ -508,11 +492,9 @@
 static int draw_tface_mapped__set_draw(void *userData, int index)
 {
 	Mesh *me = (Mesh*)userData;
-<<<<<<< HEAD
 	MTexPoly *tpoly = (me->mtpoly)? &me->mtpoly[index]: NULL;
 	MPoly *mpoly = (me->mpoly)? &me->mpoly[index]: NULL;
 	MTFace mtf;
-	int has_vcol= (me->mcol != NULL);
 	int matnr = me->mpoly[index].mat_nr;
 
 	if (mpoly && mpoly->flag&ME_HIDE) return 0;
@@ -527,58 +509,35 @@
 		mtf.unwrap = tpoly->unwrap;
 	}
 
-	return draw_tface__set_draw(&mtf, has_vcol, matnr);
-=======
-	MTFace *tface = (me->mtface)? &me->mtface[index]: NULL;
-	MFace *mface = &me->mface[index];
-	const int matnr = mface->mat_nr;
-	if (mface->flag & ME_HIDE) return 0;
-	return draw_tface__set_draw(tface, (me->mcol != NULL), matnr);
->>>>>>> a043133b
+	return draw_tface__set_draw(&mtf, (me->mcol != NULL), matnr);
 }
 
 static int draw_em_tf_mapped__set_draw(void *userData, int index)
 {
-<<<<<<< HEAD
-	BMEditMesh *em = userData;
+	struct {BMEditMesh *em; short has_mcol; short has_mtface;} *data = userData;
+	BMEditMesh *em = data->em;
 	BMFace *efa= EDBM_get_face_for_index(em, index);
-	MTexPoly *tpoly;
-	MTFace mtf;
-	int has_vcol;
-=======
-	struct {EditMesh *em; short has_mcol; short has_mtface;} *data = userData;
-	EditMesh *em = data->em;
-	EditFace *efa= EM_get_face_for_index(index);
-	MTFace *tface;
->>>>>>> a043133b
-	int matnr;
-
-	if (efa==NULL || BM_TestHFlag(efa, BM_HIDDEN))
+
+	if (efa==NULL || BM_TestHFlag(efa, BM_HIDDEN)) {
 		return 0;
-
-<<<<<<< HEAD
-	tpoly = CustomData_bmesh_get(&em->bm->pdata, efa->head.data, CD_MTEXPOLY);
-	has_vcol = CustomData_has_layer(&em->bm->ldata, CD_MLOOPCOL);
-	matnr = efa->mat_nr;
-
-	memset(&mtf, 0, sizeof(mtf));
-
-	if (tpoly) {
-		mtf.flag = tpoly->flag;
-		mtf.tpage = tpoly->tpage;
-		mtf.transp = tpoly->transp;
-		mtf.mode = tpoly->mode;
-		mtf.tile = tpoly->tile;
-		mtf.unwrap = tpoly->unwrap;
-	}
-
-	return draw_tface__set_draw_legacy(&mtf, has_vcol, matnr);
-=======
-	tface = data->has_mtface ? CustomData_em_get(&em->fdata, efa->data, CD_MTFACE) : NULL;
-	matnr = efa->mat_nr;
-
-	return draw_tface__set_draw_legacy(tface, data->has_mcol, matnr);
->>>>>>> a043133b
+	}
+	else {
+		MTFace mtf= {{{0}}};
+		int matnr = efa->mat_nr;
+
+		if (data->has_mtface) {
+			MTexPoly *tpoly = CustomData_bmesh_get(&em->bm->pdata, efa->head.data, CD_MTEXPOLY);
+			mtf.flag = tpoly->flag;
+			mtf.tpage = tpoly->tpage;
+			mtf.transp = tpoly->transp;
+			mtf.mode = tpoly->mode;
+			mtf.tile = tpoly->tile;
+			mtf.unwrap = tpoly->unwrap;
+
+		}
+
+		return draw_tface__set_draw_legacy(&mtf, data->has_mcol, matnr);
+	}
 }
 
 static int wpaint__setSolidDrawOptions(void *userData, int index, int *drawSmooth_r)
@@ -698,17 +657,13 @@
 	glColor4f(1.0f,1.0f,1.0f,1.0f);
 
 	if(ob->mode & OB_MODE_EDIT) {
-<<<<<<< HEAD
-		dm->drawMappedFacesTex(dm, draw_em_tf_mapped__set_draw, me->edit_btmesh);
-=======
-		struct {EditMesh *em; short has_mcol; short has_mtface;} data;
-
-		data.em= me->edit_mesh;
-		data.has_mcol= CustomData_has_layer(&me->edit_mesh->fdata, CD_MCOL);
-		data.has_mtface= CustomData_has_layer(&me->edit_mesh->fdata, CD_MTFACE);
+		struct {BMEditMesh *em; short has_mcol; short has_mtface;} data;
+
+		data.em= me->edit_btmesh;
+		data.has_mcol= CustomData_has_layer(&me->edit_btmesh->bm->ldata, CD_MLOOPCOL);
+		data.has_mtface= CustomData_has_layer(&me->edit_btmesh->bm->pdata, CD_MTEXPOLY);
 
 		dm->drawMappedFacesTex(dm, draw_em_tf_mapped__set_draw, &data);
->>>>>>> a043133b
 	}
 	else if(faceselect) {
 		if(ob->mode & OB_MODE_WEIGHT_PAINT)
