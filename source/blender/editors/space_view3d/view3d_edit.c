/*
 * ***** BEGIN GPL LICENSE BLOCK *****
 *
 * This program is free software; you can redistribute it and/or
 * modify it under the terms of the GNU General Public License
 * as published by the Free Software Foundation; either version 2
 * of the License, or (at your option) any later version.
 *
 * This program is distributed in the hope that it will be useful,
 * but WITHOUT ANY WARRANTY; without even the implied warranty of
 * MERCHANTABILITY or FITNESS FOR A PARTICULAR PURPOSE.  See the
 * GNU General Public License for more details.
 *
 * You should have received a copy of the GNU General Public License
 * along with this program; if not, write to the Free Software Foundation,
 * Inc., 51 Franklin Street, Fifth Floor, Boston, MA 02110-1301, USA.
 *
 * The Original Code is Copyright (C) 2008 Blender Foundation.
 * All rights reserved.
 *
 *
 * Contributor(s): Blender Foundation
 *
 * ***** END GPL LICENSE BLOCK *****
 */

/** \file blender/editors/space_view3d/view3d_edit.c
 *  \ingroup spview3d
 */

#include <string.h>
#include <stdio.h>
#include <math.h>
#include <float.h>

#include "DNA_armature_types.h"
#include "DNA_curve_types.h"
#include "DNA_object_types.h"
#include "DNA_scene_types.h"

#include "MEM_guardedalloc.h"

#include "BLI_blenlib.h"
#include "BLI_math.h"
#include "BLI_utildefines.h"

#include "BKE_camera.h"
#include "BKE_context.h"
#include "BKE_font.h"
#include "BKE_library.h"
#include "BKE_object.h"
#include "BKE_paint.h"
#include "BKE_report.h"
#include "BKE_scene.h"
#include "BKE_screen.h"
#include "BKE_action.h"
#include "BKE_depsgraph.h" /* for ED_view3d_camera_lock_sync */


#include "BIF_gl.h"
#include "BIF_glutil.h"

#include "WM_api.h"
#include "WM_types.h"

#include "RNA_access.h"
#include "RNA_define.h"

#include "ED_armature.h"
#include "ED_particle.h"
#include "ED_keyframing.h"
#include "ED_screen.h"
#include "ED_transform.h"
#include "ED_mesh.h"
#include "ED_view3d.h"

#include "UI_resources.h"

#include "PIL_time.h" /* smoothview */

#include "view3d_intern.h"  /* own include */

bool ED_view3d_offset_lock_check(const  View3D *v3d, const  RegionView3D *rv3d)
{
	return (rv3d->persp != RV3D_CAMOB) && (v3d->ob_centre_cursor || v3d->ob_centre);
}

static bool view3d_operator_offset_lock_check(bContext *C, wmOperator *op)
{
	View3D *v3d = CTX_wm_view3d(C);
	RegionView3D *rv3d = CTX_wm_region_view3d(C);
	if (ED_view3d_offset_lock_check(v3d, rv3d)) {
		BKE_report(op->reports, RPT_WARNING, "View offset is locked");
		return true;
	}
	else {
		return false;
	}
}

/* ********************** view3d_edit: view manipulations ********************* */

bool ED_view3d_camera_lock_check(const View3D *v3d, const RegionView3D *rv3d)
{
	return ((v3d->camera) &&
	        (v3d->camera->id.lib == NULL) &&
	        (v3d->flag2 & V3D_LOCK_CAMERA) &&
	        (rv3d->persp == RV3D_CAMOB));
}

void ED_view3d_camera_lock_init_ex(View3D *v3d, RegionView3D *rv3d, const bool calc_dist)
{
	if (ED_view3d_camera_lock_check(v3d, rv3d)) {
		if (calc_dist) {
			/* using a fallback dist is OK here since ED_view3d_from_object() compensates for it */
			rv3d->dist = ED_view3d_offset_distance(v3d->camera->obmat, rv3d->ofs, VIEW3D_DIST_FALLBACK);
		}
		ED_view3d_from_object(v3d->camera, rv3d->ofs, rv3d->viewquat, &rv3d->dist, NULL);
	}
}

void ED_view3d_camera_lock_init(View3D *v3d, RegionView3D *rv3d)
{
	ED_view3d_camera_lock_init_ex(v3d, rv3d, true);
}

/* return true if the camera is moved */
bool ED_view3d_camera_lock_sync(View3D *v3d, RegionView3D *rv3d)
{
	if (ED_view3d_camera_lock_check(v3d, rv3d)) {
		ObjectTfmProtectedChannels obtfm;
		Object *root_parent;

		if ((U.uiflag & USER_CAM_LOCK_NO_PARENT) == 0 && (root_parent = v3d->camera->parent)) {
			Object *ob_update;
			float tmat[4][4];
			float imat[4][4];
			float view_mat[4][4];
			float diff_mat[4][4];
			float parent_mat[4][4];

			while (root_parent->parent) {
				root_parent = root_parent->parent;
			}

			ED_view3d_to_m4(view_mat, rv3d->ofs, rv3d->viewquat, rv3d->dist);

			normalize_m4_m4(tmat, v3d->camera->obmat);

			invert_m4_m4(imat, tmat);
			mul_m4_m4m4(diff_mat, view_mat, imat);

			mul_m4_m4m4(parent_mat, diff_mat, root_parent->obmat);

			BKE_object_tfm_protected_backup(root_parent, &obtfm);
			BKE_object_apply_mat4(root_parent, parent_mat, true, false);
			BKE_object_tfm_protected_restore(root_parent, &obtfm, root_parent->protectflag);

			ob_update = v3d->camera;
			while (ob_update) {
				DAG_id_tag_update(&ob_update->id, OB_RECALC_OB);
				WM_main_add_notifier(NC_OBJECT | ND_TRANSFORM, ob_update);
				ob_update = ob_update->parent;
			}
		}
		else {
			/* always maintain the same scale */
			const short protect_scale_all = (OB_LOCK_SCALEX | OB_LOCK_SCALEY | OB_LOCK_SCALEZ);
			BKE_object_tfm_protected_backup(v3d->camera, &obtfm);
			ED_view3d_to_object(v3d->camera, rv3d->ofs, rv3d->viewquat, rv3d->dist);
			BKE_object_tfm_protected_restore(v3d->camera, &obtfm, v3d->camera->protectflag | protect_scale_all);

			DAG_id_tag_update(&v3d->camera->id, OB_RECALC_OB);
			WM_main_add_notifier(NC_OBJECT | ND_TRANSFORM, v3d->camera);
		}

		return true;
	}
	else {
		return false;
	}
}

bool ED_view3d_camera_autokey(
        Scene *scene, ID *id_key,
        struct bContext *C, const bool do_rotate, const bool do_translate)
{
	if (autokeyframe_cfra_can_key(scene, id_key)) {
		const float cfra = (float)CFRA;
		ListBase dsources = {NULL, NULL};

		/* add data-source override for the camera object */
		ANIM_relative_keyingset_add_source(&dsources, id_key, NULL, NULL);

		/* insert keyframes
		 * 1) on the first frame
		 * 2) on each subsequent frame
		 *    TODO: need to check in future that frame changed before doing this
		 */
		if (do_rotate) {
			struct KeyingSet *ks = ANIM_get_keyingset_for_autokeying(scene, ANIM_KS_ROTATION_ID);
			ANIM_apply_keyingset(C, &dsources, NULL, ks, MODIFYKEY_MODE_INSERT, cfra);
		}
		if (do_translate) {
			struct KeyingSet *ks = ANIM_get_keyingset_for_autokeying(scene, ANIM_KS_LOCATION_ID);
			ANIM_apply_keyingset(C, &dsources, NULL, ks, MODIFYKEY_MODE_INSERT, cfra);
		}

		/* free temp data */
		BLI_freelistN(&dsources);

		return true;
	}
	else {
		return false;
	}
}

/**
 * Call after modifying a locked view.
 *
 * \note Not every view edit currently auto-keys (numpad for eg),
 * this is complicated because of smoothview.
 */
bool ED_view3d_camera_lock_autokey(
        View3D *v3d, RegionView3D *rv3d,
        struct bContext *C, const bool do_rotate, const bool do_translate)
{
	/* similar to ED_view3d_cameracontrol_update */
	if (ED_view3d_camera_lock_check(v3d, rv3d)) {
		Scene *scene = CTX_data_scene(C);
		ID *id_key;
		Object *root_parent;
		if ((U.uiflag & USER_CAM_LOCK_NO_PARENT) == 0 && (root_parent = v3d->camera->parent)) {
			while (root_parent->parent) {
				root_parent = root_parent->parent;
			}
			id_key = &root_parent->id;
		}
		else {
			id_key = &v3d->camera->id;
		}

		return ED_view3d_camera_autokey(scene, id_key, C, do_rotate, do_translate);
	}
	else {
		return false;
	}
}

/**
 * For viewport operators that exit camera persp.
 *
 * \note This differs from simply setting ``rv3d->persp = persp`` because it
 * sets the ``ofs`` and ``dist`` values of the viewport so it matches the camera,
 * otherwise switching out of camera view may jump to a different part of the scene.
 */
static void view3d_persp_switch_from_camera(View3D *v3d, RegionView3D *rv3d, const char persp)
{
	BLI_assert(rv3d->persp == RV3D_CAMOB);
	BLI_assert(persp != RV3D_CAMOB);

	if (v3d->camera) {
		rv3d->dist = ED_view3d_offset_distance(v3d->camera->obmat, rv3d->ofs, VIEW3D_DIST_FALLBACK);
		ED_view3d_from_object(v3d->camera, rv3d->ofs, rv3d->viewquat, &rv3d->dist, NULL);
	}

	if (!ED_view3d_camera_lock_check(v3d, rv3d)) {
		rv3d->persp = persp;
	}
}

/* ********************* box view support ***************** */

static void view3d_boxview_clip(ScrArea *sa)
{
	ARegion *ar;
	BoundBox *bb = MEM_callocN(sizeof(BoundBox), "clipbb");
	float clip[6][4];
	float x1 = 0.0f, y1 = 0.0f, z1 = 0.0f, ofs[3] = {0.0f, 0.0f, 0.0f};
	int val;

	/* create bounding box */
	for (ar = sa->regionbase.first; ar; ar = ar->next) {
		if (ar->regiontype == RGN_TYPE_WINDOW) {
			RegionView3D *rv3d = ar->regiondata;

			if (rv3d->viewlock & RV3D_BOXCLIP) {
				if (ELEM(rv3d->view, RV3D_VIEW_TOP, RV3D_VIEW_BOTTOM)) {
					if (ar->winx > ar->winy) x1 = rv3d->dist;
					else x1 = ar->winx * rv3d->dist / ar->winy;

					if (ar->winx > ar->winy) y1 = ar->winy * rv3d->dist / ar->winx;
					else y1 = rv3d->dist;
					copy_v2_v2(ofs, rv3d->ofs);
				}
				else if (ELEM(rv3d->view, RV3D_VIEW_FRONT, RV3D_VIEW_BACK)) {
					ofs[2] = rv3d->ofs[2];

					if (ar->winx > ar->winy) z1 = ar->winy * rv3d->dist / ar->winx;
					else z1 = rv3d->dist;
				}
			}
		}
	}

	for (val = 0; val < 8; val++) {
		if (ELEM(val, 0, 3, 4, 7))
			bb->vec[val][0] = -x1 - ofs[0];
		else
			bb->vec[val][0] =  x1 - ofs[0];

		if (ELEM(val, 0, 1, 4, 5))
			bb->vec[val][1] = -y1 - ofs[1];
		else
			bb->vec[val][1] =  y1 - ofs[1];

		if (val > 3)
			bb->vec[val][2] = -z1 - ofs[2];
		else
			bb->vec[val][2] =  z1 - ofs[2];
	}

	/* normals for plane equations */
	normal_tri_v3(clip[0], bb->vec[0], bb->vec[1], bb->vec[4]);
	normal_tri_v3(clip[1], bb->vec[1], bb->vec[2], bb->vec[5]);
	normal_tri_v3(clip[2], bb->vec[2], bb->vec[3], bb->vec[6]);
	normal_tri_v3(clip[3], bb->vec[3], bb->vec[0], bb->vec[7]);
	normal_tri_v3(clip[4], bb->vec[4], bb->vec[5], bb->vec[6]);
	normal_tri_v3(clip[5], bb->vec[0], bb->vec[2], bb->vec[1]);

	/* then plane equations */
	for (val = 0; val < 6; val++) {
		clip[val][3] = -dot_v3v3(clip[val], bb->vec[val % 5]);
	}

	/* create bounding box */
	for (ar = sa->regionbase.first; ar; ar = ar->next) {
		if (ar->regiontype == RGN_TYPE_WINDOW) {
			RegionView3D *rv3d = ar->regiondata;

			if (rv3d->viewlock & RV3D_BOXCLIP) {
				rv3d->rflag |= RV3D_CLIPPING;
				memcpy(rv3d->clip, clip, sizeof(clip));
				if (rv3d->clipbb) MEM_freeN(rv3d->clipbb);
				rv3d->clipbb = MEM_dupallocN(bb);
			}
		}
	}
	MEM_freeN(bb);
}

/**
 * Find which axis values are shared between both views and copy to \a rv3d_dst
 * taking axis flipping into account.
 */
static void view3d_boxview_sync_axis(RegionView3D *rv3d_dst, RegionView3D *rv3d_src)
{
	/* absolute axis values above this are considered to be set (will be ~1.0f) */
	const float axis_eps = 0.5f;
	float viewinv[4];

	/* use the view rotation to identify which axis to sync on */
	float view_axis_all[4][3] = {
	    {1.0f, 0.0f, 0.0f},
	    {0.0f, 1.0f, 0.0f},
	    {1.0f, 0.0f, 0.0f},
	    {0.0f, 1.0f, 0.0f}};

	float *view_src_x = &view_axis_all[0][0];
	float *view_src_y = &view_axis_all[1][0];

	float *view_dst_x = &view_axis_all[2][0];
	float *view_dst_y = &view_axis_all[3][0];
	int i;


	/* we could use rv3d->viewinv, but better not depend on view matrix being updated */
	if (UNLIKELY(ED_view3d_quat_from_axis_view(rv3d_src->view, viewinv) == false)) {
		return;
	}
	invert_qt(viewinv);
	mul_qt_v3(viewinv, view_src_x);
	mul_qt_v3(viewinv, view_src_y);

	if (UNLIKELY(ED_view3d_quat_from_axis_view(rv3d_dst->view, viewinv) == false)) {
		return;
	}
	invert_qt(viewinv);
	mul_qt_v3(viewinv, view_dst_x);
	mul_qt_v3(viewinv, view_dst_y);

	/* check source and dest have a matching axis */
	for (i = 0; i < 3; i++) {
		if (((fabsf(view_src_x[i]) > axis_eps) || (fabsf(view_src_y[i]) > axis_eps)) &&
		    ((fabsf(view_dst_x[i]) > axis_eps) || (fabsf(view_dst_y[i]) > axis_eps)))
		{
			rv3d_dst->ofs[i] = rv3d_src->ofs[i];
		}
	}
}

/* sync center/zoom view of region to others, for view transforms */
static void view3d_boxview_sync(ScrArea *sa, ARegion *ar)
{
	ARegion *artest;
	RegionView3D *rv3d = ar->regiondata;
	short clip = 0;

	for (artest = sa->regionbase.first; artest; artest = artest->next) {
		if (artest != ar && artest->regiontype == RGN_TYPE_WINDOW) {
			RegionView3D *rv3dtest = artest->regiondata;

			if (rv3dtest->viewlock & RV3D_LOCKED) {
				rv3dtest->dist = rv3d->dist;
				view3d_boxview_sync_axis(rv3dtest, rv3d);
				clip |= rv3dtest->viewlock & RV3D_BOXCLIP;

				ED_region_tag_redraw(artest);
			}
		}
	}

	if (clip) {
		view3d_boxview_clip(sa);
	}
}

/* for home, center etc */
void view3d_boxview_copy(ScrArea *sa, ARegion *ar)
{
	ARegion *artest;
	RegionView3D *rv3d = ar->regiondata;
	bool clip = false;

	for (artest = sa->regionbase.first; artest; artest = artest->next) {
		if (artest != ar && artest->regiontype == RGN_TYPE_WINDOW) {
			RegionView3D *rv3dtest = artest->regiondata;

			if (rv3dtest->viewlock) {
				rv3dtest->dist = rv3d->dist;
				copy_v3_v3(rv3dtest->ofs, rv3d->ofs);
				ED_region_tag_redraw(artest);

				clip |= ((rv3dtest->viewlock & RV3D_BOXCLIP) != 0);
			}
		}
	}

	if (clip) {
		view3d_boxview_clip(sa);
	}
}

/* 'clip' is used to know if our clip setting has changed */
void ED_view3d_quadview_update(ScrArea *sa, ARegion *ar, bool do_clip)
{
	ARegion *ar_sync = NULL;
	RegionView3D *rv3d = ar->regiondata;
	short viewlock;
	/* this function copies flags from the first of the 3 other quadview
	 * regions to the 2 other, so it assumes this is the region whose
	 * properties are always being edited, weak */
	viewlock = rv3d->viewlock;

	if ((viewlock & RV3D_LOCKED) == 0) {
		do_clip = (viewlock & RV3D_BOXCLIP) != 0;
		viewlock = 0;
	}
	else if ((viewlock & RV3D_BOXVIEW) == 0 && (viewlock & RV3D_BOXCLIP) != 0) {
		do_clip = true;
		viewlock &= ~RV3D_BOXCLIP;
	}

	for (; ar; ar = ar->prev) {
		if (ar->alignment == RGN_ALIGN_QSPLIT) {
			rv3d = ar->regiondata;
			rv3d->viewlock = viewlock;

			if (do_clip && (viewlock & RV3D_BOXCLIP) == 0) {
				rv3d->rflag &= ~RV3D_BOXCLIP;
			}

			/* use ar_sync so we sync with one of the aligned views below
			 * else the view jumps on changing view settings like 'clip'
			 * since it copies from the perspective view */
			ar_sync = ar;
		}
	}

	if (rv3d->viewlock & RV3D_BOXVIEW) {
		view3d_boxview_sync(sa, ar_sync ? ar_sync : sa->regionbase.last);
	}

	/* ensure locked regions have an axis, locked user views don't make much sense */
	if (viewlock & RV3D_LOCKED) {
		int index_qsplit = 0;
		for (ar = sa->regionbase.first; ar; ar = ar->next) {
			if (ar->alignment == RGN_ALIGN_QSPLIT) {
				rv3d = ar->regiondata;
				if (rv3d->viewlock) {
					if (!RV3D_VIEW_IS_AXIS(rv3d->view)) {
						rv3d->view = ED_view3d_lock_view_from_index(index_qsplit);
						rv3d->persp = RV3D_ORTHO;
						ED_view3d_lock(rv3d);
					}
				}
				index_qsplit++;
			}
		}
	}

	ED_area_tag_redraw(sa);
}

/* ************************** init for view ops **********************************/

typedef struct ViewOpsData {
	/* context pointers (assigned by viewops_data_alloc) */
	Scene *scene;
	ScrArea *sa;
	ARegion *ar;
	View3D *v3d;
	RegionView3D *rv3d;

	/* needed for continuous zoom */
	wmTimer *timer;
	double timer_lastdraw;

	float oldquat[4];
	float viewquat[4]; /* working copy of rv3d->viewquat */
	float trackvec[3];
	float mousevec[3]; /* dolly only */
	float reverse;
	float dist_prev, camzoom_prev;
	float grid, far;
	bool axis_snap;  /* view rotate only */
	float zfac;

	/* use for orbit selection and auto-dist */
	float ofs[3], dyn_ofs[3];
	bool use_dyn_ofs;

	int origx, origy, oldx, oldy;
	int origkey; /* the key that triggered the operator */

} ViewOpsData;

#define TRACKBALLSIZE  (1.1)

static void calctrackballvec(const rcti *rect, int mx, int my, float vec[3])
{
	float x, y, radius, d, z, t;

	radius = TRACKBALLSIZE;

	/* normalize x and y */
	x = BLI_rcti_cent_x(rect) - mx;
	x /= (float)(BLI_rcti_size_x(rect) / 4);
	y = BLI_rcti_cent_y(rect) - my;
	y /= (float)(BLI_rcti_size_y(rect) / 2);

	d = sqrtf(x * x + y * y);
	if (d < radius * (float)M_SQRT1_2) { /* Inside sphere */
		z = sqrtf(radius * radius - d * d);
	}
	else { /* On hyperbola */
		t = radius / (float)M_SQRT2;
		z = t * t / d;
	}

	vec[0] = x;
	vec[1] = y;
	vec[2] = -z;     /* yah yah! */
}


/* -------------------------------------------------------------------- */
/* ViewOpsData */

/** \name Generic View Operator Custom-Data.
 * \{ */

/**
 * Allocate and fill in context pointers for #ViewOpsData
 */
static void viewops_data_alloc(bContext *C, wmOperator *op)
{
	ViewOpsData *vod = MEM_callocN(sizeof(ViewOpsData), "viewops data");

	/* store data */
	op->customdata = vod;
	vod->scene = CTX_data_scene(C);
	vod->sa = CTX_wm_area(C);
	vod->ar = CTX_wm_region(C);
	vod->v3d = vod->sa->spacedata.first;
	vod->rv3d = vod->ar->regiondata;
}

static void view3d_orbit_apply_dyn_ofs(
        float r_ofs[3], const float dyn_ofs[3],
        const float oldquat[4], const float viewquat[4])
{
	float q1[4];
	conjugate_qt_qt(q1, oldquat);
	mul_qt_qtqt(q1, q1, viewquat);

	conjugate_qt(q1);  /* conj == inv for unit quat */

	sub_v3_v3(r_ofs, dyn_ofs);
	mul_qt_v3(q1, r_ofs);
	add_v3_v3(r_ofs, dyn_ofs);
}

static bool view3d_orbit_calc_center(bContext *C, float r_dyn_ofs[3])
{
	static float lastofs[3] = {0, 0, 0};
	bool is_set = false;

	Scene *scene = CTX_data_scene(C);
	Object *ob = OBACT;

	if (ob && (ob->mode & OB_MODE_ALL_PAINT) && (BKE_object_pose_armature_get(ob) == NULL)) {
		/* in case of sculpting use last average stroke position as a rotation
		 * center, in other cases it's not clear what rotation center shall be
		 * so just rotate around object origin
		 */
		if (ob->mode & (OB_MODE_SCULPT | OB_MODE_TEXTURE_PAINT)) {
			float stroke[3];
			BKE_paint_stroke_get_average(scene, ob, stroke);
			copy_v3_v3(lastofs, stroke);
		}
		else {
			copy_v3_v3(lastofs, ob->obmat[3]);
		}
		is_set = true;
	}
	else if (ob && (ob->mode & OB_MODE_EDIT) && (ob->type == OB_FONT)) {
		Curve *cu = ob->data;
		EditFont *ef = cu->editfont;
		int i;

		zero_v3(lastofs);
		for (i = 0; i < 4; i++) {
			add_v2_v2(lastofs, ef->textcurs[i]);
		}
		mul_v2_fl(lastofs, 1.0f / 4.0f);

		mul_m4_v3(ob->obmat, lastofs);

		is_set = true;
	}
	else if (ob == NULL || ob->mode == OB_MODE_OBJECT) {
		/* object mode use boundbox centers */
		View3D *v3d = CTX_wm_view3d(C);
		Base *base;
		unsigned int tot = 0;
		float select_center[3];

		zero_v3(select_center);
		for (base = FIRSTBASE; base; base = base->next) {
			if (TESTBASE(v3d, base)) {
				/* use the boundbox if we can */
				Object *ob = base->object;

				if (ob->bb && !(ob->bb->flag & BOUNDBOX_DIRTY)) {
					float cent[3];

					BKE_boundbox_calc_center_aabb(ob->bb, cent);

					mul_m4_v3(ob->obmat, cent);
					add_v3_v3(select_center, cent);
				}
				else {
					add_v3_v3(select_center, ob->obmat[3]);
				}
				tot++;
			}
		}
		if (tot) {
			mul_v3_fl(select_center, 1.0f / (float)tot);
			copy_v3_v3(lastofs, select_center);
			is_set = true;
		}
	}
	else {
		/* If there's no selection, lastofs is unmodified and last value since static */
		is_set = calculateTransformCenter(C, V3D_CENTROID, lastofs, NULL);
	}

	copy_v3_v3(r_dyn_ofs, lastofs);

	return is_set;
}

/**
 * Calculate the values for #ViewOpsData
 */
static void viewops_data_create_ex(bContext *C, wmOperator *op, const wmEvent *event,
                                   const bool use_orbit_select,
                                   const bool use_orbit_zbuf)
{
	ViewOpsData *vod = op->customdata;
	RegionView3D *rv3d = vod->rv3d;

	/* set the view from the camera, if view locking is enabled.
	 * we may want to make this optional but for now its needed always */
	ED_view3d_camera_lock_init(vod->v3d, vod->rv3d);

	vod->dist_prev = rv3d->dist;
	vod->camzoom_prev = rv3d->camzoom;
	copy_qt_qt(vod->viewquat, rv3d->viewquat);
	copy_qt_qt(vod->oldquat, rv3d->viewquat);
	vod->origx = vod->oldx = event->x;
	vod->origy = vod->oldy = event->y;
	vod->origkey = event->type; /* the key that triggered the operator.  */
	vod->use_dyn_ofs = false;
	copy_v3_v3(vod->ofs, rv3d->ofs);

	if (use_orbit_select) {

		vod->use_dyn_ofs = true;

		view3d_orbit_calc_center(C, vod->dyn_ofs);

		negate_v3(vod->dyn_ofs);
	}
	else if (use_orbit_zbuf) {
		Scene *scene = CTX_data_scene(C);
		float fallback_depth_pt[3];

		view3d_operator_needs_opengl(C); /* needed for zbuf drawing */

		negate_v3_v3(fallback_depth_pt, rv3d->ofs);

		if ((vod->use_dyn_ofs = ED_view3d_autodist(scene, vod->ar, vod->v3d,
		                                           event->mval, vod->dyn_ofs, true, fallback_depth_pt)))
		{
			if (rv3d->is_persp) {
				float my_origin[3]; /* original G.vd->ofs */
				float my_pivot[3]; /* view */
				float dvec[3];

				/* locals for dist correction */
				float mat[3][3];
				float upvec[3];

				negate_v3_v3(my_origin, rv3d->ofs);             /* ofs is flipped */

				/* Set the dist value to be the distance from this 3d point
				 * this means youll always be able to zoom into it and panning wont go bad when dist was zero */

				/* remove dist value */
				upvec[0] = upvec[1] = 0;
				upvec[2] = rv3d->dist;
				copy_m3_m4(mat, rv3d->viewinv);

				mul_m3_v3(mat, upvec);
				sub_v3_v3v3(my_pivot, rv3d->ofs, upvec);
				negate_v3(my_pivot);                /* ofs is flipped */

				/* find a new ofs value that is along the view axis (rather than the mouse location) */
				closest_to_line_v3(dvec, vod->dyn_ofs, my_pivot, my_origin);
				vod->dist_prev = rv3d->dist = len_v3v3(my_pivot, dvec);

				negate_v3_v3(rv3d->ofs, dvec);
			}
			else {
				const float mval_ar_mid[2] = {
				    (float)vod->ar->winx / 2.0f,
				    (float)vod->ar->winy / 2.0f};

				ED_view3d_win_to_3d(vod->ar, vod->dyn_ofs, mval_ar_mid, rv3d->ofs);
				negate_v3(rv3d->ofs);
			}
			negate_v3(vod->dyn_ofs);
			copy_v3_v3(vod->ofs, rv3d->ofs);
		}
	}

	{
		/* for dolly */
		const float mval_f[2] = {(float)event->mval[0],
		                         (float)event->mval[1]};
		ED_view3d_win_to_vector(vod->ar, mval_f, vod->mousevec);
	}

	/* lookup, we don't pass on v3d to prevent confusement */
	vod->grid = vod->v3d->grid;
	vod->far = vod->v3d->far;

	calctrackballvec(&vod->ar->winrct, event->x, event->y, vod->trackvec);

	{
		float tvec[3];
		negate_v3_v3(tvec, rv3d->ofs);
		vod->zfac = ED_view3d_calc_zfac(rv3d, tvec, NULL);
	}

	vod->reverse = 1.0f;
	if (rv3d->persmat[2][1] < 0.0f)
		vod->reverse = -1.0f;

	rv3d->rflag |= RV3D_NAVIGATING;
}

static void viewops_data_create(bContext *C, wmOperator *op, const wmEvent *event)
{
	viewops_data_create_ex(
	        C, op, event,
	        (U.uiflag & USER_ORBIT_SELECTION) != 0,
	        (U.uiflag & USER_ZBUF_ORBIT) != 0);
}

static void viewops_data_free(bContext *C, wmOperator *op)
{
	ARegion *ar;
	Paint *p = BKE_paint_get_active_from_context(C);

	if (op->customdata) {
		ViewOpsData *vod = op->customdata;
		ar = vod->ar;
		vod->rv3d->rflag &= ~RV3D_NAVIGATING;

		if (vod->timer)
			WM_event_remove_timer(CTX_wm_manager(C), vod->timer->win, vod->timer);

		MEM_freeN(vod);
		op->customdata = NULL;
	}
	else {
		ar = CTX_wm_region(C);
	}

	if (p && (p->flags & PAINT_FAST_NAVIGATE))
		ED_region_tag_redraw(ar);
}
/** \} */


/* ************************** viewrotate **********************************/

enum {
	VIEW_PASS = 0,
	VIEW_APPLY,
	VIEW_CONFIRM
};

/* NOTE: these defines are saved in keymap files, do not change values but just add new ones */
#define VIEW_MODAL_CONFIRM              1 /* used for all view operations */
#define VIEWROT_MODAL_AXIS_SNAP_ENABLE  2
#define VIEWROT_MODAL_AXIS_SNAP_DISABLE 3
#define VIEWROT_MODAL_SWITCH_ZOOM       4
#define VIEWROT_MODAL_SWITCH_MOVE       5
#define VIEWROT_MODAL_SWITCH_ROTATE     6

/* called in transform_ops.c, on each regeneration of keymaps  */
void viewrotate_modal_keymap(wmKeyConfig *keyconf)
{
	static EnumPropertyItem modal_items[] = {
		{VIEW_MODAL_CONFIRM,    "CONFIRM", 0, "Confirm", ""},

		{VIEWROT_MODAL_AXIS_SNAP_ENABLE,    "AXIS_SNAP_ENABLE", 0, "Enable Axis Snap", ""},
		{VIEWROT_MODAL_AXIS_SNAP_DISABLE,   "AXIS_SNAP_DISABLE", 0, "Disable Axis Snap", ""},

		{VIEWROT_MODAL_SWITCH_ZOOM, "SWITCH_TO_ZOOM", 0, "Switch to Zoom"},
		{VIEWROT_MODAL_SWITCH_MOVE, "SWITCH_TO_MOVE", 0, "Switch to Move"},

		{0, NULL, 0, NULL, NULL}
	};

	wmKeyMap *keymap = WM_modalkeymap_get(keyconf, "View3D Rotate Modal");

	/* this function is called for each spacetype, only needs to add map once */
	if (keymap && keymap->modal_items) return;

	keymap = WM_modalkeymap_add(keyconf, "View3D Rotate Modal", modal_items);

	/* items for modal map */
	WM_modalkeymap_add_item(keymap, MIDDLEMOUSE, KM_RELEASE, KM_ANY, 0, VIEW_MODAL_CONFIRM);
	WM_modalkeymap_add_item(keymap, ESCKEY, KM_PRESS, KM_ANY, 0, VIEW_MODAL_CONFIRM);

	WM_modalkeymap_add_item(keymap, LEFTALTKEY, KM_PRESS, KM_ANY, 0, VIEWROT_MODAL_AXIS_SNAP_ENABLE);
	WM_modalkeymap_add_item(keymap, LEFTALTKEY, KM_RELEASE, KM_ANY, 0, VIEWROT_MODAL_AXIS_SNAP_DISABLE);

	/* disabled mode switching for now, can re-implement better, later on */
#if 0
	WM_modalkeymap_add_item(keymap, LEFTMOUSE, KM_PRESS, KM_ANY, 0, VIEWROT_MODAL_SWITCH_ZOOM);
	WM_modalkeymap_add_item(keymap, LEFTCTRLKEY, KM_PRESS, KM_ANY, 0, VIEWROT_MODAL_SWITCH_ZOOM);
	WM_modalkeymap_add_item(keymap, LEFTSHIFTKEY, KM_PRESS, KM_ANY, 0, VIEWROT_MODAL_SWITCH_MOVE);
#endif

	/* assign map to operators */
	WM_modalkeymap_assign(keymap, "VIEW3D_OT_rotate");

}

static void viewrotate_apply_dyn_ofs(ViewOpsData *vod, const float viewquat[4])
{
	if (vod->use_dyn_ofs) {
		RegionView3D *rv3d = vod->rv3d;
		copy_v3_v3(rv3d->ofs, vod->ofs);
		view3d_orbit_apply_dyn_ofs(rv3d->ofs, vod->dyn_ofs, vod->oldquat, viewquat);
	}
}

static void viewrotate_apply_snap(ViewOpsData *vod)
{
	const float axis_limit = DEG2RADF(45 / 3);

	RegionView3D *rv3d = vod->rv3d;

	float viewquat_inv[4];
	float zaxis[3] = {0, 0, 1};
	float zaxis_best[3];
	int x, y, z;
	bool found = false;

	invert_qt_qt(viewquat_inv, vod->viewquat);

	mul_qt_v3(viewquat_inv, zaxis);
	normalize_v3(zaxis);


	for (x = -1; x < 2; x++) {
		for (y = -1; y < 2; y++) {
			for (z = -1; z < 2; z++) {
				if (x || y || z) {
					float zaxis_test[3] = {x, y, z};

					normalize_v3(zaxis_test);

					if (angle_normalized_v3v3(zaxis_test, zaxis) < axis_limit) {
						copy_v3_v3(zaxis_best, zaxis_test);
						found = true;
					}
				}
			}
		}
	}

	if (found) {

		/* find the best roll */
		float quat_roll[4], quat_final[4], quat_best[4], quat_snap[4];
		float viewquat_align[4]; /* viewquat aligned to zaxis_best */
		float viewquat_align_inv[4]; /* viewquat aligned to zaxis_best */
		float best_angle = axis_limit;
		int j;

		/* viewquat_align is the original viewquat aligned to the snapped axis
		 * for testing roll */
		rotation_between_vecs_to_quat(viewquat_align, zaxis_best, zaxis);
		normalize_qt(viewquat_align);
		mul_qt_qtqt(viewquat_align, vod->viewquat, viewquat_align);
		normalize_qt(viewquat_align);
		invert_qt_qt(viewquat_align_inv, viewquat_align);

		vec_to_quat(quat_snap, zaxis_best, OB_NEGZ, OB_POSY);
		invert_qt(quat_snap);
		normalize_qt(quat_snap);

		/* check if we can find the roll */
		found = false;

		/* find best roll */
		for (j = 0; j < 8; j++) {
			float angle;
			float xaxis1[3] = {1, 0, 0};
			float xaxis2[3] = {1, 0, 0};
			float quat_final_inv[4];

			axis_angle_to_quat(quat_roll, zaxis_best, (float)j * DEG2RADF(45.0f));
			normalize_qt(quat_roll);

			mul_qt_qtqt(quat_final, quat_snap, quat_roll);
			normalize_qt(quat_final);

			/* compare 2 vector angles to find the least roll */
			invert_qt_qt(quat_final_inv, quat_final);
			mul_qt_v3(viewquat_align_inv, xaxis1);
			mul_qt_v3(quat_final_inv, xaxis2);
			angle = angle_v3v3(xaxis1, xaxis2);

			if (angle <= best_angle) {
				found = true;
				best_angle = angle;
				copy_qt_qt(quat_best, quat_final);
			}
		}

		if (found) {
			/* lock 'quat_best' to an axis view if we can */
			rv3d->view = ED_view3d_quat_to_axis_view(quat_best, 0.01f);
			if (rv3d->view != RV3D_VIEW_USER) {
				ED_view3d_quat_from_axis_view(rv3d->view, quat_best);
			}
		}
		else {
			copy_qt_qt(quat_best, viewquat_align);
		}

		copy_qt_qt(rv3d->viewquat, quat_best);

		viewrotate_apply_dyn_ofs(vod, rv3d->viewquat);
	}
}

static void viewrotate_apply(ViewOpsData *vod, int x, int y)
{
	RegionView3D *rv3d = vod->rv3d;

	rv3d->view = RV3D_VIEW_USER; /* need to reset every time because of view snapping */

	if (U.flag & USER_TRACKBALL) {
		float phi, si, q1[4], dvec[3], newvec[3];

		calctrackballvec(&vod->ar->winrct, x, y, newvec);

		sub_v3_v3v3(dvec, newvec, vod->trackvec);

		si = len_v3(dvec);
		si /= (float)(2.0 * TRACKBALLSIZE);

		cross_v3_v3v3(q1 + 1, vod->trackvec, newvec);
		normalize_v3(q1 + 1);

		/* Allow for rotation beyond the interval [-pi, pi] */
		while (si > 1.0f)
			si -= 2.0f;

		/* This relation is used instead of
		 * - phi = asin(si) so that the angle
		 * - of rotation is linearly proportional
		 * - to the distance that the mouse is
		 * - dragged. */
		phi = si * (float)M_PI_2;

		q1[0] = cosf(phi);
		mul_v3_fl(q1 + 1, sinf(phi));
		mul_qt_qtqt(vod->viewquat, q1, vod->oldquat);

		viewrotate_apply_dyn_ofs(vod, vod->viewquat);
	}
	else {
		/* New turntable view code by John Aughey */
		float quat_local_x[4], quat_global_z[4];
		float m[3][3];
		float m_inv[3][3];
		const float zvec_global[3] = {0.0f, 0.0f, 1.0f};
		float xaxis[3];

		/* Sensitivity will control how fast the viewport rotates.  0.007 was
		 * obtained experimentally by looking at viewport rotation sensitivities
		 * on other modeling programs. */
		/* Perhaps this should be a configurable user parameter. */
		const float sensitivity = 0.007f;

		/* Get the 3x3 matrix and its inverse from the quaternion */
		quat_to_mat3(m, vod->viewquat);
		invert_m3_m3(m_inv, m);

		/* avoid gimble lock */
#if 1
		if (len_squared_v3v3(zvec_global, m_inv[2]) > 0.001f) {
			float fac;
			cross_v3_v3v3(xaxis, zvec_global, m_inv[2]);
			if (dot_v3v3(xaxis, m_inv[0]) < 0) {
				negate_v3(xaxis);
			}
			fac = angle_normalized_v3v3(zvec_global, m_inv[2]) / (float)M_PI;
			fac = fabsf(fac - 0.5f) * 2;
			fac = fac * fac;
			interp_v3_v3v3(xaxis, xaxis, m_inv[0], fac);
		}
		else {
			copy_v3_v3(xaxis, m_inv[0]);
		}
#else
		copy_v3_v3(xaxis, m_inv[0]);
#endif

		/* Determine the direction of the x vector (for rotating up and down) */
		/* This can likely be computed directly from the quaternion. */

		/* Perform the up/down rotation */
		axis_angle_to_quat(quat_local_x, xaxis, sensitivity * -(y - vod->oldy));
		mul_qt_qtqt(quat_local_x, vod->viewquat, quat_local_x);

		/* Perform the orbital rotation */
		axis_angle_normalized_to_quat(quat_global_z, zvec_global, sensitivity * vod->reverse * (x - vod->oldx));
		mul_qt_qtqt(vod->viewquat, quat_local_x, quat_global_z);

		viewrotate_apply_dyn_ofs(vod, vod->viewquat);
	}

	/* avoid precision loss over time */
	normalize_qt(vod->viewquat);

	/* use a working copy so view rotation locking doesnt overwrite the locked
	 * rotation back into the view we calculate with */
	copy_qt_qt(rv3d->viewquat, vod->viewquat);

	/* check for view snap,
	 * note: don't apply snap to vod->viewquat so the view wont jam up */
	if (vod->axis_snap) {
		viewrotate_apply_snap(vod);
	}
	vod->oldx = x;
	vod->oldy = y;

	ED_view3d_camera_lock_sync(vod->v3d, rv3d);

	ED_region_tag_redraw(vod->ar);
}

static int viewrotate_modal(bContext *C, wmOperator *op, const wmEvent *event)
{
	ViewOpsData *vod = op->customdata;
	short event_code = VIEW_PASS;
	bool use_autokey = false;
	int ret = OPERATOR_RUNNING_MODAL;

	/* execute the events */
	if (event->type == MOUSEMOVE) {
		event_code = VIEW_APPLY;
	}
	else if (event->type == EVT_MODAL_MAP) {
		switch (event->val) {
			case VIEW_MODAL_CONFIRM:
				event_code = VIEW_CONFIRM;
				break;
			case VIEWROT_MODAL_AXIS_SNAP_ENABLE:
				vod->axis_snap = true;
				event_code = VIEW_APPLY;
				break;
			case VIEWROT_MODAL_AXIS_SNAP_DISABLE:
				vod->axis_snap = false;
				event_code = VIEW_APPLY;
				break;
			case VIEWROT_MODAL_SWITCH_ZOOM:
				WM_operator_name_call(C, "VIEW3D_OT_zoom", WM_OP_INVOKE_DEFAULT, NULL);
				event_code = VIEW_CONFIRM;
				break;
			case VIEWROT_MODAL_SWITCH_MOVE:
				WM_operator_name_call(C, "VIEW3D_OT_move", WM_OP_INVOKE_DEFAULT, NULL);
				event_code = VIEW_CONFIRM;
				break;
		}
	}
	else if (event->type == vod->origkey && event->val == KM_RELEASE) {
		event_code = VIEW_CONFIRM;
	}

	if (event_code == VIEW_APPLY) {
		viewrotate_apply(vod, event->x, event->y);
		if (ED_screen_animation_playing(CTX_wm_manager(C))) {
			use_autokey = true;
		}
	}
	else if (event_code == VIEW_CONFIRM) {
		ED_view3d_depth_tag_update(vod->rv3d);
		use_autokey = true;
		ret = OPERATOR_FINISHED;
	}

	if (use_autokey) {
		ED_view3d_camera_lock_autokey(vod->v3d, vod->rv3d, C, true, true);
	}

	if (ret & OPERATOR_FINISHED) {
		viewops_data_free(C, op);
	}

	return ret;
}

/**
 * Action to take when rotating the view,
 * handle auto-persp and logic for switching out of views.
 *
 * shared with NDOF.
 */
static bool view3d_ensure_persp(struct View3D *v3d, ARegion *ar)
{
	RegionView3D *rv3d = ar->regiondata;
	const bool autopersp = (U.uiflag & USER_AUTOPERSP) != 0;

	BLI_assert((rv3d->viewlock & RV3D_LOCKED) == 0);

	if (ED_view3d_camera_lock_check(v3d, rv3d))
		return false;

	if (rv3d->persp != RV3D_PERSP) {
		if (rv3d->persp == RV3D_CAMOB) {
			/* If autopersp and previous view was an axis one, switch back to PERSP mode, else reuse previous mode. */
			char persp = (autopersp && RV3D_VIEW_IS_AXIS(rv3d->lview)) ? RV3D_PERSP : rv3d->lpersp;
			view3d_persp_switch_from_camera(v3d, rv3d, persp);
		}
		else if (autopersp && RV3D_VIEW_IS_AXIS(rv3d->view)) {
			rv3d->persp = RV3D_PERSP;
		}
		return true;
	}

	return false;
}

static int viewrotate_invoke(bContext *C, wmOperator *op, const wmEvent *event)
{
	ViewOpsData *vod;

	/* makes op->customdata */
	viewops_data_alloc(C, op);
	viewops_data_create(C, op, event);
	vod = op->customdata;

	/* poll should check but in some cases fails, see poll func for details */
	if (vod->rv3d->viewlock & RV3D_LOCKED) {
		viewops_data_free(C, op);
		return OPERATOR_PASS_THROUGH;
	}

	/* switch from camera view when: */
	if (view3d_ensure_persp(vod->v3d, vod->ar)) {
		/* If we're switching from camera view to the perspective one,
		 * need to tag viewport update, so camera vuew and borders
		 * are properly updated.
		 */
		ED_region_tag_redraw(vod->ar);
	}

	if (ELEM(event->type, MOUSEPAN, MOUSEROTATE)) {
		/* Rotate direction we keep always same */
		int x, y;

		if (event->type == MOUSEPAN) {
			if (U.uiflag2 & USER_TRACKPAD_NATURAL) {
				x = 2 * event->x - event->prevx;
				y = 2 * event->y - event->prevy;
			}
			else {
				x = event->prevx;
				y = event->prevy;
			}
		}
		else {
			/* MOUSEROTATE performs orbital rotation, so y axis delta is set to 0 */
			x = event->prevx;
			y = event->y;
		}

		viewrotate_apply(vod, x, y);
		ED_view3d_depth_tag_update(vod->rv3d);

		viewops_data_free(C, op);

		return OPERATOR_FINISHED;
	}
	else {
		/* add temp handler */
		WM_event_add_modal_handler(C, op);

		return OPERATOR_RUNNING_MODAL;
	}
}

/* test for unlocked camera view in quad view */
static int view3d_camera_user_poll(bContext *C)
{
	View3D *v3d;
	ARegion *ar;

	if (ED_view3d_context_user_region(C, &v3d, &ar)) {
		RegionView3D *rv3d = ar->regiondata;
		if (rv3d->persp == RV3D_CAMOB) {
			return 1;
		}
	}

	return 0;
}

static int view3d_lock_poll(bContext *C)
{
	View3D *v3d = CTX_wm_view3d(C);
	if (v3d) {
		RegionView3D *rv3d = CTX_wm_region_view3d(C);
		if (rv3d) {
			return ED_view3d_offset_lock_check(v3d, rv3d);
		}
	}
	return false;
}

static void viewrotate_cancel(bContext *C, wmOperator *op)
{
	viewops_data_free(C, op);
}

void VIEW3D_OT_rotate(wmOperatorType *ot)
{
	/* identifiers */
	ot->name = "Rotate View";
	ot->description = "Rotate the view";
	ot->idname = "VIEW3D_OT_rotate";

	/* api callbacks */
	ot->invoke = viewrotate_invoke;
	ot->modal = viewrotate_modal;
	ot->poll = ED_operator_region_view3d_active;
	ot->cancel = viewrotate_cancel;

	/* flags */
	ot->flag = OPTYPE_BLOCKING | OPTYPE_GRAB_POINTER;
}

/** \name NDOF Utility Functions
 * \{ */

#define NDOF_HAS_TRANSLATE ((!ED_view3d_offset_lock_check(v3d, rv3d)) && !is_zero_v3(ndof->tvec))
#define NDOF_HAS_ROTATE    (((rv3d->viewlock & RV3D_LOCKED) == 0) && !is_zero_v3(ndof->rvec))

/**
 * \param depth_pt: A point to calculate the depth (in perspective mode)
 */
static float view3d_ndof_pan_speed_calc_ex(RegionView3D *rv3d, const float depth_pt[3])
{
	float speed = rv3d->pixsize * NDOF_PIXELS_PER_SECOND;

	if (rv3d->is_persp) {
		speed *= ED_view3d_calc_zfac(rv3d, depth_pt, NULL);
	}

	return speed;
}

static float view3d_ndof_pan_speed_calc_from_dist(RegionView3D *rv3d, const float dist)
{
	float viewinv[4];
	float tvec[3];

	BLI_assert(dist >= 0.0f);

	copy_v3_fl3(tvec, 0.0f, 0.0f, dist);
	/* rv3d->viewinv isn't always valid */
#if 0
	mul_mat3_m4_v3(rv3d->viewinv, tvec);
#else
	invert_qt_qt(viewinv, rv3d->viewquat);
	mul_qt_v3(viewinv, tvec);
#endif

	return view3d_ndof_pan_speed_calc_ex(rv3d, tvec);
}

static float view3d_ndof_pan_speed_calc(RegionView3D *rv3d)
{
	float tvec[3];
	negate_v3_v3(tvec, rv3d->ofs);

	return view3d_ndof_pan_speed_calc_ex(rv3d, tvec);
}

/**
 * Zoom and pan in the same function since sometimes zoom is interpreted as dolly (pan forward).
 *
 * \param has_zoom zoom, otherwise dolly, often `!rv3d->is_persp` since it doesnt make sense to dolly in ortho.
 */
static void view3d_ndof_pan_zoom(const struct wmNDOFMotionData *ndof, ScrArea *sa, ARegion *ar,
                                 const bool has_translate, const bool has_zoom)
{
	RegionView3D *rv3d = ar->regiondata;
	float view_inv[4];
	float pan_vec[3];

	if (has_translate == false && has_zoom == false) {
		return;
	}

	WM_event_ndof_pan_get(ndof, pan_vec, false);

	if (has_zoom) {
		/* zoom with Z */

		/* Zoom!
		 * velocity should be proportional to the linear velocity attained by rotational motion of same strength
		 * [got that?]
		 * proportional to arclength = radius * angle
		 */

		pan_vec[2] = 0.0f;

		/* "zoom in" or "translate"? depends on zoom mode in user settings? */
		if (ndof->tvec[2]) {
			float zoom_distance = rv3d->dist * ndof->dt * ndof->tvec[2];

			if (U.ndof_flag & NDOF_ZOOM_INVERT)
				zoom_distance = -zoom_distance;

			rv3d->dist += zoom_distance;
		}
	}
	else {
		/* dolly with Z */

		/* all callers must check */
		if (has_translate) {
			BLI_assert(ED_view3d_offset_lock_check((View3D *)sa->spacedata.first, rv3d) == false);
		}
	}

	if (has_translate) {
		const float speed = view3d_ndof_pan_speed_calc(rv3d);

		mul_v3_fl(pan_vec, speed * ndof->dt);

		/* transform motion from view to world coordinates */
		invert_qt_qt(view_inv, rv3d->viewquat);
		mul_qt_v3(view_inv, pan_vec);

		/* move center of view opposite of hand motion (this is camera mode, not object mode) */
		sub_v3_v3(rv3d->ofs, pan_vec);

		if (rv3d->viewlock & RV3D_BOXVIEW) {
			view3d_boxview_sync(sa, ar);
		}
	}
}


static void view3d_ndof_orbit(const struct wmNDOFMotionData *ndof, ScrArea *sa, ARegion *ar,
                              /* optional, can be NULL*/
                              ViewOpsData *vod)
{
	View3D *v3d = sa->spacedata.first;
	RegionView3D *rv3d = ar->regiondata;

	float view_inv[4];

	BLI_assert((rv3d->viewlock & RV3D_LOCKED) == 0);

	view3d_ensure_persp(v3d, ar);

	rv3d->view = RV3D_VIEW_USER;

	invert_qt_qt(view_inv, rv3d->viewquat);

	if (U.ndof_flag & NDOF_TURNTABLE) {
		float rot[3];

		/* turntable view code by John Aughey, adapted for 3D mouse by [mce] */
		float angle, quat[4];
		float xvec[3] = {1, 0, 0};

		/* only use XY, ignore Z */
		WM_event_ndof_rotate_get(ndof, rot);

		/* Determine the direction of the x vector (for rotating up and down) */
		mul_qt_v3(view_inv, xvec);

		/* Perform the up/down rotation */
		angle = ndof->dt * rot[0];
		quat[0] = cosf(angle);
		mul_v3_v3fl(quat + 1, xvec, sinf(angle));
		mul_qt_qtqt(rv3d->viewquat, rv3d->viewquat, quat);

		/* Perform the orbital rotation */
		angle = ndof->dt * rot[1];

		/* update the onscreen doo-dad */
		rv3d->rot_angle = angle;
		rv3d->rot_axis[0] = 0;
		rv3d->rot_axis[1] = 0;
		rv3d->rot_axis[2] = 1;

		quat[0] = cosf(angle);
		quat[1] = 0.0f;
		quat[2] = 0.0f;
		quat[3] = sinf(angle);
		mul_qt_qtqt(rv3d->viewquat, rv3d->viewquat, quat);

	}
	else {
		float quat[4];
		float axis[3];
		float angle = WM_event_ndof_to_axis_angle(ndof, axis);

		/* transform rotation axis from view to world coordinates */
		mul_qt_v3(view_inv, axis);

		/* update the onscreen doo-dad */
		rv3d->rot_angle = angle;
		copy_v3_v3(rv3d->rot_axis, axis);

		axis_angle_to_quat(quat, axis, angle);

		/* apply rotation */
		mul_qt_qtqt(rv3d->viewquat, rv3d->viewquat, quat);
	}

	if (vod) {
		viewrotate_apply_dyn_ofs(vod, rv3d->viewquat);
	}
}

/**
 * Called from both fly mode and walk mode,
 */
void view3d_ndof_fly(
        const wmNDOFMotionData *ndof,
        View3D *v3d, RegionView3D *rv3d,
        const bool use_precision, const short protectflag,
        bool *r_has_translate, bool *r_has_rotate)
{
	bool has_translate = NDOF_HAS_TRANSLATE;
	bool has_rotate = NDOF_HAS_ROTATE;

	float view_inv[4];
	invert_qt_qt(view_inv, rv3d->viewquat);

	rv3d->rot_angle = 0.0f;  /* disable onscreen rotation doo-dad */

	if (has_translate) {
		/* ignore real 'dist' since fly has its own speed settings,
		 * also its overwritten at this point. */
		float speed = view3d_ndof_pan_speed_calc_from_dist(rv3d, 1.0f);
		float trans[3], trans_orig_y;

		if (use_precision)
			speed *= 0.2f;

		WM_event_ndof_pan_get(ndof, trans, false);
		mul_v3_fl(trans, speed * ndof->dt);
		trans_orig_y = trans[1];

		if (U.ndof_flag & NDOF_FLY_HELICOPTER) {
			trans[1] = 0.0f;
		}

		/* transform motion from view to world coordinates */
		mul_qt_v3(view_inv, trans);

		if (U.ndof_flag & NDOF_FLY_HELICOPTER) {
			/* replace world z component with device y (yes it makes sense) */
			trans[2] = trans_orig_y;
		}

		if (rv3d->persp == RV3D_CAMOB) {
			/* respect camera position locks */
			if (protectflag & OB_LOCK_LOCX) trans[0] = 0.0f;
			if (protectflag & OB_LOCK_LOCY) trans[1] = 0.0f;
			if (protectflag & OB_LOCK_LOCZ) trans[2] = 0.0f;
		}

		if (!is_zero_v3(trans)) {
			/* move center of view opposite of hand motion (this is camera mode, not object mode) */
			sub_v3_v3(rv3d->ofs, trans);
			has_translate = true;
		}
		else {
			has_translate = false;
		}
	}

	if (has_rotate) {
		const float turn_sensitivity = 1.0f;

		float rotation[4];
		float axis[3];
		float angle = turn_sensitivity * WM_event_ndof_to_axis_angle(ndof, axis);

		if (fabsf(angle) > 0.0001f) {
			has_rotate = true;

			if (use_precision)
				angle *= 0.2f;

			/* transform rotation axis from view to world coordinates */
			mul_qt_v3(view_inv, axis);

			/* apply rotation to view */
			axis_angle_to_quat(rotation, axis, angle);
			mul_qt_qtqt(rv3d->viewquat, rv3d->viewquat, rotation);

			if (U.ndof_flag & NDOF_LOCK_HORIZON) {
				/* force an upright viewpoint
				 * TODO: make this less... sudden */
				float view_horizon[3] = {1.0f, 0.0f, 0.0f}; /* view +x */
				float view_direction[3] = {0.0f, 0.0f, -1.0f}; /* view -z (into screen) */

				/* find new inverse since viewquat has changed */
				invert_qt_qt(view_inv, rv3d->viewquat);
				/* could apply reverse rotation to existing view_inv to save a few cycles */

				/* transform view vectors to world coordinates */
				mul_qt_v3(view_inv, view_horizon);
				mul_qt_v3(view_inv, view_direction);


				/* find difference between view & world horizons
				 * true horizon lives in world xy plane, so look only at difference in z */
				angle = -asinf(view_horizon[2]);

				/* rotate view so view horizon = world horizon */
				axis_angle_to_quat(rotation, view_direction, angle);
				mul_qt_qtqt(rv3d->viewquat, rv3d->viewquat, rotation);
			}

			rv3d->view = RV3D_VIEW_USER;
		}
		else {
			has_rotate = false;
		}
	}

	*r_has_translate = has_translate;
	*r_has_rotate    = has_rotate;
}

/** \} */


/* -- "orbit" navigation (trackball/turntable)
 * -- zooming
 * -- panning in rotationally-locked views
 */
static int ndof_orbit_invoke(bContext *C, wmOperator *op, const wmEvent *event)
{

	if (event->type != NDOF_MOTION) {
		return OPERATOR_CANCELLED;
	}
	else {
		ViewOpsData *vod;
		View3D *v3d;
		RegionView3D *rv3d;

		const wmNDOFMotionData *ndof = event->customdata;

		viewops_data_alloc(C, op);
		viewops_data_create_ex(C, op, event,
		                       (U.uiflag & USER_ORBIT_SELECTION) != 0, false);

		vod = op->customdata;
		v3d = vod->v3d;
		rv3d = vod->rv3d;

		/* off by default, until changed later this function */
		rv3d->rot_angle = 0.0f;

		ED_view3d_camera_lock_init_ex(v3d, rv3d, false);

		if (ndof->progress != P_FINISHING) {
			const bool has_rotation = NDOF_HAS_ROTATE;
			/* if we can't rotate, fallback to translate (locked axis views) */
			const bool has_translate = NDOF_HAS_TRANSLATE && (rv3d->viewlock & RV3D_LOCKED);
			const bool has_zoom = (ndof->tvec[2] != 0.0f) && !rv3d->is_persp;

			if (has_translate || has_zoom) {
				view3d_ndof_pan_zoom(ndof, vod->sa, vod->ar, has_translate, has_zoom);
			}

			if (has_rotation) {
				view3d_ndof_orbit(ndof, vod->sa, vod->ar, vod);
			}
		}

		ED_view3d_camera_lock_sync(v3d, rv3d);

		ED_region_tag_redraw(vod->ar);

		viewops_data_free(C, op);

		return OPERATOR_FINISHED;
	}
}

void VIEW3D_OT_ndof_orbit(struct wmOperatorType *ot)
{
	/* identifiers */
	ot->name = "NDOF Orbit View";
	ot->description = "Orbit the view using the 3D mouse";
	ot->idname = "VIEW3D_OT_ndof_orbit";

	/* api callbacks */
	ot->invoke = ndof_orbit_invoke;
	ot->poll = ED_operator_view3d_active;

	/* flags */
	ot->flag = 0;
}

static int ndof_orbit_zoom_invoke(bContext *C, wmOperator *op, const wmEvent *event)
{

	if (event->type != NDOF_MOTION) {
		return OPERATOR_CANCELLED;
	}
	else {
		ViewOpsData *vod;
		View3D *v3d;
		RegionView3D *rv3d;

		const wmNDOFMotionData *ndof = event->customdata;

		viewops_data_alloc(C, op);
		viewops_data_create_ex(C, op, event,
		                       (U.uiflag & USER_ORBIT_SELECTION) != 0, false);

		vod = op->customdata;
		v3d = vod->v3d;
		rv3d = vod->rv3d;

		/* off by default, until changed later this function */
		rv3d->rot_angle = 0.0f;

		ED_view3d_camera_lock_init_ex(v3d, rv3d, false);

		if (ndof->progress == P_FINISHING) {
			/* pass */
		}
		else if ((rv3d->persp == RV3D_ORTHO) && RV3D_VIEW_IS_AXIS(rv3d->view)) {
			/* if we can't rotate, fallback to translate (locked axis views) */
			const bool has_translate = NDOF_HAS_TRANSLATE;
			const bool has_zoom = (ndof->tvec[2] != 0.0f) && ED_view3d_offset_lock_check(v3d, rv3d);

			if (has_translate || has_zoom) {
				view3d_ndof_pan_zoom(ndof, vod->sa, vod->ar, has_translate, true);
			}
		}
		else if ((U.ndof_flag & NDOF_MODE_ORBIT) ||
		         ED_view3d_offset_lock_check(v3d, rv3d))
		{
			const bool has_rotation = NDOF_HAS_ROTATE;
			const bool has_zoom = (ndof->tvec[2] != 0.0f);

			if (has_zoom) {
				view3d_ndof_pan_zoom(ndof, vod->sa, vod->ar, false, has_zoom);
			}

			if (has_rotation) {
				view3d_ndof_orbit(ndof, vod->sa, vod->ar, vod);
			}
		}
		else {  /* free/explore (like fly mode) */
			const bool has_rotation = NDOF_HAS_ROTATE;
			const bool has_translate = NDOF_HAS_TRANSLATE;
			const bool has_zoom = (ndof->tvec[2] != 0.0f) && !rv3d->is_persp;

			float dist_backup;

			if (has_translate || has_zoom) {
				view3d_ndof_pan_zoom(ndof, vod->sa, vod->ar, has_translate, has_zoom);
			}

			dist_backup = rv3d->dist;
			ED_view3d_distance_set(rv3d, 0.0f);

			if (has_rotation) {
				view3d_ndof_orbit(ndof, vod->sa, vod->ar, NULL);
			}

			ED_view3d_distance_set(rv3d, dist_backup);
		}

		ED_view3d_camera_lock_sync(v3d, rv3d);

		ED_region_tag_redraw(vod->ar);

		viewops_data_free(C, op);

		return OPERATOR_FINISHED;
	}
}

void VIEW3D_OT_ndof_orbit_zoom(struct wmOperatorType *ot)
{
	/* identifiers */
	ot->name = "NDOF Orbit View with Zoom";
	ot->description = "Orbit and zoom the view using the 3D mouse";
	ot->idname = "VIEW3D_OT_ndof_orbit_zoom";

	/* api callbacks */
	ot->invoke = ndof_orbit_zoom_invoke;
	ot->poll = ED_operator_view3d_active;

	/* flags */
	ot->flag = 0;
}

/* -- "pan" navigation
 * -- zoom or dolly?
 */
static int ndof_pan_invoke(bContext *C, wmOperator *UNUSED(op), const wmEvent *event)
{
	if (event->type != NDOF_MOTION) {
		return OPERATOR_CANCELLED;
	}
	else {
		View3D *v3d = CTX_wm_view3d(C);
		RegionView3D *rv3d = CTX_wm_region_view3d(C);
		const wmNDOFMotionData *ndof = event->customdata;

		const bool has_translate = NDOF_HAS_TRANSLATE;
		const bool has_zoom = (ndof->tvec[2] != 0.0f) && !rv3d->is_persp;

		/* we're panning here! so erase any leftover rotation from other operators */
		rv3d->rot_angle = 0.0f;

		if (!(has_translate || has_zoom))
			return OPERATOR_CANCELLED;

		ED_view3d_camera_lock_init_ex(v3d, rv3d, false);

		if (ndof->progress != P_FINISHING) {
			ScrArea *sa = CTX_wm_area(C);
			ARegion *ar = CTX_wm_region(C);

			if (has_translate || has_zoom) {
				view3d_ndof_pan_zoom(ndof, sa, ar, has_translate, has_zoom);
			}
		}

		ED_view3d_camera_lock_sync(v3d, rv3d);

		ED_region_tag_redraw(CTX_wm_region(C));

		return OPERATOR_FINISHED;
	}
}

void VIEW3D_OT_ndof_pan(struct wmOperatorType *ot)
{
	/* identifiers */
	ot->name = "NDOF Pan View";
	ot->description = "Pan the view with the 3D mouse";
	ot->idname = "VIEW3D_OT_ndof_pan";

	/* api callbacks */
	ot->invoke = ndof_pan_invoke;
	ot->poll = ED_operator_view3d_active;

	/* flags */
	ot->flag = 0;
}


/**
 * wraps #ndof_orbit_zoom but never restrict to orbit.
 */
static int ndof_all_invoke(bContext *C, wmOperator *op, const wmEvent *event)
{
	/* weak!, but it works */
	const int ndof_flag = U.ndof_flag;
	int ret;

	U.ndof_flag &= ~NDOF_MODE_ORBIT;

	ret = ndof_orbit_zoom_invoke(C, op, event);

	U.ndof_flag = ndof_flag;

	return ret;
}

void VIEW3D_OT_ndof_all(struct wmOperatorType *ot)
{
	/* identifiers */
	ot->name = "NDOF Move View";
	ot->description = "Pan and rotate the view with the 3D mouse";
	ot->idname = "VIEW3D_OT_ndof_all";

	/* api callbacks */
	ot->invoke = ndof_all_invoke;
	ot->poll = ED_operator_view3d_active;

	/* flags */
	ot->flag = 0;
}

/* ************************ viewmove ******************************** */


/* NOTE: these defines are saved in keymap files, do not change values but just add new ones */

/* called in transform_ops.c, on each regeneration of keymaps  */
void viewmove_modal_keymap(wmKeyConfig *keyconf)
{
	static EnumPropertyItem modal_items[] = {
		{VIEW_MODAL_CONFIRM,    "CONFIRM", 0, "Confirm", ""},

		{VIEWROT_MODAL_SWITCH_ZOOM, "SWITCH_TO_ZOOM", 0, "Switch to Zoom"},
		{VIEWROT_MODAL_SWITCH_ROTATE, "SWITCH_TO_ROTATE", 0, "Switch to Rotate"},

		{0, NULL, 0, NULL, NULL}
	};

	wmKeyMap *keymap = WM_modalkeymap_get(keyconf, "View3D Move Modal");

	/* this function is called for each spacetype, only needs to add map once */
	if (keymap && keymap->modal_items) return;

	keymap = WM_modalkeymap_add(keyconf, "View3D Move Modal", modal_items);

	/* items for modal map */
	WM_modalkeymap_add_item(keymap, MIDDLEMOUSE, KM_RELEASE, KM_ANY, 0, VIEW_MODAL_CONFIRM);
	WM_modalkeymap_add_item(keymap, ESCKEY, KM_PRESS, KM_ANY, 0, VIEW_MODAL_CONFIRM);

	/* disabled mode switching for now, can re-implement better, later on */
#if 0
	WM_modalkeymap_add_item(keymap, LEFTMOUSE, KM_PRESS, KM_ANY, 0, VIEWROT_MODAL_SWITCH_ZOOM);
	WM_modalkeymap_add_item(keymap, LEFTCTRLKEY, KM_PRESS, KM_ANY, 0, VIEWROT_MODAL_SWITCH_ZOOM);
	WM_modalkeymap_add_item(keymap, LEFTSHIFTKEY, KM_RELEASE, KM_ANY, 0, VIEWROT_MODAL_SWITCH_ROTATE);
#endif

	/* assign map to operators */
	WM_modalkeymap_assign(keymap, "VIEW3D_OT_move");
}


static void viewmove_apply(ViewOpsData *vod, int x, int y)
{
	if (ED_view3d_offset_lock_check(vod->v3d, vod->rv3d)) {
		vod->rv3d->ofs_lock[0] -= ((vod->oldx - x) * 2.0f) / (float)vod->ar->winx;
		vod->rv3d->ofs_lock[1] -= ((vod->oldy - y) * 2.0f) / (float)vod->ar->winy;
	}
	else if ((vod->rv3d->persp == RV3D_CAMOB) && !ED_view3d_camera_lock_check(vod->v3d, vod->rv3d)) {
		const float zoomfac = BKE_screen_view3d_zoom_to_fac(vod->rv3d->camzoom) * 2.0f;
		vod->rv3d->camdx += (vod->oldx - x) / (vod->ar->winx * zoomfac);
		vod->rv3d->camdy += (vod->oldy - y) / (vod->ar->winy * zoomfac);
		CLAMP(vod->rv3d->camdx, -1.0f, 1.0f);
		CLAMP(vod->rv3d->camdy, -1.0f, 1.0f);
	}
	else {
		float dvec[3];
		float mval_f[2];

		mval_f[0] = x - vod->oldx;
		mval_f[1] = y - vod->oldy;
		ED_view3d_win_to_delta(vod->ar, mval_f, dvec, vod->zfac);

		add_v3_v3(vod->rv3d->ofs, dvec);

		if (vod->rv3d->viewlock & RV3D_BOXVIEW)
			view3d_boxview_sync(vod->sa, vod->ar);
	}

	vod->oldx = x;
	vod->oldy = y;

	ED_view3d_camera_lock_sync(vod->v3d, vod->rv3d);

	ED_region_tag_redraw(vod->ar);
}


static int viewmove_modal(bContext *C, wmOperator *op, const wmEvent *event)
{

	ViewOpsData *vod = op->customdata;
	short event_code = VIEW_PASS;
	bool use_autokey = false;
	int ret = OPERATOR_RUNNING_MODAL;

	/* execute the events */
	if (event->type == MOUSEMOVE) {
		event_code = VIEW_APPLY;
	}
	else if (event->type == EVT_MODAL_MAP) {
		switch (event->val) {
			case VIEW_MODAL_CONFIRM:
				event_code = VIEW_CONFIRM;
				break;
			case VIEWROT_MODAL_SWITCH_ZOOM:
				WM_operator_name_call(C, "VIEW3D_OT_zoom", WM_OP_INVOKE_DEFAULT, NULL);
				event_code = VIEW_CONFIRM;
				break;
			case VIEWROT_MODAL_SWITCH_ROTATE:
				WM_operator_name_call(C, "VIEW3D_OT_rotate", WM_OP_INVOKE_DEFAULT, NULL);
				event_code = VIEW_CONFIRM;
				break;
		}
	}
	else if (event->type == vod->origkey && event->val == KM_RELEASE) {
		event_code = VIEW_CONFIRM;
	}

	if (event_code == VIEW_APPLY) {
		viewmove_apply(vod, event->x, event->y);
		if (ED_screen_animation_playing(CTX_wm_manager(C))) {
			use_autokey = true;
		}
	}
	else if (event_code == VIEW_CONFIRM) {
		ED_view3d_depth_tag_update(vod->rv3d);
		use_autokey = true;
		ret = OPERATOR_FINISHED;
	}

	if (use_autokey) {
		ED_view3d_camera_lock_autokey(vod->v3d, vod->rv3d, C, false, true);
	}

	if (ret & OPERATOR_FINISHED) {
		viewops_data_free(C, op);
	}

	return ret;
}

static int viewmove_invoke(bContext *C, wmOperator *op, const wmEvent *event)
{
	ViewOpsData *vod;

	/* makes op->customdata */
	viewops_data_alloc(C, op);
	viewops_data_create(C, op, event);
	vod = op->customdata;

	if (event->type == MOUSEPAN) {
		/* invert it, trackpad scroll follows same principle as 2d windows this way */
		viewmove_apply(vod, 2 * event->x - event->prevx, 2 * event->y - event->prevy);
		ED_view3d_depth_tag_update(vod->rv3d);

		viewops_data_free(C, op);

		return OPERATOR_FINISHED;
	}
	else {
		/* add temp handler */
		WM_event_add_modal_handler(C, op);

		return OPERATOR_RUNNING_MODAL;
	}
}

static void viewmove_cancel(bContext *C, wmOperator *op)
{
	viewops_data_free(C, op);
}

void VIEW3D_OT_move(wmOperatorType *ot)
{

	/* identifiers */
	ot->name = "Move View";
	ot->description = "Move the view";
	ot->idname = "VIEW3D_OT_move";

	/* api callbacks */
	ot->invoke = viewmove_invoke;
	ot->modal = viewmove_modal;
	ot->poll = ED_operator_view3d_active;
	ot->cancel = viewmove_cancel;

	/* flags */
	ot->flag = OPTYPE_BLOCKING | OPTYPE_GRAB_POINTER;
}

/* ************************ viewzoom ******************************** */

/* viewdolly_modal_keymap has an exact copy of this, apply fixes to both */
/* called in transform_ops.c, on each regeneration of keymaps  */
void viewzoom_modal_keymap(wmKeyConfig *keyconf)
{
	static EnumPropertyItem modal_items[] = {
		{VIEW_MODAL_CONFIRM,    "CONFIRM", 0, "Confirm", ""},

		{VIEWROT_MODAL_SWITCH_ROTATE, "SWITCH_TO_ROTATE", 0, "Switch to Rotate"},
		{VIEWROT_MODAL_SWITCH_MOVE, "SWITCH_TO_MOVE", 0, "Switch to Move"},

		{0, NULL, 0, NULL, NULL}
	};

	wmKeyMap *keymap = WM_modalkeymap_get(keyconf, "View3D Zoom Modal");

	/* this function is called for each spacetype, only needs to add map once */
	if (keymap && keymap->modal_items) return;

	keymap = WM_modalkeymap_add(keyconf, "View3D Zoom Modal", modal_items);

	/* items for modal map */
	WM_modalkeymap_add_item(keymap, MIDDLEMOUSE, KM_RELEASE, KM_ANY, 0, VIEW_MODAL_CONFIRM);
	WM_modalkeymap_add_item(keymap, ESCKEY, KM_PRESS, KM_ANY, 0, VIEW_MODAL_CONFIRM);

	/* disabled mode switching for now, can re-implement better, later on */
#if 0
	WM_modalkeymap_add_item(keymap, LEFTMOUSE, KM_RELEASE, KM_ANY, 0, VIEWROT_MODAL_SWITCH_ROTATE);
	WM_modalkeymap_add_item(keymap, LEFTCTRLKEY, KM_RELEASE, KM_ANY, 0, VIEWROT_MODAL_SWITCH_ROTATE);
	WM_modalkeymap_add_item(keymap, LEFTSHIFTKEY, KM_PRESS, KM_ANY, 0, VIEWROT_MODAL_SWITCH_MOVE);
#endif

	/* assign map to operators */
	WM_modalkeymap_assign(keymap, "VIEW3D_OT_zoom");
}

static void view_zoom_mouseloc_camera(
        Scene *scene, View3D *v3d,
        ARegion *ar, float dfac, int mx, int my)
{
	RegionView3D *rv3d = ar->regiondata;
	const float zoomfac = BKE_screen_view3d_zoom_to_fac(rv3d->camzoom);
	const float zoomfac_new = CLAMPIS(zoomfac * (1.0f / dfac), RV3D_CAMZOOM_MIN_FACTOR, RV3D_CAMZOOM_MAX_FACTOR);
	const float camzoom_new = BKE_screen_view3d_zoom_from_fac(zoomfac_new);


	if (U.uiflag & USER_ZOOM_TO_MOUSEPOS) {
		float zoomfac_px;
		rctf camera_frame_old;
		rctf camera_frame_new;

		const float pt_src[2] = {mx, my};
		float pt_dst[2];
		float delta_px[2];

		ED_view3d_calc_camera_border(scene, ar, v3d, rv3d, &camera_frame_old, false);
		BLI_rctf_translate(&camera_frame_old, ar->winrct.xmin, ar->winrct.ymin);

		rv3d->camzoom = camzoom_new;
		CLAMP(rv3d->camzoom, RV3D_CAMZOOM_MIN, RV3D_CAMZOOM_MAX);

		ED_view3d_calc_camera_border(scene, ar, v3d, rv3d, &camera_frame_new, false);
		BLI_rctf_translate(&camera_frame_new, ar->winrct.xmin, ar->winrct.ymin);

		BLI_rctf_transform_pt_v(&camera_frame_new, &camera_frame_old, pt_dst, pt_src);
		sub_v2_v2v2(delta_px, pt_dst, pt_src);

		/* translate the camera offset using pixel space delta
		 * mapped back to the camera (same logic as panning in camera view) */
		zoomfac_px = BKE_screen_view3d_zoom_to_fac(rv3d->camzoom) * 2.0f;

		rv3d->camdx += delta_px[0] / (ar->winx * zoomfac_px);
		rv3d->camdy += delta_px[1] / (ar->winy * zoomfac_px);
		CLAMP(rv3d->camdx, -1.0f, 1.0f);
		CLAMP(rv3d->camdy, -1.0f, 1.0f);
	}
	else {
		rv3d->camzoom = camzoom_new;
		CLAMP(rv3d->camzoom, RV3D_CAMZOOM_MIN, RV3D_CAMZOOM_MAX);
	}
}

static void view_zoom_mouseloc_3d(ARegion *ar, float dfac, int mx, int my)
{
	RegionView3D *rv3d = ar->regiondata;
	const float dist_new = rv3d->dist * dfac;

	if (U.uiflag & USER_ZOOM_TO_MOUSEPOS) {
		float dvec[3];
		float tvec[3];
		float tpos[3];
		float mval_f[2];

		float zfac;

		negate_v3_v3(tpos, rv3d->ofs);

		mval_f[0] = (float)(((mx - ar->winrct.xmin) * 2) - ar->winx) / 2.0f;
		mval_f[1] = (float)(((my - ar->winrct.ymin) * 2) - ar->winy) / 2.0f;

		/* Project cursor position into 3D space */
		zfac = ED_view3d_calc_zfac(rv3d, tpos, NULL);
		ED_view3d_win_to_delta(ar, mval_f, dvec, zfac);

		/* Calculate view target position for dolly */
		add_v3_v3v3(tvec, tpos, dvec);
		negate_v3(tvec);

		/* Offset to target position and dolly */
		copy_v3_v3(rv3d->ofs, tvec);
		rv3d->dist = dist_new;

		/* Calculate final offset */
		madd_v3_v3v3fl(rv3d->ofs, tvec, dvec, dfac);
	}
	else {
		rv3d->dist = dist_new;
	}
}

static float viewzoom_scale_value(
        const rcti *winrct,
        const short viewzoom,
        const bool zoom_invert, const bool zoom_invert_force,
        const int xy[2], const int xy_orig[2],
        const float val, const float val_orig,
        double *r_timer_lastdraw)
{
	float zfac;

	if (viewzoom == USER_ZOOM_CONT) {
		double time = PIL_check_seconds_timer();
		float time_step = (float)(time - *r_timer_lastdraw);
		float fac;

		if (U.uiflag & USER_ZOOM_HORIZ) {
			fac = (float)(xy_orig[0] - xy[0]);
		}
		else {
			fac = (float)(xy_orig[1] - xy[1]);
		}

		if (zoom_invert != zoom_invert_force) {
			fac = -fac;
		}

		/* oldstyle zoom */
		zfac = 1.0f + ((fac / 20.0f) * time_step);
		*r_timer_lastdraw = time;
	}
	else if (viewzoom == USER_ZOOM_SCALE) {
		/* method which zooms based on how far you move the mouse */

		const int ctr[2] = {
		    BLI_rcti_cent_x(winrct),
		    BLI_rcti_cent_y(winrct),
		};
		float len_new = 5 + len_v2v2_int(ctr, xy);
		float len_old = 5 + len_v2v2_int(ctr, xy_orig);

		/* intentionally ignore 'zoom_invert' for scale */
		if (zoom_invert_force) {
			SWAP(float, len_new, len_old);
		}

		zfac = val_orig * (len_old / max_ff(len_new, 1.0f)) / val;
	}
	else {  /* USER_ZOOM_DOLLY */
<<<<<<< HEAD
		float len1, len2;
=======
		float len_new = 5;
		float len_old = 5;
>>>>>>> c884ac28

		if (U.uiflag & USER_ZOOM_HORIZ) {
			len_new += (winrct->xmax - xy[0]);
			len_old += (winrct->xmax - xy_orig[0]);
		}
		else {
			len_new += (winrct->ymax - xy[1]);
			len_old += (winrct->ymax - xy_orig[1]);
		}

<<<<<<< HEAD
		if (use_cam_zoom) {
			/* zfac is ignored in this case, see below */
#if 0
			zfac = vod->camzoom_prev * (2.0f * ((len1 / len2) - 1.0f) + 1.0f) / vod->rv3d->camzoom;
#endif
		}
		else {
			zfac = vod->dist_prev * (2.0f * ((len1 / len2) - 1.0f) + 1.0f) / vod->rv3d->dist;
=======
		if (zoom_invert != zoom_invert_force) {
			SWAP(float, len_new, len_old);
>>>>>>> c884ac28
		}

		zfac = val_orig * (2.0f * ((len_new / max_ff(len_old, 1.0f)) - 1.0f) + 1.0f) / val;
	}


	return zfac;
}

static void viewzoom_apply_camera(
        ViewOpsData *vod, const int xy[2],
        const short viewzoom, const bool zoom_invert)
{
	float zfac;
	float zoomfac_prev = BKE_screen_view3d_zoom_to_fac(vod->camzoom_prev) * 2.0f;
	float zoomfac =      BKE_screen_view3d_zoom_to_fac(vod->rv3d->camzoom) * 2.0f;

	zfac = viewzoom_scale_value(
	       &vod->ar->winrct, viewzoom, zoom_invert, true, xy, &vod->origx,
	       zoomfac, zoomfac_prev,
	       &vod->timer_lastdraw);

	if (zfac != 1.0f && zfac != 0.0f) {
		/* calculate inverted, then invert again (needed because of camera zoom scaling) */
		zfac = 1.0f / zfac;
		view_zoom_mouseloc_camera(
		        vod->scene, vod->v3d,
		        vod->ar, zfac, vod->oldx, vod->oldy);
	}

	ED_region_tag_redraw(vod->ar);
}

static void viewzoom_apply_3d(
        ViewOpsData *vod, const int xy[2],
        const short viewzoom, const bool zoom_invert)
{
	float zfac;
	float dist_range[2];

	ED_view3d_dist_range_get(vod->v3d, dist_range);

	zfac = viewzoom_scale_value(
	       &vod->ar->winrct, viewzoom, zoom_invert, false, xy, &vod->origx,
	       vod->rv3d->dist, vod->dist_prev,
	       &vod->timer_lastdraw);

	if (zfac != 1.0f) {
		const float zfac_min = dist_range[0] / vod->rv3d->dist;
		const float zfac_max = dist_range[1] / vod->rv3d->dist;
		CLAMP(zfac, zfac_min, zfac_max);

		view_zoom_mouseloc_3d(
		        vod->ar, zfac, vod->oldx, vod->oldy);
	}

	/* these limits were in old code too */
	CLAMP(vod->rv3d->dist, dist_range[0], dist_range[1]);

	if (vod->rv3d->viewlock & RV3D_BOXVIEW)
		view3d_boxview_sync(vod->sa, vod->ar);

	ED_view3d_camera_lock_sync(vod->v3d, vod->rv3d);

	ED_region_tag_redraw(vod->ar);
}

static void viewzoom_apply(
        ViewOpsData *vod, const int xy[2],
        const short viewzoom, const bool zoom_invert)
{
	if ((vod->rv3d->persp == RV3D_CAMOB) &&
	    (vod->rv3d->is_persp && ED_view3d_camera_lock_check(vod->v3d, vod->rv3d)) == 0)
	{
		viewzoom_apply_camera(vod, xy, viewzoom, zoom_invert);
	}
	else {
		viewzoom_apply_3d(vod, xy, viewzoom, zoom_invert);
	}
}

static int viewzoom_modal(bContext *C, wmOperator *op, const wmEvent *event)
{
	ViewOpsData *vod = op->customdata;
	short event_code = VIEW_PASS;
	bool use_autokey = false;
	int ret = OPERATOR_RUNNING_MODAL;

	/* execute the events */
	if (event->type == TIMER && event->customdata == vod->timer) {
		/* continuous zoom */
		event_code = VIEW_APPLY;
	}
	else if (event->type == MOUSEMOVE) {
		event_code = VIEW_APPLY;
	}
	else if (event->type == EVT_MODAL_MAP) {
		switch (event->val) {
			case VIEW_MODAL_CONFIRM:
				event_code = VIEW_CONFIRM;
				break;
			case VIEWROT_MODAL_SWITCH_MOVE:
				WM_operator_name_call(C, "VIEW3D_OT_move", WM_OP_INVOKE_DEFAULT, NULL);
				event_code = VIEW_CONFIRM;
				break;
			case VIEWROT_MODAL_SWITCH_ROTATE:
				WM_operator_name_call(C, "VIEW3D_OT_rotate", WM_OP_INVOKE_DEFAULT, NULL);
				event_code = VIEW_CONFIRM;
				break;
		}
	}
	else if (event->type == vod->origkey && event->val == KM_RELEASE) {
		event_code = VIEW_CONFIRM;
	}

	if (event_code == VIEW_APPLY) {
		viewzoom_apply(vod, &event->x, U.viewzoom, (U.uiflag & USER_ZOOM_INVERT) != 0);
		if (ED_screen_animation_playing(CTX_wm_manager(C))) {
			use_autokey = true;
		}
	}
	else if (event_code == VIEW_CONFIRM) {
		ED_view3d_depth_tag_update(vod->rv3d);
		use_autokey = true;
		ret = OPERATOR_FINISHED;
	}

	if (use_autokey) {
		ED_view3d_camera_lock_autokey(vod->v3d, vod->rv3d, C, false, true);
	}

	if (ret & OPERATOR_FINISHED) {
		viewops_data_free(C, op);
	}

	return ret;
}

static int viewzoom_exec(bContext *C, wmOperator *op)
{
	Scene *scene = CTX_data_scene(C);
	View3D *v3d;
	RegionView3D *rv3d;
	ScrArea *sa;
	ARegion *ar;
	bool use_cam_zoom;
	float dist_range[2];

	const int delta = RNA_int_get(op->ptr, "delta");
	int mx, my;

	if (op->customdata) {
		ViewOpsData *vod = op->customdata;

		sa = vod->sa;
		ar = vod->ar;
	}
	else {
		sa = CTX_wm_area(C);
		ar = CTX_wm_region(C);
	}

	v3d = sa->spacedata.first;
	rv3d = ar->regiondata;

	mx = RNA_struct_property_is_set(op->ptr, "mx") ? RNA_int_get(op->ptr, "mx") : ar->winx / 2;
	my = RNA_struct_property_is_set(op->ptr, "my") ? RNA_int_get(op->ptr, "my") : ar->winy / 2;

	use_cam_zoom = (rv3d->persp == RV3D_CAMOB) && !(rv3d->is_persp && ED_view3d_camera_lock_check(v3d, rv3d));

	ED_view3d_dist_range_get(v3d, dist_range);

	if (delta < 0) {
		const float step = 1.2f;
		/* this min and max is also in viewmove() */
		if (use_cam_zoom) {
			view_zoom_mouseloc_camera(scene, v3d, ar, step, mx, my);
		}
		else {
			if (rv3d->dist < dist_range[1]) {
				view_zoom_mouseloc_3d(ar, step, mx, my);
			}
		}
	}
	else {
		const float step = 1.0f / 1.2f;
		if (use_cam_zoom) {
			view_zoom_mouseloc_camera(scene, v3d, ar, step, mx, my);
		}
		else {
			if (rv3d->dist > dist_range[0]) {
				view_zoom_mouseloc_3d(ar, step, mx, my);
			}
		}
	}

	if (rv3d->viewlock & RV3D_BOXVIEW)
		view3d_boxview_sync(sa, ar);

	ED_view3d_depth_tag_update(rv3d);

	ED_view3d_camera_lock_sync(v3d, rv3d);
	ED_view3d_camera_lock_autokey(v3d, rv3d, C, false, true);

	ED_region_tag_redraw(ar);

	viewops_data_free(C, op);

	return OPERATOR_FINISHED;
}

/* this is an exact copy of viewzoom_modal_keymap */
/* called in transform_ops.c, on each regeneration of keymaps  */
void viewdolly_modal_keymap(wmKeyConfig *keyconf)
{
	static EnumPropertyItem modal_items[] = {
		{VIEW_MODAL_CONFIRM,    "CONFIRM", 0, "Confirm", ""},

		{VIEWROT_MODAL_SWITCH_ROTATE, "SWITCH_TO_ROTATE", 0, "Switch to Rotate"},
		{VIEWROT_MODAL_SWITCH_MOVE, "SWITCH_TO_MOVE", 0, "Switch to Move"},

		{0, NULL, 0, NULL, NULL}
	};

	wmKeyMap *keymap = WM_modalkeymap_get(keyconf, "View3D Dolly Modal");

	/* this function is called for each spacetype, only needs to add map once */
	if (keymap && keymap->modal_items) return;

	keymap = WM_modalkeymap_add(keyconf, "View3D Dolly Modal", modal_items);

	/* items for modal map */
	WM_modalkeymap_add_item(keymap, MIDDLEMOUSE, KM_RELEASE, KM_ANY, 0, VIEW_MODAL_CONFIRM);
	WM_modalkeymap_add_item(keymap, ESCKEY, KM_PRESS, KM_ANY, 0, VIEW_MODAL_CONFIRM);

	/* disabled mode switching for now, can re-implement better, later on */
#if 0
	WM_modalkeymap_add_item(keymap, LEFTMOUSE, KM_RELEASE, KM_ANY, 0, VIEWROT_MODAL_SWITCH_ROTATE);
	WM_modalkeymap_add_item(keymap, LEFTCTRLKEY, KM_RELEASE, KM_ANY, 0, VIEWROT_MODAL_SWITCH_ROTATE);
	WM_modalkeymap_add_item(keymap, LEFTSHIFTKEY, KM_PRESS, KM_ANY, 0, VIEWROT_MODAL_SWITCH_MOVE);
#endif

	/* assign map to operators */
	WM_modalkeymap_assign(keymap, "VIEW3D_OT_dolly");
}

/* viewdolly_invoke() copied this function, changes here may apply there */
static int viewzoom_invoke(bContext *C, wmOperator *op, const wmEvent *event)
{
	ViewOpsData *vod;

	/* makes op->customdata */
	viewops_data_alloc(C, op);
	viewops_data_create(C, op, event);
	vod = op->customdata;

	/* if one or the other zoom position aren't set, set from event */
	if (!RNA_struct_property_is_set(op->ptr, "mx") || !RNA_struct_property_is_set(op->ptr, "my")) {
		RNA_int_set(op->ptr, "mx", event->x);
		RNA_int_set(op->ptr, "my", event->y);
	}

	if (RNA_struct_property_is_set(op->ptr, "delta")) {
		viewzoom_exec(C, op);
	}
	else {
		if (event->type == MOUSEZOOM || event->type == MOUSEPAN) {

			if (U.uiflag & USER_ZOOM_HORIZ) {
				vod->origx = vod->oldx = event->x;
				viewzoom_apply(vod, &event->prevx, USER_ZOOM_DOLLY, (U.uiflag & USER_ZOOM_INVERT) != 0);
			}
			else {
				/* Set y move = x move as MOUSEZOOM uses only x axis to pass magnification value */
				vod->origy = vod->oldy = vod->origy + event->x - event->prevx;
				viewzoom_apply(vod, &event->prevx, USER_ZOOM_DOLLY, (U.uiflag & USER_ZOOM_INVERT) != 0);
			}
			ED_view3d_camera_lock_autokey(vod->v3d, vod->rv3d, C, false, true);

			ED_view3d_depth_tag_update(vod->rv3d);

			viewops_data_free(C, op);
			return OPERATOR_FINISHED;
		}
		else {
			if (U.viewzoom == USER_ZOOM_CONT) {
				/* needs a timer to continue redrawing */
				vod->timer = WM_event_add_timer(CTX_wm_manager(C), CTX_wm_window(C), TIMER, 0.01f);
				vod->timer_lastdraw = PIL_check_seconds_timer();
			}

			/* add temp handler */
			WM_event_add_modal_handler(C, op);

			return OPERATOR_RUNNING_MODAL;
		}
	}
	return OPERATOR_FINISHED;
}

static void viewzoom_cancel(bContext *C, wmOperator *op)
{
	viewops_data_free(C, op);
}

void VIEW3D_OT_zoom(wmOperatorType *ot)
{
	PropertyRNA *prop;

	/* identifiers */
	ot->name = "Zoom View";
	ot->description = "Zoom in/out in the view";
	ot->idname = "VIEW3D_OT_zoom";

	/* api callbacks */
	ot->invoke = viewzoom_invoke;
	ot->exec = viewzoom_exec;
	ot->modal = viewzoom_modal;
	ot->poll = ED_operator_region_view3d_active;
	ot->cancel = viewzoom_cancel;

	/* flags */
	ot->flag = OPTYPE_BLOCKING | OPTYPE_GRAB_POINTER;

	RNA_def_int(ot->srna, "delta", 0, INT_MIN, INT_MAX, "Delta", "", INT_MIN, INT_MAX);
	prop = RNA_def_int(ot->srna, "mx", 0, 0, INT_MAX, "Zoom Position X", "", 0, INT_MAX);
	RNA_def_property_flag(prop, PROP_HIDDEN);
	prop = RNA_def_int(ot->srna, "my", 0, 0, INT_MAX, "Zoom Position Y", "", 0, INT_MAX);
	RNA_def_property_flag(prop, PROP_HIDDEN);
}


/* ************************ viewdolly ******************************** */
static void view_dolly_mouseloc(ARegion *ar, float orig_ofs[3], float dvec[3], float dfac)
{
	RegionView3D *rv3d = ar->regiondata;
	madd_v3_v3v3fl(rv3d->ofs, orig_ofs, dvec, -(1.0f - dfac));
}

static void viewdolly_apply(ViewOpsData *vod, int x, int y, const short zoom_invert)
{
	float zfac = 1.0;

	{
		float len1, len2;

		if (U.uiflag & USER_ZOOM_HORIZ) {
			len1 = (vod->ar->winrct.xmax - x) + 5;
			len2 = (vod->ar->winrct.xmax - vod->origx) + 5;
		}
		else {
			len1 = (vod->ar->winrct.ymax - y) + 5;
			len2 = (vod->ar->winrct.ymax - vod->origy) + 5;
		}
		if (zoom_invert)
			SWAP(float, len1, len2);

		zfac =  1.0f + ((len1 - len2) * 0.01f * vod->rv3d->dist);
	}

	if (zfac != 1.0f)
		view_dolly_mouseloc(vod->ar, vod->ofs, vod->mousevec, zfac);

	if (vod->rv3d->viewlock & RV3D_BOXVIEW)
		view3d_boxview_sync(vod->sa, vod->ar);

	ED_view3d_camera_lock_sync(vod->v3d, vod->rv3d);

	ED_region_tag_redraw(vod->ar);
}


static int viewdolly_modal(bContext *C, wmOperator *op, const wmEvent *event)
{
	ViewOpsData *vod = op->customdata;
	short event_code = VIEW_PASS;
	bool use_autokey = false;
	int ret = OPERATOR_RUNNING_MODAL;

	/* execute the events */
	if (event->type == MOUSEMOVE) {
		event_code = VIEW_APPLY;
	}
	else if (event->type == EVT_MODAL_MAP) {
		switch (event->val) {
			case VIEW_MODAL_CONFIRM:
				event_code = VIEW_CONFIRM;
				break;
			case VIEWROT_MODAL_SWITCH_MOVE:
				WM_operator_name_call(C, "VIEW3D_OT_move", WM_OP_INVOKE_DEFAULT, NULL);
				event_code = VIEW_CONFIRM;
				break;
			case VIEWROT_MODAL_SWITCH_ROTATE:
				WM_operator_name_call(C, "VIEW3D_OT_rotate", WM_OP_INVOKE_DEFAULT, NULL);
				event_code = VIEW_CONFIRM;
				break;
		}
	}
	else if (event->type == vod->origkey && event->val == KM_RELEASE) {
		event_code = VIEW_CONFIRM;
	}

	if (event_code == VIEW_APPLY) {
		viewdolly_apply(vod, event->x, event->y, (U.uiflag & USER_ZOOM_INVERT) != 0);
		if (ED_screen_animation_playing(CTX_wm_manager(C))) {
			use_autokey = true;
		}
	}
	else if (event_code == VIEW_CONFIRM) {
		ED_view3d_depth_tag_update(vod->rv3d);
		use_autokey = true;
		ret = OPERATOR_FINISHED;
	}

	if (use_autokey) {
		ED_view3d_camera_lock_autokey(vod->v3d, vod->rv3d, C, false, true);
	}

	if (ret & OPERATOR_FINISHED) {
		viewops_data_free(C, op);
	}

	return ret;
}

static int viewdolly_exec(bContext *C, wmOperator *op)
{
	View3D *v3d;
	RegionView3D *rv3d;
	ScrArea *sa;
	ARegion *ar;
	float mousevec[3];

	const int delta = RNA_int_get(op->ptr, "delta");

	if (op->customdata) {
		ViewOpsData *vod = op->customdata;

		sa = vod->sa;
		ar = vod->ar;
		copy_v3_v3(mousevec, vod->mousevec);
	}
	else {
		sa = CTX_wm_area(C);
		ar = CTX_wm_region(C);
		negate_v3_v3(mousevec, ((RegionView3D *)ar->regiondata)->viewinv[2]);
		normalize_v3(mousevec);
	}

	v3d = sa->spacedata.first;
	rv3d = ar->regiondata;

	/* overwrite the mouse vector with the view direction (zoom into the center) */
	if ((U.uiflag & USER_ZOOM_TO_MOUSEPOS) == 0) {
		normalize_v3_v3(mousevec, rv3d->viewinv[2]);
	}

	if (delta < 0) {
		view_dolly_mouseloc(ar, rv3d->ofs, mousevec, 0.2f);
	}
	else {
		view_dolly_mouseloc(ar, rv3d->ofs, mousevec, 1.8f);
	}

	if (rv3d->viewlock & RV3D_BOXVIEW)
		view3d_boxview_sync(sa, ar);

	ED_view3d_depth_tag_update(rv3d);

	ED_view3d_camera_lock_sync(v3d, rv3d);

	ED_region_tag_redraw(ar);

	viewops_data_free(C, op);

	return OPERATOR_FINISHED;
}

/* copied from viewzoom_invoke(), changes here may apply there */
static int viewdolly_invoke(bContext *C, wmOperator *op, const wmEvent *event)
{
	ViewOpsData *vod;

	if (view3d_operator_offset_lock_check(C, op))
		return OPERATOR_CANCELLED;

	/* makes op->customdata */
	viewops_data_alloc(C, op);
	vod = op->customdata;

	/* poll should check but in some cases fails, see poll func for details */
	if (vod->rv3d->viewlock & RV3D_LOCKED) {
		viewops_data_free(C, op);
		return OPERATOR_PASS_THROUGH;
	}

	/* needs to run before 'viewops_data_create' so the backup 'rv3d->ofs' is correct */
	/* switch from camera view when: */
	if (vod->rv3d->persp != RV3D_PERSP) {
		if (vod->rv3d->persp == RV3D_CAMOB) {
			/* ignore rv3d->lpersp because dolly only makes sense in perspective mode */
			view3d_persp_switch_from_camera(vod->v3d, vod->rv3d, RV3D_PERSP);
		}
		else {
			vod->rv3d->persp = RV3D_PERSP;
		}
		ED_region_tag_redraw(vod->ar);
	}

	viewops_data_create(C, op, event);


	/* if one or the other zoom position aren't set, set from event */
	if (!RNA_struct_property_is_set(op->ptr, "mx") || !RNA_struct_property_is_set(op->ptr, "my")) {
		RNA_int_set(op->ptr, "mx", event->x);
		RNA_int_set(op->ptr, "my", event->y);
	}

	if (RNA_struct_property_is_set(op->ptr, "delta")) {
		viewdolly_exec(C, op);
	}
	else {
		/* overwrite the mouse vector with the view direction (zoom into the center) */
		if ((U.uiflag & USER_ZOOM_TO_MOUSEPOS) == 0) {
			negate_v3_v3(vod->mousevec, vod->rv3d->viewinv[2]);
			normalize_v3(vod->mousevec);
		}

		if (event->type == MOUSEZOOM) {
			/* Bypass Zoom invert flag for track pads (pass false always) */

			if (U.uiflag & USER_ZOOM_HORIZ) {
				vod->origx = vod->oldx = event->x;
				viewdolly_apply(vod, event->prevx, event->prevy, (U.uiflag & USER_ZOOM_INVERT) == 0);
			}
			else {

				/* Set y move = x move as MOUSEZOOM uses only x axis to pass magnification value */
				vod->origy = vod->oldy = vod->origy + event->x - event->prevx;
				viewdolly_apply(vod, event->prevx, event->prevy, (U.uiflag & USER_ZOOM_INVERT) == 0);
			}
			ED_view3d_depth_tag_update(vod->rv3d);

			viewops_data_free(C, op);
			return OPERATOR_FINISHED;
		}
		else {
			/* add temp handler */
			WM_event_add_modal_handler(C, op);

			return OPERATOR_RUNNING_MODAL;
		}
	}
	return OPERATOR_FINISHED;
}

static void viewdolly_cancel(bContext *C, wmOperator *op)
{
	viewops_data_free(C, op);
}

void VIEW3D_OT_dolly(wmOperatorType *ot)
{
	/* identifiers */
	ot->name = "Dolly View";
	ot->description = "Dolly in/out in the view";
	ot->idname = "VIEW3D_OT_dolly";

	/* api callbacks */
	ot->invoke = viewdolly_invoke;
	ot->exec = viewdolly_exec;
	ot->modal = viewdolly_modal;
	ot->poll = ED_operator_region_view3d_active;
	ot->cancel = viewdolly_cancel;

	/* flags */
	ot->flag = OPTYPE_BLOCKING | OPTYPE_GRAB_POINTER;

	RNA_def_int(ot->srna, "delta", 0, INT_MIN, INT_MAX, "Delta", "", INT_MIN, INT_MAX);
	RNA_def_int(ot->srna, "mx", 0, 0, INT_MAX, "Zoom Position X", "", 0, INT_MAX);
	RNA_def_int(ot->srna, "my", 0, 0, INT_MAX, "Zoom Position Y", "", 0, INT_MAX);
}

static void view3d_from_minmax(bContext *C, View3D *v3d, ARegion *ar,
                               const float min[3], const float max[3],
                               bool ok_dist, const int smooth_viewtx)
{
	RegionView3D *rv3d = ar->regiondata;
	float afm[3];
	float size;

	/* SMOOTHVIEW */
	float new_ofs[3];
	float new_dist;

	sub_v3_v3v3(afm, max, min);
	size = max_fff(afm[0], afm[1], afm[2]);

	if (ok_dist) {
		char persp;

		if (rv3d->is_persp) {
			if (rv3d->persp == RV3D_CAMOB && ED_view3d_camera_lock_check(v3d, rv3d)) {
				persp = RV3D_CAMOB;
			}
			else {
				persp = RV3D_PERSP;
			}
		}
		else { /* ortho */
			if (size < 0.0001f) {
				/* bounding box was a single point so do not zoom */
				ok_dist = false;
			}
			else {
				/* adjust zoom so it looks nicer */
				persp = RV3D_ORTHO;
			}
		}

		if (ok_dist) {
			new_dist = ED_view3d_radius_to_dist(v3d, ar, persp, true, (size / 2) * VIEW3D_MARGIN);
			if (rv3d->is_persp) {
				/* don't zoom closer than the near clipping plane */
				new_dist = max_ff(new_dist, v3d->near * 1.5f);
			}
		}
	}

	mid_v3_v3v3(new_ofs, min, max);
	negate_v3(new_ofs);

	if (rv3d->persp == RV3D_CAMOB && !ED_view3d_camera_lock_check(v3d, rv3d)) {
		rv3d->persp = RV3D_PERSP;
		ED_view3d_smooth_view(C, v3d, ar, v3d->camera, NULL,
		                      new_ofs, NULL, ok_dist ? &new_dist : NULL, NULL,
		                      smooth_viewtx);
	}
	else {
		ED_view3d_smooth_view(C, v3d, ar, NULL, NULL,
		                      new_ofs, NULL, ok_dist ? &new_dist : NULL, NULL,
		                      smooth_viewtx);
	}

	/* smooth view does viewlock RV3D_BOXVIEW copy */
}

/* same as view3d_from_minmax but for all regions (except cameras) */
static void view3d_from_minmax_multi(bContext *C, View3D *v3d,
                                     const float min[3], const float max[3],
                                     const bool ok_dist, const int smooth_viewtx)
{
	ScrArea *sa = CTX_wm_area(C);
	ARegion *ar;
	for (ar = sa->regionbase.first; ar; ar = ar->next) {
		if (ar->regiontype == RGN_TYPE_WINDOW) {
			RegionView3D *rv3d = ar->regiondata;
			/* when using all regions, don't jump out of camera view,
			 * but _do_ allow locked cameras to be moved */
			if ((rv3d->persp != RV3D_CAMOB) || ED_view3d_camera_lock_check(v3d, rv3d)) {
				view3d_from_minmax(C, v3d, ar, min, max, ok_dist, smooth_viewtx);
			}
		}
	}
}

static int view3d_all_exec(bContext *C, wmOperator *op) /* was view3d_home() in 2.4x */
{
	ARegion *ar = CTX_wm_region(C);
	View3D *v3d = CTX_wm_view3d(C);
	Scene *scene = CTX_data_scene(C);
	Base *base;
	float *curs;
	const bool use_all_regions = RNA_boolean_get(op->ptr, "use_all_regions");
	const bool skip_camera = (ED_view3d_camera_lock_check(v3d, ar->regiondata) ||
	                          /* any one of the regions may be locked */
	                          (use_all_regions && v3d->flag2 & V3D_LOCK_CAMERA));
	const bool center = RNA_boolean_get(op->ptr, "center");
	const int smooth_viewtx = WM_operator_smooth_viewtx_get(op);

	float min[3], max[3];
	bool changed = false;

	if (center) {
		/* in 2.4x this also move the cursor to (0, 0, 0) (with shift+c). */
		curs = ED_view3d_cursor3d_get(scene, v3d);
		zero_v3(min);
		zero_v3(max);
		zero_v3(curs);
	}
	else {
		INIT_MINMAX(min, max);
	}

	for (base = scene->base.first; base; base = base->next) {
		if (BASE_VISIBLE(v3d, base)) {
			changed = true;

			if (skip_camera && base->object == v3d->camera) {
				continue;
			}

			BKE_object_minmax(base->object, min, max, false);
		}
	}
	if (!changed) {
		ED_region_tag_redraw(ar);
		/* TODO - should this be cancel?
		 * I think no, because we always move the cursor, with or without
		 * object, but in this case there is no change in the scene,
		 * only the cursor so I choice a ED_region_tag like
		 * view3d_smooth_view do for the center_cursor.
		 * See bug #22640
		 */
		return OPERATOR_FINISHED;
	}

	if (use_all_regions) {
		view3d_from_minmax_multi(C, v3d, min, max, true, smooth_viewtx);
	}
	else {
		view3d_from_minmax(C, v3d, ar, min, max, true, smooth_viewtx);
	}

	return OPERATOR_FINISHED;
}


void VIEW3D_OT_view_all(wmOperatorType *ot)
{
	PropertyRNA *prop;

	/* identifiers */
	ot->name = "View All";
	ot->description = "View all objects in scene";
	ot->idname = "VIEW3D_OT_view_all";

	/* api callbacks */
	ot->exec = view3d_all_exec;
	ot->poll = ED_operator_region_view3d_active;

	/* flags */
	ot->flag = 0;

	prop = RNA_def_boolean(ot->srna, "use_all_regions", 0, "All Regions", "View selected for all regions");
	RNA_def_property_flag(prop, PROP_SKIP_SAVE);
	RNA_def_boolean(ot->srna, "center", 0, "Center", "");
}

/* like a localview without local!, was centerview() in 2.4x */
static int viewselected_exec(bContext *C, wmOperator *op)
{
	ARegion *ar = CTX_wm_region(C);
	View3D *v3d = CTX_wm_view3d(C);
	Scene *scene = CTX_data_scene(C);
	Object *ob = OBACT;
	Object *obedit = CTX_data_edit_object(C);
	float min[3], max[3];
	bool ok = false, ok_dist = true;
	const bool use_all_regions = RNA_boolean_get(op->ptr, "use_all_regions");
	const bool skip_camera = (ED_view3d_camera_lock_check(v3d, ar->regiondata) ||
	                          /* any one of the regions may be locked */
	                          (use_all_regions && v3d->flag2 & V3D_LOCK_CAMERA));
	const int smooth_viewtx = WM_operator_smooth_viewtx_get(op);

	INIT_MINMAX(min, max);

	if (ob && (ob->mode & OB_MODE_WEIGHT_PAINT)) {
		/* hard-coded exception, we look for the one selected armature */
		/* this is weak code this way, we should make a generic active/selection callback interface once... */
		Base *base;
		for (base = scene->base.first; base; base = base->next) {
			if (TESTBASELIB(v3d, base)) {
				if (base->object->type == OB_ARMATURE)
					if (base->object->mode & OB_MODE_POSE)
						break;
			}
		}
		if (base)
			ob = base->object;
	}


	if (obedit) {
		ok = ED_view3d_minmax_verts(obedit, min, max);    /* only selected */
	}
	else if (ob && (ob->mode & OB_MODE_POSE)) {
		if (ob->pose) {
			bArmature *arm = ob->data;
			bPoseChannel *pchan;
			float vec[3];

			for (pchan = ob->pose->chanbase.first; pchan; pchan = pchan->next) {
				if (pchan->bone->flag & BONE_SELECTED) {
					if (pchan->bone->layer & arm->layer) {
						bPoseChannel *pchan_tx = pchan->custom_tx ? pchan->custom_tx : pchan;
						ok = 1;
						mul_v3_m4v3(vec, ob->obmat, pchan_tx->pose_head);
						minmax_v3v3_v3(min, max, vec);
						mul_v3_m4v3(vec, ob->obmat, pchan_tx->pose_tail);
						minmax_v3v3_v3(min, max, vec);
					}
				}
			}
		}
	}
	else if (BKE_paint_select_face_test(ob)) {
		ok = paintface_minmax(ob, min, max);
	}
	else if (ob && (ob->mode & OB_MODE_PARTICLE_EDIT)) {
		ok = PE_minmax(scene, min, max);
	}
	else if (ob && (ob->mode & (OB_MODE_SCULPT | OB_MODE_TEXTURE_PAINT))) {
		BKE_paint_stroke_get_average(scene, ob, min);
		copy_v3_v3(max, min);
		ok = true;
		ok_dist = 0; /* don't zoom */
	}
	else {
		Base *base;
		for (base = FIRSTBASE; base; base = base->next) {
			if (TESTBASE(v3d, base)) {

				if (skip_camera && base->object == v3d->camera) {
					continue;
				}

				/* account for duplis */
				if (BKE_object_minmax_dupli(scene, base->object, min, max, false) == 0)
					BKE_object_minmax(base->object, min, max, false);  /* use if duplis not found */

				ok = 1;
			}
		}
	}

	if (ok == 0) {
		return OPERATOR_FINISHED;
	}

	if (use_all_regions) {
		view3d_from_minmax_multi(C, v3d, min, max, ok_dist, smooth_viewtx);
	}
	else {
		view3d_from_minmax(C, v3d, ar, min, max, ok_dist, smooth_viewtx);
	}

// XXX	BIF_view3d_previewrender_signal(curarea, PR_DBASE|PR_DISPRECT);

	return OPERATOR_FINISHED;
}

void VIEW3D_OT_view_selected(wmOperatorType *ot)
{
	PropertyRNA *prop;

	/* identifiers */
	ot->name = "View Selected";
	ot->description = "Move the view to the selection center";
	ot->idname = "VIEW3D_OT_view_selected";

	/* api callbacks */
	ot->exec = viewselected_exec;
	ot->poll = ED_operator_region_view3d_active;

	/* flags */
	ot->flag = 0;

	/* rna later */
	prop = RNA_def_boolean(ot->srna, "use_all_regions", 0, "All Regions", "View selected for all regions");
	RNA_def_property_flag(prop, PROP_SKIP_SAVE);
}

static int view_lock_clear_exec(bContext *C, wmOperator *UNUSED(op))
{
	View3D *v3d = CTX_wm_view3d(C);

	if (v3d) {
		ED_view3D_lock_clear(v3d);

		WM_event_add_notifier(C, NC_SPACE | ND_SPACE_VIEW3D, v3d);

		return OPERATOR_FINISHED;
	}
	else {
		return OPERATOR_CANCELLED;
	}
}

void VIEW3D_OT_view_lock_clear(wmOperatorType *ot)
{

	/* identifiers */
	ot->name = "View Lock Clear";
	ot->description = "Clear all view locking";
	ot->idname = "VIEW3D_OT_view_lock_clear";

	/* api callbacks */
	ot->exec = view_lock_clear_exec;
	ot->poll = ED_operator_region_view3d_active;

	/* flags */
	ot->flag = 0;
}

static int view_lock_to_active_exec(bContext *C, wmOperator *UNUSED(op))
{
	View3D *v3d = CTX_wm_view3d(C);
	Object *obact = CTX_data_active_object(C);

	if (v3d) {

		ED_view3D_lock_clear(v3d);

		v3d->ob_centre = obact; /* can be NULL */

		if (obact && obact->type == OB_ARMATURE) {
			if (obact->mode & OB_MODE_POSE) {
				bPoseChannel *pcham_act = BKE_pose_channel_active(obact);
				if (pcham_act) {
					BLI_strncpy(v3d->ob_centre_bone, pcham_act->name, sizeof(v3d->ob_centre_bone));
				}
			}
			else {
				EditBone *ebone_act = ((bArmature *)obact->data)->act_edbone;
				if (ebone_act) {
					BLI_strncpy(v3d->ob_centre_bone, ebone_act->name, sizeof(v3d->ob_centre_bone));
				}
			}
		}

		WM_event_add_notifier(C, NC_SPACE | ND_SPACE_VIEW3D, v3d);

		return OPERATOR_FINISHED;
	}
	else {
		return OPERATOR_CANCELLED;
	}
}

void VIEW3D_OT_view_lock_to_active(wmOperatorType *ot)
{

	/* identifiers */
	ot->name = "View Lock to Active";
	ot->description = "Lock the view to the active object/bone";
	ot->idname = "VIEW3D_OT_view_lock_to_active";

	/* api callbacks */
	ot->exec = view_lock_to_active_exec;
	ot->poll = ED_operator_region_view3d_active;

	/* flags */
	ot->flag = 0;
}

static int viewcenter_cursor_exec(bContext *C, wmOperator *op)
{
	View3D *v3d = CTX_wm_view3d(C);
	RegionView3D *rv3d = CTX_wm_region_view3d(C);
	Scene *scene = CTX_data_scene(C);

	if (rv3d) {
		ARegion *ar = CTX_wm_region(C);
		const int smooth_viewtx = WM_operator_smooth_viewtx_get(op);

		/* non camera center */
		float new_ofs[3];
		negate_v3_v3(new_ofs, ED_view3d_cursor3d_get(scene, v3d));
		ED_view3d_smooth_view(C, v3d, ar, NULL, NULL,
		                      new_ofs, NULL, NULL, NULL,
		                      smooth_viewtx);

		/* smooth view does viewlock RV3D_BOXVIEW copy */
	}

	return OPERATOR_FINISHED;
}

void VIEW3D_OT_view_center_cursor(wmOperatorType *ot)
{
	/* identifiers */
	ot->name = "Center View to Cursor";
	ot->description = "Center the view so that the cursor is in the middle of the view";
	ot->idname = "VIEW3D_OT_view_center_cursor";

	/* api callbacks */
	ot->exec = viewcenter_cursor_exec;
	ot->poll = ED_operator_view3d_active;

	/* flags */
	ot->flag = 0;
}

static int viewcenter_pick_invoke(bContext *C, wmOperator *op, const wmEvent *event)
{
	View3D *v3d = CTX_wm_view3d(C);
	RegionView3D *rv3d = CTX_wm_region_view3d(C);
	Scene *scene = CTX_data_scene(C);
	ARegion *ar = CTX_wm_region(C);

	if (rv3d) {
		float new_ofs[3];
		const int smooth_viewtx = WM_operator_smooth_viewtx_get(op);

		view3d_operator_needs_opengl(C);

		if (ED_view3d_autodist(scene, ar, v3d, event->mval, new_ofs, false, NULL)) {
			/* pass */
		}
		else {
			/* fallback to simple pan */
			negate_v3_v3(new_ofs, rv3d->ofs);
			ED_view3d_win_to_3d_int(ar, new_ofs, event->mval, new_ofs);
		}
		negate_v3(new_ofs);
		ED_view3d_smooth_view(C, v3d, ar, NULL, NULL,
		                      new_ofs, NULL, NULL, NULL,
		                      smooth_viewtx);
	}

	return OPERATOR_FINISHED;
}

void VIEW3D_OT_view_center_pick(wmOperatorType *ot)
{
	/* identifiers */
	ot->name = "Center View to Mouse";
	ot->description = "Center the view to the Z-depth position under the mouse cursor";
	ot->idname = "VIEW3D_OT_view_center_pick";

	/* api callbacks */
	ot->invoke = viewcenter_pick_invoke;
	ot->poll = ED_operator_view3d_active;

	/* flags */
	ot->flag = 0;
}

static int view3d_center_camera_exec(bContext *C, wmOperator *UNUSED(op)) /* was view3d_home() in 2.4x */
{
	Scene *scene = CTX_data_scene(C);
	float xfac, yfac;
	float size[2];

	View3D *v3d;
	ARegion *ar;
	RegionView3D *rv3d;

	/* no NULL check is needed, poll checks */
	ED_view3d_context_user_region(C, &v3d, &ar);
	rv3d = ar->regiondata;

	rv3d->camdx = rv3d->camdy = 0.0f;

	ED_view3d_calc_camera_border_size(scene, ar, v3d, rv3d, size);

	/* 4px is just a little room from the edge of the area */
	xfac = (float)ar->winx / (float)(size[0] + 4);
	yfac = (float)ar->winy / (float)(size[1] + 4);

	rv3d->camzoom = BKE_screen_view3d_zoom_from_fac(min_ff(xfac, yfac));
	CLAMP(rv3d->camzoom, RV3D_CAMZOOM_MIN, RV3D_CAMZOOM_MAX);

	WM_event_add_notifier(C, NC_SPACE | ND_SPACE_VIEW3D, v3d);

	return OPERATOR_FINISHED;
}

void VIEW3D_OT_view_center_camera(wmOperatorType *ot)
{
	/* identifiers */
	ot->name = "View Camera Center";
	ot->description = "Center the camera view";
	ot->idname = "VIEW3D_OT_view_center_camera";

	/* api callbacks */
	ot->exec = view3d_center_camera_exec;
	ot->poll = view3d_camera_user_poll;

	/* flags */
	ot->flag = 0;
}

static int view3d_center_lock_exec(bContext *C, wmOperator *UNUSED(op)) /* was view3d_home() in 2.4x */
{
	RegionView3D *rv3d = CTX_wm_region_view3d(C);

	zero_v2(rv3d->ofs_lock);

	WM_event_add_notifier(C, NC_SPACE | ND_SPACE_VIEW3D, CTX_wm_view3d(C));

	return OPERATOR_FINISHED;
}

void VIEW3D_OT_view_center_lock(wmOperatorType *ot)
{
	/* identifiers */
	ot->name = "View Lock Center";
	ot->description = "Center the view lock offset";
	ot->idname = "VIEW3D_OT_view_center_lock";

	/* api callbacks */
	ot->exec = view3d_center_lock_exec;
	ot->poll = view3d_lock_poll;

	/* flags */
	ot->flag = 0;
}

/* ********************* Set render border operator ****************** */

static int render_border_exec(bContext *C, wmOperator *op)
{
	View3D *v3d = CTX_wm_view3d(C);
	ARegion *ar = CTX_wm_region(C);
	RegionView3D *rv3d = ED_view3d_context_rv3d(C);

	Scene *scene = CTX_data_scene(C);

	rcti rect;
	rctf vb, border;

	const bool camera_only = RNA_boolean_get(op->ptr, "camera_only");

	if (camera_only && rv3d->persp != RV3D_CAMOB)
		return OPERATOR_PASS_THROUGH;

	/* get border select values using rna */
	WM_operator_properties_border_to_rcti(op, &rect);

	/* calculate range */

	if (rv3d->persp == RV3D_CAMOB) {
		ED_view3d_calc_camera_border(scene, ar, v3d, rv3d, &vb, false);
	}
	else {
		vb.xmin = 0;
		vb.ymin = 0;
		vb.xmax = ar->winx;
		vb.ymax = ar->winy;
	}

	border.xmin = ((float)rect.xmin - vb.xmin) / BLI_rctf_size_x(&vb);
	border.ymin = ((float)rect.ymin - vb.ymin) / BLI_rctf_size_y(&vb);
	border.xmax = ((float)rect.xmax - vb.xmin) / BLI_rctf_size_x(&vb);
	border.ymax = ((float)rect.ymax - vb.ymin) / BLI_rctf_size_y(&vb);

	/* actually set border */
	CLAMP(border.xmin, 0.0f, 1.0f);
	CLAMP(border.ymin, 0.0f, 1.0f);
	CLAMP(border.xmax, 0.0f, 1.0f);
	CLAMP(border.ymax, 0.0f, 1.0f);

	if (rv3d->persp == RV3D_CAMOB) {
		scene->r.border = border;

		WM_event_add_notifier(C, NC_SCENE | ND_RENDER_OPTIONS, NULL);
	}
	else {
		v3d->render_border = border;

		WM_event_add_notifier(C, NC_SPACE | ND_SPACE_VIEW3D, NULL);
	}

	/* drawing a border surrounding the entire camera view switches off border rendering
	 * or the border covers no pixels */
	if ((border.xmin <= 0.0f && border.xmax >= 1.0f &&
	     border.ymin <= 0.0f && border.ymax >= 1.0f) ||
	    (border.xmin == border.xmax || border.ymin == border.ymax))
	{
		if (rv3d->persp == RV3D_CAMOB)
			scene->r.mode &= ~R_BORDER;
		else
			v3d->flag2 &= ~V3D_RENDER_BORDER;
	}
	else {
		if (rv3d->persp == RV3D_CAMOB)
			scene->r.mode |= R_BORDER;
		else
			v3d->flag2 |= V3D_RENDER_BORDER;
	}

	return OPERATOR_FINISHED;

}

void VIEW3D_OT_render_border(wmOperatorType *ot)
{
	PropertyRNA *prop;

	/* identifiers */
	ot->name = "Set Render Border";
	ot->description = "Set the boundaries of the border render and enable border render";
	ot->idname = "VIEW3D_OT_render_border";

	/* api callbacks */
	ot->invoke = WM_border_select_invoke;
	ot->exec = render_border_exec;
	ot->modal = WM_border_select_modal;
	ot->cancel = WM_border_select_cancel;

	ot->poll = ED_operator_view3d_active;

	/* flags */
	ot->flag = OPTYPE_REGISTER | OPTYPE_UNDO;

	/* rna */
	WM_operator_properties_border(ot);

	prop = RNA_def_boolean(ot->srna, "camera_only", false, "Camera Only",
	                       "Set render border for camera view and final render only");
	RNA_def_property_flag(prop, PROP_HIDDEN);
}

/* ********************* Clear render border operator ****************** */

static int clear_render_border_exec(bContext *C, wmOperator *UNUSED(op))
{
	View3D *v3d = CTX_wm_view3d(C);
	RegionView3D *rv3d = ED_view3d_context_rv3d(C);

	Scene *scene = CTX_data_scene(C);
	rctf *border = NULL;

	if (rv3d->persp == RV3D_CAMOB) {
		scene->r.mode &= ~R_BORDER;
		border = &scene->r.border;

		WM_event_add_notifier(C, NC_SCENE | ND_RENDER_OPTIONS, NULL);
	}
	else {
		v3d->flag2 &= ~V3D_RENDER_BORDER;
		border = &v3d->render_border;

		WM_event_add_notifier(C, NC_SPACE | ND_SPACE_VIEW3D, NULL);
	}

	border->xmin = 0.0f;
	border->ymin = 0.0f;
	border->xmax = 1.0f;
	border->ymax = 1.0f;

	return OPERATOR_FINISHED;

}

void VIEW3D_OT_clear_render_border(wmOperatorType *ot)
{
	/* identifiers */
	ot->name = "Clear Render Border";
	ot->description = "Clear the boundaries of the border render and disable border render";
	ot->idname = "VIEW3D_OT_clear_render_border";

	/* api callbacks */
	ot->exec = clear_render_border_exec;
	ot->poll = ED_operator_view3d_active;

	/* flags */
	ot->flag = OPTYPE_REGISTER | OPTYPE_UNDO;
}

/* ********************* Border Zoom operator ****************** */

static int view3d_zoom_border_exec(bContext *C, wmOperator *op)
{
	ARegion *ar = CTX_wm_region(C);
	View3D *v3d = CTX_wm_view3d(C);
	RegionView3D *rv3d = CTX_wm_region_view3d(C);
	Scene *scene = CTX_data_scene(C);
	int gesture_mode;
	const int smooth_viewtx = WM_operator_smooth_viewtx_get(op);

	/* Zooms in on a border drawn by the user */
	rcti rect;
	float dvec[3], vb[2], xscale, yscale;
	float dist_range[2];

	/* SMOOTHVIEW */
	float new_dist;
	float new_ofs[3];

	/* ZBuffer depth vars */
	bglMats mats;
	float depth_close = FLT_MAX;
	double cent[2],  p[3];

	/* note; otherwise opengl won't work */
	view3d_operator_needs_opengl(C);

	/* get border select values using rna */
	WM_operator_properties_border_to_rcti(op, &rect);

	/* check if zooming in/out view */
	gesture_mode = RNA_int_get(op->ptr, "gesture_mode");

	ED_view3d_dist_range_get(v3d, dist_range);

	/* Get Z Depths, needed for perspective, nice for ortho */
	bgl_get_mats(&mats);
	ED_view3d_draw_depth(scene, ar, v3d, true);

	{
		/* avoid allocating the whole depth buffer */
		ViewDepths depth_temp = {0};

		/* avoid view3d_update_depths() for speed. */
		view3d_update_depths_rect(ar, &depth_temp, &rect);

		/* find the closest Z pixel */
		depth_close = view3d_depth_near(&depth_temp);

		MEM_SAFE_FREE(depth_temp.depths);
	}

	cent[0] = (((double)rect.xmin) + ((double)rect.xmax)) / 2;
	cent[1] = (((double)rect.ymin) + ((double)rect.ymax)) / 2;

	if (rv3d->is_persp) {
		double p_corner[3];

		/* no depths to use, we cant do anything! */
		if (depth_close == FLT_MAX) {
			BKE_report(op->reports, RPT_ERROR, "Depth too large");
			return OPERATOR_CANCELLED;
		}
		/* convert border to 3d coordinates */
		if ((!gluUnProject(cent[0], cent[1], depth_close,
		                   mats.modelview, mats.projection, (GLint *)mats.viewport,
		                   &p[0], &p[1], &p[2])) ||
		    (!gluUnProject((double)rect.xmin, (double)rect.ymin, depth_close,
		                   mats.modelview, mats.projection, (GLint *)mats.viewport,
		                   &p_corner[0], &p_corner[1], &p_corner[2])))
		{
			return OPERATOR_CANCELLED;
		}

		dvec[0] = p[0] - p_corner[0];
		dvec[1] = p[1] - p_corner[1];
		dvec[2] = p[2] - p_corner[2];

		new_ofs[0] = -p[0];
		new_ofs[1] = -p[1];
		new_ofs[2] = -p[2];

		new_dist = len_v3(dvec);

		/* ignore dist_range min */
		dist_range[0] = v3d->near * 1.5f;
	}
	else { /* othographic */
		   /* find the current window width and height */
		vb[0] = ar->winx;
		vb[1] = ar->winy;

		new_dist = rv3d->dist;

		/* convert the drawn rectangle into 3d space */
		if (depth_close != FLT_MAX && gluUnProject(cent[0], cent[1], depth_close,
		                                           mats.modelview, mats.projection, (GLint *)mats.viewport,
		                                           &p[0], &p[1], &p[2]))
		{
			new_ofs[0] = -p[0];
			new_ofs[1] = -p[1];
			new_ofs[2] = -p[2];
		}
		else {
			float mval_f[2];
			float zfac;

			/* We cant use the depth, fallback to the old way that dosnt set the center depth */
			copy_v3_v3(new_ofs, rv3d->ofs);

			{
				float tvec[3];
				negate_v3_v3(tvec, new_ofs);
				zfac = ED_view3d_calc_zfac(rv3d, tvec, NULL);
			}

			mval_f[0] = (rect.xmin + rect.xmax - vb[0]) / 2.0f;
			mval_f[1] = (rect.ymin + rect.ymax - vb[1]) / 2.0f;
			ED_view3d_win_to_delta(ar, mval_f, dvec, zfac);
			/* center the view to the center of the rectangle */
			sub_v3_v3(new_ofs, dvec);
		}

		/* work out the ratios, so that everything selected fits when we zoom */
		xscale = (BLI_rcti_size_x(&rect) / vb[0]);
		yscale = (BLI_rcti_size_y(&rect) / vb[1]);
		new_dist *= max_ff(xscale, yscale);
	}

	if (gesture_mode == GESTURE_MODAL_OUT) {
		sub_v3_v3v3(dvec, new_ofs, rv3d->ofs);
		new_dist = rv3d->dist * (rv3d->dist / new_dist);
		add_v3_v3v3(new_ofs, rv3d->ofs, dvec);
	}

	/* clamp after because we may have been zooming out */
	CLAMP(new_dist, dist_range[0], dist_range[1]);

	ED_view3d_smooth_view(C, v3d, ar, NULL, NULL,
	                      new_ofs, NULL, &new_dist, NULL,
	                      smooth_viewtx);

	if (rv3d->viewlock & RV3D_BOXVIEW)
		view3d_boxview_sync(CTX_wm_area(C), ar);

	return OPERATOR_FINISHED;
}

static int view3d_zoom_border_invoke(bContext *C, wmOperator *op, const wmEvent *event)
{
	View3D *v3d = CTX_wm_view3d(C);
	RegionView3D *rv3d = CTX_wm_region_view3d(C);

	/* if in camera view do not exec the operator so we do not conflict with set render border*/
	if ((rv3d->persp != RV3D_CAMOB) || ED_view3d_camera_lock_check(v3d, rv3d))
		return WM_border_select_invoke(C, op, event);
	else
		return OPERATOR_PASS_THROUGH;
}

void VIEW3D_OT_zoom_border(wmOperatorType *ot)
{
	/* identifiers */
	ot->name = "Zoom to Border";
	ot->description = "Zoom in the view to the nearest object contained in the border";
	ot->idname = "VIEW3D_OT_zoom_border";

	/* api callbacks */
	ot->invoke = view3d_zoom_border_invoke;
	ot->exec = view3d_zoom_border_exec;
	ot->modal = WM_border_select_modal;
	ot->cancel = WM_border_select_cancel;

	ot->poll = ED_operator_region_view3d_active;

	/* flags */
	ot->flag = 0;

	/* rna */
	WM_operator_properties_gesture_border(ot, false);
}

/* sets the view to 1:1 camera/render-pixel */
static void view3d_set_1_to_1_viewborder(Scene *scene, ARegion *ar, View3D *v3d)
{
	RegionView3D *rv3d = ar->regiondata;
	float size[2];
	int im_width = (scene->r.size * scene->r.xsch) / 100;

	ED_view3d_calc_camera_border_size(scene, ar, v3d, rv3d, size);

	rv3d->camzoom = BKE_screen_view3d_zoom_from_fac((float)im_width / size[0]);
	CLAMP(rv3d->camzoom, RV3D_CAMZOOM_MIN, RV3D_CAMZOOM_MAX);
}

static int view3d_zoom_1_to_1_camera_exec(bContext *C, wmOperator *UNUSED(op))
{
	Scene *scene = CTX_data_scene(C);

	View3D *v3d;
	ARegion *ar;

	/* no NULL check is needed, poll checks */
	ED_view3d_context_user_region(C, &v3d, &ar);

	view3d_set_1_to_1_viewborder(scene, ar, v3d);

	WM_event_add_notifier(C, NC_SPACE | ND_SPACE_VIEW3D, v3d);

	return OPERATOR_FINISHED;
}

void VIEW3D_OT_zoom_camera_1_to_1(wmOperatorType *ot)
{
	/* identifiers */
	ot->name = "Zoom Camera 1:1";
	ot->description = "Match the camera to 1:1 to the render output";
	ot->idname = "VIEW3D_OT_zoom_camera_1_to_1";

	/* api callbacks */
	ot->exec = view3d_zoom_1_to_1_camera_exec;
	ot->poll = view3d_camera_user_poll;

	/* flags */
	ot->flag = 0;
}

/* ********************* Changing view operator ****************** */

static EnumPropertyItem prop_view_items[] = {
	{RV3D_VIEW_LEFT, "LEFT", ICON_TRIA_LEFT, "Left", "View From the Left"},
	{RV3D_VIEW_RIGHT, "RIGHT", ICON_TRIA_RIGHT, "Right", "View From the Right"},
	{RV3D_VIEW_BOTTOM, "BOTTOM", ICON_TRIA_DOWN, "Bottom", "View From the Bottom"},
	{RV3D_VIEW_TOP, "TOP", ICON_TRIA_UP, "Top", "View From the Top"},
	{RV3D_VIEW_FRONT, "FRONT", 0, "Front", "View From the Front"},
	{RV3D_VIEW_BACK, "BACK", 0, "Back", "View From the Back"},
	{RV3D_VIEW_CAMERA, "CAMERA", ICON_CAMERA_DATA, "Camera", "View From the Active Camera"},
	{0, NULL, 0, NULL, NULL}
};


/* would like to make this a generic function - outside of transform */

static void axis_set_view(bContext *C, View3D *v3d, ARegion *ar,
                          const float quat_[4],
                          short view, int perspo, bool align_active,
                          const int smooth_viewtx)
{
	RegionView3D *rv3d = ar->regiondata; /* no NULL check is needed, poll checks */
	float quat[4];

	normalize_qt_qt(quat, quat_);

	if (align_active) {
		/* align to active object */
		Object *obact = CTX_data_active_object(C);
		if (obact == NULL) {
			/* no active object, ignore this option */
			align_active = false;
		}
		else {
			float obact_quat[4];
			float twmat[3][3];

			/* same as transform manipulator when normal is set */
			ED_getTransformOrientationMatrix(C, twmat, true);

			mat3_to_quat(obact_quat, twmat);
			invert_qt(obact_quat);
			mul_qt_qtqt(quat, quat, obact_quat);

			rv3d->view = view = RV3D_VIEW_USER;
		}
	}

	if (align_active == false) {
		rv3d->view = view;
	}

	if (rv3d->viewlock & RV3D_LOCKED) {
		ED_region_tag_redraw(ar);
		return;
	}

	if (U.uiflag & USER_AUTOPERSP) {
		rv3d->persp = RV3D_VIEW_IS_AXIS(view) ? RV3D_ORTHO : perspo;
	}
	else if (rv3d->persp == RV3D_CAMOB) {
		rv3d->persp = perspo;
	}

	if (rv3d->persp == RV3D_CAMOB && v3d->camera) {
		ED_view3d_smooth_view(C, v3d, ar, v3d->camera, NULL,
		                      rv3d->ofs, quat, NULL, NULL,
		                      smooth_viewtx);
	}
	else {
		ED_view3d_smooth_view(C, v3d, ar, NULL, NULL,
		                      NULL, quat, NULL, NULL,
		                      smooth_viewtx);
	}

}

static int viewnumpad_exec(bContext *C, wmOperator *op)
{
	View3D *v3d;
	ARegion *ar;
	RegionView3D *rv3d;
	Scene *scene = CTX_data_scene(C);
	static int perspo = RV3D_PERSP;
	int viewnum, nextperspo;
	bool align_active;
	const int smooth_viewtx = WM_operator_smooth_viewtx_get(op);

	/* no NULL check is needed, poll checks */
	ED_view3d_context_user_region(C, &v3d, &ar);
	rv3d = ar->regiondata;

	viewnum = RNA_enum_get(op->ptr, "type");
	align_active = RNA_boolean_get(op->ptr, "align_active");

	/* Use this to test if we started out with a camera */

	if (rv3d->persp == RV3D_CAMOB) {
		nextperspo = rv3d->lpersp;
	}
	else {
		nextperspo = perspo;
	}

	if (RV3D_VIEW_IS_AXIS(viewnum)) {
		float quat[4];

		ED_view3d_quat_from_axis_view(viewnum, quat);
		axis_set_view(C, v3d, ar, quat, viewnum, nextperspo, align_active, smooth_viewtx);
	}
	else if (viewnum == RV3D_VIEW_CAMERA) {
		if ((rv3d->viewlock & RV3D_LOCKED) == 0) {
			/* lastview -  */

			if (rv3d->persp != RV3D_CAMOB) {
				Object *ob = OBACT;

				if (!rv3d->smooth_timer) {
					/* store settings of current view before allowing overwriting with camera view
					 * only if we're not currently in a view transition */

					ED_view3d_lastview_store(rv3d);
				}

#if 0
				if (G.qual == LR_ALTKEY) {
					if (oldcamera && is_an_active_object(oldcamera)) {
						v3d->camera = oldcamera;
					}
					handle_view3d_lock();
				}
#endif

				/* first get the default camera for the view lock type */
				if (v3d->scenelock) {
					/* sets the camera view if available */
					v3d->camera = scene->camera;
				}
				else {
					/* use scene camera if one is not set (even though we're unlocked) */
					if (v3d->camera == NULL) {
						v3d->camera = scene->camera;
					}
				}

				/* if the camera isn't found, check a number of options */
				if (v3d->camera == NULL && ob && ob->type == OB_CAMERA)
					v3d->camera = ob;

				if (v3d->camera == NULL)
					v3d->camera = BKE_scene_camera_find(scene);

				/* couldnt find any useful camera, bail out */
				if (v3d->camera == NULL)
					return OPERATOR_CANCELLED;

				/* important these don't get out of sync for locked scenes */
				if (v3d->scenelock)
					scene->camera = v3d->camera;

				/* finally do snazzy view zooming */
				rv3d->persp = RV3D_CAMOB;
				ED_view3d_smooth_view(C, v3d, ar, NULL, v3d->camera,
				                      rv3d->ofs, rv3d->viewquat, &rv3d->dist, &v3d->lens,
				                      smooth_viewtx);

			}
			else {
				/* return to settings of last view */
				/* does view3d_smooth_view too */
				axis_set_view(C, v3d, ar,
				              rv3d->lviewquat,
				              rv3d->lview, rv3d->lpersp, 0,
				              smooth_viewtx);
			}
		}
	}

	if (rv3d->persp != RV3D_CAMOB) perspo = rv3d->persp;

	return OPERATOR_FINISHED;
}


void VIEW3D_OT_viewnumpad(wmOperatorType *ot)
{
	PropertyRNA *prop;

	/* identifiers */
	ot->name = "View Numpad";
	ot->description = "Use a preset viewpoint";
	ot->idname = "VIEW3D_OT_viewnumpad";

	/* api callbacks */
	ot->exec = viewnumpad_exec;
	ot->poll = ED_operator_rv3d_user_region_poll;

	/* flags */
	ot->flag = 0;

	ot->prop = RNA_def_enum(ot->srna, "type", prop_view_items, 0, "View", "Preset viewpoint to use");
	RNA_def_property_flag(ot->prop, PROP_SKIP_SAVE);
	prop = RNA_def_boolean(ot->srna, "align_active", 0, "Align Active", "Align to the active object's axis");
	RNA_def_property_flag(prop, PROP_SKIP_SAVE);
}

static EnumPropertyItem prop_view_orbit_items[] = {
	{V3D_VIEW_STEPLEFT, "ORBITLEFT", 0, "Orbit Left", "Orbit the view around to the Left"},
	{V3D_VIEW_STEPRIGHT, "ORBITRIGHT", 0, "Orbit Right", "Orbit the view around to the Right"},
	{V3D_VIEW_STEPUP, "ORBITUP", 0, "Orbit Up", "Orbit the view Up"},
	{V3D_VIEW_STEPDOWN, "ORBITDOWN", 0, "Orbit Down", "Orbit the view Down"},
	{0, NULL, 0, NULL, NULL}
};

static int vieworbit_exec(bContext *C, wmOperator *op)
{
	View3D *v3d;
	ARegion *ar;
	RegionView3D *rv3d;
	int orbitdir;
	char view_opposite;
	PropertyRNA *prop_angle = RNA_struct_find_property(op->ptr, "angle");
	float angle = RNA_property_is_set(op->ptr, prop_angle) ?
	              RNA_property_float_get(op->ptr, prop_angle) : DEG2RADF((float)U.pad_rot_angle);

	/* no NULL check is needed, poll checks */
	v3d = CTX_wm_view3d(C);
	ar = CTX_wm_region(C);
	rv3d = ar->regiondata;

	/* support for switching to the opposite view (even when in locked views) */
	view_opposite = (fabsf(angle) == (float)M_PI) ? ED_view3d_axis_view_opposite(rv3d->view) : RV3D_VIEW_USER;
	orbitdir = RNA_enum_get(op->ptr, "type");

	if ((rv3d->viewlock & RV3D_LOCKED) && (view_opposite == RV3D_VIEW_USER)) {
		/* no NULL check is needed, poll checks */
		ED_view3d_context_user_region(C, &v3d, &ar);
		rv3d = ar->regiondata;
	}

	if ((rv3d->viewlock & RV3D_LOCKED) == 0 || (view_opposite != RV3D_VIEW_USER)) {
		if ((rv3d->persp != RV3D_CAMOB) || ED_view3d_camera_lock_check(v3d, rv3d)) {
			int smooth_viewtx = WM_operator_smooth_viewtx_get(op);
			float quat_mul[4];
			float quat_new[4];
			float ofs_new[3];
			float *ofs_new_pt = NULL;

			if (view_opposite == RV3D_VIEW_USER) {
				view3d_ensure_persp(v3d, ar);
			}

			if (ELEM(orbitdir, V3D_VIEW_STEPLEFT, V3D_VIEW_STEPRIGHT)) {
				const float zvec[3] = {0.0f, 0.0f, 1.0f};

				if (orbitdir == V3D_VIEW_STEPRIGHT) {
					angle = -angle;
				}

				/* z-axis */
				axis_angle_normalized_to_quat(quat_mul, zvec, angle);
			}
			else {

				if (orbitdir == V3D_VIEW_STEPDOWN) {
					angle = -angle;
				}

				/* horizontal axis */
				axis_angle_to_quat(quat_mul, rv3d->viewinv[0], angle);
			}

			mul_qt_qtqt(quat_new, rv3d->viewquat, quat_mul);

			if (view_opposite != RV3D_VIEW_USER) {
				rv3d->view = view_opposite;
				/* avoid float in-precision, just get a new orientation */
				ED_view3d_quat_from_axis_view(view_opposite, quat_new);
			}
			else {
				rv3d->view = RV3D_VIEW_USER;
			}

			if (U.uiflag & USER_ORBIT_SELECTION) {
				float dyn_ofs[3];

				view3d_orbit_calc_center(C, dyn_ofs);
				negate_v3(dyn_ofs);

				copy_v3_v3(ofs_new, rv3d->ofs);

				view3d_orbit_apply_dyn_ofs(ofs_new, dyn_ofs, rv3d->viewquat, quat_new);
				ofs_new_pt = ofs_new;

				/* disable smoothview in this case
				 * although it works OK, it looks a little odd. */
				smooth_viewtx = 0;
			}

			ED_view3d_smooth_view(C, v3d, ar, NULL, NULL,
			                      ofs_new_pt, quat_new, NULL, NULL,
			                      smooth_viewtx);

			return OPERATOR_FINISHED;
		}
	}

	return OPERATOR_CANCELLED;
}

void VIEW3D_OT_view_orbit(wmOperatorType *ot)
{
	PropertyRNA *prop;

	/* identifiers */
	ot->name = "View Orbit";
	ot->description = "Orbit the view";
	ot->idname = "VIEW3D_OT_view_orbit";

	/* api callbacks */
	ot->exec = vieworbit_exec;
	ot->poll = ED_operator_rv3d_user_region_poll;

	/* flags */
	ot->flag = 0;

	/* properties */
	prop = RNA_def_float(ot->srna, "angle", 0, -FLT_MAX, FLT_MAX, "Roll", "", -FLT_MAX, FLT_MAX);
	RNA_def_property_flag(prop, PROP_SKIP_SAVE);

	ot->prop = RNA_def_enum(ot->srna, "type", prop_view_orbit_items, 0, "Orbit", "Direction of View Orbit");

}


/* ************************ viewroll ******************************** */

static void view_roll_angle(ARegion *ar, float quat[4], const float orig_quat[4], const float dvec[3], float angle)
{
	RegionView3D *rv3d = ar->regiondata;
	float quat_mul[4];

	/* camera axis */
	axis_angle_normalized_to_quat(quat_mul, dvec, angle);

	mul_qt_qtqt(quat, orig_quat, quat_mul);
	rv3d->view = RV3D_VIEW_USER;
}

static void viewroll_apply(ViewOpsData *vod, int x, int UNUSED(y))
{
	float angle = 0.0;

	{
		float len1, len2, tot;

		tot = vod->ar->winrct.xmax - vod->ar->winrct.xmin;
		len1 = (vod->ar->winrct.xmax - x) / tot;
		len2 = (vod->ar->winrct.xmax - vod->origx) / tot;
		angle = (len1 - len2) * (float)M_PI * 4.0f;
	}

	if (angle != 0.0f)
		view_roll_angle(vod->ar, vod->rv3d->viewquat, vod->oldquat, vod->mousevec, angle);

	if (vod->rv3d->viewlock & RV3D_BOXVIEW)
		view3d_boxview_sync(vod->sa, vod->ar);

	ED_view3d_camera_lock_sync(vod->v3d, vod->rv3d);

	ED_region_tag_redraw(vod->ar);
}

static int viewroll_modal(bContext *C, wmOperator *op, const wmEvent *event)
{
	ViewOpsData *vod = op->customdata;
	short event_code = VIEW_PASS;
	bool use_autokey = false;
	int ret = OPERATOR_RUNNING_MODAL;

	/* execute the events */
	if (event->type == MOUSEMOVE) {
		event_code = VIEW_APPLY;
	}
	else if (event->type == EVT_MODAL_MAP) {
		switch (event->val) {
			case VIEW_MODAL_CONFIRM:
				event_code = VIEW_CONFIRM;
				break;
			case VIEWROT_MODAL_SWITCH_MOVE:
				WM_operator_name_call(C, "VIEW3D_OT_move", WM_OP_INVOKE_DEFAULT, NULL);
				event_code = VIEW_CONFIRM;
				break;
			case VIEWROT_MODAL_SWITCH_ROTATE:
				WM_operator_name_call(C, "VIEW3D_OT_rotate", WM_OP_INVOKE_DEFAULT, NULL);
				event_code = VIEW_CONFIRM;
				break;
		}
	}
	else if (event->type == vod->origkey && event->val == KM_RELEASE) {
		event_code = VIEW_CONFIRM;
	}

	if (event_code == VIEW_APPLY) {
		viewroll_apply(vod, event->x, event->y);
		if (ED_screen_animation_playing(CTX_wm_manager(C))) {
			use_autokey = true;
		}
	}
	else if (event_code == VIEW_CONFIRM) {
		ED_view3d_depth_tag_update(vod->rv3d);
		use_autokey = true;
		ret = OPERATOR_FINISHED;
	}

	if (use_autokey) {
		ED_view3d_camera_lock_autokey(vod->v3d, vod->rv3d, C, true, false);
	}

	if (ret & OPERATOR_FINISHED) {
		viewops_data_free(C, op);
	}

	return ret;
}

static EnumPropertyItem prop_view_roll_items[] = {
	{0, "ROLLANGLE", 0, "Roll Angle", "Roll the view using an angle value"},
	{V3D_VIEW_STEPLEFT, "ROLLLEFT", 0, "Roll Left", "Roll the view around to the Left"},
	{V3D_VIEW_STEPRIGHT, "ROLLTRIGHT", 0, "Roll Right", "Roll the view around to the Right"},
	{0, NULL, 0, NULL, NULL}
};


static int viewroll_exec(bContext *C, wmOperator *op)
{
	View3D *v3d;
	RegionView3D *rv3d;
	ARegion *ar;

	if (op->customdata) {
		ViewOpsData *vod = op->customdata;
		ar = vod->ar;
		v3d = vod->v3d;
	}
	else {
		ED_view3d_context_user_region(C, &v3d, &ar);
	}

	rv3d = ar->regiondata;
	if ((rv3d->persp != RV3D_CAMOB) || ED_view3d_camera_lock_check(v3d, rv3d)) {
		int type = RNA_enum_get(op->ptr, "type");
		float angle = (type == 0) ? RNA_float_get(op->ptr, "angle") : DEG2RADF((float)U.pad_rot_angle);
		float mousevec[3];
		float quat_new[4];

		const int smooth_viewtx = WM_operator_smooth_viewtx_get(op);

		if (type == V3D_VIEW_STEPLEFT) {
			angle = -angle;
		}

		normalize_v3_v3(mousevec, rv3d->viewinv[2]);
		negate_v3(mousevec);
		view_roll_angle(ar, quat_new, rv3d->viewquat, mousevec, angle);

		ED_view3d_smooth_view(C, v3d, ar, NULL, NULL,
		                      NULL, quat_new, NULL, NULL,
		                      smooth_viewtx);

		viewops_data_free(C, op);
		return OPERATOR_FINISHED;
	}
	else {
		viewops_data_free(C, op);
		return OPERATOR_CANCELLED;
	}
}

static int viewroll_invoke(bContext *C, wmOperator *op, const wmEvent *event)
{
	ViewOpsData *vod;

	bool use_angle = RNA_enum_get(op->ptr, "type") != 0;

	if (use_angle || RNA_struct_property_is_set(op->ptr, "angle")) {
		viewroll_exec(C, op);
	}
	else {
		/* makes op->customdata */
		viewops_data_alloc(C, op);
		viewops_data_create(C, op, event);
		vod = op->customdata;

		/* overwrite the mouse vector with the view direction */
		normalize_v3_v3(vod->mousevec, vod->rv3d->viewinv[2]);
		negate_v3(vod->mousevec);

		if (event->type == MOUSEROTATE) {
			vod->origx = vod->oldx = event->x;
			viewroll_apply(vod, event->prevx, event->prevy);
			ED_view3d_depth_tag_update(vod->rv3d);

			viewops_data_free(C, op);
			return OPERATOR_FINISHED;
		}
		else {
			/* add temp handler */
			WM_event_add_modal_handler(C, op);

			return OPERATOR_RUNNING_MODAL;
		}
	}
	return OPERATOR_FINISHED;
}

static void viewroll_cancel(bContext *C, wmOperator *op)
{
	viewops_data_free(C, op);
}

void VIEW3D_OT_view_roll(wmOperatorType *ot)
{
	PropertyRNA *prop;

	/* identifiers */
	ot->name = "View Roll";
	ot->description = "Roll the view";
	ot->idname = "VIEW3D_OT_view_roll";

	/* api callbacks */
	ot->invoke = viewroll_invoke;
	ot->exec = viewroll_exec;
	ot->modal = viewroll_modal;
	ot->poll = ED_operator_rv3d_user_region_poll;
	ot->cancel = viewroll_cancel;

	/* flags */
	ot->flag = 0;

	/* properties */
	ot->prop = prop = RNA_def_float(ot->srna, "angle", 0, -FLT_MAX, FLT_MAX, "Roll", "", -FLT_MAX, FLT_MAX);
	RNA_def_property_flag(prop, PROP_SKIP_SAVE);
	prop = RNA_def_enum(ot->srna, "type", prop_view_roll_items, 0, "Roll Angle Source", "How roll angle is calculated");
	RNA_def_property_flag(prop, PROP_SKIP_SAVE);
}

static EnumPropertyItem prop_view_pan_items[] = {
	{V3D_VIEW_PANLEFT, "PANLEFT", 0, "Pan Left", "Pan the view to the Left"},
	{V3D_VIEW_PANRIGHT, "PANRIGHT", 0, "Pan Right", "Pan the view to the Right"},
	{V3D_VIEW_PANUP, "PANUP", 0, "Pan Up", "Pan the view Up"},
	{V3D_VIEW_PANDOWN, "PANDOWN", 0, "Pan Down", "Pan the view Down"},
	{0, NULL, 0, NULL, NULL}
};

static int viewpan_exec(bContext *C, wmOperator *op)
{
	ScrArea *sa = CTX_wm_area(C);
	ARegion *ar = CTX_wm_region(C);
	View3D *v3d = CTX_wm_view3d(C);
	RegionView3D *rv3d = CTX_wm_region_view3d(C);
	float vec[3];
	const float co_zero[3] = {0.0f};
	float mval_f[2] = {0.0f, 0.0f};
	float zfac;
	int pandir;

	if (view3d_operator_offset_lock_check(C, op))
		return OPERATOR_CANCELLED;

	pandir = RNA_enum_get(op->ptr, "type");

	ED_view3d_camera_lock_init(v3d, rv3d);

	zfac = ED_view3d_calc_zfac(rv3d, co_zero, NULL);
	if      (pandir == V3D_VIEW_PANRIGHT)  { mval_f[0] = -32.0f; }
	else if (pandir == V3D_VIEW_PANLEFT)   { mval_f[0] =  32.0f; }
	else if (pandir == V3D_VIEW_PANUP)     { mval_f[1] = -25.0f; }
	else if (pandir == V3D_VIEW_PANDOWN)   { mval_f[1] =  25.0f; }
	ED_view3d_win_to_delta(ar, mval_f, vec, zfac);
	add_v3_v3(rv3d->ofs, vec);

	if (rv3d->viewlock & RV3D_BOXVIEW)
		view3d_boxview_sync(sa, ar);

	ED_view3d_depth_tag_update(rv3d);

	ED_view3d_camera_lock_sync(v3d, rv3d);

	ED_region_tag_redraw(ar);

	return OPERATOR_FINISHED;
}

void VIEW3D_OT_view_pan(wmOperatorType *ot)
{
	/* identifiers */
	ot->name = "View Pan";
	ot->description = "Pan the view";
	ot->idname = "VIEW3D_OT_view_pan";

	/* api callbacks */
	ot->exec = viewpan_exec;
	ot->poll = ED_operator_region_view3d_active;

	/* flags */
	ot->flag = 0;

	/* Properties */
	ot->prop = RNA_def_enum(ot->srna, "type", prop_view_pan_items, 0, "Pan", "Direction of View Pan");
}

static int viewpersportho_exec(bContext *C, wmOperator *UNUSED(op))
{
	View3D *v3d_dummy;
	ARegion *ar;
	RegionView3D *rv3d;

	/* no NULL check is needed, poll checks */
	ED_view3d_context_user_region(C, &v3d_dummy, &ar);
	rv3d = ar->regiondata;

	if ((rv3d->viewlock & RV3D_LOCKED) == 0) {
		if (rv3d->persp != RV3D_ORTHO)
			rv3d->persp = RV3D_ORTHO;
		else rv3d->persp = RV3D_PERSP;
		ED_region_tag_redraw(ar);
	}

	return OPERATOR_FINISHED;

}

void VIEW3D_OT_view_persportho(wmOperatorType *ot)
{
	/* identifiers */
	ot->name = "View Persp/Ortho";
	ot->description = "Switch the current view from perspective/orthographic projection";
	ot->idname = "VIEW3D_OT_view_persportho";

	/* api callbacks */
	ot->exec = viewpersportho_exec;
	ot->poll = ED_operator_rv3d_user_region_poll;

	/* flags */
	ot->flag = 0;
}

static int view3d_navigate_invoke(bContext *C, wmOperator *UNUSED(op), const wmEvent *UNUSED(event))
{
	eViewNavigation_Method mode = U.navigation_mode;

	switch (mode) {
		case VIEW_NAVIGATION_FLY:
			WM_operator_name_call(C, "VIEW3D_OT_fly", WM_OP_INVOKE_DEFAULT, NULL);
			break;
		case VIEW_NAVIGATION_WALK:
		default:
			WM_operator_name_call(C, "VIEW3D_OT_walk", WM_OP_INVOKE_DEFAULT, NULL);
			break;
	}

	return OPERATOR_FINISHED;
}

void VIEW3D_OT_navigate(wmOperatorType *ot)
{
	/* identifiers */
	ot->name = "View Navigation";
	ot->description = "Interactively navigate around the scene (uses the mode (walk/fly) preference)";
	ot->idname = "VIEW3D_OT_navigate";

	/* api callbacks */
	ot->invoke = view3d_navigate_invoke;
	ot->poll = ED_operator_view3d_active;
}


/* ******************** add background image operator **************** */

static BGpic *background_image_add(bContext *C)
{
	View3D *v3d = CTX_wm_view3d(C);

	return ED_view3D_background_image_new(v3d);
}

static int background_image_add_exec(bContext *C, wmOperator *UNUSED(op))
{
	background_image_add(C);

	return OPERATOR_FINISHED;
}

static int background_image_add_invoke(bContext *C, wmOperator *op, const wmEvent *UNUSED(event))
{
	View3D *v3d = CTX_wm_view3d(C);
	Image *ima;
	BGpic *bgpic;
	
	ima = (Image *)WM_operator_drop_load_path(C, op, ID_IM);
	/* may be NULL, continue anyway */

	bgpic = background_image_add(C);
	bgpic->ima = ima;

	v3d->flag |= V3D_DISPBGPICS;
	
	WM_event_add_notifier(C, NC_SPACE | ND_SPACE_VIEW3D, v3d);

	return OPERATOR_FINISHED;
}

void VIEW3D_OT_background_image_add(wmOperatorType *ot)
{
	/* identifiers */
	/* note: having key shortcut here is bad practice,
	 * but for now keep because this displays when dragging an image over the 3D viewport */
	ot->name   = "Add Background Image (Ctrl for Empty Object)";
	ot->description = "Add a new background image";
	ot->idname = "VIEW3D_OT_background_image_add";

	/* api callbacks */
	ot->invoke = background_image_add_invoke;
	ot->exec   = background_image_add_exec;
	ot->poll   = ED_operator_view3d_active;

	/* flags */
	ot->flag   = 0;

	/* properties */
	RNA_def_string(ot->srna, "name", "Image", MAX_ID_NAME - 2, "Name", "Image name to assign");
	WM_operator_properties_filesel(ot, FILE_TYPE_FOLDER | FILE_TYPE_IMAGE | FILE_TYPE_MOVIE, FILE_SPECIAL, FILE_OPENFILE,
	                               WM_FILESEL_FILEPATH | WM_FILESEL_RELPATH, FILE_DEFAULTDISPLAY);
}


/* ***** remove image operator ******* */
static int background_image_remove_exec(bContext *C, wmOperator *op)
{
	View3D *v3d = CTX_wm_view3d(C);
	const int index = RNA_int_get(op->ptr, "index");
	BGpic *bgpic_rem = BLI_findlink(&v3d->bgpicbase, index);

	if (bgpic_rem) {
		if (bgpic_rem->source == V3D_BGPIC_IMAGE) {
			id_us_min((ID *)bgpic_rem->ima);
		}
		else if (bgpic_rem->source == V3D_BGPIC_MOVIE) {
			id_us_min((ID *)bgpic_rem->clip);
		}

		ED_view3D_background_image_remove(v3d, bgpic_rem);

		WM_event_add_notifier(C, NC_SPACE | ND_SPACE_VIEW3D, v3d);
		return OPERATOR_FINISHED;
	}
	else {
		return OPERATOR_CANCELLED;
	}

}

void VIEW3D_OT_background_image_remove(wmOperatorType *ot)
{
	/* identifiers */
	ot->name   = "Remove Background Image";
	ot->description = "Remove a background image from the 3D view";
	ot->idname = "VIEW3D_OT_background_image_remove";

	/* api callbacks */
	ot->exec   = background_image_remove_exec;
	ot->poll   = ED_operator_view3d_active;

	/* flags */
	ot->flag   = 0;

	/* properties */
	RNA_def_int(ot->srna, "index", 0, 0, INT_MAX, "Index", "Background image index to remove", 0, INT_MAX);
}

/* ********************* set clipping operator ****************** */

static void calc_local_clipping(float clip_local[6][4], BoundBox *clipbb, float mat[4][4])
{
	BoundBox clipbb_local;
	float imat[4][4];
	int i;

	invert_m4_m4(imat, mat);

	for (i = 0; i < 8; i++) {
		mul_v3_m4v3(clipbb_local.vec[i], imat, clipbb->vec[i]);
	}

	ED_view3d_clipping_calc_from_boundbox(clip_local, &clipbb_local, is_negative_m4(mat));
}

void ED_view3d_clipping_local(RegionView3D *rv3d, float mat[4][4])
{
	if (rv3d->rflag & RV3D_CLIPPING)
		calc_local_clipping(rv3d->clip_local, rv3d->clipbb, mat);
}

static int view3d_clipping_exec(bContext *C, wmOperator *op)
{
	RegionView3D *rv3d = CTX_wm_region_view3d(C);
	ViewContext vc;
	bglMats mats;
	rcti rect;

	WM_operator_properties_border_to_rcti(op, &rect);

	rv3d->rflag |= RV3D_CLIPPING;
	rv3d->clipbb = MEM_callocN(sizeof(BoundBox), "clipbb");

	/* note; otherwise opengl won't work */
	view3d_operator_needs_opengl(C);

	view3d_set_viewcontext(C, &vc);
	view3d_get_transformation(vc.ar, vc.rv3d, NULL, &mats); /* NULL because we don't want it in object space */
	ED_view3d_clipping_calc(rv3d->clipbb, rv3d->clip, &mats, &rect);

	return OPERATOR_FINISHED;
}

static int view3d_clipping_invoke(bContext *C, wmOperator *op, const wmEvent *event)
{
	RegionView3D *rv3d = CTX_wm_region_view3d(C);
	ARegion *ar = CTX_wm_region(C);

	if (rv3d->rflag & RV3D_CLIPPING) {
		rv3d->rflag &= ~RV3D_CLIPPING;
		ED_region_tag_redraw(ar);
		if (rv3d->clipbb) MEM_freeN(rv3d->clipbb);
		rv3d->clipbb = NULL;
		return OPERATOR_FINISHED;
	}
	else {
		return WM_border_select_invoke(C, op, event);
	}
}

/* toggles */
void VIEW3D_OT_clip_border(wmOperatorType *ot)
{

	/* identifiers */
	ot->name = "Clipping Border";
	ot->description = "Set the view clipping border";
	ot->idname = "VIEW3D_OT_clip_border";

	/* api callbacks */
	ot->invoke = view3d_clipping_invoke;
	ot->exec = view3d_clipping_exec;
	ot->modal = WM_border_select_modal;
	ot->cancel = WM_border_select_cancel;

	ot->poll = ED_operator_region_view3d_active;

	/* flags */
	ot->flag = 0;

	/* rna */
	WM_operator_properties_border(ot);
}

/* ***************** 3d cursor cursor op ******************* */

/* cursor position in vec, result in vec, mval in region coords */
/* note: cannot use event->mval here (called by object_add() */
void ED_view3d_cursor3d_position(bContext *C, float fp[3], const int mval[2])
{
	Scene *scene = CTX_data_scene(C);
	ARegion *ar = CTX_wm_region(C);
	View3D *v3d = CTX_wm_view3d(C);
	RegionView3D *rv3d = CTX_wm_region_view3d(C);
	bool flip;
	bool depth_used = false;

	/* normally the caller should ensure this,
	 * but this is called from areas that aren't already dealing with the viewport */
	if (rv3d == NULL)
		return;

	ED_view3d_calc_zfac(rv3d, fp, &flip);

	/* reset the depth based on the view offset (we _know_ the offset is infront of us) */
	if (flip) {
		negate_v3_v3(fp, rv3d->ofs);
		/* re initialize, no need to check flip again */
		ED_view3d_calc_zfac(rv3d, fp, NULL /* &flip */ );
	}

	if (U.uiflag & USER_ZBUF_CURSOR) {  /* maybe this should be accessed some other way */
		view3d_operator_needs_opengl(C);
		if (ED_view3d_autodist(scene, ar, v3d, mval, fp, true, NULL))
			depth_used = true;
	}

	if (depth_used == false) {
		float depth_pt[3];
		copy_v3_v3(depth_pt, fp);
		ED_view3d_win_to_3d_int(ar, depth_pt, mval, fp);
	}
}

void ED_view3d_cursor3d_update(bContext *C, const int mval[2])
{
	Scene *scene = CTX_data_scene(C);
	View3D *v3d = CTX_wm_view3d(C);
	float *fp = ED_view3d_cursor3d_get(scene, v3d);

	ED_view3d_cursor3d_position(C, fp, mval);

	if (v3d && v3d->localvd)
		WM_event_add_notifier(C, NC_SPACE | ND_SPACE_VIEW3D, v3d);
	else
		WM_event_add_notifier(C, NC_SCENE | NA_EDITED, scene);
}

static int view3d_cursor3d_invoke(bContext *C, wmOperator *UNUSED(op), const wmEvent *event)
{
	ED_view3d_cursor3d_update(C, event->mval);

	return OPERATOR_FINISHED;
}

void VIEW3D_OT_cursor3d(wmOperatorType *ot)
{

	/* identifiers */
	ot->name = "Set 3D Cursor";
	ot->description = "Set the location of the 3D cursor";
	ot->idname = "VIEW3D_OT_cursor3d";

	/* api callbacks */
	ot->invoke = view3d_cursor3d_invoke;

	ot->poll = ED_operator_view3d_active;

	/* flags */
//	ot->flag = OPTYPE_REGISTER|OPTYPE_UNDO;

	/* rna later */

}

/* ***************** manipulator op ******************* */


static int manipulator_invoke(bContext *C, wmOperator *op, const wmEvent *event)
{
	View3D *v3d = CTX_wm_view3d(C);

	if (!(v3d->twflag & V3D_USE_MANIPULATOR)) return OPERATOR_PASS_THROUGH;
	if (!(v3d->twflag & V3D_DRAW_MANIPULATOR)) return OPERATOR_PASS_THROUGH;

	/* only no modifier or shift */
	if (event->keymodifier != 0 && event->keymodifier != KM_SHIFT) return OPERATOR_PASS_THROUGH;

	/* note; otherwise opengl won't work */
	view3d_operator_needs_opengl(C);

	if (0 == BIF_do_manipulator(C, event, op))
		return OPERATOR_PASS_THROUGH;

	return OPERATOR_FINISHED;
}

void VIEW3D_OT_manipulator(wmOperatorType *ot)
{

	/* identifiers */
	ot->name = "3D Manipulator";
	ot->description = "Manipulate selected item by axis";
	ot->idname = "VIEW3D_OT_manipulator";

	/* api callbacks */
	ot->invoke = manipulator_invoke;

	ot->poll = ED_operator_view3d_active;

	/* properties to pass to transform */
	Transform_Properties(ot, P_CONSTRAINT);
}

static int enable_manipulator_invoke(bContext *C, wmOperator *op, const wmEvent *UNUSED(event))
{
	View3D *v3d = CTX_wm_view3d(C);

	v3d->twtype = 0;

	if (RNA_boolean_get(op->ptr, "translate"))
		v3d->twtype |= V3D_MANIP_TRANSLATE;
	if (RNA_boolean_get(op->ptr, "rotate"))
		v3d->twtype |= V3D_MANIP_ROTATE;
	if (RNA_boolean_get(op->ptr, "scale"))
		v3d->twtype |= V3D_MANIP_SCALE;

	WM_event_add_notifier(C, NC_SPACE | ND_SPACE_VIEW3D, v3d);

	return OPERATOR_FINISHED;
}

void VIEW3D_OT_enable_manipulator(wmOperatorType *ot)
{
	PropertyRNA *prop;

	/* identifiers */
	ot->name = "Enable 3D Manipulator";
	ot->description = "Enable the transform manipulator for use";
	ot->idname = "VIEW3D_OT_enable_manipulator";

	/* api callbacks */
	ot->invoke = enable_manipulator_invoke;
	ot->poll = ED_operator_view3d_active;

	/* rna later */
	prop = RNA_def_boolean(ot->srna, "translate", 0, "Translate", "Enable the translate manipulator");
	RNA_def_property_flag(prop, PROP_SKIP_SAVE);
	prop = RNA_def_boolean(ot->srna, "rotate", 0, "Rotate", "Enable the rotate manipulator");
	RNA_def_property_flag(prop, PROP_SKIP_SAVE);
	prop = RNA_def_boolean(ot->srna, "scale", 0, "Scale", "Enable the scale manipulator");
	RNA_def_property_flag(prop, PROP_SKIP_SAVE);
}

/* ************************* below the line! *********************** */


static float view_autodist_depth_margin(ARegion *ar, const int mval[2], int margin)
{
	ViewDepths depth_temp = {0};
	rcti rect;
	float depth_close;

	if (margin == 0) {
		/* Get Z Depths, needed for perspective, nice for ortho */
		rect.xmin = mval[0];
		rect.ymin = mval[1];
		rect.xmax = mval[0] + 1;
		rect.ymax = mval[1] + 1;
	}
	else {
		rect.xmax = mval[0] + margin;
		rect.ymax = mval[1] + margin;

		rect.xmin = mval[0] - margin;
		rect.ymin = mval[1] - margin;
	}

	view3d_update_depths_rect(ar, &depth_temp, &rect);
	depth_close = view3d_depth_near(&depth_temp);
	MEM_SAFE_FREE(depth_temp.depths);
	return depth_close;
}

/* XXX todo Zooms in on a border drawn by the user */
bool ED_view3d_autodist(Scene *scene, ARegion *ar, View3D *v3d,
                        const int mval[2], float mouse_worldloc[3],
                        const bool alphaoverride, const float fallback_depth_pt[3])
{
	bglMats mats; /* ZBuffer depth vars */
	float depth_close;
	double cent[2],  p[3];
	int margin_arr[] = {0, 2, 4};
	int i;
	bool depth_ok = false;

	/* Get Z Depths, needed for perspective, nice for ortho */
	bgl_get_mats(&mats);
	ED_view3d_draw_depth(scene, ar, v3d, alphaoverride);

	/* Attempt with low margin's first */
	i = 0;
	do {
		depth_close = view_autodist_depth_margin(ar, mval, margin_arr[i++] * U.pixelsize);
		depth_ok = (depth_close != FLT_MAX);
	} while ((depth_ok == false) && (i < ARRAY_SIZE(margin_arr)));

	if (depth_ok) {
		cent[0] = (double)mval[0] + 0.5;
		cent[1] = (double)mval[1] + 0.5;

		if (gluUnProject(cent[0], cent[1], depth_close,
		                 mats.modelview, mats.projection, (GLint *)mats.viewport, &p[0], &p[1], &p[2]))
		{
			mouse_worldloc[0] = (float)p[0];
			mouse_worldloc[1] = (float)p[1];
			mouse_worldloc[2] = (float)p[2];
			return true;
		}
	}

	if (fallback_depth_pt) {
		ED_view3d_win_to_3d_int(ar, fallback_depth_pt, mval, mouse_worldloc);
		return true;
	}
	else {
		return false;
	}
}

void ED_view3d_autodist_init(Scene *scene, ARegion *ar, View3D *v3d, int mode)
{
	/* Get Z Depths, needed for perspective, nice for ortho */
	switch (mode) {
		case 0:
			ED_view3d_draw_depth(scene, ar, v3d, true);
			break;
		case 1:
			ED_view3d_draw_depth_gpencil(scene, ar, v3d);
			break;
	}
}

/* no 4x4 sampling, run #ED_view3d_autodist_init first */
bool ED_view3d_autodist_simple(ARegion *ar, const int mval[2], float mouse_worldloc[3],
                               int margin, float *force_depth)
{
	bglMats mats; /* ZBuffer depth vars, could cache? */
	float depth;
	double cent[2],  p[3];

	/* Get Z Depths, needed for perspective, nice for ortho */
	if (force_depth)
		depth = *force_depth;
	else
		depth = view_autodist_depth_margin(ar, mval, margin);

	if (depth == FLT_MAX)
		return false;

	cent[0] = (double)mval[0] + 0.5;
	cent[1] = (double)mval[1] + 0.5;

	bgl_get_mats(&mats);

	if (!gluUnProject(cent[0], cent[1], depth,
	                  mats.modelview, mats.projection, (GLint *)mats.viewport, &p[0], &p[1], &p[2]))
	{
		return false;
	}

	mouse_worldloc[0] = (float)p[0];
	mouse_worldloc[1] = (float)p[1];
	mouse_worldloc[2] = (float)p[2];
	return true;
}

bool ED_view3d_autodist_depth(ARegion *ar, const int mval[2], int margin, float *depth)
{
	*depth = view_autodist_depth_margin(ar, mval, margin);

	return (*depth != FLT_MAX);
}

static bool depth_segment_cb(int x, int y, void *userData)
{
	struct { ARegion *ar; int margin; float depth; } *data = userData;
	int mval[2];
	float depth;

	mval[0] = x;
	mval[1] = y;

	depth = view_autodist_depth_margin(data->ar, mval, data->margin);

	if (depth != FLT_MAX) {
		data->depth = depth;
		return 0;
	}
	else {
		return 1;
	}
}

bool ED_view3d_autodist_depth_seg(ARegion *ar, const int mval_sta[2], const int mval_end[2],
                                  int margin, float *depth)
{
	struct { ARegion *ar; int margin; float depth; } data = {NULL};
	int p1[2];
	int p2[2];

	data.ar = ar;
	data.margin = margin;
	data.depth = FLT_MAX;

	copy_v2_v2_int(p1, mval_sta);
	copy_v2_v2_int(p2, mval_end);

	plot_line_v2v2i(p1, p2, depth_segment_cb, &data);

	*depth = data.depth;

	return (*depth != FLT_MAX);
}

/* problem - ofs[3] can be on same location as camera itself.
 * Blender needs proper dist value for zoom.
 * use fallback_dist to override small values
 */
float ED_view3d_offset_distance(float mat[4][4], const float ofs[3], const float fallback_dist)
{
	float pos[4] = {0.0f, 0.0f, 0.0f, 1.0f};
	float dir[4] = {0.0f, 0.0f, 1.0f, 0.0f};
	float dist;

	mul_m4_v4(mat, pos);
	add_v3_v3(pos, ofs);
	mul_m4_v4(mat, dir);
	normalize_v3(dir);

	dist = dot_v3v3(pos, dir);

	if ((dist < FLT_EPSILON) && (fallback_dist != 0.0f)) {
		dist = fallback_dist;
	}

	return dist;
}

/**
 * Set the dist without moving the view (compensate with #RegionView3D.ofs)
 *
 * \note take care that viewinv is up to date, #ED_view3d_update_viewmat first.
 */
void ED_view3d_distance_set(RegionView3D *rv3d, const float dist)
{
	float viewinv[4];
	float tvec[3];

	BLI_assert(dist >= 0.0f);

	copy_v3_fl3(tvec, 0.0f, 0.0f, rv3d->dist - dist);
	/* rv3d->viewinv isn't always valid */
#if 0
	mul_mat3_m4_v3(rv3d->viewinv, tvec);
#else
	invert_qt_qt(viewinv, rv3d->viewquat);
	mul_qt_v3(viewinv, tvec);
#endif
	sub_v3_v3(rv3d->ofs, tvec);

	rv3d->dist = dist;
}

/**
 * Set the view transformation from a 4x4 matrix.
 *
 * \param mat The view 4x4 transformation matrix to assign.
 * \param ofs The view offset, normally from RegionView3D.ofs.
 * \param quat The view rotation, quaternion normally from RegionView3D.viewquat.
 * \param dist The view distance from ofs, normally from RegionView3D.dist.
 */
void ED_view3d_from_m4(float mat[4][4], float ofs[3], float quat[4], float *dist)
{
	float nmat[3][3];

	/* dist depends on offset */
	BLI_assert(dist == NULL || ofs != NULL);

	copy_m3_m4(nmat, mat);
	normalize_m3(nmat);

	/* Offset */
	if (ofs)
		negate_v3_v3(ofs, mat[3]);

	/* Quat */
	if (quat) {
		float imat[3][3];
		invert_m3_m3(imat, nmat);
		mat3_to_quat(quat, imat);
	}

	if (ofs && dist) {
		float vec[3] = {0.0f, 0.0f, -(*dist)};

		mul_m3_v3(nmat, vec);
		sub_v3_v3(ofs, vec);
	}
}

/**
 * Calculate the view transformation matrix from RegionView3D input.
 * The resulting matrix is equivalent to RegionView3D.viewinv
 * \param mat The view 4x4 transformation matrix to calculate.
 * \param ofs The view offset, normally from RegionView3D.ofs.
 * \param quat The view rotation, quaternion normally from RegionView3D.viewquat.
 * \param dist The view distance from ofs, normally from RegionView3D.dist.
 */
void ED_view3d_to_m4(float mat[4][4], const float ofs[3], const float quat[4], const float dist)
{
	float iviewquat[4] = {-quat[0], quat[1], quat[2], quat[3]};
	float dvec[3] = {0.0f, 0.0f, dist};

	quat_to_mat4(mat, iviewquat);
	mul_mat3_m4_v3(mat, dvec);
	sub_v3_v3v3(mat[3], dvec, ofs);
}

/**
 * Set the RegionView3D members from an objects transformation and optionally lens.
 * \param ob The object to set the view to.
 * \param ofs The view offset to be set, normally from RegionView3D.ofs.
 * \param quat The view rotation to be set, quaternion normally from RegionView3D.viewquat.
 * \param dist The view distance from ofs to be set, normally from RegionView3D.dist.
 * \param lens The view lens angle set for cameras and lamps, normally from View3D.lens.
 */
void ED_view3d_from_object(Object *ob, float ofs[3], float quat[4], float *dist, float *lens)
{
	ED_view3d_from_m4(ob->obmat, ofs, quat, dist);

	if (lens) {
		CameraParams params;

		BKE_camera_params_init(&params);
		BKE_camera_params_from_object(&params, ob);
		*lens = params.lens;
	}
}

/**
 * Set the object transformation from RegionView3D members.
 * \param ob The object which has the transformation assigned.
 * \param ofs The view offset, normally from RegionView3D.ofs.
 * \param quat The view rotation, quaternion normally from RegionView3D.viewquat.
 * \param dist The view distance from ofs, normally from RegionView3D.dist.
 */
void ED_view3d_to_object(Object *ob, const float ofs[3], const float quat[4], const float dist)
{
	float mat[4][4];
	ED_view3d_to_m4(mat, ofs, quat, dist);
	BKE_object_apply_mat4(ob, mat, true, true);
}

/**
 * Use to store the last view, before entering camera view.
 */
void ED_view3d_lastview_store(RegionView3D *rv3d)
{
	copy_qt_qt(rv3d->lviewquat, rv3d->viewquat);
	rv3d->lview = rv3d->view;
	if (rv3d->persp != RV3D_CAMOB) {
		rv3d->lpersp = rv3d->persp;
	}
}

BGpic *ED_view3D_background_image_new(View3D *v3d)
{
	BGpic *bgpic = MEM_callocN(sizeof(BGpic), "Background Image");

	bgpic->rotation = 0.0f;
	bgpic->size = 5.0f;
	bgpic->blend = 0.5f;
	bgpic->iuser.fie_ima = 2;
	bgpic->iuser.ok = 1;
	bgpic->view = 0; /* 0 for all */
	bgpic->flag |= V3D_BGPIC_EXPANDED;

	BLI_addtail(&v3d->bgpicbase, bgpic);

	return bgpic;
}

void ED_view3D_background_image_remove(View3D *v3d, BGpic *bgpic)
{
	BLI_remlink(&v3d->bgpicbase, bgpic);

	MEM_freeN(bgpic);
}

void ED_view3D_background_image_clear(View3D *v3d)
{
	BGpic *bgpic = v3d->bgpicbase.first;

	while (bgpic) {
		BGpic *next_bgpic = bgpic->next;

		ED_view3D_background_image_remove(v3d, bgpic);

		bgpic = next_bgpic;
	}
}

void ED_view3D_lock_clear(View3D *v3d)
{
	v3d->ob_centre = NULL;
	v3d->ob_centre_bone[0] = '\0';
	v3d->ob_centre_cursor = false;
	v3d->flag2 &= ~V3D_LOCK_CAMERA;
}<|MERGE_RESOLUTION|>--- conflicted
+++ resolved
@@ -2227,12 +2227,8 @@
 		zfac = val_orig * (len_old / max_ff(len_new, 1.0f)) / val;
 	}
 	else {  /* USER_ZOOM_DOLLY */
-<<<<<<< HEAD
-		float len1, len2;
-=======
 		float len_new = 5;
 		float len_old = 5;
->>>>>>> c884ac28
 
 		if (U.uiflag & USER_ZOOM_HORIZ) {
 			len_new += (winrct->xmax - xy[0]);
@@ -2243,19 +2239,8 @@
 			len_old += (winrct->ymax - xy_orig[1]);
 		}
 
-<<<<<<< HEAD
-		if (use_cam_zoom) {
-			/* zfac is ignored in this case, see below */
-#if 0
-			zfac = vod->camzoom_prev * (2.0f * ((len1 / len2) - 1.0f) + 1.0f) / vod->rv3d->camzoom;
-#endif
-		}
-		else {
-			zfac = vod->dist_prev * (2.0f * ((len1 / len2) - 1.0f) + 1.0f) / vod->rv3d->dist;
-=======
 		if (zoom_invert != zoom_invert_force) {
 			SWAP(float, len_new, len_old);
->>>>>>> c884ac28
 		}
 
 		zfac = val_orig * (2.0f * ((len_new / max_ff(len_old, 1.0f)) - 1.0f) + 1.0f) / val;
