--- conflicted
+++ resolved
@@ -349,15 +349,10 @@
 	v3d->near = 0.01f;
 	v3d->far = 1000.0f;
 
-<<<<<<< HEAD
 	v3d->gpencil_grid_size[0] = GP_DEFAULT_GRID_SIZE;
 	v3d->gpencil_grid_size[1] = GP_DEFAULT_GRID_SIZE;
 	ARRAY_SET_ITEMS(v3d->gpencil_paper_color, 1.0f, 1.0f, 1.0f, 0.7f);
 
-	v3d->twflag |= U.manipulator_flag & V3D_MANIPULATOR_DRAW;
-
-=======
->>>>>>> 7552972d
 	v3d->bundle_size = 0.2f;
 	v3d->bundle_drawtype = OB_PLAINAXES;
 
