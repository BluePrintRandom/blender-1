/*
 * ***** BEGIN GPL LICENSE BLOCK *****
 *
 * This program is free software; you can redistribute it and/or
 * modify it under the terms of the GNU General Public License
 * as published by the Free Software Foundation; either version 2
 * of the License, or (at your option) any later version. 
 *
 * This program is distributed in the hope that it will be useful,
 * but WITHOUT ANY WARRANTY; without even the implied warranty of
 * MERCHANTABILITY or FITNESS FOR A PARTICULAR PURPOSE.  See the
 * GNU General Public License for more details.
 *
 * You should have received a copy of the GNU General Public License
 * along with this program; if not, write to the Free Software Foundation,
 * Inc., 51 Franklin Street, Fifth Floor, Boston, MA 02110-1301, USA.
 *
 * The Original Code is Copyright (C) 2005 by the Blender Foundation.
 * All rights reserved.
 *
 * The Original Code is: all of this file.
 *
 * Contributor(s): none yet.
 *
 * ***** END GPL LICENSE BLOCK *****
 */

/** \file blender/editors/space_view3d/drawarmature.c
 *  \ingroup spview3d
 */

/* my interface */
#include "view3d_intern.h"

/* my library */

#include "ED_armature.h"
#include "ED_keyframes_draw.h"
#include "UI_resources.h"

/* external */

#include "BIF_glutil.h"

#include "BLF_api.h"

#include "BLI_blenlib.h"
#include "BLI_math.h"
#include "BLI_dlrbTree.h"
#include "BLI_utildefines.h"

#include "BKE_animsys.h"
#include "BKE_action.h"
#include "BKE_armature.h"
#include "BKE_global.h"
#include "BKE_modifier.h"
#include "BKE_nla.h"

#include "DNA_anim_types.h"
#include "DNA_armature_types.h"
#include "DNA_constraint_types.h"
#include "DNA_scene_types.h"
#include "DNA_screen_types.h"
#include "DNA_view3d_types.h"
#include "DNA_object_types.h"

#include "GPU_basic.h"
#include "GPU_blender_aspect.h"
#include "GPU_colors.h"
#include "GPU_lighting.h"
#include "GPU_matrix.h"
#include "GPU_pixels.h"
#include "GPU_primitives.h"
#include "GPU_raster.h"
#include "GPU_select.h"
#include "GPU_state_latch.h"

/* standard */
#include <stdlib.h>
#include <string.h>
#include <math.h>



/* *************** Armature Drawing - Coloring API ***************************** */

/* global here is reset before drawing each bone */
static ThemeWireColor *bcolor = NULL;

/* values of colCode for set_pchan_gpuColor */
enum {
	PCHAN_COLOR_NORMAL  = 0,        /* normal drawing */
	PCHAN_COLOR_SOLID,              /* specific case where "solid" color is needed */
	PCHAN_COLOR_CONSTS,             /* "constraint" colors (which may/may-not be suppressed) */

	PCHAN_COLOR_SPHEREBONE_BASE,    /* for the 'stick' of sphere (envelope) bones */
	PCHAN_COLOR_SPHEREBONE_END,     /* for the ends of sphere (envelope) bones */
	PCHAN_COLOR_LINEBONE            /* for the middle of line-bones */
};

/* This function sets the color-set for coloring a certain bone */
static void set_pchan_colorset(Object *ob, bPoseChannel *pchan)
{
	bPose *pose = (ob) ? ob->pose : NULL;
	bArmature *arm = (ob) ? ob->data : NULL;
	bActionGroup *grp = NULL;
	short color_index = 0;
	
	/* sanity check */
	if (ELEM4(NULL, ob, arm, pose, pchan)) {
		bcolor = NULL;
		return;
	}
	
	/* only try to set custom color if enabled for armature */
	if (arm->flag & ARM_COL_CUSTOM) {
		/* currently, a bone can only use a custom color set if it's group (if it has one),
		 * has been set to use one
		 */
		if (pchan->agrp_index) {
			grp = (bActionGroup *)BLI_findlink(&pose->agroups, (pchan->agrp_index - 1));
			if (grp)
				color_index = grp->customCol;
		}
	}
	
	/* bcolor is a pointer to the color set to use. If NULL, then the default
	 * color set (based on the theme colors for 3d-view) is used. 
	 */
	if (color_index > 0) {
		bTheme *btheme = UI_GetTheme();
		bcolor = &btheme->tarm[(color_index - 1)];
	}
	else if (color_index == -1) {
		/* use the group's own custom color set */
		bcolor = (grp) ? &grp->cs : NULL;
	}
	else 
		bcolor = NULL;
}

/* This function is for brightening/darkening a given color (like UI_ThemeColorShade()) */
static void cp_shade_color3ub(unsigned char cp[3], const int offset)
{
	int r, g, b;
	
	r = offset + (int) cp[0];
	CLAMP(r, 0, 255);
	g = offset + (int) cp[1];
	CLAMP(g, 0, 255);
	b = offset + (int) cp[2];
	CLAMP(b, 0, 255);
	
	cp[0] = r;
	cp[1] = g;
	cp[2] = b;
}

/* This function sets the gl-color for coloring a certain bone (based on bcolor) */
static bool set_pchan_gpuColor(short colCode, int boneflag, short constflag)
{
	switch (colCode) {
		case PCHAN_COLOR_NORMAL:
		{
			if (bcolor) {
				unsigned char cp[3];
			
				if (boneflag & BONE_DRAW_ACTIVE) {
					copy_v3_v3_char((char *)cp, bcolor->active);
					if (!(boneflag & BONE_SELECTED)) {
						cp_shade_color3ub(cp, -80);
					}
				}
				else if (boneflag & BONE_SELECTED) {
					copy_v3_v3_char((char *)cp, bcolor->select);
				}
				else {
					/* a bit darker than solid */
					copy_v3_v3_char((char *)cp, bcolor->solid);
					cp_shade_color3ub(cp, -50);
				}
			
				gpuColor3ubv(cp);
			}
			else {
				if ((boneflag & BONE_DRAW_ACTIVE) && (boneflag & BONE_SELECTED)) {
					UI_ThemeColor(TH_BONE_POSE_ACTIVE);
				}
				else if (boneflag & BONE_DRAW_ACTIVE) {
					UI_ThemeColorBlend(TH_WIRE, TH_BONE_POSE, 0.15f); /* unselected active */
				}
				else if (boneflag & BONE_SELECTED) {
					UI_ThemeColor(TH_BONE_POSE);
				}
				else {
					UI_ThemeColor(TH_WIRE);
				}
			}
	
			return true;
		}
		case PCHAN_COLOR_SOLID:
		{
			if (bcolor) {
				gpuColor3ubv((unsigned char *)bcolor->solid);
			}
			else
				UI_ThemeColor(TH_BONE_SOLID);
			
			return true;
		}
		case PCHAN_COLOR_CONSTS:
		{
			if ((bcolor == NULL) || (bcolor->flag & TH_WIRECOLOR_CONSTCOLS)) {
				if (constflag & PCHAN_HAS_TARGET) gpuColor4ub(255, 150, 0, 80);
				else if (constflag & PCHAN_HAS_IK) gpuColor4ub(255, 255, 0, 80);
				else if (constflag & PCHAN_HAS_SPLINEIK) gpuColor4ub(200, 255, 0, 80);
				else if (constflag & PCHAN_HAS_CONST) gpuColor4ub(0, 255, 120, 80);
			
				return true;
			}
			return false;
		}
		case PCHAN_COLOR_SPHEREBONE_BASE:
		{
			if (bcolor) {
				unsigned char cp[3];

				if (boneflag & BONE_DRAW_ACTIVE) {
					copy_v3_v3_char((char *)cp, bcolor->active);
				}
				else if (boneflag & BONE_SELECTED) {
					copy_v3_v3_char((char *)cp, bcolor->select);
				}
				else {
					copy_v3_v3_char((char *)cp, bcolor->solid);
				}

				gpuColor3ubv(cp);
			}
			else {
				if (boneflag & BONE_DRAW_ACTIVE) UI_ThemeColorShade(TH_BONE_POSE, 40);
				else if (boneflag & BONE_SELECTED) UI_ThemeColor(TH_BONE_POSE);
				else UI_ThemeColor(TH_BONE_SOLID);
			}
			
			return true;
		}
		case PCHAN_COLOR_SPHEREBONE_END:
		{
			if (bcolor) {
				unsigned char cp[3];

				if (boneflag & BONE_DRAW_ACTIVE) {
					copy_v3_v3_char((char *)cp, bcolor->active);
					cp_shade_color3ub(cp, 10);
				}
				else if (boneflag & BONE_SELECTED) {
					copy_v3_v3_char((char *)cp, bcolor->select);
					cp_shade_color3ub(cp, -30);
				}
				else {
					copy_v3_v3_char((char *)cp, bcolor->solid);
					cp_shade_color3ub(cp, -30);
				}
			
				gpuColor3ubv(cp);
			}
			else {
				if (boneflag & BONE_DRAW_ACTIVE) UI_ThemeColorShade(TH_BONE_POSE, 10);
				else if (boneflag & BONE_SELECTED) UI_ThemeColorShade(TH_BONE_POSE, -30);
				else UI_ThemeColorShade(TH_BONE_SOLID, -30);
			}
			break;
		}
		case PCHAN_COLOR_LINEBONE:
		{
			/* inner part in background color or constraint */
			if ((constflag) && ((bcolor == NULL) || (bcolor->flag & TH_WIRECOLOR_CONSTCOLS))) {
				if (constflag & PCHAN_HAS_TARGET) gpuColor3ub(255, 150, 0);
				else if (constflag & PCHAN_HAS_IK) gpuColor3ub(255, 255, 0);
				else if (constflag & PCHAN_HAS_SPLINEIK) gpuColor3ub(200, 255, 0);
				else if (constflag & PCHAN_HAS_CONST) gpuColor3ub(0, 255, 120);
				else if (constflag) UI_ThemeColor(TH_BONE_POSE);  /* PCHAN_HAS_ACTION */
			}
			else {
				if (bcolor) {
<<<<<<< HEAD
					char *cp = bcolor->solid;
					gpuColor4ub(cp[0], cp[1], cp[2], 204);
=======
					const char *cp = bcolor->solid;
					glColor4ub(cp[0], cp[1], cp[2], 204);
>>>>>>> 146a1c77
				}
				else
					UI_ThemeColorShade(TH_BACK, -30);
			}
		
			return true;
		}
	}
	
	return false;
}

static void set_ebone_gpuColor(const unsigned int boneflag)
{
	if ((boneflag & BONE_DRAW_ACTIVE) && (boneflag & BONE_SELECTED)) {
		UI_ThemeColor(TH_EDGE_SELECT);
	}
	else if (boneflag & BONE_DRAW_ACTIVE) {
		UI_ThemeColorBlend(TH_WIRE_EDIT, TH_EDGE_SELECT, 0.15f); /* unselected active */
	}
	else if (boneflag & BONE_SELECTED) {
		UI_ThemeColorShade(TH_EDGE_SELECT, -20);
	}
	else {
		UI_ThemeColor(TH_WIRE_EDIT);
	}
}

/* *************** Armature drawing, helper calls for parts ******************* */

static void draw_bonevert(void)
{
	gpuPushMatrix();

	gpuImmediateFormat_V2(); // DOODLE: bonevert, 3 orthogonal circles

	gpuDrawCircle(0, 0, 0.052, 16);

	gpuRotateRight('Y');
	gpuRepeat();

	gpuRotateRight('X');
	gpuRepeat();

	gpuImmediateUnformat();

	gpuPopMatrix();
}

static void draw_bonevert_solid(void)
{
	static GPUimmediate *displist = NULL;
	static GPUindex* index = NULL;

	// SSS Enable Smooth
	GPU_aspect_enable(GPU_ASPECT_BASIC, GPU_BASIC_SMOOTH);

	if (!displist) {
		GPUprim3 prim = GPU_PRIM_MIDFI_SOLID;
		prim.usegs = 8;
		prim.vsegs = 5;

		gpuPushImmediate();
		gpuImmediateMaxVertexCount(48);

		index = gpuNewIndex();
		gpuImmediateIndex(index);
		gpuImmediateMaxIndexCount(240, GL_UNSIGNED_SHORT);

		gpuSingleSphere(&prim, 0.05f);

		displist = gpuPopImmediate();
	}
	else {
		gpuImmediateSingleRepeatElements(displist);
	}

	// SSS Disable Smooth
	GPU_aspect_disable(GPU_ASPECT_BASIC, GPU_BASIC_SMOOTH);
}

static GLfloat bone_octahedral_verts[8][3] = {
	{ 0.0f, 0.0f,  0.0f}, /* 0 */
	{ 0.1f, 0.1f,  0.1f}, /* 1 */
	{ 0.1f, 0.1f, -0.1f}, /* 2 */
	{-0.1f, 0.1f, -0.1f}, /* 3 */
	{-0.1f, 0.1f,  0.1f}, /* 4 */
	{ 0.0f, 1.0f,  0.0f}, /* 5 */

	/* there are more faces (8) than verts (6),
	   so make more (2) so the counts match,
	   otherwise we cannot flat shade */
	{ 0.1f, 0.1f,  0.1f}, /* dup of #1 */
	{-0.1f, 0.1f, -0.1f}, /* dup of #3 */
};

/* Eulerian path over octohedron */
static GLuint bone_octahedral_wire[] =
	{0, 1, 4, 5, 2, 3, 0, 2, 1, 5, 3, 4};

static GLfloat bone_octahedral_solid_normals[8][3] = {
	{+0.70710683f, -0.70710683f,  0.00000000f},
	{ 0.00000000f, -0.70710683f, +0.70710683f},
	{ 0.00000000f, -0.70710683f, -0.70710683f},
	{-0.70710683f, -0.70710683f,  0.00000000f},

	{-0.99388373f, +0.11043154f,  0.00000000f},
	{+0.99388373f, +0.11043154f,  0.00000000f},
	{ 0.00000000f, +0.11043154f, +0.99388373f},
	{ 0.00000000f, +0.11043154f, -0.99388373f},
};

static GLuint bone_octahedral_solid_tris[8][3] = {
	/* notice that provoking vertex is last in each tri,
	   the normal of that vertex is what is used for lighting */

	{2, 1, 0}, /* bottom */
	{4, 0, 1},
	{0, 3, 2},
	{0, 4, 3},

	{5, 3, 4}, /* top */
	{1, 2, 5},
	{5, 4, 6}, /* #6 pos is same as #1 */
	{5, 2, 7}, /* #7 pos is same as #3 */
};

static void draw_bone_octahedral(void)
{
	static GPUimmediate *displist = NULL;
	static GPUindex *index = NULL;

	if (!displist) {
		const GLsizei vertex_count = 6;
		const GLsizei index_count  = 12;

		gpuPushImmediate();
		gpuImmediateMaxVertexCount(vertex_count);

		index = gpuNewIndex();
		gpuImmediateIndex(index);
		gpuImmediateMaxIndexCount(index_count, GL_UNSIGNED_INT); // XXX jwilkins: telling the type here is too early

		gpuSingleClientRangeElements_V3F(
			GL_LINE_LOOP,
			bone_octahedral_verts,
			0,
			0,
			5,
			index_count,
			bone_octahedral_wire);

		displist = gpuPopImmediate();
	}
	else {
		gpuImmediateSingleRepeatRangeElements(displist);
	}
}

static void draw_bone_solid_octahedral(void)
{
	static GPUimmediate *displist = NULL;
	static GPUindex* index = NULL;

	// SSS Disable Smooth
	GPU_aspect_disable(GPU_ASPECT_BASIC, GPU_BASIC_SMOOTH);

	if (!displist) {
		const GLsizei index_count  = 24;
		const GLsizei vertex_count = 8; /* 2 extra duplicate verts because or normals */

		gpuPushImmediate();
		gpuImmediateMaxVertexCount(vertex_count);

		index = gpuNewIndex();
		gpuImmediateIndex(index);
		gpuImmediateMaxIndexCount(index_count, GL_UNSIGNED_INT);// XXX jwilkins: telling the type here is too early

		gpuSingleClientRangeElements_N3F_V3F(
			GL_TRIANGLES,
			bone_octahedral_solid_normals,
			0,
			bone_octahedral_verts,
			0,
			0,
			7,
			index_count,
			bone_octahedral_solid_tris[0]);

		displist = gpuPopImmediate();
	}
	else {
		gpuImmediateSingleRepeatRangeElements(displist);
	}

	// SSS Enable Smooth
	GPU_aspect_enable(GPU_ASPECT_BASIC, GPU_BASIC_SMOOTH);
}

/* *************** Armature drawing, bones ******************* */


static void draw_bone_points(const short dt, int armflag, unsigned int boneflag, int id)
{
	/*	Draw root point if we are not connected */
	if ((boneflag & BONE_CONNECTED) == 0) {
		if (id != -1)
			GPU_select_load(id | BONESEL_ROOT);
		
		if (dt <= OB_WIRE) {
			if (armflag & ARM_EDITMODE) {
				if (boneflag & BONE_ROOTSEL) UI_ThemeColor(TH_VERTEX_SELECT);
				else UI_ThemeColor(TH_VERTEX);
			}
		}
		else {
			if (armflag & ARM_POSEMODE) 
				set_pchan_gpuColor(PCHAN_COLOR_SOLID, boneflag, 0);
			else
				UI_ThemeColor(TH_BONE_SOLID);
		}
		
		if (dt > OB_WIRE) 
			draw_bonevert_solid();
		else 
			draw_bonevert();
	}
	
	/*	Draw tip point */
	if (id != -1)
		GPU_select_load(id | BONESEL_TIP);
	
	if (dt <= OB_WIRE) {
		if (armflag & ARM_EDITMODE) {
			if (boneflag & BONE_TIPSEL) UI_ThemeColor(TH_VERTEX_SELECT);
			else UI_ThemeColor(TH_VERTEX);
		}
	}
	else {
		if (armflag & ARM_POSEMODE) 
			set_pchan_gpuColor(PCHAN_COLOR_SOLID, boneflag, 0);
		else
			UI_ThemeColor(TH_BONE_SOLID);
	}
	
	gpuTranslate(0.0f, 1.0f, 0.0f);
	if (dt > OB_WIRE) 
		draw_bonevert_solid();
	else 
		draw_bonevert();
	gpuTranslate(0.0f, -1.0f, 0.0f);
	
}

/* 16 values of sin function (still same result!) */
static const float si[16] = {
	0.00000000f,
	0.20129852f, 0.39435585f,
	0.57126821f, 0.72479278f,
	0.84864425f, 0.93775213f,
	0.98846832f, 0.99871650f,
	0.96807711f, 0.89780453f,
	0.79077573f, 0.65137248f,
	0.48530196f, 0.29936312f,
	0.10116832f
};
/* 16 values of cos function (still same result!) */
static const float co[16] = {
	1.00000000f,
	0.97952994f, 0.91895781f,
	0.82076344f, 0.68896691f,
	0.52896401f, 0.34730525f,
	0.15142777f, -0.05064916f,
	-0.25065253f, -0.44039415f,
	-0.61210598f, -0.75875812f,
	-0.87434661f, -0.95413925f,
	-0.99486932f
};



/* smat, imat = mat & imat to draw screenaligned */
static void draw_sphere_bone_dist(float smat[4][4], float imat[4][4], bPoseChannel *pchan, EditBone *ebone)
{
	float head, tail, dist /*, length*/;
	float *headvec, *tailvec, dirvec[3];
	
	/* figure out the sizes of spheres */
	if (ebone) {
		/* this routine doesn't call get_matrix_editbone() that calculates it */
		ebone->length = len_v3v3(ebone->head, ebone->tail);

		/*length = ebone->length;*/ /*UNUSED*/
		tail = ebone->rad_tail;
		dist = ebone->dist;
		if (ebone->parent && (ebone->flag & BONE_CONNECTED))
			head = ebone->parent->rad_tail;
		else
			head = ebone->rad_head;
		headvec = ebone->head;
		tailvec = ebone->tail;
	}
	else {
		/*length = pchan->bone->length;*/ /*UNUSED*/
		tail = pchan->bone->rad_tail;
		dist = pchan->bone->dist;
		if (pchan->parent && (pchan->bone->flag & BONE_CONNECTED))
			head = pchan->parent->bone->rad_tail;
		else
			head = pchan->bone->rad_head;
		headvec = pchan->pose_head;
		tailvec = pchan->pose_tail;
	}
	
	/* ***** draw it ***** */
	
	/* move vector to viewspace */
	sub_v3_v3v3(dirvec, tailvec, headvec);
	mul_mat3_m4_v3(smat, dirvec);
	/* clear zcomp */
	dirvec[2] = 0.0f;

	if (head != tail) {
		/* correction when viewing along the bones axis
		 * it pops in and out but better then artifacts, [#23841] */
		float view_dist = len_v2(dirvec);

		if (head - view_dist > tail) {
			tailvec = headvec;
			tail = head;
			zero_v3(dirvec);
			dirvec[0] = 0.00001;  /* XXX. weak but ok */
		}
		else if (tail - view_dist > head) {
			headvec = tailvec;
			head = tail;
			zero_v3(dirvec);
			dirvec[0] = 0.00001;  /* XXX. weak but ok */
		}
	}

	/* move vector back */
	mul_mat3_m4_v3(imat, dirvec);
	
	if (0.0f != normalize_v3(dirvec)) {
		float norvec[3], vec1[3], vec2[3], vec[3];
		int a;
		
		//mul_v3_fl(dirvec, head);
		cross_v3_v3v3(norvec, dirvec, imat[2]);
		
		gpuBegin(GL_TRIANGLE_STRIP);
		
		for (a = 0; a < 16; a++) {
			vec[0] = -si[a] * dirvec[0] + co[a] * norvec[0];
			vec[1] = -si[a] * dirvec[1] + co[a] * norvec[1];
			vec[2] = -si[a] * dirvec[2] + co[a] * norvec[2];

			madd_v3_v3v3fl(vec1, headvec, vec, head);
			madd_v3_v3v3fl(vec2, headvec, vec, head + dist);
			
			gpuColor4P(CPACK_WHITE, 0.196f);
			gpuVertex3fv(vec1);
			//gpuColor4P(CPACK_WHITE, 0);
			gpuVertex3fv(vec2);
		}
		
		for (a = 15; a >= 0; a--) {
			vec[0] = si[a] * dirvec[0] + co[a] * norvec[0];
			vec[1] = si[a] * dirvec[1] + co[a] * norvec[1];
			vec[2] = si[a] * dirvec[2] + co[a] * norvec[2];

			madd_v3_v3v3fl(vec1, tailvec, vec, tail);
			madd_v3_v3v3fl(vec2, tailvec, vec, tail + dist);
			
			//gpuColor4P(CPACK_WHITE, 0.196f);
			gpuVertex3fv(vec1);
			//gpuColor4P(CPACK_WHITE, 0);
			gpuVertex3fv(vec2);
		}
		/* make it cyclic... */
		
		vec[0] = -si[0] * dirvec[0] + co[0] * norvec[0];
		vec[1] = -si[0] * dirvec[1] + co[0] * norvec[1];
		vec[2] = -si[0] * dirvec[2] + co[0] * norvec[2];

		madd_v3_v3v3fl(vec1, headvec, vec, head);
		madd_v3_v3v3fl(vec2, headvec, vec, head + dist);

		//gpuColor4P(CPACK_WHITE, 0.196f);
		gpuVertex3fv(vec1);
		//gpuColor4P(CPACK_WHITE, 0);
		gpuVertex3fv(vec2);
		
		gpuEnd();
	}
}


/* smat, imat = mat & imat to draw screenaligned */
static void draw_sphere_bone_wire(float smat[4][4], float imat[4][4],
                                  int armflag, int boneflag, short constflag, unsigned int id,
                                  bPoseChannel *pchan, EditBone *ebone)
{
	float head, tail /*, length*/;
	float *headvec, *tailvec, dirvec[3];

	gpuImmediateFormat_V3(); // DOODLE: sphere bone wire

	/* figure out the sizes of spheres */
	if (ebone) {
		/* this routine doesn't call get_matrix_editbone() that calculates it */
		ebone->length = len_v3v3(ebone->head, ebone->tail);

		/*length = ebone->length;*/ /*UNUSED*/
		tail = ebone->rad_tail;
		if (ebone->parent && (boneflag & BONE_CONNECTED))
			head = ebone->parent->rad_tail;
		else
			head = ebone->rad_head;
		headvec = ebone->head;
		tailvec = ebone->tail;
	}
	else {
		/*length = pchan->bone->length;*/ /*UNUSED*/
		tail = pchan->bone->rad_tail;
		if ((pchan->parent) && (boneflag & BONE_CONNECTED))
			head = pchan->parent->bone->rad_tail;
		else
			head = pchan->bone->rad_head;
		headvec = pchan->pose_head;
		tailvec = pchan->pose_tail;
	}

	/* sphere root color */
	if (armflag & ARM_EDITMODE) {
		if (boneflag & BONE_ROOTSEL) UI_ThemeColor(TH_VERTEX_SELECT);
		else UI_ThemeColor(TH_VERTEX);
	}
	else if (armflag & ARM_POSEMODE)
		set_pchan_gpuColor(PCHAN_COLOR_NORMAL, boneflag, constflag);

	/*	Draw root point if we are not connected */
	if ((boneflag & BONE_CONNECTED) == 0) {
		if (id != -1)
			GPU_select_load(id | BONESEL_ROOT);
		
		gpuDrawFastBall(GL_LINE_LOOP, headvec, head, imat);
	}

	/*	Draw tip point */
	if (armflag & ARM_EDITMODE) {
		if (boneflag & BONE_TIPSEL) UI_ThemeColor(TH_VERTEX_SELECT);
		else UI_ThemeColor(TH_VERTEX);
	}

	if (id != -1)
		GPU_select_load(id | BONESEL_TIP);

	gpuDrawFastBall(GL_LINE_LOOP, tailvec, tail, imat);

	/* base */
	if (armflag & ARM_EDITMODE) {
		if (boneflag & BONE_SELECTED) UI_ThemeColor(TH_SELECT);
		else UI_ThemeColor(TH_WIRE_EDIT);
	}

	sub_v3_v3v3(dirvec, tailvec, headvec);

	/* move vector to viewspace */
	mul_mat3_m4_v3(smat, dirvec);
	/* clear zcomp */
	dirvec[2] = 0.0f;
	/* move vector back */
	mul_mat3_m4_v3(imat, dirvec);

	if (0.0f != normalize_v3(dirvec)) {
		float norvech[3], norvect[3], vec[3];

		copy_v3_v3(vec, dirvec);

		mul_v3_fl(dirvec, head);
		cross_v3_v3v3(norvech, dirvec, imat[2]);

		mul_v3_fl(vec, tail);
		cross_v3_v3v3(norvect, vec, imat[2]);

		if (id != -1)
			GPU_select_load(id | BONESEL_BONE);

		gpuBegin(GL_LINES);

		add_v3_v3v3(vec, headvec, norvech);
		gpuVertex3fv(vec);

		add_v3_v3v3(vec, tailvec, norvect);
		gpuVertex3fv(vec);

		sub_v3_v3v3(vec, headvec, norvech);
		gpuVertex3fv(vec);

		sub_v3_v3v3(vec, tailvec, norvect);
		gpuVertex3fv(vec);

		gpuEnd();
	}

	gpuImmediateUnformat();
}

/* does wire only for outline selecting */
static void draw_sphere_bone(const short dt, int armflag, int boneflag, short constflag, unsigned int id,
                             bPoseChannel *pchan, EditBone *ebone)
{
	GPUprim3 prim;
	float head, tail, length;
	float fac1, fac2;

	gpuImmediateFormat_V3();

	gpuPushMatrix();

	/* figure out the sizes of spheres */
	if (ebone) {
		length = ebone->length;
		tail = ebone->rad_tail;
		if (ebone->parent && (boneflag & BONE_CONNECTED))
			head = ebone->parent->rad_tail;
		else
			head = ebone->rad_head;
	}
	else {
		length = pchan->bone->length;
		tail = pchan->bone->rad_tail;
		if (pchan->parent && (boneflag & BONE_CONNECTED))
			head = pchan->parent->bone->rad_tail;
		else
			head = pchan->bone->rad_head;
	}

	/* move to z-axis space */
	gpuRotateRight(-'X');

	if (dt == OB_SOLID) {
		/* set up solid drawing */

		// SSS Enable Lighting & Smooth
		GPU_aspect_enable(GPU_ASPECT_BASIC, GPU_BASIC_LIGHTING|GPU_BASIC_SMOOTH);

		prim = GPU_PRIM_MIDFI_SOLID;
	}
	else {
		prim = GPU_PRIM_MIDFI_WIRE;
	}

	/* sphere root color */
	if (armflag & ARM_EDITMODE) {
		if (boneflag & BONE_ROOTSEL) {
			UI_ThemeColor(TH_VERTEX_SELECT);
		}
		else {
			UI_ThemeColorShade(TH_BONE_SOLID, -30);
		}
	}
	else if (armflag & ARM_POSEMODE) {
		set_pchan_gpuColor(PCHAN_COLOR_SPHEREBONE_END, boneflag, constflag);
	}
	else if (dt == OB_SOLID) {
		UI_ThemeColorShade(TH_BONE_SOLID, -30);
	}

	/*	Draw root point if we are not connected */
	if ((boneflag & BONE_CONNECTED) == 0) {
		if (id != -1) {
			GPU_select_load(id | BONESEL_ROOT);
		}

		gpuDrawSphere(&prim, head);
		//GLU Sphere(qobj, head, 16, 10);
	}

	/*	Draw tip point */
	if (armflag & ARM_EDITMODE) {
		if (boneflag & BONE_TIPSEL) {
			UI_ThemeColor(TH_VERTEX_SELECT);
		}
		else {
			UI_ThemeColorShade(TH_BONE_SOLID, -30);
		}
	}

	if (id != -1) {
		GPU_select_load(id | BONESEL_TIP);
	}

	gpuTranslate(0.0f, 0.0f, length);
	gpuDrawSphere(&prim, tail);
	//GLU Sphere(qobj, tail, 16, 10);
	gpuTranslate(0.0f, 0.0f, -length);

	/* base */
	if (armflag & ARM_EDITMODE) {
		if (boneflag & BONE_SELECTED) {
			UI_ThemeColor(TH_SELECT);
		}
		else {
			UI_ThemeColor(TH_BONE_SOLID);
		}
	}
	else if (armflag & ARM_POSEMODE) {
		set_pchan_gpuColor(PCHAN_COLOR_SPHEREBONE_BASE, boneflag, constflag);
	}
	else if (dt == OB_SOLID) {
		UI_ThemeColor(TH_BONE_SOLID);
	}

	fac1 = (length - head) / length;
	fac2 = (length - tail) / length;

	if (length > (head + tail)) {
		if (id != -1) {
			GPU_select_load(id | BONESEL_BONE);
		}

		glEnable(GL_POLYGON_OFFSET_FILL);
		glPolygonOffset(-1.0f, -1.0f);

		gpuTranslate(0.0f, 0.0f, head);
		gpuDrawCylinder(
			&prim,
			fac1 * head + (1.0f - fac1) * tail,
			fac2 * tail + (1.0f - fac2) * head,
			length - head - tail);
		//GLU Cylinder(qobj, fac1 * head + (1.0f - fac1) * tail, fac2 * tail + (1.0f - fac2) * head, length - head - tail, 16, 1);
		gpuTranslate(0.0f, 0.0f, -head);

		glDisable(GL_POLYGON_OFFSET_FILL);

		/* draw sphere on extrema */
		gpuTranslate(0.0f, 0.0f, length - tail);
		gpuDrawSphere(&prim, fac2 * tail + (1.0f - fac2) * head);
		//GLU Sphere(qobj, fac2 * tail + (1.0f - fac2) * head, 16, 10);
		gpuTranslate(0.0f, 0.0f, -length + tail);

		gpuTranslate(0.0f, 0.0f, head);
		gpuDrawSphere(&prim,  fac1 * head + (1.0f - fac1) * tail);
		//GLU Sphere(qobj, fac1 * head + (1.0f - fac1) * tail, 16, 10);
	}
	else {
		/* 1 sphere in center */
		gpuTranslate(0.0f, 0.0f, (head + length - tail) / 2.0f);
		gpuDrawSphere(&prim,  fac1 * head + (1.0f - fac1) * tail);
		//GLU Sphere(qobj, fac1 * head + (1.0f - fac1) * tail, 16, 10);
	}

	/* restore */
	if (dt == OB_SOLID) {
		// SSS Disable Lighting & Smooth
		GPU_aspect_disable(GPU_ASPECT_BASIC, GPU_BASIC_LIGHTING|GPU_BASIC_SMOOTH);
	}

	gpuPopMatrix();

	gpuImmediateFormat_V3();
}



static        GLubyte   bm_dot6_data[] = {0x00, 0x18, 0x3C, 0x7E, 0x7E, 0x3C, 0x18, 0x00};
static struct GPUbitmap bm_dot6        = {8, 8, 4, 4, bm_dot6_data};

static        GLubyte   bm_dot8_data[] = {0x3C, 0x7E, 0xFF, 0xFF, 0xFF, 0xFF, 0x7E, 0x3C};
static struct GPUbitmap bm_dot8        = {8, 8, 4, 4, bm_dot8_data};

static        GLubyte   bm_dot5_data[] = {0x00, 0x00, 0x10, 0x38, 0x7c, 0x38, 0x10, 0x00};
static struct GPUbitmap bm_dot5        = {8, 8, 4, 4, bm_dot5_data};

static        GLubyte   bm_dot7_data[] = {0x00, 0x38, 0x7C, 0xFE, 0xFE, 0xFE, 0x7C, 0x38};
static struct GPUbitmap bm_dot7        = {8, 8, 4, 4, bm_dot7_data};



static void draw_line_bone(int armflag, int boneflag, short constflag, unsigned int id,
                           bPoseChannel *pchan, EditBone *ebone)
{
	float length;

	GPU_pixels_format(GL_UNPACK_ALIGNMENT, 1);

	if (pchan) 
		length = pchan->bone->length;
	else 
		length = ebone->length;

	if (G.f & G_PICKSEL) {
		// SSS Enable Texturing
		GPU_aspect_enable(GPU_ASPECT_BASIC, GPU_BASIC_TEXTURE_2D);

		gpuImmediateFormat_T2_V3();
	}
	else {
		gpuImmediateFormat_V3();
	}

	gpuPushMatrix();
	gpuScale(length, length, length);

	/* this chunk not in object mode */
	if (armflag & (ARM_EDITMODE | ARM_POSEMODE)) {
		gpuLineWidth(4.0f);
		if (armflag & ARM_POSEMODE)
			set_pchan_gpuColor(PCHAN_COLOR_NORMAL, boneflag, constflag);
		else if (armflag & ARM_EDITMODE) {
			UI_ThemeColor(TH_WIRE_EDIT);
		}

		/*	Draw root point if we are not connected */
		if ((boneflag & BONE_CONNECTED) == 0) {
			if (G.f & G_PICKSEL) {  /* no bitmap in selection mode, crashes 3d cards... */
				GPU_select_load(id | BONESEL_ROOT);
				gpuBegin(GL_POINTS);
				gpuVertex3f(0.0f, 0.0f, 0.0f);
				gpuEnd();
			}
			else {
				GPU_pixels_begin();
				GPU_pixels_pos_3f(0.0f, 0.0f, 0.0f);
				GPU_bitmap_cache(&bm_dot8);
				GPU_bitmap(&bm_dot8);
				GPU_pixels_end();
			}
		}

		if (id != -1)
			GPU_select_load((GLuint) id | BONESEL_BONE);
		
		gpuBegin(GL_LINES);
		gpuVertex3f(0.0f, 0.0f, 0.0f);
		gpuVertex3f(0.0f, 1.0f, 0.0f);
		gpuEnd();

		/* tip */
		if (G.f & G_PICKSEL) {
			/* no bitmap in selection mode, crashes 3d cards... */
			GPU_select_load(id | BONESEL_TIP);
			gpuBegin(GL_POINTS);
			gpuVertex3f(0.0f, 1.0f, 0.0f);
			gpuEnd();
		}
		else {
			GPU_pixels_begin();
			GPU_pixels_pos_3f(0.0f, 1.0f, 0.0f);
			GPU_bitmap_cache(&bm_dot7);
			GPU_bitmap(&bm_dot7);
			GPU_pixels_end();
		}

		/* further we send no names */
		if (id != -1)
			GPU_select_load(id & 0xFFFF);  /* object tag, for bordersel optim */

		if (armflag & ARM_POSEMODE)
			set_pchan_gpuColor(PCHAN_COLOR_LINEBONE, boneflag, constflag);
	}

	gpuLineWidth(2.0);

	/*Draw root point if we are not connected */
	if ((boneflag & BONE_CONNECTED) == 0) {
		if ((G.f & G_PICKSEL) == 0) {
			/* no bitmap in selection mode, crashes 3d cards... */
			if (armflag & ARM_EDITMODE) {
				if (boneflag & BONE_ROOTSEL) UI_ThemeColor(TH_VERTEX_SELECT);
				else UI_ThemeColor(TH_VERTEX);
			}

			GPU_pixels_begin();
			GPU_pixels_pos_3f(0.0f, 0.0f, 0.0f);
			GPU_bitmap_cache(&bm_dot6);
			GPU_bitmap(&bm_dot6);
			GPU_pixels_end();
		}
	}

	if (armflag & ARM_EDITMODE) {
		if (boneflag & BONE_SELECTED) UI_ThemeColor(TH_EDGE_SELECT);
		else UI_ThemeColorShade(TH_BACK, -30);
	}

	gpuBegin(GL_LINES);
	gpuVertex3f(0.0f, 0.0f, 0.0f);
	gpuVertex3f(0.0f, 1.0f, 0.0f);
	gpuEnd();

	/* tip */
	if ((G.f & G_PICKSEL) == 0) {
		/* no bitmap in selection mode, crashes 3d cards... */
		if (armflag & ARM_EDITMODE) {
			if (boneflag & BONE_TIPSEL) UI_ThemeColor(TH_VERTEX_SELECT);
			else UI_ThemeColor(TH_VERTEX);
		}

		GPU_pixels_begin();
		GPU_pixels_pos_3f(0.0f, 1.0f, 0.0f);
		GPU_bitmap_cache(&bm_dot5);
		GPU_bitmap(&bm_dot5);
		GPU_pixels_end();
	}

	gpuLineWidth(1.0);

	gpuPopMatrix();

	gpuImmediateUnformat();

	if (G.f & G_PICKSEL) {
		// SSS Disable Texturing
		GPU_aspect_disable(GPU_ASPECT_BASIC, GPU_BASIC_TEXTURE_2D);
	}

	GPU_pixels_format(GL_UNPACK_ALIGNMENT, 4);  /* restore default value */
}

static void draw_b_bone_boxes(const short dt, bPoseChannel *pchan, float xwidth, float length, float zwidth)
{
	int segments = 0;
	
	if (pchan) 
		segments = pchan->bone->segments;
	
	if ((segments > 1) && (pchan)) {
		float dlen = length / (float)segments;
		Mat4 bbone[MAX_BBONE_SUBDIV];
		int a;

		b_bone_spline_setup(pchan, 0, bbone);

		for (a = 0; a < segments; a++) {
			gpuPushMatrix();
			gpuMultMatrix(bbone[a].mat[0]);
			gpuScale(xwidth, dlen, zwidth);

			if (dt == OB_SOLID) {
				gpuDrawSolidHalfCube();
			}
			else {
				gpuDrawWireHalfCube();
			}

			gpuPopMatrix();

		}
	}
	else {
		gpuPushMatrix();
		gpuScale(xwidth, length, zwidth);

		if (dt == OB_SOLID) {
			gpuDrawSolidHalfCube();
		}
		else {
			gpuDrawWireHalfCube();
		}

		gpuPopMatrix();

	}
}

static void draw_b_bone(const short dt, int armflag, int boneflag, short constflag, unsigned int id,
                        bPoseChannel *pchan, EditBone *ebone)
{
	float xwidth, length, zwidth;
	
	if (pchan) {
		xwidth = pchan->bone->xwidth;
		length = pchan->bone->length;
		zwidth = pchan->bone->zwidth;
	}
	else {
		xwidth = ebone->xwidth;
		length = ebone->length;
		zwidth = ebone->zwidth;
	}
	
	/* draw points only if... */
	if (armflag & ARM_EDITMODE) {
		/* move to unitspace */
		gpuPushMatrix();
		gpuScale(length, length, length);
		draw_bone_points(dt, armflag, boneflag, id);
		gpuPopMatrix();
		length *= 0.95f;  /* make vertices visible */
	}

	/* colors for modes */
	if (armflag & ARM_POSEMODE) {
		if (dt <= OB_WIRE)
			set_pchan_gpuColor(PCHAN_COLOR_NORMAL, boneflag, constflag);
		else 
			set_pchan_gpuColor(PCHAN_COLOR_SOLID, boneflag, constflag);
	}
	else if (armflag & ARM_EDITMODE) {
		if (dt == OB_WIRE) {
			set_ebone_gpuColor(boneflag);
		}
		else 
			UI_ThemeColor(TH_BONE_SOLID);
	}
	
	if (id != -1) {
		GPU_select_load((GLuint) id | BONESEL_BONE);
	}
	
	/* set up solid drawing */
	if (dt > OB_WIRE) {
		// SSS Enable Lighting
		GPU_aspect_enable(GPU_ASPECT_BASIC, GPU_BASIC_LIGHTING);
		
		if (armflag & ARM_POSEMODE)
			set_pchan_gpuColor(PCHAN_COLOR_SOLID, boneflag, constflag);
		else
			UI_ThemeColor(TH_BONE_SOLID);
		
		draw_b_bone_boxes(OB_SOLID, pchan, xwidth, length, zwidth);
		
		/* disable solid drawing */

		// SSS Enable Lighting
		GPU_aspect_disable(GPU_ASPECT_BASIC, GPU_BASIC_LIGHTING);
	}
	else {
		/* wire */
		if (armflag & ARM_POSEMODE) {
			if (constflag) {
				/* set constraint colors */
				if (set_pchan_gpuColor(PCHAN_COLOR_CONSTS, boneflag, constflag)) {
					glEnable(GL_BLEND);
					
					draw_b_bone_boxes(OB_SOLID, pchan, xwidth, length, zwidth);
					
					glDisable(GL_BLEND);
				}
				
				/* restore colors */
				set_pchan_gpuColor(PCHAN_COLOR_NORMAL, boneflag, constflag);
			}
		}
		
		draw_b_bone_boxes(OB_WIRE, pchan, xwidth, length, zwidth);
	}
}

static void draw_wire_bone_segments(bPoseChannel *pchan, Mat4 *bbones, float length, int segments)
{
	if ((segments > 1) && (pchan)) {
		float dlen = length / (float)segments;
		Mat4 *bbone = bbones;
		int a;
		
		for (a = 0; a < segments; a++, bbone++) {
			gpuPushMatrix();
			gpuMultMatrix(bbone->mat[0]);
			
			gpuBegin(GL_LINES);
			gpuVertex3f(0.0f, 0.0f, 0.0f);
			gpuVertex3f(0.0f, dlen, 0.0f);
			gpuEnd(); /* GL_LINES */
			
			gpuPopMatrix();
		}
	}
	else {
		gpuPushMatrix();
		
		gpuBegin(GL_LINES);
		gpuVertex3f(0.0f, 0.0f, 0.0f);
		gpuVertex3f(0.0f, length, 0.0f);
		gpuEnd();
		
		gpuPopMatrix();
	}
}

static void draw_wire_bone(const short dt, int armflag, int boneflag, short constflag, unsigned int id,
                           bPoseChannel *pchan, EditBone *ebone)
{
	Mat4 bbones_array[MAX_BBONE_SUBDIV];
	Mat4 *bbones = NULL;
	int segments = 0;
	float length;
	
	if (pchan) {
		segments = pchan->bone->segments;
		length = pchan->bone->length;
		
		if (segments > 1) {
			b_bone_spline_setup(pchan, 0, bbones_array);
			bbones = bbones_array;
		}
	}
	else 
		length = ebone->length;
	
	/* draw points only if... */
	if (armflag & ARM_EDITMODE) {
		/* move to unitspace */
		gpuPushMatrix();
		gpuScale(length, length, length);
		draw_bone_points(dt, armflag, boneflag, id);
		gpuPopMatrix();
		length *= 0.95f;  /* make vertices visible */
	}
	
	/* this chunk not in object mode */
	if (armflag & (ARM_EDITMODE | ARM_POSEMODE)) {
		if (id != -1)
			GPU_select_load((GLuint) id | BONESEL_BONE);
		
		draw_wire_bone_segments(pchan, bbones, length, segments);
		
		/* further we send no names */
		if (id != -1)
			GPU_select_load(id & 0xFFFF);    /* object tag, for bordersel optim */
	}
	
	/* colors for modes */
	if (armflag & ARM_POSEMODE) {
		set_pchan_gpuColor(PCHAN_COLOR_NORMAL, boneflag, constflag);
	}
	else if (armflag & ARM_EDITMODE) {
		set_ebone_gpuColor(boneflag);
	}
	
	/* draw normal */
	draw_wire_bone_segments(pchan, bbones, length, segments);
}

static void draw_bone(const short dt, int armflag, int boneflag, short constflag, unsigned int id, float length)
{
	
	/* Draw a 3d octahedral bone, we use normalized space based on length,
	 * for display-lists */
	
	gpuScale(length, length, length);

	/* set up solid drawing */
	if (dt > OB_WIRE) {
		// SSS Enable Lighting
		GPU_aspect_enable(GPU_ASPECT_BASIC, GPU_BASIC_LIGHTING);

		UI_ThemeColor(TH_BONE_SOLID);
	}
	
	/* colors for posemode */
	if (armflag & ARM_POSEMODE) {
		if (dt <= OB_WIRE)
			set_pchan_gpuColor(PCHAN_COLOR_NORMAL, boneflag, constflag);
		else 
			set_pchan_gpuColor(PCHAN_COLOR_SOLID, boneflag, constflag);
	}
	
	
	draw_bone_points(dt, armflag, boneflag, id);
	
	/* now draw the bone itself */
	if (id != -1) {
		GPU_select_load((GLuint) id | BONESEL_BONE);
	}
	
	/* wire? */
	if (dt <= OB_WIRE) {
		/* colors */
		if (armflag & ARM_EDITMODE) {
			set_ebone_gpuColor(boneflag);
		}
		else if (armflag & ARM_POSEMODE) {
			if (constflag) {
				/* draw constraint colors */
				if (set_pchan_gpuColor(PCHAN_COLOR_CONSTS, boneflag, constflag)) {
					glEnable(GL_BLEND);
					
					draw_bone_solid_octahedral();
					
					glDisable(GL_BLEND);
				}
				
				/* restore colors */
				set_pchan_gpuColor(PCHAN_COLOR_NORMAL, boneflag, constflag);
			}
		}
		draw_bone_octahedral();
	}
	else {
		/* solid */
		if (armflag & ARM_POSEMODE)
			set_pchan_gpuColor(PCHAN_COLOR_SOLID, boneflag, constflag);
		else
			UI_ThemeColor(TH_BONE_SOLID);

		draw_bone_solid_octahedral();
	}

	/* disable solid drawing */
	if (dt > OB_WIRE) {
		// SSS Disable Lighting
		GPU_aspect_disable(GPU_ASPECT_BASIC, GPU_BASIC_LIGHTING);
	}
}

static void draw_custom_bone(Scene *scene, View3D *v3d, RegionView3D *rv3d, Object *ob,
                             const short dt, int armflag, int boneflag, unsigned int id, float length)
{
	if (ob == NULL) return;
	
	gpuScale(length, length, length);
	
	/* colors for posemode */
	if (armflag & ARM_POSEMODE) {
		set_pchan_gpuColor(PCHAN_COLOR_NORMAL, boneflag, 0);
	}
	
	if (id != -1) {
		GPU_select_load((GLuint) id | BONESEL_BONE);
	}
	
	draw_object_instance(scene, v3d, rv3d, ob, dt, armflag & ARM_POSEMODE);
}


static void pchan_draw_IK_root_lines(bPoseChannel *pchan, short only_temp)
{
	bConstraint *con;
	bPoseChannel *parchan;

	GPU_raster_begin();

	for (con = (bConstraint*)(pchan->constraints.first); con; con = con->next) {
		if (con->enforce == 0.0f)
			continue;

		switch (con->type) {
		case CONSTRAINT_TYPE_KINEMATIC:
			{
				bKinematicConstraint *data = (bKinematicConstraint *)con->data;
				int segcount = 0;

				/* if only_temp, only draw if it is a temporary ik-chain */
				if ((only_temp) && !(data->flag & CONSTRAINT_IK_TEMP))
					continue;

				GPU_raster_set_line_style(3);
				gpuBegin(GL_LINES);

				/* exclude tip from chain? */
				if ((data->flag & CONSTRAINT_IK_TIP) == 0)
					parchan = pchan->parent;
				else
					parchan = pchan;

				gpuVertex3fv(parchan->pose_tail);

				/* Find the chain's root */
				while (parchan->parent) {
					segcount++;
					if (segcount == data->rootbone || segcount > 255) {
						break;  /* 255 is weak */
					}
					parchan = parchan->parent;
				}
				if (parchan)
					gpuVertex3fv(parchan->pose_head);

				gpuEnd();
				GPU_raster_set_line_style(0);
				break;
			}
		case CONSTRAINT_TYPE_SPLINEIK: 
			{
				bSplineIKConstraint *data = (bSplineIKConstraint *)con->data;
				int segcount = 0;

				GPU_raster_set_line_style(3);
				gpuBegin(GL_LINES);

				parchan = pchan;
				gpuVertex3fv(parchan->pose_tail);

				/* Find the chain's root */
				while (parchan->parent) {
					segcount++;
					/* FIXME: revise the breaking conditions */
					if (segcount == data->chainlen || segcount > 255) break;  /* 255 is weak */
					parchan = parchan->parent;
				}
				if (parchan)  /* XXX revise the breaking conditions to only stop at the tail? */
					gpuVertex3fv(parchan->pose_head);

				gpuEnd();
				GPU_raster_set_line_style(0);
				break;
			}
		}

	GPU_raster_end();
	}
}

static void bgl_sphere_project(float ax, float az)
{
	float dir[3], sine, q3;

	sine = 1.0f - ax * ax - az * az;
	q3 = (sine < 0.0f) ? 0.0f : (2.0f * sqrtf(sine));

	dir[0] = -az * q3;
	dir[1] = 1.0f - 2.0f * sine;
	dir[2] = ax * q3;

	gpuVertex3fv(dir);
}

static void draw_dof_ellipse(float ax, float az)
{
	const float staticSine[16] = {
		0.0f, 0.104528463268f, 0.207911690818f, 0.309016994375f,
		0.406736643076f, 0.5f, 0.587785252292f, 0.669130606359f,
		0.743144825477f, 0.809016994375f, 0.866025403784f,
		0.913545457643f, 0.951056516295f, 0.978147600734f,
		0.994521895368f, 1.0f
	};

	int i, j, n = 16;
	float x, z, px, pz;

	glEnable(GL_BLEND);
	gpuDepthMask(GL_FALSE);

	gpuGray4f(0.276f, 0.196f);

	gpuBegin(GL_QUADS);
	pz = 0.0f;
	for (i = 1; i < n; i++) {
		z = staticSine[i];
		
		px = 0.0f;
		for (j = 1; j <= (n - i); j++) {
			x = staticSine[j];
			
			if (j == n - i) {
				gpuEnd();
				gpuBegin(GL_TRIANGLES);
				bgl_sphere_project(ax * px, az * z);
				bgl_sphere_project(ax * px, az * pz);
				bgl_sphere_project(ax * x, az * pz);
				gpuEnd();
				gpuBegin(GL_QUADS);
			}
			else {
				bgl_sphere_project(ax * x, az * z);
				bgl_sphere_project(ax * x, az * pz);
				bgl_sphere_project(ax * px, az * pz);
				bgl_sphere_project(ax * px, az * z);
			}
			
			px = x;
		}
		pz = z;
	}
	gpuEnd();

	glDisable(GL_BLEND);
	gpuDepthMask(GL_TRUE);

	gpuColor3P(CPACK_BLACK);

	gpuBegin(GL_LINE_STRIP);
	for (i = 0; i < n; i++)
		bgl_sphere_project(staticSine[n - i - 1] * ax, staticSine[i] * az);
	gpuEnd();
}

static void draw_pose_dofs(Object *ob)
{
	bArmature *arm = ob->data;
	bPoseChannel *pchan;
	Bone *bone;
	
	for (pchan = ob->pose->chanbase.first; pchan; pchan = pchan->next) {
		bone = pchan->bone;
		
		if ((bone != NULL) && !(bone->flag & (BONE_HIDDEN_P | BONE_HIDDEN_PG))) {
			if (bone->flag & BONE_SELECTED) {
				if (bone->layer & arm->layer) {
					if (pchan->ikflag & (BONE_IK_XLIMIT | BONE_IK_ZLIMIT)) {
						if (BKE_pose_channel_in_IK_chain(ob, pchan)) {
							float corner[4][3], posetrans[3], mat[4][4];
							float phi = 0.0f, theta = 0.0f, scale;
							int a, i;
							
							/* in parent-bone pose, but own restspace */
							gpuPushMatrix();
							
							copy_v3_v3(posetrans, pchan->pose_mat[3]);
							gpuTranslate(posetrans[0], posetrans[1], posetrans[2]);
							
							if (pchan->parent) {
								copy_m4_m4(mat, pchan->parent->pose_mat);
								mat[3][0] = mat[3][1] = mat[3][2] = 0.0f;
								gpuMultMatrix(mat[0]);
							}
							
							copy_m4_m3(mat, pchan->bone->bone_mat);
							gpuMultMatrix(mat[0]);
							
							scale = bone->length * pchan->size[1];
							gpuScale(scale, scale, scale);
							
							if (pchan->ikflag & BONE_IK_XLIMIT) {
								if (pchan->ikflag & BONE_IK_ZLIMIT) {
									float amin[3], amax[3];
									
									for (i = 0; i < 3; i++) {
										/* *0.5f here comes from M_PI/360.0f when rotations were still in degrees */
										amin[i] = sinf(pchan->limitmin[i] * 0.5f);
										amax[i] = sinf(pchan->limitmax[i] * 0.5f);
									}
									
									gpuScale(1.0f, -1.0f, 1.0f);
									if ((amin[0] != 0.0f) && (amin[2] != 0.0f))
										draw_dof_ellipse(amin[0], amin[2]);
									if ((amin[0] != 0.0f) && (amax[2] != 0.0f))
										draw_dof_ellipse(amin[0], amax[2]);
									if ((amax[0] != 0.0f) && (amin[2] != 0.0f))
										draw_dof_ellipse(amax[0], amin[2]);
									if ((amax[0] != 0.0f) && (amax[2] != 0.0f))
										draw_dof_ellipse(amax[0], amax[2]);
									gpuScale(1.0f, -1.0f, 1.0f);
								}
							}
							
							/* arcs */
							if (pchan->ikflag & BONE_IK_ZLIMIT) {
								/* OpenGL requires rotations in degrees; so we're taking the average angle here */
								theta = 0.5f * (pchan->limitmin[2] + pchan->limitmax[2]);
								gpuRotateAxis(theta, 'Z');
								
								gpuColor3ub(50, 50, 255);    /* blue, Z axis limit */
								gpuBegin(GL_LINE_STRIP);
								for (a = -16; a <= 16; a++) {
									/* *0.5f here comes from M_PI/360.0f when rotations were still in degrees */
									float fac = ((float)a) / 16.0f * 0.5f;
									
									phi = fac * (pchan->limitmax[2] - pchan->limitmin[2]);
									
									i = (a == -16) ? 0 : 1;
									corner[i][0] = sinf(phi);
									corner[i][1] = cosf(phi);
									corner[i][2] = 0.0f;
									gpuVertex3fv(corner[i]);
								}
								gpuEnd();
								
								gpuRotateAxis(-theta, 'Z');
							}
							
							if (pchan->ikflag & BONE_IK_XLIMIT) {
								/* OpenGL requires rotations in degrees; so we're taking the average angle here */
								theta = 0.5f * (pchan->limitmin[0] + pchan->limitmax[0]);
								gpuRotateAxis(theta, 'X');
								
								gpuColor3ub(255, 50, 50);    /* Red, X axis limit */
								gpuBegin(GL_LINE_STRIP);
								for (a = -16; a <= 16; a++) {
									/* *0.5f here comes from M_PI/360.0f when rotations were still in degrees */
									float fac = ((float)a) / 16.0f * 0.5f;
									phi = (float)(0.5 * M_PI) + fac * (pchan->limitmax[0] - pchan->limitmin[0]);
									
									i = (a == -16) ? 2 : 3;
									corner[i][0] = 0.0f;
									corner[i][1] = sinf(phi);
									corner[i][2] = cosf(phi);
									gpuVertex3fv(corner[i]);
								}
								gpuEnd();
								
								gpuRotateAxis(-theta, 'X');
							}
							
							/* out of cone, out of bone */
							gpuPopMatrix(); 
						}
					}
				}
			}
		}
	}
}

static void bone_matrix_translate_y(float mat[4][4], float y)
{
	float trans[3];

	copy_v3_v3(trans, mat[1]);
	mul_v3_fl(trans, y);
	add_v3_v3(mat[3], trans);
}

/* assumes object is Armature with pose */
static void draw_pose_bones(Scene *scene, View3D *v3d, ARegion *ar, Base *base,
                            const short dt, const unsigned char ob_wire_col[4],
                            const bool do_const_color, const bool is_outline)
{
	RegionView3D *rv3d = ar->regiondata;
	Object *ob = base->object;
	bArmature *arm = ob->data;
	bPoseChannel *pchan;
	Bone *bone;
	GLfloat tmp;
	float smat[4][4], imat[4][4], bmat[4][4];
	int index = -1;
	short do_dashed = 3;
	bool draw_wire = false;
	int flag;
	bool is_cull_enabled;
	
	/* being set below */
	arm->layer_used = 0;
	
	/* hacky... prevent outline select from drawing dashed helplines */
	tmp = gpuGetLineWidth();
	if (tmp > 1.1f) do_dashed &= ~1;
	if (v3d->flag & V3D_HIDE_HELPLINES) do_dashed &= ~2;
	
	/* precalc inverse matrix for drawing screen aligned */
	if (arm->drawtype == ARM_ENVELOPE) {
		/* precalc inverse matrix for drawing screen aligned */
		copy_m4_m4(smat, rv3d->viewmatob);
		mul_mat3_m4_fl(smat, 1.0f / len_v3(ob->obmat[0]));
		invert_m4_m4(imat, smat);
		
		/* and draw blended distances */
		if (arm->flag & ARM_POSEMODE) {
			glEnable(GL_BLEND);
			//gpuShadeModel(GL_SMOOTH);
			
			if (v3d->zbuf) glDisable(GL_DEPTH_TEST);
			
			for (pchan = ob->pose->chanbase.first; pchan; pchan = pchan->next) {
				bone = pchan->bone;
				if (bone) {
					/* 1) bone must be visible, 2) for OpenGL select-drawing cannot have unselectable [#27194] 
					 * NOTE: this is the only case with (NO_DEFORM == 0) flag, as this is for envelope influence drawing
					 */
					if (((bone->flag & (BONE_HIDDEN_P | BONE_NO_DEFORM | BONE_HIDDEN_PG)) == 0) &&
					    ((G.f & G_PICKSEL) == 0 || (bone->flag & BONE_UNSELECTABLE) == 0))
					{
						if (bone->flag & (BONE_SELECTED)) {
							if (bone->layer & arm->layer)
								draw_sphere_bone_dist(smat, imat, pchan, NULL);
						}
					}
				}
			}
			
			if (v3d->zbuf) glEnable(GL_DEPTH_TEST);
			glDisable(GL_BLEND);
			//gpuShadeModel(GL_FLAT);
		}
	}
	
	/* little speedup, also make sure transparent only draws once */
	glCullFace(GL_BACK);
	if (v3d->flag2 & V3D_BACKFACE_CULLING) {
		glEnable(GL_CULL_FACE);
		is_cull_enabled = true;
	}
	else {
		is_cull_enabled = false;
	}

	/* if solid we draw that first, with selection codes, but without names, axes etc */
	if (dt > OB_WIRE) {
		if (arm->flag & ARM_POSEMODE) 
			index = base->selcol;
		
		for (pchan = ob->pose->chanbase.first; pchan; pchan = pchan->next) {
			bone = pchan->bone;
			arm->layer_used |= bone->layer;
			
			/* 1) bone must be visible, 2) for OpenGL select-drawing cannot have unselectable [#27194] */
			if (((bone->flag & (BONE_HIDDEN_P | BONE_HIDDEN_PG)) == 0) &&
			    ((G.f & G_PICKSEL) == 0 || (bone->flag & BONE_UNSELECTABLE) == 0))
			{
				if (bone->layer & arm->layer) {
					const bool use_custom = (pchan->custom) && !(arm->flag & ARM_NO_CUSTOM);
					gpuPushMatrix();
					
					if (use_custom && pchan->custom_tx) {
						gpuMultMatrix(pchan->custom_tx->pose_mat[0]);
					}
					else {
						gpuMultMatrix(pchan->pose_mat[0]);
					}
					
					/* catch exception for bone with hidden parent */
					flag = bone->flag;
					if ((bone->parent) && (bone->parent->flag & (BONE_HIDDEN_P | BONE_HIDDEN_PG))) {
						flag &= ~BONE_CONNECTED;
					}
					
					/* set temporary flag for drawing bone as active, but only if selected */
					if (bone == arm->act_bone)
						flag |= BONE_DRAW_ACTIVE;
					
					if (do_const_color) {
						/* keep color */
					}
					else {
						/* set color-set to use */
						set_pchan_colorset(ob, pchan);
					}
					
					if (use_custom) {
						/* if drawwire, don't try to draw in solid */
						if (pchan->bone->flag & BONE_DRAWWIRE) {
							draw_wire = true;
						}
						else {
							if (is_cull_enabled && (v3d->flag2 & V3D_BACKFACE_CULLING) == 0) {
								is_cull_enabled = false;
								glDisable(GL_CULL_FACE);
							}

							draw_custom_bone(scene, v3d, rv3d, pchan->custom,
							                 OB_SOLID, arm->flag, flag, index, bone->length);
						}
					}
					else {
						if (is_cull_enabled == false) {
							is_cull_enabled = true;
							glEnable(GL_CULL_FACE);
						}

						if (arm->drawtype == ARM_LINE) {
							/* nothing in solid */
						}
						else if (arm->drawtype == ARM_WIRE) {
							/* nothing in solid */
						}
						else if (arm->drawtype == ARM_ENVELOPE) {
							draw_sphere_bone(OB_SOLID, arm->flag, flag, 0, index, pchan, NULL);
						}
						else if (arm->drawtype == ARM_B_BONE) {
							draw_b_bone(OB_SOLID, arm->flag, flag, 0, index, pchan, NULL);
						}
						else {
							draw_bone(OB_SOLID, arm->flag, flag, 0, index, bone->length);
						}
					}
<<<<<<< HEAD
						
					gpuPopMatrix();
=======

					glPopMatrix();
>>>>>>> 146a1c77
				}
			}
			
			if (index != -1)
				index += 0x10000;  /* pose bones count in higher 2 bytes only */
		}
		
		/* very very confusing... but in object mode, solid draw, we cannot do GPU_select_load yet,
		 * stick bones and/or wire custom-shapes are drawn in next loop 
		 */
		if (ELEM(arm->drawtype, ARM_LINE, ARM_WIRE) == 0 && (draw_wire == false)) {
			/* object tag, for bordersel optim */
			GPU_select_load(index & 0xFFFF);
			index = -1;
		}
	}
	
	/* draw custom bone shapes as wireframes */
	if (!(arm->flag & ARM_NO_CUSTOM) &&
	    (draw_wire || (dt <= OB_WIRE)) )
	{
		if (arm->flag & ARM_POSEMODE)
			index = base->selcol;
			
		/* only draw custom bone shapes that need to be drawn as wires */
		for (pchan = ob->pose->chanbase.first; pchan; pchan = pchan->next) {
			bone = pchan->bone;
			
			/* 1) bone must be visible, 2) for OpenGL select-drawing cannot have unselectable [#27194] */
			if (((bone->flag & (BONE_HIDDEN_P | BONE_HIDDEN_PG)) == 0) &&
			    ((G.f & G_PICKSEL) == 0 || (bone->flag & BONE_UNSELECTABLE) == 0) )
			{
				if (bone->layer & arm->layer) {
					if (pchan->custom) {
						if ((dt < OB_SOLID) || (bone->flag & BONE_DRAWWIRE)) {
							gpuPushMatrix();
							
							if (pchan->custom_tx) {
								gpuMultMatrix(pchan->custom_tx->pose_mat[0]);
							}
							else {
								gpuMultMatrix(pchan->pose_mat[0]);
							}
							
							/* prepare colors */
							if (do_const_color) {
								/* 13 October 2009, Disabled this to make ghosting show the right colors (Aligorith) */
							}
							else if (arm->flag & ARM_POSEMODE)
								set_pchan_colorset(ob, pchan);
							else {
								gpuColor3ubv(ob_wire_col);
							}
								
							/* catch exception for bone with hidden parent */
							flag = bone->flag;
							if ((bone->parent) && (bone->parent->flag & (BONE_HIDDEN_P | BONE_HIDDEN_PG)))
								flag &= ~BONE_CONNECTED;
								
							/* set temporary flag for drawing bone as active, but only if selected */
							if (bone == arm->act_bone)
								flag |= BONE_DRAW_ACTIVE;
							
							draw_custom_bone(scene, v3d, rv3d, pchan->custom,
							                 OB_WIRE, arm->flag, flag, index, bone->length);
							
							gpuPopMatrix();
						}
					}
				}
			}
			
			if (index != -1) 
				index += 0x10000;  /* pose bones count in higher 2 bytes only */
		}
		/* stick or wire bones have not been drawn yet so don't clear object selection in this case */
		if (ELEM(arm->drawtype, ARM_LINE, ARM_WIRE) == 0 && draw_wire) {
			/* object tag, for bordersel optim */
			GPU_select_load(index & 0xFFFF);
			index = -1;
		}
	}
	
	/* wire draw over solid only in posemode */
	if ((dt <= OB_WIRE) || (arm->flag & ARM_POSEMODE) || ELEM(arm->drawtype, ARM_LINE, ARM_WIRE)) {
		/* draw line check first. we do selection indices */
		if (ELEM(arm->drawtype, ARM_LINE, ARM_WIRE)) {
			if (arm->flag & ARM_POSEMODE) 
				index = base->selcol;
		}
		/* if solid && posemode, we draw again with polygonoffset */
		else if ((dt > OB_WIRE) && (arm->flag & ARM_POSEMODE)) {
			ED_view3d_polygon_offset(rv3d, 1.0);
		}
		else {
			/* and we use selection indices if not done yet */
			if (arm->flag & ARM_POSEMODE) 
				index = base->selcol;
		}

		if (is_cull_enabled == false) {
			is_cull_enabled = true;
			glEnable(GL_CULL_FACE);
		}

		for (pchan = ob->pose->chanbase.first; pchan; pchan = pchan->next) {
			bone = pchan->bone;
			arm->layer_used |= bone->layer;
			
			/* 1) bone must be visible, 2) for OpenGL select-drawing cannot have unselectable [#27194] */
			if (((bone->flag & (BONE_HIDDEN_P | BONE_HIDDEN_PG)) == 0) &&
			    ((G.f & G_PICKSEL) == 0 || (bone->flag & BONE_UNSELECTABLE) == 0))
			{
				if (bone->layer & arm->layer) {
					const short constflag = pchan->constflag;
					if ((do_dashed & 1) && (pchan->parent)) {
						/* Draw a line from our root to the parent's tip 
						 * - only if V3D_HIDE_HELPLINES is enabled...
						 */
						if ((do_dashed & 2) && ((bone->flag & BONE_CONNECTED) == 0)) {
							if (arm->flag & ARM_POSEMODE) {
								GPU_select_load(index & 0xFFFF);  /* object tag, for bordersel optim */
								UI_ThemeColor(TH_WIRE);
							}

							GPU_raster_begin();

							GPU_raster_set_line_style(3);
							gpuImmediateFormat_V3();
							gpuBegin(GL_LINES);
							gpuVertex3fv(pchan->pose_head);
							gpuVertex3fv(pchan->parent->pose_tail);
							gpuEnd();
							gpuImmediateUnformat();
							GPU_raster_set_line_style(0);

							GPU_raster_end();
						}
						
						/* Draw a line to IK root bone 
						 *  - only if temporary chain (i.e. "autoik")
						 */
						if (arm->flag & ARM_POSEMODE) {
							if (constflag & PCHAN_HAS_IK) {
								if (bone->flag & BONE_SELECTED) {
									if (constflag & PCHAN_HAS_TARGET) gpuColor3ub(200, 120, 0);
									else gpuColor3ub(200, 200, 50);  /* add theme! */

									GPU_select_load(index & 0xFFFF);
									pchan_draw_IK_root_lines(pchan, !(do_dashed & 2));
								}
							}
							else if (constflag & PCHAN_HAS_SPLINEIK) {
								if (bone->flag & BONE_SELECTED) {
									gpuColor3ub(150, 200, 50);   /* add theme! */
									
									GPU_select_load(index & 0xFFFF);
									pchan_draw_IK_root_lines(pchan, !(do_dashed & 2));
								}
							}
						}
					}
					
					gpuPushMatrix();
					if (arm->drawtype != ARM_ENVELOPE)
						gpuMultMatrix(pchan->pose_mat[0]);
					
					/* catch exception for bone with hidden parent */
					flag = bone->flag;
					if ((bone->parent) && (bone->parent->flag & (BONE_HIDDEN_P | BONE_HIDDEN_PG)))
						flag &= ~BONE_CONNECTED;
					
					/* set temporary flag for drawing bone as active, but only if selected */
					if (bone == arm->act_bone)
						flag |= BONE_DRAW_ACTIVE;
					
					/* extra draw service for pose mode */

					/* set color-set to use */
					if (do_const_color) {
						/* keep color */
					}
					else {
						set_pchan_colorset(ob, pchan);
					}
					
					if ((pchan->custom) && !(arm->flag & ARM_NO_CUSTOM)) {
						/* custom bone shapes should not be drawn here! */
					}
					else if (arm->drawtype == ARM_ENVELOPE) {
						if (dt < OB_SOLID)
							draw_sphere_bone_wire(smat, imat, arm->flag, flag, constflag, index, pchan, NULL);
					}
					else if (arm->drawtype == ARM_LINE)
						draw_line_bone(arm->flag, flag, constflag, index, pchan, NULL);
					else if (arm->drawtype == ARM_WIRE)
						draw_wire_bone(dt, arm->flag, flag, constflag, index, pchan, NULL);
					else if (arm->drawtype == ARM_B_BONE)
						draw_b_bone(OB_WIRE, arm->flag, flag, constflag, index, pchan, NULL);
					else
						draw_bone(OB_WIRE, arm->flag, flag, constflag, index, bone->length);
					
					gpuPopMatrix();
				}
			}
			
			/* pose bones count in higher 2 bytes only */
			if (index != -1) 
				index += 0x10000;
		}
		/* restore things */
		if (!ELEM(arm->drawtype, ARM_WIRE, ARM_LINE) && (dt > OB_WIRE) && (arm->flag & ARM_POSEMODE))
			ED_view3d_polygon_offset(rv3d, 0.0);
	}
	
	/* restore */
	if (is_cull_enabled) {
		glDisable(GL_CULL_FACE);
	}
	
	/* draw DoFs */
	if (arm->flag & ARM_POSEMODE) {
		if (((base->flag & OB_FROMDUPLI) == 0)) {
			draw_pose_dofs(ob);
		}
	}

	/* finally names and axes */
	if ((arm->flag & (ARM_DRAWNAMES | ARM_DRAWAXES)) &&
	    (is_outline == 0) &&
	    ((base->flag & OB_FROMDUPLI) == 0))
	{
		/* patch for several 3d cards (IBM mostly) that crash on GL_SELECT with text drawing */
		if ((G.f & G_PICKSEL) == 0) {
			float vec[3];
			unsigned char col[4];
			if (do_const_color) {
				/* so we can draw bone names in current const color */
				gpuGetColor4ubv(col);
				col[3] = 255;
			}
			else {
				col[0] = ob_wire_col[0];
				col[1] = ob_wire_col[1];
				col[2] = ob_wire_col[2];
				col[3] = 255;
			}

			if (v3d->zbuf) {
				glDisable(GL_DEPTH_TEST);
			}

			for (pchan = ob->pose->chanbase.first; pchan; pchan = pchan->next) {
<<<<<<< HEAD
				if ((pchan->bone->flag & (BONE_HIDDEN_P | BONE_HIDDEN_PG)) == 0 &&
					 pchan->bone->layer & arm->layer)
				{
					if (arm->flag & (ARM_EDITMODE | ARM_POSEMODE)) {
						bone = pchan->bone;
						UI_GetThemeColor3ubv((bone->flag & BONE_SELECTED) ? TH_TEXT_HI : TH_TEXT, col);
					}
					else if (dt > OB_WIRE) {
						UI_GetThemeColor3ubv(TH_TEXT, col);
					}

					/*  Draw names of bone  */
					if (arm->flag & ARM_DRAWNAMES) {
						mid_v3_v3v3(vec, pchan->pose_head, pchan->pose_tail);
						view3d_cached_text_draw_add(vec, pchan->name, 10, 0, col);
					}

					/*	Draw additional axes on the bone tail  */
					if ((arm->flag & ARM_DRAWAXES) && (arm->flag & ARM_POSEMODE)) {
						gpuPushMatrix();
						copy_m4_m4(bmat, pchan->pose_mat);
						bone_matrix_translate_y(bmat, pchan->bone->length);
						gpuMultMatrix(bmat[0]);

						gpuColor3ubv(col);
						drawaxes(pchan->bone->length * 0.25f, OB_ARROWS);

						gpuPopMatrix();
=======
				if ((pchan->bone->flag & (BONE_HIDDEN_P | BONE_HIDDEN_PG)) == 0) {
					if (pchan->bone->layer & arm->layer) {
						if (arm->flag & (ARM_EDITMODE | ARM_POSEMODE)) {
							bone = pchan->bone;
							UI_GetThemeColor3ubv((bone->flag & BONE_SELECTED) ? TH_TEXT_HI : TH_TEXT, col);
						}
						else if (dt > OB_WIRE) {
							UI_GetThemeColor3ubv(TH_TEXT, col);
						}
						
						/*  Draw names of bone  */
						if (arm->flag & ARM_DRAWNAMES) {
							mid_v3_v3v3(vec, pchan->pose_head, pchan->pose_tail);
							view3d_cached_text_draw_add(vec, pchan->name, strlen(pchan->name), 10, 0, col);
						}
						
						/*	Draw additional axes on the bone tail  */
						if ((arm->flag & ARM_DRAWAXES) && (arm->flag & ARM_POSEMODE)) {
							glPushMatrix();
							copy_m4_m4(bmat, pchan->pose_mat);
							bone_matrix_translate_y(bmat, pchan->bone->length);
							glMultMatrixf(bmat);
							
							glColor3ubv(col);
							drawaxes(pchan->bone->length * 0.25f, OB_ARROWS);
							
							glPopMatrix();
						}
>>>>>>> 146a1c77
					}
				}
			}

			if (v3d->zbuf) {
				glEnable(GL_DEPTH_TEST);
			}
		}
	}
}

/* in editmode, we don't store the bone matrix... */
static void get_matrix_editbone(EditBone *ebone, float bmat[4][4])
{
	ebone->length = len_v3v3(ebone->tail, ebone->head);
	ED_armature_ebone_to_mat4(ebone, bmat);
}

static void draw_ebones(View3D *v3d, ARegion *ar, Object *ob, const short dt)
{
	RegionView3D *rv3d = ar->regiondata;
	EditBone *eBone;
	bArmature *arm = ob->data;
	float smat[4][4], imat[4][4], bmat[4][4];
	unsigned int index;
	int flag;
	
	/* being set in code below */
	arm->layer_used = 0;

	ED_view3d_check_mats_rv3d(rv3d);

	/* envelope (deform distance) */
	if (arm->drawtype == ARM_ENVELOPE) {
		/* precalc inverse matrix for drawing screen aligned */
		copy_m4_m4(smat, rv3d->viewmatob);
		mul_mat3_m4_fl(smat, 1.0f / len_v3(ob->obmat[0]));
		invert_m4_m4(imat, smat);
		
		/* and draw blended distances */
		glEnable(GL_BLEND);
		//gpuShadeModel(GL_SMOOTH);
		
		if (v3d->zbuf) glDisable(GL_DEPTH_TEST);

		for (eBone = arm->edbo->first; eBone; eBone = eBone->next) {
			if (eBone->layer & arm->layer) {
				if ((eBone->flag & (BONE_HIDDEN_A | BONE_NO_DEFORM)) == 0) {
					if (eBone->flag & (BONE_SELECTED | BONE_TIPSEL | BONE_ROOTSEL))
						draw_sphere_bone_dist(smat, imat, NULL, eBone);
				}
			}
		}
		
		if (v3d->zbuf) glEnable(GL_DEPTH_TEST);
		glDisable(GL_BLEND);
		//gpuShadeModel(GL_FLAT);
	}
	
	/* if solid we draw it first */
	if ((dt > OB_WIRE) && (arm->drawtype != ARM_LINE)) {
		for (eBone = arm->edbo->first, index = 0; eBone; eBone = eBone->next, index++) {
			if (eBone->layer & arm->layer) {
				if ((eBone->flag & BONE_HIDDEN_A) == 0) {
					gpuPushMatrix();
					get_matrix_editbone(eBone, bmat);
					gpuMultMatrix(bmat[0]);
					
					/* catch exception for bone with hidden parent */
					flag = eBone->flag;
					if ((eBone->parent) && !EBONE_VISIBLE(arm, eBone->parent)) {
						flag &= ~BONE_CONNECTED;
					}
						
					/* set temporary flag for drawing bone as active, but only if selected */
					if (eBone == arm->act_edbone)
						flag |= BONE_DRAW_ACTIVE;
					
					if (arm->drawtype == ARM_ENVELOPE)
						draw_sphere_bone(OB_SOLID, arm->flag, flag, 0, index, NULL, eBone);
					else if (arm->drawtype == ARM_B_BONE)
						draw_b_bone(OB_SOLID, arm->flag, flag, 0, index, NULL, eBone);
					else if (arm->drawtype == ARM_WIRE)
						draw_wire_bone(OB_SOLID, arm->flag, flag, 0, index, NULL, eBone);
					else {
						draw_bone(OB_SOLID, arm->flag, flag, 0, index, eBone->length);
					}
					
					gpuPopMatrix();
				}
			}
		}
	}
	
	/* if wire over solid, set offset */
	index = -1;
	GPU_select_load(-1);
	if (ELEM(arm->drawtype, ARM_LINE, ARM_WIRE)) {
		if (G.f & G_PICKSEL)
			index = 0;
	}
	else if (dt > OB_WIRE) 
		ED_view3d_polygon_offset(rv3d, 1.0);
	else if (arm->flag & ARM_EDITMODE) 
		index = 0;  /* do selection codes */
	
	for (eBone = arm->edbo->first; eBone; eBone = eBone->next) {
		arm->layer_used |= eBone->layer;
		if (eBone->layer & arm->layer) {
			if ((eBone->flag & BONE_HIDDEN_A) == 0) {
				
				/* catch exception for bone with hidden parent */
				flag = eBone->flag;
				if ((eBone->parent) && !EBONE_VISIBLE(arm, eBone->parent)) {
					flag &= ~BONE_CONNECTED;
				}
					
				/* set temporary flag for drawing bone as active, but only if selected */
				if (eBone == arm->act_edbone)
					flag |= BONE_DRAW_ACTIVE;
				
				if (arm->drawtype == ARM_ENVELOPE) {
					if (dt < OB_SOLID)
						draw_sphere_bone_wire(smat, imat, arm->flag, flag, 0, index, NULL, eBone);
				}
				else {
					gpuPushMatrix();
					get_matrix_editbone(eBone, bmat);
					gpuMultMatrix(bmat[0]);
					
					if (arm->drawtype == ARM_LINE) 
						draw_line_bone(arm->flag, flag, 0, index, NULL, eBone);
					else if (arm->drawtype == ARM_WIRE)
						draw_wire_bone(OB_WIRE, arm->flag, flag, 0, index, NULL, eBone);
					else if (arm->drawtype == ARM_B_BONE)
						draw_b_bone(OB_WIRE, arm->flag, flag, 0, index, NULL, eBone);
					else
						draw_bone(OB_WIRE, arm->flag, flag, 0, index, eBone->length);
					
					gpuPopMatrix();
				}
				
				/* offset to parent */
				if (eBone->parent) {
					UI_ThemeColor(TH_WIRE_EDIT);
					GPU_select_load(-1);  /* -1 here is OK! */

					GPU_raster_begin();

					GPU_raster_set_line_style(3);

					gpuBegin(GL_LINES);
					gpuVertex3fv(eBone->parent->tail);
					gpuVertex3fv(eBone->head);
					gpuEnd();

					GPU_raster_set_line_style(0);

					GPU_raster_end();
				}
			}
		}
		if (index != -1) index++;
	}
	
	/* restore */
	if (index != -1) {
		GPU_select_load(-1);
	}

	if (ELEM(arm->drawtype, ARM_LINE, ARM_WIRE)) {
		/* pass */
	}
	else if (dt > OB_WIRE) {
		ED_view3d_polygon_offset(rv3d, 0.0);
	}
	
	/* finally names and axes */
	if (arm->flag & (ARM_DRAWNAMES | ARM_DRAWAXES)) {
		/* patch for several 3d cards (IBM mostly) that crash on GL_SELECT with text drawing */
		if ((G.f & G_PICKSEL) == 0) {
			float vec[3];
			unsigned char col[4];
			col[3] = 255;
			
			if (v3d->zbuf) glDisable(GL_DEPTH_TEST);
			
			for (eBone = arm->edbo->first; eBone; eBone = eBone->next) {
				if (eBone->layer & arm->layer) {
					if ((eBone->flag & BONE_HIDDEN_A) == 0) {

						UI_GetThemeColor3ubv((eBone->flag & BONE_SELECTED) ? TH_TEXT_HI : TH_TEXT, col);

						/*	Draw name */
						if (arm->flag & ARM_DRAWNAMES) {
							mid_v3_v3v3(vec, eBone->head, eBone->tail);
<<<<<<< HEAD
							//glRasterPos3fv(vec); // XXX jwilkins: is this needed?  the next function doesn't seem to actually draw anything anymore
							view3d_cached_text_draw_add(vec, eBone->name, 10, 0, col);
=======
							glRasterPos3fv(vec);
							view3d_cached_text_draw_add(vec, eBone->name, strlen(eBone->name), 10, 0, col);
>>>>>>> 146a1c77
						}
						/*	Draw additional axes */
						if (arm->flag & ARM_DRAWAXES) {
							gpuPushMatrix();
							get_matrix_editbone(eBone, bmat);
							bone_matrix_translate_y(bmat, eBone->length);
							gpuMultMatrix(bmat[0]);

							gpuColor3ubv(col);
							drawaxes(eBone->length * 0.25f, OB_ARROWS);
							
							gpuPopMatrix();
						}
						
					}
				}
			}
			
			if (v3d->zbuf) glEnable(GL_DEPTH_TEST);
		}
	}
}

/* ****************************** Armature Visualization ******************************** */

/* ---------- Paths --------- */

/* draw bone paths
 *	- in view space 
 */
static void draw_pose_paths(Scene *scene, View3D *v3d, ARegion *ar, Object *ob)
{
	bAnimVizSettings *avs = &ob->pose->avs;
	bArmature *arm = ob->data;
	bPoseChannel *pchan;
	
	/* setup drawing environment for paths */
	draw_motion_paths_init(v3d, ar);
	
	/* draw paths where they exist and they releated bone is visible */
	for (pchan = ob->pose->chanbase.first; pchan; pchan = pchan->next) {
		if ((pchan->bone->layer & arm->layer) && (pchan->mpath))
			draw_motion_path_instance(scene, ob, pchan, avs, pchan->mpath);
	}
	
	/* cleanup after drawing */
	draw_motion_paths_cleanup(v3d);
}


/* ---------- Ghosts --------- */

/* helper function for ghost drawing - sets/removes flags for temporarily 
 * hiding unselected bones while drawing ghosts
 */
static void ghost_poses_tag_unselected(Object *ob, short unset)
{
	bArmature *arm = ob->data;
	bPose *pose = ob->pose;
	bPoseChannel *pchan;
	
	/* don't do anything if no hiding any bones */
	if ((arm->flag & ARM_GHOST_ONLYSEL) == 0)
		return;
		
	/* loop over all pchans, adding/removing tags as appropriate */
	for (pchan = pose->chanbase.first; pchan; pchan = pchan->next) {
		if ((pchan->bone) && (arm->layer & pchan->bone->layer)) {
			if (unset) {
				/* remove tags from all pchans if cleaning up */
				pchan->bone->flag &= ~BONE_HIDDEN_PG;
			}
			else {
				/* set tags on unselected pchans only */
				if ((pchan->bone->flag & BONE_SELECTED) == 0)
					pchan->bone->flag |= BONE_HIDDEN_PG;
			}
		}
	}
}

/* draw ghosts that occur within a frame range 
 *  note: object should be in posemode
 */
static void draw_ghost_poses_range(Scene *scene, View3D *v3d, ARegion *ar, Base *base)
{
	Object *ob = base->object;
	AnimData *adt = BKE_animdata_from_id(&ob->id);
	bArmature *arm = ob->data;
	bPose *posen, *poseo;
	float start, end, stepsize, range, colfac;
	int cfrao, flago, ipoflago;
	
	start = (float)arm->ghostsf;
	end = (float)arm->ghostef;
	if (end <= start)
		return;
	
	stepsize = (float)(arm->ghostsize);
	range = (float)(end - start);
	
	/* store values */
	ob->mode &= ~OB_MODE_POSE;
	cfrao = CFRA;
	flago = arm->flag;
	arm->flag &= ~(ARM_DRAWNAMES | ARM_DRAWAXES);
	ipoflago = ob->ipoflag;
	ob->ipoflag |= OB_DISABLE_PATH;
	
	/* copy the pose */
	poseo = ob->pose;
	BKE_pose_copy_data(&posen, ob->pose, 1);
	ob->pose = posen;
	BKE_pose_rebuild(ob, ob->data);    /* child pointers for IK */
	ghost_poses_tag_unselected(ob, 0);      /* hide unselected bones if need be */
	
	glEnable(GL_BLEND);
	if (v3d->zbuf) glDisable(GL_DEPTH_TEST);
	
	/* draw from first frame of range to last */
	for (CFRA = (int)start; CFRA < end; CFRA += (int)stepsize) {
		colfac = (end - (float)CFRA) / range;
		UI_ThemeColorShadeAlpha(TH_WIRE, 0, -128 - (int)(120.0f * sqrtf(colfac)));
		
		BKE_animsys_evaluate_animdata(scene, &ob->id, adt, (float)CFRA, ADT_RECALC_ALL);
		BKE_pose_where_is(scene, ob);
		draw_pose_bones(scene, v3d, ar, base, OB_WIRE, NULL, true, false);
	}
	glDisable(GL_BLEND);
	if (v3d->zbuf) glEnable(GL_DEPTH_TEST);
	
	/* before disposing of temp pose, use it to restore object to a sane state */
	BKE_animsys_evaluate_animdata(scene, &ob->id, adt, (float)cfrao, ADT_RECALC_ALL);
	
	/* clean up temporary pose */
	ghost_poses_tag_unselected(ob, 1);      /* unhide unselected bones if need be */
	BKE_pose_free(posen);
	
	/* restore */
	CFRA = cfrao;
	ob->pose = poseo;
	arm->flag = flago;
	ob->mode |= OB_MODE_POSE;
	ob->ipoflag = ipoflago;
}

/* draw ghosts on keyframes in action within range 
 *	- object should be in posemode 
 */
static void draw_ghost_poses_keys(Scene *scene, View3D *v3d, ARegion *ar, Base *base)
{
	Object *ob = base->object;
	AnimData *adt = BKE_animdata_from_id(&ob->id);
	bAction *act = (adt) ? adt->action : NULL;
	bArmature *arm = ob->data;
	bPose *posen, *poseo;
	DLRBT_Tree keys;
	ActKeyColumn *ak, *akn;
	float start, end, range, colfac, i;
	int cfrao, flago;
	
	start = (float)arm->ghostsf;
	end = (float)arm->ghostef;
	if (end <= start)
		return;
	
	/* get keyframes - then clip to only within range */
	BLI_dlrbTree_init(&keys);
	action_to_keylist(adt, act, &keys, NULL);
	BLI_dlrbTree_linkedlist_sync(&keys);
	
	range = 0;
	for (ak = keys.first; ak; ak = akn) {
		akn = ak->next;
		
		if ((ak->cfra < start) || (ak->cfra > end))
			BLI_freelinkN((ListBase *)&keys, ak);
		else
			range++;
	}
	if (range == 0) return;
	
	/* store values */
	ob->mode &= ~OB_MODE_POSE;
	cfrao = CFRA;
	flago = arm->flag;
	arm->flag &= ~(ARM_DRAWNAMES | ARM_DRAWAXES);
	ob->ipoflag |= OB_DISABLE_PATH;
	
	/* copy the pose */
	poseo = ob->pose;
	BKE_pose_copy_data(&posen, ob->pose, 1);
	ob->pose = posen;
	BKE_pose_rebuild(ob, ob->data);  /* child pointers for IK */
	ghost_poses_tag_unselected(ob, 0);    /* hide unselected bones if need be */
	
	glEnable(GL_BLEND);
	if (v3d->zbuf) glDisable(GL_DEPTH_TEST);
	
	/* draw from first frame of range to last */
	for (ak = keys.first, i = 0; ak; ak = ak->next, i++) {
		colfac = i / range;
		UI_ThemeColorShadeAlpha(TH_WIRE, 0, -128 - (int)(120.0f * sqrtf(colfac)));
		
		CFRA = (int)ak->cfra;
		
		BKE_animsys_evaluate_animdata(scene, &ob->id, adt, (float)CFRA, ADT_RECALC_ALL);
		BKE_pose_where_is(scene, ob);
		draw_pose_bones(scene, v3d, ar, base, OB_WIRE, NULL, true, false);
	}
	glDisable(GL_BLEND);
	if (v3d->zbuf) glEnable(GL_DEPTH_TEST);
	
	/* before disposing of temp pose, use it to restore object to a sane state */
	BKE_animsys_evaluate_animdata(scene, &ob->id, adt, (float)cfrao, ADT_RECALC_ALL);
	
	/* clean up temporary pose */
	ghost_poses_tag_unselected(ob, 1);  /* unhide unselected bones if need be */
	BLI_dlrbTree_free(&keys);
	BKE_pose_free(posen);
	
	/* restore */
	CFRA = cfrao;
	ob->pose = poseo;
	arm->flag = flago;
	ob->mode |= OB_MODE_POSE;
}

/* draw ghosts around current frame
 *  - object is supposed to be armature in posemode
 */
static void draw_ghost_poses(Scene *scene, View3D *v3d, ARegion *ar, Base *base)
{
	Object *ob = base->object;
	AnimData *adt = BKE_animdata_from_id(&ob->id);
	bArmature *arm = ob->data;
	bPose *posen, *poseo;
	float cur, start, end, stepsize, range, colfac, actframe, ctime;
	int cfrao, flago;
	
	/* pre conditions, get an action with sufficient frames */
	if (ELEM(NULL, adt, adt->action))
		return;

	calc_action_range(adt->action, &start, &end, 0);
	if (start == end)
		return;

	stepsize = (float)(arm->ghostsize);
	range = (float)(arm->ghostep) * stepsize + 0.5f;   /* plus half to make the for loop end correct */
	
	/* store values */
	ob->mode &= ~OB_MODE_POSE;
	cfrao = CFRA;
	actframe = BKE_nla_tweakedit_remap(adt, (float)CFRA, 0);
	flago = arm->flag;
	arm->flag &= ~(ARM_DRAWNAMES | ARM_DRAWAXES);
	
	/* copy the pose */
	poseo = ob->pose;
	BKE_pose_copy_data(&posen, ob->pose, 1);
	ob->pose = posen;
	BKE_pose_rebuild(ob, ob->data);    /* child pointers for IK */
	ghost_poses_tag_unselected(ob, 0);      /* hide unselected bones if need be */
	
	glEnable(GL_BLEND);
	if (v3d->zbuf) glDisable(GL_DEPTH_TEST);
	
	/* draw from darkest blend to lowest */
	for (cur = stepsize; cur < range; cur += stepsize) {
		ctime = cur - (float)fmod(cfrao, stepsize);  /* ensures consistent stepping */
		colfac = ctime / range;
		UI_ThemeColorShadeAlpha(TH_WIRE, 0, -128 - (int)(120.0f * sqrtf(colfac)));
		
		/* only within action range */
		if (actframe + ctime >= start && actframe + ctime <= end) {
			CFRA = (int)BKE_nla_tweakedit_remap(adt, actframe + ctime, NLATIME_CONVERT_MAP);
			
			if (CFRA != cfrao) {
				BKE_animsys_evaluate_animdata(scene, &ob->id, adt, (float)CFRA, ADT_RECALC_ALL);
				BKE_pose_where_is(scene, ob);
				draw_pose_bones(scene, v3d, ar, base, OB_WIRE, NULL, true, false);
			}
		}
		
		ctime = cur + (float)fmod((float)cfrao, stepsize) - stepsize + 1.0f;   /* ensures consistent stepping */
		colfac = ctime / range;
		UI_ThemeColorShadeAlpha(TH_WIRE, 0, -128 - (int)(120.0f * sqrtf(colfac)));
		
		/* only within action range */
		if ((actframe - ctime >= start) && (actframe - ctime <= end)) {
			CFRA = (int)BKE_nla_tweakedit_remap(adt, actframe - ctime, NLATIME_CONVERT_MAP);
			
			if (CFRA != cfrao) {
				BKE_animsys_evaluate_animdata(scene, &ob->id, adt, (float)CFRA, ADT_RECALC_ALL);
				BKE_pose_where_is(scene, ob);
				draw_pose_bones(scene, v3d, ar, base, OB_WIRE, NULL, true, false);
			}
		}
	}
	glDisable(GL_BLEND);
	if (v3d->zbuf) glEnable(GL_DEPTH_TEST);
	
	/* before disposing of temp pose, use it to restore object to a sane state */
	BKE_animsys_evaluate_animdata(scene, &ob->id, adt, (float)cfrao, ADT_RECALC_ALL);
	
	/* clean up temporary pose */
	ghost_poses_tag_unselected(ob, 1);      /* unhide unselected bones if need be */
	BKE_pose_free(posen);
	
	/* restore */
	CFRA = cfrao;
	ob->pose = poseo;
	arm->flag = flago;
	ob->mode |= OB_MODE_POSE;
}

/* ********************************** Armature Drawing - Main ************************* */

/* called from drawobject.c, return 1 if nothing was drawn
 * (ob_wire_col == NULL) when drawing ghost */
bool draw_armature(Scene *scene, View3D *v3d, ARegion *ar, Base *base,
                   const short dt, const short dflag, const unsigned char ob_wire_col[4],
                   const bool is_outline)
{
	Object *ob = base->object;
	bArmature *arm = ob->data;
	bool retval = false;

	if (v3d->flag2 & V3D_RENDER_OVERRIDE)
		return true;

	if (dt > OB_WIRE && !ELEM(arm->drawtype, ARM_LINE, ARM_WIRE)) {
		static const GLfloat white[4] = { 1, 1, 1, 1 };

		// SSS Material
		GPU_set_basic_material_specular(white);

		glFrontFace((ob->transflag & OB_NEG_SCALE) ? GL_CW : GL_CCW);  /* only for lighting... */
	}
	
	/* arm->flag is being used to detect mode... */
	/* editmode? */
	if (arm->edbo) {
		arm->flag |= ARM_EDITMODE;
		draw_ebones(v3d, ar, ob, dt);
		arm->flag &= ~ARM_EDITMODE;
	}
	else {
		/*	Draw Pose */
		if (ob->pose && ob->pose->chanbase.first) {
			/* drawing posemode selection indices or colors only in these cases */
			if (!(base->flag & OB_FROMDUPLI)) {
				if (G.f & G_PICKSEL) {
#if 0
					/* nifty but actually confusing to allow bone selection out of posemode */
					if (OBACT && (OBACT->mode & OB_MODE_WEIGHT_PAINT)) {
						if (ob == modifiers_isDeformedByArmature(OBACT))
							arm->flag |= ARM_POSEMODE;
					}
					else
#endif
					if (ob->mode & OB_MODE_POSE) {
						arm->flag |= ARM_POSEMODE;
					}
				}
				else if (ob->mode & OB_MODE_POSE) {
					if (arm->ghosttype == ARM_GHOST_RANGE) {
						draw_ghost_poses_range(scene, v3d, ar, base);
					}
					else if (arm->ghosttype == ARM_GHOST_KEYS) {
						draw_ghost_poses_keys(scene, v3d, ar, base);
					}
					else if (arm->ghosttype == ARM_GHOST_CUR) {
						if (arm->ghostep)
							draw_ghost_poses(scene, v3d, ar, base);
					}
					if ((dflag & DRAW_SCENESET) == 0) {
						if (ob == OBACT)
							arm->flag |= ARM_POSEMODE;
						else if (OBACT && (OBACT->mode & OB_MODE_WEIGHT_PAINT)) {
							if (ob == modifiers_isDeformedByArmature(OBACT))
								arm->flag |= ARM_POSEMODE;
						}
						draw_pose_paths(scene, v3d, ar, ob);
					}
				}
			}
			draw_pose_bones(scene, v3d, ar, base, dt, ob_wire_col, (dflag & DRAW_CONSTCOLOR), is_outline);
			arm->flag &= ~ARM_POSEMODE; 
			
			if (ob->mode & OB_MODE_POSE)
				UI_ThemeColor(TH_WIRE);  /* restore, for extra draw stuff */
		}
		else {
			retval = true;
		}
	}
	/* restore */
	glFrontFace(GL_CCW);

	return retval;
}<|MERGE_RESOLUTION|>--- conflicted
+++ resolved
@@ -285,13 +285,8 @@
 			}
 			else {
 				if (bcolor) {
-<<<<<<< HEAD
-					char *cp = bcolor->solid;
+					const char *cp = bcolor->solid;
 					gpuColor4ub(cp[0], cp[1], cp[2], 204);
-=======
-					const char *cp = bcolor->solid;
-					glColor4ub(cp[0], cp[1], cp[2], 204);
->>>>>>> 146a1c77
 				}
 				else
 					UI_ThemeColorShade(TH_BACK, -30);
@@ -1852,13 +1847,8 @@
 							draw_bone(OB_SOLID, arm->flag, flag, 0, index, bone->length);
 						}
 					}
-<<<<<<< HEAD
-						
+
 					gpuPopMatrix();
-=======
-
-					glPopMatrix();
->>>>>>> 146a1c77
 				}
 			}
 			
@@ -2112,7 +2102,6 @@
 			}
 
 			for (pchan = ob->pose->chanbase.first; pchan; pchan = pchan->next) {
-<<<<<<< HEAD
 				if ((pchan->bone->flag & (BONE_HIDDEN_P | BONE_HIDDEN_PG)) == 0 &&
 					 pchan->bone->layer & arm->layer)
 				{
@@ -2127,7 +2116,7 @@
 					/*  Draw names of bone  */
 					if (arm->flag & ARM_DRAWNAMES) {
 						mid_v3_v3v3(vec, pchan->pose_head, pchan->pose_tail);
-						view3d_cached_text_draw_add(vec, pchan->name, 10, 0, col);
+						view3d_cached_text_draw_add(vec, pchan->name, strlen(pchan->name), 10, 0, col);
 					}
 
 					/*	Draw additional axes on the bone tail  */
@@ -2141,36 +2130,6 @@
 						drawaxes(pchan->bone->length * 0.25f, OB_ARROWS);
 
 						gpuPopMatrix();
-=======
-				if ((pchan->bone->flag & (BONE_HIDDEN_P | BONE_HIDDEN_PG)) == 0) {
-					if (pchan->bone->layer & arm->layer) {
-						if (arm->flag & (ARM_EDITMODE | ARM_POSEMODE)) {
-							bone = pchan->bone;
-							UI_GetThemeColor3ubv((bone->flag & BONE_SELECTED) ? TH_TEXT_HI : TH_TEXT, col);
-						}
-						else if (dt > OB_WIRE) {
-							UI_GetThemeColor3ubv(TH_TEXT, col);
-						}
-						
-						/*  Draw names of bone  */
-						if (arm->flag & ARM_DRAWNAMES) {
-							mid_v3_v3v3(vec, pchan->pose_head, pchan->pose_tail);
-							view3d_cached_text_draw_add(vec, pchan->name, strlen(pchan->name), 10, 0, col);
-						}
-						
-						/*	Draw additional axes on the bone tail  */
-						if ((arm->flag & ARM_DRAWAXES) && (arm->flag & ARM_POSEMODE)) {
-							glPushMatrix();
-							copy_m4_m4(bmat, pchan->pose_mat);
-							bone_matrix_translate_y(bmat, pchan->bone->length);
-							glMultMatrixf(bmat);
-							
-							glColor3ubv(col);
-							drawaxes(pchan->bone->length * 0.25f, OB_ARROWS);
-							
-							glPopMatrix();
-						}
->>>>>>> 146a1c77
 					}
 				}
 			}
@@ -2367,13 +2326,8 @@
 						/*	Draw name */
 						if (arm->flag & ARM_DRAWNAMES) {
 							mid_v3_v3v3(vec, eBone->head, eBone->tail);
-<<<<<<< HEAD
 							//glRasterPos3fv(vec); // XXX jwilkins: is this needed?  the next function doesn't seem to actually draw anything anymore
-							view3d_cached_text_draw_add(vec, eBone->name, 10, 0, col);
-=======
-							glRasterPos3fv(vec);
 							view3d_cached_text_draw_add(vec, eBone->name, strlen(eBone->name), 10, 0, col);
->>>>>>> 146a1c77
 						}
 						/*	Draw additional axes */
 						if (arm->flag & ARM_DRAWAXES) {
