--- conflicted
+++ resolved
@@ -1089,47 +1089,8 @@
 		l_iter = oldnext;
 		
 		if (cd_loop_mdisp_offset != -1) {
-<<<<<<< HEAD
-			float (*co)[3];
-			int x, y, sides;
-			MDisps *md;
-			
-			md = BM_ELEM_CD_GET_VOID_P(l_iter, cd_loop_mdisp_offset);
-			if (!md->totdisp || !md->disps)
-				continue;
-
-			sides = (int)sqrt(md->totdisp);
-			co = md->disps;
-			
-			for (x = 0; x < sides; x++) {
-				float *co_a, *co_b;
-
-				for (y = 0; y < x; y++) {
-					co_a = co[y * sides + x];
-					co_b = co[x * sides + y];
-
-					swap_v3_v3(co_a, co_b);
-					SWAP(float, co_a[0], co_a[1]);
-					SWAP(float, co_b[0], co_b[1]);
-
-					if (use_loop_mdisp_flip) {
-						co_a[2] *= -1.0f;
-						co_b[2] *= -1.0f;
-					}
-				}
-
-				co_a = co[x * sides + x];
-
-				SWAP(float, co_a[0], co_a[1]);
-
-				if (use_loop_mdisp_flip) {
-					co_a[2] *= -1.0f;
-				}
-			}
-=======
 			MDisps *md = BM_ELEM_CD_GET_VOID_P(l_iter, cd_loop_mdisp_offset);
 			BKE_mesh_mdisp_flip(md, use_loop_mdisp_flip);
->>>>>>> 4bb1e224
 		}
 	}
 
