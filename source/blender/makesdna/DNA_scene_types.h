/*
 * This program is free software; you can redistribute it and/or
 * modify it under the terms of the GNU General Public License
 * as published by the Free Software Foundation; either version 2
 * of the License, or (at your option) any later version.
 *
 * This program is distributed in the hope that it will be useful,
 * but WITHOUT ANY WARRANTY; without even the implied warranty of
 * MERCHANTABILITY or FITNESS FOR A PARTICULAR PURPOSE.  See the
 * GNU General Public License for more details.
 *
 * You should have received a copy of the GNU General Public License
 * along with this program; if not, write to the Free Software Foundation,
 * Inc., 51 Franklin Street, Fifth Floor, Boston, MA 02110-1301, USA.
 *
 * The Original Code is Copyright (C) 2001-2002 by NaN Holding BV.
 * All rights reserved.
 */

/** \file
 * \ingroup DNA
 */

#ifndef __DNA_SCENE_TYPES_H__
#define __DNA_SCENE_TYPES_H__

#include "DNA_defs.h"

/* XXX, temp feature - campbell */
#define DURIAN_CAMERA_SWITCH

#ifdef __cplusplus
extern "C" {
#endif

#include "DNA_color_types.h"  /* color management */
#include "DNA_customdata_types.h"  /* Scene's runtime cddata masks. */
#include "DNA_vec_types.h"
#include "DNA_listBase.h"
#include "DNA_ID.h"
#include "DNA_freestyle_types.h"
#include "DNA_gpu_types.h"
#include "DNA_collection_types.h"
#include "DNA_layer_types.h"
#include "DNA_material_types.h"
#include "DNA_userdef_types.h"
#include "DNA_view3d_types.h"

struct AnimData;
struct Brush;
struct Collection;
struct ColorSpace;
struct CurveMapping;
struct CustomData_MeshMasks;
struct Editing;
struct Image;
struct MovieClip;
struct Object;
struct Scene;
struct SceneCollection;
struct SceneStats;
struct Text;
struct World;
struct bGPdata;
struct bNodeTree;

/* ************************************************************* */
/* Scene Data */

/* ************************************************************* */
/* Output Format Data */

typedef struct AviCodecData {
<<<<<<< HEAD
	void            *lpFormat;  /* save format */
	void            *lpParms;   /* compressor options */
	unsigned int cbFormat;          /* size of lpFormat buffer */
	unsigned int cbParms;           /* size of lpParms buffer */

	unsigned int fccType;               /* stream type, for consistency */
	unsigned int fccHandler;            /* compressor */
	unsigned int dwKeyFrameEvery;       /* keyframe rate */
	unsigned int dwQuality;             /* compress quality 0-10,000 */
	unsigned int dwBytesPerSecond;      /* bytes per second */
	unsigned int dwFlags;               /* flags... see below */
	unsigned int dwInterleaveEvery;     /* for non-video streams only */
	unsigned int pad;

	char avicodecname[128];
=======
	/** Save format. */
	void			*lpFormat;
	/** Compressor options. */
	void			*lpParms;
	/** Size of lpFormat buffer. */
	unsigned int	cbFormat;
	/** Size of lpParms buffer. */
	unsigned int	cbParms;

	/** Stream type, for consistency. */
	unsigned int	fccType;
	/** Compressor. */
	unsigned int	fccHandler;
	/** Keyframe rate. */
	unsigned int	dwKeyFrameEvery;
	/** Compress quality 0-10,000. */
	unsigned int	dwQuality;
	/** Bytes per second. */
	unsigned int	dwBytesPerSecond;
	/** Flags... see below. */
	unsigned int	dwFlags;
	/** For non-video streams only. */
	unsigned int	dwInterleaveEvery;
	char _pad[4];

	char			avicodecname[128];
>>>>>>> cf09a244
} AviCodecData;

typedef enum eFFMpegPreset {
	FFM_PRESET_NONE,

#ifdef DNA_DEPRECATED
	/* Previously used by h.264 to control encoding speed vs. file size. */
	FFM_PRESET_ULTRAFAST, /* DEPRECATED */
	FFM_PRESET_SUPERFAST, /* DEPRECATED */
	FFM_PRESET_VERYFAST,  /* DEPRECATED */
	FFM_PRESET_FASTER,    /* DEPRECATED */
	FFM_PRESET_FAST,      /* DEPRECATED */
	FFM_PRESET_MEDIUM,    /* DEPRECATED */
	FFM_PRESET_SLOW,      /* DEPRECATED */
	FFM_PRESET_SLOWER,    /* DEPRECATED */
	FFM_PRESET_VERYSLOW,  /* DEPRECATED */
#endif

	/* Used by WEBM/VP9 and h.264 to control encoding speed vs. file size.
	 * WEBM/VP9 use these values directly, whereas h.264 map those to
	 * respectively the MEDIUM, SLOWER, and SUPERFAST presets.
	 */
	/** the default and recommended for most applications */
	FFM_PRESET_GOOD = 10,
	/** recommended if you have lots of time and want the best compression efficiency */
	FFM_PRESET_BEST,
	/** recommended for live / fast encoding */
	FFM_PRESET_REALTIME,
} eFFMpegPreset;

/* Mapping from easily-understandable descriptions to CRF values.
 * Assumes we output 8-bit video. Needs to be remapped if 10-bit
 * is output.
 * We use a slightly wider than "subjectively sane range" according
 * to https://trac.ffmpeg.org/wiki/Encode/H.264#a1.ChooseaCRFvalue
 */
typedef enum eFFMpegCrf {
	FFM_CRF_NONE = -1,
	FFM_CRF_LOSSLESS = 0,
	FFM_CRF_PERC_LOSSLESS = 17,
	FFM_CRF_HIGH = 20,
	FFM_CRF_MEDIUM = 23,
	FFM_CRF_LOW = 26,
	FFM_CRF_VERYLOW = 29,
	FFM_CRF_LOWEST = 32,
} eFFMpegCrf;

typedef enum eFFMpegAudioChannels {
	FFM_CHANNELS_MONO = 1,
	FFM_CHANNELS_STEREO = 2,
	FFM_CHANNELS_SURROUND4 = 4,
	FFM_CHANNELS_SURROUND51 = 6,
	FFM_CHANNELS_SURROUND71 = 8,
} eFFMpegAudioChannels;

typedef struct FFMpegCodecData {
	int type;
	int codec;
	int audio_codec;
	int video_bitrate;
	int audio_bitrate;
	int audio_mixrate;
	int audio_channels;
	char _pad0[4];
	float audio_volume;
	int gop_size;
	/** Only used if FFMPEG_USE_MAX_B_FRAMES flag is set. */
	int max_b_frames;
	int flags;
	int constant_rate_factor;
	/** See eFFMpegPreset. */
	int ffmpeg_preset;

	int rc_min_rate;
	int rc_max_rate;
	int rc_buffer_size;
	int mux_packet_size;
	int mux_rate;
	char _pad1[4];

	IDProperty *properties;
} FFMpegCodecData;

/* ************************************************************* */
/* Audio */

typedef struct AudioData {
	int mixrate; // 2.5: now in FFMpegCodecData: audio_mixrate
	float main; // 2.5: now in FFMpegCodecData: audio_volume
	float speed_of_sound;
	float doppler_factor;
	int distance_model;
	short flag;
	char _pad[2];
	float volume;
	char _pad2[4];
} AudioData;

/* *************************************************************** */
/* Render Layers */

/* Render Layer */
typedef struct SceneRenderLayer {
	struct SceneRenderLayer *next, *prev;

<<<<<<< HEAD
	char name[64] DNA_DEPRECATED;   /* MAX_NAME */
=======
	/** MAX_NAME. */
	char name[64] DNA_DEPRECATED;
>>>>>>> cf09a244

	/** Converted to ViewLayer setting. */
	struct Material *mat_override DNA_DEPRECATED;

	/** Converted to LayerCollection cycles camera visibility override. */
	unsigned int lay DNA_DEPRECATED;
	/** Converted to LayerCollection cycles holdout override. */
	unsigned int lay_zmask DNA_DEPRECATED;
	unsigned int lay_exclude DNA_DEPRECATED;
	/** Converted to ViewLayer layflag and flag. */
	int layflag DNA_DEPRECATED;

	/* pass_xor has to be after passflag */
	/** Pass_xor has to be after passflag. */
	int passflag DNA_DEPRECATED;
	/** Converted to ViewLayer passflag and flag. */
	int pass_xor DNA_DEPRECATED;

	/** Converted to ViewLayer setting. */
	int samples DNA_DEPRECATED;
	/** Converted to ViewLayer pass_alpha_threshold. */
	float pass_alpha_threshold DNA_DEPRECATED;

	/** Converted to ViewLayer id_properties. */
	IDProperty *prop DNA_DEPRECATED;

	/** Converted to ViewLayer freestyleConfig. */
	struct FreestyleConfig freestyleConfig DNA_DEPRECATED;
} SceneRenderLayer;

/* SceneRenderLayer.layflag */
#define SCE_LAY_SOLID   (1 << 0)
#define SCE_LAY_ZTRA    (1 << 1)
#define SCE_LAY_HALO    (1 << 2)
#define SCE_LAY_EDGE    (1 << 3)
#define SCE_LAY_SKY     (1 << 4)
#define SCE_LAY_STRAND  (1 << 5)
#define SCE_LAY_FRS     (1 << 6)
#define SCE_LAY_AO      (1 << 7)
	/* flags between (1 << 8) and (1 << 15) are set to 1 already, for future options */

#define SCE_LAY_ALL_Z       (1 << 15)
/* #define SCE_LAY_XOR         (1 << 16) */  /* UNUSED */
#define SCE_LAY_DISABLE     (1 << 17)
#define SCE_LAY_ZMASK       (1 << 18)
#define SCE_LAY_NEG_ZMASK   (1 << 19)

/* SceneRenderLayer.passflag */
typedef enum eScenePassType {
	SCE_PASS_COMBINED                 = (1 << 0),
	SCE_PASS_Z                        = (1 << 1),
	SCE_PASS_DEPRECATED_1             = (1 << 2), /* RGBA */
	SCE_PASS_DEPRECATED_2             = (1 << 3), /* DIFFUSE */
	SCE_PASS_DEPRECATED_3             = (1 << 4), /* SPEC */
	SCE_PASS_SHADOW                   = (1 << 5),
	SCE_PASS_AO                       = (1 << 6),
	SCE_PASS_DEPRECATED_4             = (1 << 7), /* REFLECT */
	SCE_PASS_NORMAL                   = (1 << 8),
	SCE_PASS_VECTOR                   = (1 << 9),
	SCE_PASS_DEPRECATED_5             = (1 << 10), /* REFRACT */
	SCE_PASS_INDEXOB                  = (1 << 11),
	SCE_PASS_UV                       = (1 << 12),
	SCE_PASS_DEPRECATED_6             = (1 << 13), /* INDIRECT */
	SCE_PASS_MIST                     = (1 << 14),
	SCE_PASS_RAYHITS                  = (1 << 15),
	SCE_PASS_EMIT                     = (1 << 16),
	SCE_PASS_ENVIRONMENT              = (1 << 17),
	SCE_PASS_INDEXMA                  = (1 << 18),
	SCE_PASS_DIFFUSE_DIRECT           = (1 << 19),
	SCE_PASS_DIFFUSE_INDIRECT         = (1 << 20),
	SCE_PASS_DIFFUSE_COLOR            = (1 << 21),
	SCE_PASS_GLOSSY_DIRECT            = (1 << 22),
	SCE_PASS_GLOSSY_INDIRECT          = (1 << 23),
	SCE_PASS_GLOSSY_COLOR             = (1 << 24),
	SCE_PASS_TRANSM_DIRECT            = (1 << 25),
	SCE_PASS_TRANSM_INDIRECT          = (1 << 26),
	SCE_PASS_TRANSM_COLOR             = (1 << 27),
	SCE_PASS_SUBSURFACE_DIRECT        = (1 << 28),
	SCE_PASS_SUBSURFACE_INDIRECT      = (1 << 29),
	SCE_PASS_SUBSURFACE_COLOR         = (1 << 30),
	SCE_PASS_ROUGHNESS                = (1u << 31u),
} eScenePassType;

#define RE_PASSNAME_DEPRECATED "Deprecated"

#define RE_PASSNAME_COMBINED "Combined"
#define RE_PASSNAME_Z "Depth"
#define RE_PASSNAME_VECTOR "Vector"
#define RE_PASSNAME_NORMAL "Normal"
#define RE_PASSNAME_UV "UV"
#define RE_PASSNAME_EMIT "Emit"
#define RE_PASSNAME_SHADOW "Shadow"

#define RE_PASSNAME_AO "AO"
#define RE_PASSNAME_ENVIRONMENT "Env"
#define RE_PASSNAME_INDEXOB "IndexOB"
#define RE_PASSNAME_INDEXMA "IndexMA"
#define RE_PASSNAME_MIST "Mist"

#define RE_PASSNAME_RAYHITS "RayHits"
#define RE_PASSNAME_DIFFUSE_DIRECT "DiffDir"
#define RE_PASSNAME_DIFFUSE_INDIRECT "DiffInd"
#define RE_PASSNAME_DIFFUSE_COLOR "DiffCol"
#define RE_PASSNAME_GLOSSY_DIRECT "GlossDir"
#define RE_PASSNAME_GLOSSY_INDIRECT "GlossInd"
#define RE_PASSNAME_GLOSSY_COLOR "GlossCol"
#define RE_PASSNAME_TRANSM_DIRECT "TransDir"
#define RE_PASSNAME_TRANSM_INDIRECT "TransInd"
#define RE_PASSNAME_TRANSM_COLOR "TransCol"

#define RE_PASSNAME_SUBSURFACE_DIRECT "SubsurfaceDir"
#define RE_PASSNAME_SUBSURFACE_INDIRECT "SubsurfaceInd"
#define RE_PASSNAME_SUBSURFACE_COLOR "SubsurfaceCol"


/* View - MultiView */
typedef struct SceneRenderView {
	struct SceneRenderView *next, *prev;

<<<<<<< HEAD
	char name[64];  /* MAX_NAME */
	char suffix[64];    /* MAX_NAME */
=======
	/** MAX_NAME. */
	char name[64];
	/** MAX_NAME. */
	char suffix[64];
>>>>>>> cf09a244

	int viewflag;
	char _pad2[4];

} SceneRenderView;

/* SceneRenderView.viewflag */
#define SCE_VIEW_DISABLE        (1 << 0)

/* RenderData.views_format */
enum {
	SCE_VIEWS_FORMAT_STEREO_3D = 0,
	SCE_VIEWS_FORMAT_MULTIVIEW = 1,
};

/* ImageFormatData.views_format (also used for Sequence.views_format) */
enum {
	R_IMF_VIEWS_INDIVIDUAL = 0,
	R_IMF_VIEWS_STEREO_3D  = 1,
	R_IMF_VIEWS_MULTIVIEW  = 2,
};

typedef struct Stereo3dFormat {
	short flag;
	/** Encoding mode. */
	char display_mode;
	/** Anaglyph scheme for the user display. */
	char anaglyph_type;
	/** Interlace type for the user display. */
	char interlace_type;
	char _pad[3];
} Stereo3dFormat;

/* Stereo3dFormat.display_mode */
typedef enum eStereoDisplayMode {
	S3D_DISPLAY_ANAGLYPH    = 0,
	S3D_DISPLAY_INTERLACE   = 1,
	S3D_DISPLAY_PAGEFLIP    = 2,
	S3D_DISPLAY_SIDEBYSIDE  = 3,
	S3D_DISPLAY_TOPBOTTOM   = 4,
} eStereoDisplayMode;

/* Stereo3dFormat.flag */
typedef enum eStereo3dFlag {
	S3D_INTERLACE_SWAP        = (1 << 0),
	S3D_SIDEBYSIDE_CROSSEYED  = (1 << 1),
	S3D_SQUEEZED_FRAME        = (1 << 2),
} eStereo3dFlag;

/* Stereo3dFormat.anaglyph_type */
typedef enum eStereo3dAnaglyphType {
	S3D_ANAGLYPH_REDCYAN      = 0,
	S3D_ANAGLYPH_GREENMAGENTA = 1,
	S3D_ANAGLYPH_YELLOWBLUE   = 2,
} eStereo3dAnaglyphType;

/* Stereo3dFormat.interlace_type */
typedef enum eStereo3dInterlaceType {
	S3D_INTERLACE_ROW          = 0,
	S3D_INTERLACE_COLUMN       = 1,
	S3D_INTERLACE_CHECKERBOARD = 2,
} eStereo3dInterlaceType;

/* *************************************************************** */

/* Generic image format settings,
 * this is used for NodeImageFile and IMAGE_OT_save_as operator too.
 *
 * note: its a bit strange that even though this is an image format struct
 *  the imtype can still be used to select video formats.
 *  RNA ensures these enum's are only selectable for render output.
 */
typedef struct ImageFormatData {
	/**
	 * R_IMF_IMTYPE_PNG, R_...
	 * \note, video types should only ever be set from this structure when used from RenderData.
	 */
	char imtype;
	/**
	 * bits per channel, R_IMF_CHAN_DEPTH_8 -> 32,
	 * not a flag, only set 1 at a time. */
	char depth;

	/** R_IMF_PLANES_BW, R_IMF_PLANES_RGB, R_IMF_PLANES_RGBA. */
	char planes;
	/** Generic options for all image types, alpha zbuffer. */
	char flag;

	/** (0 - 100), eg: jpeg quality. */
	char quality;
	/** (0 - 100), eg: png compression. */
	char compress;


	/* --- format specific --- */

	/* OpenEXR */
	char exr_codec;

	/* Cineon */
	char cineon_flag;
	short cineon_white, cineon_black;
	float cineon_gamma;

	/* Jpeg2000 */
	char jp2_flag;
	char jp2_codec;

	/* TIFF */
	char tiff_codec;

	char _pad[4];

	/* Multiview */
	char views_format;
	Stereo3dFormat stereo3d_format;

	/* color management */
	ColorManagedViewSettings view_settings;
	ColorManagedDisplaySettings display_settings;
} ImageFormatData;


/* ImageFormatData.imtype */
#define R_IMF_IMTYPE_TARGA           0
#define R_IMF_IMTYPE_IRIS            1
/* #define R_HAMX                    2 */ /* hamx is nomore */
/* #define R_FTYPE                   3 */ /* ftype is nomore */
#define R_IMF_IMTYPE_JPEG90          4
/* #define R_MOVIE                   5 */ /* movie is nomore */
#define R_IMF_IMTYPE_IRIZ            7
#define R_IMF_IMTYPE_RAWTGA         14
#define R_IMF_IMTYPE_AVIRAW         15
#define R_IMF_IMTYPE_AVIJPEG        16
#define R_IMF_IMTYPE_PNG            17
/* #define R_IMF_IMTYPE_AVICODEC    18 */ /* avicodec is nomore */
/* #define R_IMF_IMTYPE_QUICKTIME   19 */ /* quicktime is nomore */
#define R_IMF_IMTYPE_BMP            20
#define R_IMF_IMTYPE_RADHDR         21
#define R_IMF_IMTYPE_TIFF           22
#define R_IMF_IMTYPE_OPENEXR        23
#define R_IMF_IMTYPE_FFMPEG         24
/* #define R_IMF_IMTYPE_FRAMESERVER    25 */ /* frame server is nomore */
#define R_IMF_IMTYPE_CINEON         26
#define R_IMF_IMTYPE_DPX            27
#define R_IMF_IMTYPE_MULTILAYER     28
#define R_IMF_IMTYPE_DDS            29
#define R_IMF_IMTYPE_JP2            30
#define R_IMF_IMTYPE_H264           31
#define R_IMF_IMTYPE_XVID           32
#define R_IMF_IMTYPE_THEORA         33
#define R_IMF_IMTYPE_PSD            34

#define R_IMF_IMTYPE_INVALID        255

/* ImageFormatData.flag */
#define R_IMF_FLAG_ZBUF         (1 << 0)   /* was R_OPENEXR_ZBUF */
#define R_IMF_FLAG_PREVIEW_JPG  (1 << 1)   /* was R_PREVIEW_JPG */

/* return values from BKE_imtype_valid_depths, note this is depts per channel */
#define R_IMF_CHAN_DEPTH_1  (1 << 0) /* 1bits  (unused) */
#define R_IMF_CHAN_DEPTH_8  (1 << 1) /* 8bits  (default) */
#define R_IMF_CHAN_DEPTH_10 (1 << 2) /* 10bits (uncommon, Cineon/DPX support) */
#define R_IMF_CHAN_DEPTH_12 (1 << 3) /* 12bits (uncommon, jp2/DPX support) */
#define R_IMF_CHAN_DEPTH_16 (1 << 4) /* 16bits (tiff, halff float exr) */
#define R_IMF_CHAN_DEPTH_24 (1 << 5) /* 24bits (unused) */
#define R_IMF_CHAN_DEPTH_32 (1 << 6) /* 32bits (full float exr) */

/* ImageFormatData.planes */
#define R_IMF_PLANES_RGB   24
#define R_IMF_PLANES_RGBA  32
#define R_IMF_PLANES_BW    8

/* ImageFormatData.exr_codec */
#define R_IMF_EXR_CODEC_NONE  0
#define R_IMF_EXR_CODEC_PXR24 1
#define R_IMF_EXR_CODEC_ZIP   2
#define R_IMF_EXR_CODEC_PIZ   3
#define R_IMF_EXR_CODEC_RLE   4
#define R_IMF_EXR_CODEC_ZIPS  5
#define R_IMF_EXR_CODEC_B44   6
#define R_IMF_EXR_CODEC_B44A  7
#define R_IMF_EXR_CODEC_DWAA  8
#define R_IMF_EXR_CODEC_DWAB  9
#define R_IMF_EXR_CODEC_MAX  10

/* ImageFormatData.jp2_flag */
#define R_IMF_JP2_FLAG_YCC          (1 << 0)  /* when disabled use RGB */ /* was R_JPEG2K_YCC */
#define R_IMF_JP2_FLAG_CINE_PRESET  (1 << 1)  /* was R_JPEG2K_CINE_PRESET */
#define R_IMF_JP2_FLAG_CINE_48      (1 << 2)  /* was R_JPEG2K_CINE_48FPS */

/* ImageFormatData.jp2_codec */
#define R_IMF_JP2_CODEC_JP2  0
#define R_IMF_JP2_CODEC_J2K  1

/* ImageFormatData.cineon_flag */
#define R_IMF_CINEON_FLAG_LOG (1 << 0)  /* was R_CINEON_LOG */

/* ImageFormatData.tiff_codec */
enum {
	R_IMF_TIFF_CODEC_DEFLATE   = 0,
	R_IMF_TIFF_CODEC_LZW       = 1,
	R_IMF_TIFF_CODEC_PACKBITS  = 2,
	R_IMF_TIFF_CODEC_NONE      = 3,
};

typedef struct BakeData {
	struct ImageFormatData im_format;

	/** FILE_MAX. */
	char filepath[1024];

	short width, height;
	short margin, flag;

	float cage_extrusion;
	int pass_filter;

	char normal_swizzle[3];
	char normal_space;

	char save_mode;
	char _pad[3];

	struct Object *cage_object;
} BakeData;

/* BakeData.normal_swizzle (char) */
typedef enum eBakeNormalSwizzle {
	R_BAKE_POSX = 0,
	R_BAKE_POSY = 1,
	R_BAKE_POSZ = 2,
	R_BAKE_NEGX = 3,
	R_BAKE_NEGY = 4,
	R_BAKE_NEGZ = 5,
} eBakeNormalSwizzle;

/* BakeData.save_mode (char) */
typedef enum eBakeSaveMode {
	R_BAKE_SAVE_INTERNAL = 0,
	R_BAKE_SAVE_EXTERNAL = 1,
} eBakeSaveMode;

/* BakeData.pass_filter */
typedef enum eBakePassFilter {
	R_BAKE_PASS_FILTER_NONE           = 0,
	R_BAKE_PASS_FILTER_AO             = (1 << 0),
	R_BAKE_PASS_FILTER_EMIT           = (1 << 1),
	R_BAKE_PASS_FILTER_DIFFUSE        = (1 << 2),
	R_BAKE_PASS_FILTER_GLOSSY         = (1 << 3),
	R_BAKE_PASS_FILTER_TRANSM         = (1 << 4),
	R_BAKE_PASS_FILTER_SUBSURFACE     = (1 << 5),
	R_BAKE_PASS_FILTER_DIRECT         = (1 << 6),
	R_BAKE_PASS_FILTER_INDIRECT       = (1 << 7),
	R_BAKE_PASS_FILTER_COLOR          = (1 << 8),
} eBakePassFilter;

#define R_BAKE_PASS_FILTER_ALL (~0)

/* RenderEngineSettingsClay.options */
typedef enum ClayFlagSettings {
	CLAY_USE_AO     = (1 << 0),
	CLAY_USE_HSV    = (1 << 1),
} ClayFlagSettings;

/* *************************************************************** */
/* Render Data */

typedef struct RenderData {
	struct ImageFormatData im_format;

	struct AviCodecData *avicodecdata;
	struct FFMpegCodecData ffcodecdata;

<<<<<<< HEAD
	int cfra, sfra, efra;   /* frames as in 'images' */
	float subframe;         /* subframe offset from cfra, in 0.0-1.0 */
	int psfra, pefra;       /* start+end frames of preview range */
=======
	/** Frames as in 'images'. */
	int cfra, sfra, efra;
	/** Subframe offset from cfra, in 0.0-1.0. */
	float subframe;
	/** Start+end frames of preview range. */
	int psfra, pefra;
>>>>>>> cf09a244

	int images, framapto;
	short flag, threads;

	float framelen, blurfac;

<<<<<<< HEAD
	int frame_step;     /* frames to jump during render/playback */

	short stereomode DNA_DEPRECATED; /* standalone player stereo settings */     //  XXX deprecated since 2.5

	short dimensionspreset;     /* for the dimensions presets menu */
=======
	/** Frames to jump during render/playback. */
	int frame_step;

	/** Standalone player stereo settings */  //  XXX deprecated since .2.5
	short stereomode  DNA_DEPRECATED;

	/** For the dimensions presets menu. */
	short dimensionspreset;
>>>>>>> cf09a244

	/** Size in %. */
	short size;

	char _pad6[2];

	/* from buttons: */
	/**
	 * The desired number of pixels in the x direction
	 */
	int xsch;
	/**
	 * The desired number of pixels in the y direction
	 */
	int ysch;

	/**
	 * render tile dimensions
	 */
	int tilex, tiley;

<<<<<<< HEAD
	short planes DNA_DEPRECATED, imtype DNA_DEPRECATED, subimtype DNA_DEPRECATED, quality DNA_DEPRECATED;     /*deprecated!*/
=======
	short planes DNA_DEPRECATED;
	short imtype DNA_DEPRECATED;
	short subimtype  DNA_DEPRECATED;
	short quality  DNA_DEPRECATED;
>>>>>>> cf09a244

	/**
	 * Render to image editor, fullscreen or to new window.
	 */
	short displaymode;
	char use_lock_interface;
	char _pad7;

	/**
	 * Flags for render settings. Use bit-masking to access the settings.
	 */
	int scemode;

	/**
	 * Flags for render settings. Use bit-masking to access the settings.
	 */
	int mode;

	/**
	 * What to do with the sky/background.
	 * Picks sky/premul blending for the background.
	 */
	short alphamode;

	/**
	 * The number of samples to use per pixel.
	 */
	short osa;

	short frs_sec;
	char _pad[6];


	/* safety, border and display rect */
	rctf safety, border;
	rcti disprect;

	/* information on different layers to be rendered */
	/** Converted to Scene->view_layers. */
	ListBase layers DNA_DEPRECATED;
	/** Converted to Scene->active_layer. */
	short actlay DNA_DEPRECATED;
	char _pad1[2];

	/**
	 * Adjustment factors for the aspect ratio in the x direction, was a short in 2.45
	 */
	float xasp, yasp;

	float frs_sec_base;

	/**
	 * Value used to define filter size for all filter options  */
	float gauss;


	/* color management settings - color profiles, gamma correction, etc */
	int color_mgt_flag;

	/* Dither noise intensity */
	float dither_intensity;

	/* Bake Render options */
	short bake_mode, bake_flag;
	short bake_filter, bake_samples;
	float bake_biasdist, bake_user_scale;

	/* path to render output */
	/** 1024 = FILE_MAX. */
	char pic[1024];

	/* stamps flags. */
	int stamp;
	/** Select one of blenders bitmap fonts. */
	short stamp_font_id;
	char _pad3[2];

	/* stamp info user data. */
	char stamp_udata[768];

	/* foreground/background color. */
	float fg_stamp[4];
	float bg_stamp[4];

	/* sequencer options */
	char seq_prev_type;
	/** UNUSED!. */
	char seq_rend_type;
	/** Flag use for sequence render/draw. */
	char seq_flag;
	char _pad5[5];

	/* render simplify */
	short simplify_subsurf;
	short simplify_subsurf_render;
	short simplify_gpencil;
	short simplify_smoke_ignore_highres;
	float simplify_particles;
	float simplify_particles_render;

	/* Freestyle line thickness options */
	int line_thickness_mode;
	/** In pixels. */
	float unit_line_thickness;

	/* render engine */
	char engine[32];
	char _pad2[4];

	/* Cycles baking */
	struct BakeData bake;

	int preview_start_resolution;
	short preview_pixel_size;

	/* Type of the debug pass to use.
	 * Only used when built with debug passes support.
	 */
	short debug_pass_type;

	/* MultiView */
	/** SceneRenderView. */
	ListBase views;
	short actview;
	short views_format;

	/* Hair Display */
	short hair_type, hair_subdiv;

	/* Motion blur shutter */
	struct CurveMapping mblur_shutter_curve;
} RenderData;

/* RenderData.hair_type */
typedef enum eHairType {
	SCE_HAIR_SHAPE_STRAND      = 0,
	SCE_HAIR_SHAPE_STRIP       = 1,
} eHairType;


/* *************************************************************** */
/* Render Conversion/Simplfication Settings */

/* control render convert and shading engine */
typedef struct RenderProfile {
	struct RenderProfile *next, *prev;
	char name[32];

	short particle_perc;
	short subsurf_max;
	short shadbufsample_max;
	char _pad1[2];

	float ao_error;
	char _pad2[4];

} RenderProfile;

/* UV Paint */
/* ToolSettings.uv_sculpt_settings */
#define UV_SCULPT_LOCK_BORDERS              1
#define UV_SCULPT_ALL_ISLANDS               2

/* ToolSettings.uv_sculpt_tool */
#define UV_SCULPT_TOOL_PINCH                1
#define UV_SCULPT_TOOL_RELAX                2
#define UV_SCULPT_TOOL_GRAB                 3

/* ToolSettings.uv_relax_method */
#define UV_SCULPT_TOOL_RELAX_LAPLACIAN  1
#define UV_SCULPT_TOOL_RELAX_HC         2

/* Stereo Flags */
#define STEREO_RIGHT_NAME "right"
#define STEREO_LEFT_NAME "left"
#define STEREO_RIGHT_SUFFIX "_R"
#define STEREO_LEFT_SUFFIX "_L"

/* View3D.stereo3d_camera / View3D.multiview_eye / ImageUser.multiview_eye */
typedef enum eStereoViews {
	STEREO_LEFT_ID = 0,
	STEREO_RIGHT_ID = 1,
	STEREO_3D_ID = 2,
	STEREO_MONO_ID = 3,
} eStereoViews;

/* *************************************************************** */
/* Markers */

typedef struct TimeMarker {
	struct TimeMarker *next, *prev;
	int frame;
	char name[64];
	unsigned int flag;
	struct Object *camera;
} TimeMarker;

/* *************************************************************** */
/* Paint Mode/Tool Data */

#define PAINT_MAX_INPUT_SAMPLES 64

typedef struct Paint_Runtime {
	/* Avoid having to compare with scene pointer everywhere. */
	unsigned int tool_offset;
	unsigned short ob_mode;
	char _pad[2];
} Paint_Runtime;

/* We might want to store other things here. */
typedef struct PaintToolSlot {
	struct Brush *brush;
} PaintToolSlot;

/* Paint Tool Base */
typedef struct Paint {
	struct Brush *brush;

	/* Each tool has it's own active brush,
	 * The currently active tool is defined by the current 'brush'. */
	struct PaintToolSlot *tool_slots;
	int                   tool_slots_len;
	char _pad1[4];

	struct Palette *palette;
	/** Cavity curve. */
	struct CurveMapping *cavity_curve;

	/* WM Paint cursor */
	void *paint_cursor;
	unsigned char paint_cursor_col[4];

	/* enum ePaintFlags */
	int flags;

	/* Paint stroke can use up to PAINT_MAX_INPUT_SAMPLES inputs to
	 * smooth the stroke */
	int num_input_samples;

	/* flags used for symmetry */
	int symmetry_flags;

	float tile_offset[3];
	char _pad2[4];

	struct Paint_Runtime runtime;
} Paint;

/* ------------------------------------------- */
/* Image Paint */

/* Texture/Image Editor */
typedef struct ImagePaintSettings {
	Paint paint;

	short flag, missing_data;

	/* for projection painting only */
	short seam_bleed, normal_angle;
	/** Capture size for re-projection. */
	short screen_grab_size[2];

	/** Mode used for texture painting. */
	int mode;

<<<<<<< HEAD
	void *paintcursor;         /* wm handle */
	struct Image *stencil;     /* workaround until we support true layer masks */
	struct Image *clone;       /* clone layer for image mode for projective texture painting */
	struct Image *canvas;      /* canvas when the explicit system is used for painting */
=======
	/** Wm handle. */
	void *paintcursor;
	/** Workaround until we support true layer masks. */
	struct Image *stencil;
	/** Clone layer for image mode for projective texture painting. */
	struct Image *clone;
	/** Canvas when the explicit system is used for painting. */
	struct Image *canvas;
>>>>>>> cf09a244
	float stencil_col[3];
	/** Dither amount used when painting on byte images. */
	float dither;
	/** Display texture interpolation method. */
	int interp;
	char _pad[4];
} ImagePaintSettings;

/* ------------------------------------------- */
/* Particle Edit */

/* Settings for a Particle Editing Brush */
typedef struct ParticleBrushData {
<<<<<<< HEAD
	short size;                     /* common setting */
	short step, invert, count;      /* for specific brushes only */
=======
	/** Common setting. */
	short size;
	/** For specific brushes only. */
	short step, invert, count;
>>>>>>> cf09a244
	int flag;
	float strength;
} ParticleBrushData;

/* Particle Edit Mode Settings */
typedef struct ParticleEditSettings {
	short flag;
	short totrekey;
	short totaddkey;
	short brushtype;

	ParticleBrushData brush[7];
<<<<<<< HEAD
	void *paintcursor;          /* runtime */
=======
	/** Runtime. */
	void *paintcursor;
>>>>>>> cf09a244

	float emitterdist, rt;

	int selectmode;
	int edittype;

	int draw_step, fade_frames;

	struct Scene *scene;
	struct Object *object;
	struct Object *shape_object;
} ParticleEditSettings;

/* ------------------------------------------- */
/* Sculpt */

/* Sculpt */
typedef struct Sculpt {
	Paint paint;

	/* For rotating around a pivot point */
	//float pivot[3]; XXX not used?
	int flags;

	/* Control tablet input */
	//char tablet_size, tablet_strength; XXX not used?
	int radial_symm[3];

	/* Maximum edge length for dynamic topology sculpting (in pixels) */
	float detail_size;

	/* Direction used for SCULPT_OT_symmetrize operator */
	int symmetrize_direction;

	/* gravity factor for sculpting */
	float gravity_factor;

	/* scale for constant detail size */
	/** Constant detail resolution (Blender unit / constant_detail). */
	float constant_detail;
	float detail_percent;
	char _pad[4];

	struct Object *gravity_object;
} Sculpt;

typedef struct UvSculpt {
	Paint paint;
} UvSculpt;

/* grease pencil drawing brushes */
typedef struct GpPaint {
	Paint paint;
} GpPaint;

/* ------------------------------------------- */
/* Vertex Paint */

/* Vertex Paint */
typedef struct VPaint {
	Paint paint;
	char flag;
	char _pad[3];
	/** For mirrored painting. */
	int radial_symm[3];
} VPaint;

/* VPaint.flag */
enum {
	/* weight paint only */
	VP_FLAG_VGROUP_RESTRICT     = (1 << 7),
};

/* ------------------------------------------- */
/* GPencil Stroke Sculpting */

/* GP_Sculpt_Settings.brushtype */
typedef enum eGP_Sculpt_Types {
	GP_SCULPT_TYPE_SMOOTH    = 0,
	GP_SCULPT_TYPE_THICKNESS = 1,
	GP_SCULPT_TYPE_STRENGTH  = 2,
	GP_SCULPT_TYPE_GRAB      = 3,
	GP_SCULPT_TYPE_PUSH      = 4,
	GP_SCULPT_TYPE_TWIST     = 5,
	GP_SCULPT_TYPE_PINCH     = 6,
	GP_SCULPT_TYPE_RANDOMIZE = 7,
	GP_SCULPT_TYPE_CLONE     = 8,
	GP_SCULPT_TYPE_SUBDIVIDE = 9,
	GP_SCULPT_TYPE_SIMPLIFY  = 10,
	/* add any sculpt brush above this value */
	GP_SCULPT_TYPE_WEIGHT    = 11,
	/* add any weight paint brush below this value. Do no mix brushes */

	/* !!! Update GP_Sculpt_Data brush[###]; below !!! */
	GP_SCULPT_TYPE_MAX,
} eGP_Sculpt_Types;

/* GP_Sculpt_Settings.lock_axis */
typedef enum eGP_Lockaxis_Types {
	GP_LOCKAXIS_VIEW = 0,
	GP_LOCKAXIS_X = 1,
	GP_LOCKAXIS_Y = 2,
	GP_LOCKAXIS_Z = 3,
} eGP_Lockaxis_Types;

/* Settings for a GPencil Stroke Sculpting Brush */
typedef struct GP_Sculpt_Data {
	/** Radius of brush. */
	short size;
	/** EGP_Sculpt_Flag. */
	short flag;
	/** Strength of effect. */
	float strength;
	/** Cursor color for add. */
	float curcolor_add[3];
	/** Cursor color for sub. */
	float curcolor_sub[3];
	/** Target weight. */
	float weight;
	char _pad[4];
} GP_Sculpt_Data;

/* Settings for a GPencil Speed Guide */
typedef struct GP_Sculpt_Guide {
	char use_guide;
	char use_snapping;
	char reference_point;
	char type;
	char _pad2[4];
	float angle;
	float angle_snap;
	float spacing;
	float location[3];
	struct Object *reference_object;
} GP_Sculpt_Guide;

/* GP_Sculpt_Data.flag */
typedef enum eGP_Sculpt_Flag {
	/* invert the effect of the brush */
	GP_SCULPT_FLAG_INVERT       = (1 << 0),
	/* adjust strength using pen pressure */
	GP_SCULPT_FLAG_USE_PRESSURE = (1 << 1),

	/* strength of brush falls off with distance from cursor */
	GP_SCULPT_FLAG_USE_FALLOFF  = (1 << 2),

	/* smooth brush affects pressure values as well */
	GP_SCULPT_FLAG_SMOOTH_PRESSURE  = (1 << 3),
	/* enable screen cursor */
	GP_SCULPT_FLAG_ENABLE_CURSOR = (1 << 4),
	/* temporary invert action */
	GP_SCULPT_FLAG_TMP_INVERT = (1 << 5),
	/* adjust radius using pen pressure */
	GP_SCULPT_FLAG_PRESSURE_RADIUS = (1 << 6),
} eGP_Sculpt_Flag;

/* GPencil Stroke Sculpting Settings */
typedef struct GP_Sculpt_Settings {
	/** GP_SCULPT_TYPE_MAX. */
	GP_Sculpt_Data brush[12];
	/** Runtime. */
	void *paintcursor;

	/** #eGP_Sculpt_Types (sculpt). */
	int brushtype;
	/** #eGP_Sculpt_SettingsFlag. */
	int flag;
	/** #eGP_Lockaxis_Types lock drawing to one axis. */
	int lock_axis;
	/** Threshold for intersections */
	float isect_threshold;

	/* weight paint is a submode of sculpt but use its own index. All weight paint
	 * brushes must be defined at the end of the brush array.
	 */
	/** #eGP_Sculpt_Types (weight paint). */
	int weighttype;
	char _pad[4];
	/** Multiframe edit falloff effect by frame. */
	struct CurveMapping *cur_falloff;
	/** Curve used for primitve tools. */
	struct CurveMapping *cur_primitive;
	/** Guides used for paint tools */
	struct GP_Sculpt_Guide guide;
} GP_Sculpt_Settings;

/* GP_Sculpt_Settings.flag */
typedef enum eGP_Sculpt_SettingsFlag {
	/* only affect selected points */
	GP_SCULPT_SETT_FLAG_SELECT_MASK = (1 << 0),
	/* apply brush to position */
	GP_SCULPT_SETT_FLAG_APPLY_POSITION = (1 << 1),
	/* apply brush to strength */
	GP_SCULPT_SETT_FLAG_APPLY_STRENGTH = (1 << 2),
	/* apply brush to thickness */
	GP_SCULPT_SETT_FLAG_APPLY_THICKNESS = (1 << 3),
	/* apply brush to thickness */
	GP_SCULPT_SETT_FLAG_WEIGHT_MODE = (1 << 4),
	/* enable falloff for multiframe editing */
	GP_SCULPT_SETT_FLAG_FRAME_FALLOFF = (1 << 5),
	/* apply brush to uv data */
	GP_SCULPT_SETT_FLAG_APPLY_UV = (1 << 6),
	/* apply primitve curve */
	GP_SCULPT_SETT_FLAG_PRIMITIVE_CURVE = (1 << 7),
} eGP_Sculpt_SettingsFlag;

/* Settings for GP Interpolation Operators */
typedef struct GP_Interpolate_Settings {
	/** #eGP_Interpolate_SettingsFlag. */
	short flag;

	/** #eGP_Interpolate_Type - Interpolation Mode. */
	char type;
	/** #eBezTriple_Easing - Easing mode (if easing equation used). */
	char easing;

	/** BEZT_IPO_BACK. */
	float back;
	/** BEZT_IPO_ELASTIC. */
	float amplitude, period;

	/** Custom interpolation curve (for use with GP_IPO_CURVEMAP). */
	struct CurveMapping *custom_ipo;
} GP_Interpolate_Settings;

/* GP_Interpolate_Settings.flag */
typedef enum eGP_Interpolate_SettingsFlag {
	/* apply interpolation to all layers */
	GP_TOOLFLAG_INTERPOLATE_ALL_LAYERS    = (1 << 0),
	/* apply interpolation to only selected */
	GP_TOOLFLAG_INTERPOLATE_ONLY_SELECTED = (1 << 1),
} eGP_Interpolate_SettingsFlag;

/* GP_Interpolate_Settings.type */
typedef enum eGP_Interpolate_Type {
	/* Traditional Linear Interpolation */
	GP_IPO_LINEAR   = 0,

	/* CurveMap Defined Interpolation */
	GP_IPO_CURVEMAP = 1,

	/* Easing Equations */
	GP_IPO_BACK = 3,
	GP_IPO_BOUNCE = 4,
	GP_IPO_CIRC = 5,
	GP_IPO_CUBIC = 6,
	GP_IPO_ELASTIC = 7,
	GP_IPO_EXPO = 8,
	GP_IPO_QUAD = 9,
	GP_IPO_QUART = 10,
	GP_IPO_QUINT = 11,
	GP_IPO_SINE = 12,
} eGP_Interpolate_Type;

/* *************************************************************** */
/* Unified Paint Settings
 */

/* These settings can override the equivalent fields in the active
 * Brush for any paint mode; the flag field controls whether these
 * values are used */
typedef struct UnifiedPaintSettings {
	/* unified radius of brush in pixels */
	int size;

	/* unified radius of brush in Blender units */
	float unprojected_radius;

	/* unified strength of brush */
	float alpha;

	/* unified brush weight, [0, 1] */
	float weight;

	/* unified brush color */
	float rgb[3];
	/* unified brush secondary color */
	float secondary_rgb[3];

	/* user preferences for sculpt and paint */
	int flag;

	/* rake rotation */

	/* record movement of mouse so that rake can start at an intuitive angle */
	float last_rake[2];
	float last_rake_angle;

	int last_stroke_valid;
	float average_stroke_accum[3];
	int average_stroke_counter;


	float brush_rotation;
	float brush_rotation_sec;

	/*******************************************************************************
	 * all data below are used to communicate with cursor drawing and tex sampling *
	 *******************************************************************************/
	int anchored_size;

	/**
	 * Normalization factor due to accumulated value of curve along spacing.
	 * Calculated when brush spacing changes to dampen strength of stroke
	 * if space attenuation is used.
	 */
	float overlap_factor;
	char draw_inverted;
	/* check is there an ongoing stroke right now */
	char stroke_active;

	char draw_anchored;
	char do_linear_conversion;

	/* store last location of stroke or whether the mesh was hit.
	 * Valid only while stroke is active */
	float last_location[3];
	int last_hit;

	float anchored_initial_mouse[2];

	/* radius of brush, premultiplied with pressure.
	 * In case of anchored brushes contains the anchored radius */
	float pixel_radius;

	/* drawing pressure */
	float size_pressure_value;

	/* position of mouse, used to sample the texture */
	float tex_mouse[2];

	/* position of mouse, used to sample the mask texture */
	float mask_tex_mouse[2];

	/* ColorSpace cache to avoid locking up during sampling */
	struct ColorSpace *colorspace;
} UnifiedPaintSettings;

/* UnifiedPaintSettings.flag */
typedef enum {
	UNIFIED_PAINT_SIZE  = (1 << 0),
	UNIFIED_PAINT_ALPHA = (1 << 1),
	UNIFIED_PAINT_WEIGHT = (1 << 5),
	UNIFIED_PAINT_COLOR = (1 << 6),

	/* only used if unified size is enabled, mirrors the brush flags
	 * BRUSH_LOCK_SIZE and BRUSH_SIZE_PRESSURE */
	UNIFIED_PAINT_BRUSH_LOCK_SIZE = (1 << 2),
	UNIFIED_PAINT_BRUSH_SIZE_PRESSURE   = (1 << 3),

	/* only used if unified alpha is enabled, mirrors the brush flag
	 * BRUSH_ALPHA_PRESSURE */
	UNIFIED_PAINT_BRUSH_ALPHA_PRESSURE  = (1 << 4),
} eUnifiedPaintSettingsFlags;


typedef struct CurvePaintSettings {
	char curve_type;
	char flag;
	char depth_mode;
	char surface_plane;
	char fit_method;
	char _pad;
	short error_threshold;
	float radius_min, radius_max;
	float radius_taper_start, radius_taper_end;
	float surface_offset;
	float corner_angle;
} CurvePaintSettings;

/* CurvePaintSettings.flag */
enum {
	CURVE_PAINT_FLAG_CORNERS_DETECT             = (1 << 0),
	CURVE_PAINT_FLAG_PRESSURE_RADIUS            = (1 << 1),
	CURVE_PAINT_FLAG_DEPTH_STROKE_ENDPOINTS     = (1 << 2),
	CURVE_PAINT_FLAG_DEPTH_STROKE_OFFSET_ABS    = (1 << 3),
};

/* CurvePaintSettings.fit_method */
enum {
	CURVE_PAINT_FIT_METHOD_REFIT            = 0,
	CURVE_PAINT_FIT_METHOD_SPLIT            = 1,
};

/* CurvePaintSettings.depth_mode */
enum {
	CURVE_PAINT_PROJECT_CURSOR              = 0,
	CURVE_PAINT_PROJECT_SURFACE             = 1,
};

/* CurvePaintSettings.surface_plane */
enum {
	CURVE_PAINT_SURFACE_PLANE_NORMAL_VIEW           = 0,
	CURVE_PAINT_SURFACE_PLANE_NORMAL_SURFACE        = 1,
	CURVE_PAINT_SURFACE_PLANE_VIEW                  = 2,
};


/* *************************************************************** */
/* Stats */

/* Stats for Meshes */
typedef struct MeshStatVis {
	char type;
	char _pad1[2];

	/* overhang */
	char overhang_axis;
	float overhang_min, overhang_max;

	/* thickness */
	float thickness_min, thickness_max;
	char thickness_samples;
	char _pad2[3];

	/* distort */
	float distort_min, distort_max;

	/* sharp */
	float sharp_min, sharp_max;
} MeshStatVis;


/* *************************************************************** */
/* Tool Settings */

typedef struct ToolSettings {
<<<<<<< HEAD
	VPaint *vpaint;     /* vertex paint */
	VPaint *wpaint;     /* weight paint */
	Sculpt *sculpt;
	UvSculpt *uvsculpt; /* uv smooth */
	GpPaint *gp_paint;  /* gpencil paint */
=======
	/** Vertex paint. */
	VPaint *vpaint;
	/** Weight paint. */
	VPaint *wpaint;
	Sculpt *sculpt;
	/** Uv smooth. */
	UvSculpt *uvsculpt;
	/** Gpencil paint. */
	GpPaint *gp_paint;
>>>>>>> cf09a244

	/* Vertex group weight - used only for editmode, not weight
	 * paint */
	float vgroup_weight;

<<<<<<< HEAD
	float doublimit;    /* remove doubles limit */
=======
	/** Remove doubles limit. */
	float doublimit;
>>>>>>> cf09a244
	char automerge;
	char object_flag;

	/* Selection Mode for Mesh */
	short selectmode;

	/* UV Calculation */
	char unwrapper;
	char uvcalc_flag;
	char uv_flag;
	char uv_selectmode;

	float uvcalc_margin;

	/* Auto-IK */
	/** Runtime only. */
	short autoik_chainlen;

	/* Grease Pencil */
<<<<<<< HEAD
	char gpencil_flags;     /* flags/options for how the tool works */

	char gpencil_v3d_align; /* stroke placement settings: 3D View */
	char gpencil_v2d_align; /*                          : General 2D Editor */
	char gpencil_seq_align; /*                          : Sequencer Preview */
	char gpencil_ima_align; /*                          : Image Editor */
=======
	/** Flags/options for how the tool works. */
	char gpencil_flags;

	/** Stroke placement settings: 3D View. */
	char gpencil_v3d_align;
	/** General 2D Editor. */
	char gpencil_v2d_align;
	/** Sequencer Preview. */
	char gpencil_seq_align;
	/** Image Editor. */
	char gpencil_ima_align;
>>>>>>> cf09a244

	/* Annotations */
	/** Stroke placement settings - 3D View. */
	char annotate_v3d_align;

	/** Default stroke thickness for annotation strokes. */
	short annotate_thickness;
	/** Stroke selection mode. */
	short gpencil_selectmode;

	/* Grease Pencil Sculpt */
	struct GP_Sculpt_Settings gp_sculpt;

	/* Grease Pencil Interpolation Tool(s) */
	struct GP_Interpolate_Settings gp_interpolate;

	/* Image Paint (8 bytes aligned please!) */
	struct ImagePaintSettings imapaint;

	/* Particle Editing */
	struct ParticleEditSettings particle;

	/* Transform Proportional Area of Effect */
	float proportional_size;

	/* Select Group Threshold */
	float select_thresh;

	/* Auto-Keying Mode */
	/** Defines in DNA_userdef_types.h. */
	short autokey_flag;
	char  autokey_mode;
	/** Keyframe type (see DNA_curve_types.h). */
	char keyframe_type;

	/* Multires */
	char multires_subdiv_type;

	/* Alt+RMB option */
	char edge_mode;
	char edge_mode_live_unwrap;

	/* SCE_GIZMO_SHOW_* */
	char gizmo_flag;

	/* Transform */
	char transform_pivot_point;
	char transform_flag;
	char snap_mode, snap_node_mode;
	char snap_uv_mode;
	char snap_flag;
	char snap_target;
	char snap_transform_mode_flag;


	char proportional, prop_mode;
	/** Proportional edit, object mode. */
	char proportional_objects;
	/** Proportional edit, mask editing. */
	char proportional_mask;
	/** Proportional edit, action editor. */
	char proportional_action;
	/** Proportional edit, graph editor. */
	char proportional_fcurve;
	/** Lock marker editing. */
	char lock_markers;

	/**aUto normalizing mode in wpain.t*/
	char auto_normalize;
	/** Paint multiple bones in wpaint. */
	char multipaint;
	char weightuser;
	/** Subset selection filter in wpaint. */
	char vgroupsubset;

	/* UV painting */
	char _pad2[1];
	char use_uv_sculpt;
	char uv_sculpt_settings;
	char uv_sculpt_tool;
	char uv_relax_method;
	/* XXX: these sculpt_paint_* fields are deprecated, use the
	 * unified_paint_settings field instead! */
<<<<<<< HEAD
	short sculpt_paint_settings DNA_DEPRECATED; short pad5;
=======
	short sculpt_paint_settings DNA_DEPRECATED;
	char _pad5[2];
>>>>>>> cf09a244
	int sculpt_paint_unified_size DNA_DEPRECATED;
	float sculpt_paint_unified_unprojected_radius DNA_DEPRECATED;
	float sculpt_paint_unified_alpha DNA_DEPRECATED;

	/* Unified Paint Settings */
	struct UnifiedPaintSettings unified_paint_settings;

	struct CurvePaintSettings curve_paint_settings;

	struct MeshStatVis statvis;

	/* Normal Editing */
	float normal_vector[3];
	int face_strength;
} ToolSettings;

/* *************************************************************** */
/* Assorted Scene Data */

/* ------------------------------------------- */
/* Unit Settings */

typedef struct UnitSettings {
	/* Display/Editing unit options for each scene */
	/** Maybe have other unit conversions?. */
	float scale_length;
	/** Imperial, metric etc. */
	char system;
	/** Not implemented as a proper unit system yet. */
	char system_rotation;
	short flag;

	char length_unit;
	char mass_unit;
	char time_unit;

	char _pad[5];
} UnitSettings;

/* ------------------------------------------- */
/* Global/Common Physics Settings */

typedef struct PhysicsSettings {
	float gravity[3];
	int flag, quick_cache_step, rt;
} PhysicsSettings;

/* ------------------------------------------- */
/* Safe Area options used in Camera View & Sequencer
 */
typedef struct DisplaySafeAreas {
	/* each value represents the (x,y) margins as a multiplier.
	 * 'center' in this context is just the name for a different kind of safe-area */

<<<<<<< HEAD
	float title[2];     /* Title Safe */
	float action[2];    /* Image/Graphics Safe */
=======
	/** Title Safe. */
	float title[2];
	/** Image/Graphics Safe. */
	float action[2];
>>>>>>> cf09a244

	/* use for alternate aspect ratio */
	float title_center[2];
	float action_center[2];
} DisplaySafeAreas;

/* ------------------------------------------- */
/* Scene Display - used for store scene specific display settings for the 3d view */
typedef struct SceneDisplay {
	/** Light direction for shadows/highlight. */
	float light_direction[3];
	float shadow_shift, shadow_focus;

	/** Settings for Cavity Shader. */
	float matcap_ssao_distance;
	float matcap_ssao_attenuation;
	int matcap_ssao_samples;

	/** OpenGL render engine settings. */
	View3DShading shading;
} SceneDisplay;

typedef struct SceneEEVEE {
	int flag;
	int gi_diffuse_bounces;
	int gi_cubemap_resolution;
	int gi_visibility_resolution;
	float gi_irradiance_smoothing;
	float gi_glossy_clamp;
	float gi_filter_quality;
	char _pad[4];

	float gi_cubemap_draw_size;
	float gi_irradiance_draw_size;

	int taa_samples;
	int taa_render_samples;
	int sss_samples;
	float sss_jitter_threshold;

	float ssr_quality;
	float ssr_max_roughness;
	float ssr_thickness;
	float ssr_border_fade;
	float ssr_firefly_fac;

	float volumetric_start;
	float volumetric_end;
	int volumetric_tile_size;
	int volumetric_samples;
	float volumetric_sample_distribution;
	float volumetric_light_clamp;
	int volumetric_shadow_samples;

	float gtao_distance;
	float gtao_factor;
	float gtao_quality;

	float bokeh_max_size;
	float bokeh_threshold;

	float bloom_color[3];
	float bloom_threshold;
	float bloom_knee;
	float bloom_intensity;
	float bloom_radius;
	float bloom_clamp;

	int motion_blur_samples;
	float motion_blur_shutter;

	int shadow_method;
	int shadow_cube_size;
	int shadow_cascade_size;

	struct LightCache *light_cache;
	char light_cache_info[64];

	float overscan;
	float light_threshold;
} SceneEEVEE;


/* LANPR Global Config */

struct LANPR_RenderBuffer;
struct LANPR_LineLayer;

typedef struct SceneLANPR {

	int master_mode;

	int enable_vector_trace;
	int display_thinning_result;

	//int SizeCompensate;

	float depth_clamp;
	float depth_strength;
	float normal_clamp;
	float normal_strength;

	float line_thickness;

	int use_same_taper;
	float taper_left_distance;
	float taper_left_strength;
	float taper_right_distance;
	float taper_right_strength;

	int enable_tip_extend;
	float extend_length;

	int snake_sensitivity;

	/* shared */

	float contour_fade;          /* for dpix contour fading,reserved for future usage */
	float crease_threshold;      /* 0-1 range for cosine angle */
	float crease_fade_threshold; /* for dpix crease fading */

	float line_color[4];
	float background_color[4];

	float depth_width_influence;
	float depth_width_curve;
	float depth_alpha_influence;
	float depth_alpha_curve;

	/* states (needs optimization) */

	int reloaded;

	/* offline render */

	struct LANPR_RenderBuffer *render_buffer;      /* created when needed. for offline rendering */
	ListBase line_layers;                    /* now here!!! */
	struct LANPR_LineLayer    *active_layer;

	int enable_intersections;
	int enable_chaining;

	/* composite utility */
	int composite_render_animation;
	int what;

} SceneLANPR;

/* *************************************************************** */
/* Scene ID-Block */

typedef struct TransformOrientationSlot {
	int type;
	int index_custom;
	char flag;
	char _pad0[7];
} TransformOrientationSlot;

/* Indices when used in Scene.orientation. */
enum {
	SCE_ORIENT_DEFAULT = 0,
	SCE_ORIENT_TRANSLATE = 1,
	SCE_ORIENT_ROTATE = 2,
	SCE_ORIENT_SCALE = 3,
};

typedef struct Scene {
	ID id;
<<<<<<< HEAD
	struct AnimData *adt;   /* animation data (must be immediately after id for utilities to use it) */
=======
	/** Animation data (must be immediately after id for utilities to use it). */
	struct AnimData *adt;
>>>>>>> cf09a244

	struct Object *camera;
	struct World *world;

	struct Scene *set;

	ListBase base DNA_DEPRECATED;
	/** Active base. */
	struct Base  *basact DNA_DEPRECATED;
	void *_pad1;

<<<<<<< HEAD
	View3DCursor cursor;            /* 3d cursor location */
=======
	/** 3d cursor location. */
	View3DCursor cursor;
>>>>>>> cf09a244

	/** Bitflags for layer visibility (deprecated). */
	unsigned int lay DNA_DEPRECATED;
	/** Active layer (deprecated) */
	int layact DNA_DEPRECATED;
	char _pad2[4];

<<<<<<< HEAD
	short flag;                             /* various settings */
=======
	/** Various settings. */
	short flag;
>>>>>>> cf09a244

	char use_nodes;
	char _pad3[1];

	struct bNodeTree *nodetree;

<<<<<<< HEAD
	struct Editing *ed;                             /* sequence editor data is allocated here */

	struct ToolSettings *toolsettings;      /* default allocated now */
	void *pad2;
=======
	/** Sequence editor data is allocated here. */
	struct Editing *ed;

	/** Default allocated now. */
	struct ToolSettings *toolsettings;
	void *_pad4;
>>>>>>> cf09a244
	struct DisplaySafeAreas safe_areas;

	/* migrate or replace? depends on some internal things... */
	/* no, is on the right place (ton) */
	struct RenderData r;
	struct AudioData audio;

	ListBase markers;
	ListBase transform_spaces;

	/** First is the [scene, translate, rotate, scale]. */
	TransformOrientationSlot orientation_slots[4];

	void *sound_scene;
	void *playback_handle;
	void *sound_scrub_handle;
	void *speaker_handles;

<<<<<<< HEAD
	void *fps_info;                 /* (runtime) info/cache used for presenting playback framerate info to the user */
=======
	/** (runtime) info/cache used for presenting playback framerate info to the user. */
	void *fps_info;
>>>>>>> cf09a244

	/* none of the dependency graph  vars is mean to be saved */
	struct GHash *depsgraph_hash;
	char _pad7[4];

	/* User-Defined KeyingSets */
<<<<<<< HEAD
	int active_keyingset;           /* index of the active KeyingSet. first KeyingSet has index 1, 'none' active is 0, 'add new' is -1 */
	ListBase keyingsets;            /* KeyingSets for this scene */
=======
	/**
	 * Index of the active KeyingSet.
	 * first KeyingSet has index 1, 'none' active is 0, 'add new' is -1
	 */
	int active_keyingset;
	/** KeyingSets for this scene */
	ListBase keyingsets;
>>>>>>> cf09a244

	/* Units */
	struct UnitSettings unit;

	/* Grease Pencil - Annotations */
	struct bGPdata *gpd;

	/* Movie Tracking */
<<<<<<< HEAD
	struct MovieClip *clip;         /* active movie clip */
=======
	/** Active movie clip. */
	struct MovieClip *clip;
>>>>>>> cf09a244

	/* Physics simulation settings */
	struct PhysicsSettings physics_settings;

	void *_pad8;
	/* XXX. runtime flag for drawing, actually belongs in the window,
	 * only used by BKE_object_handle_update() */
	struct CustomData_MeshMasks customdata_mask;
	/* XXX. same as above but for temp operator use (gl renders) */
	struct CustomData_MeshMasks customdata_mask_modal;

	/* Color Management */
	ColorManagedViewSettings view_settings;
	ColorManagedDisplaySettings display_settings;
	ColorManagedColorspaceSettings sequencer_colorspace_settings;

	/* RigidBody simulation world+settings */
	struct RigidBodyWorld *rigidbody_world;

	struct PreviewImage *preview;

	ListBase view_layers;
	/* Not an actual datablock, but memory owned by scene. */
	Collection *master_collection;
	struct SceneCollection *collection DNA_DEPRECATED;

	/** Settings to be override by workspaces. */
	IDProperty *layer_properties;

	struct SceneDisplay display;
	struct SceneEEVEE eevee;

	/* LANPR stuff */
	struct SceneLANPR lanpr;
} Scene;

/* **************** RENDERDATA ********************* */

/* RenderData.flag */
/* use preview range */
#define SCER_PRV_RANGE  (1 << 0)
#define SCER_LOCK_FRAME_SELECTION   (1 << 1)
/* show/use subframes (for checking motion blur) */
#define SCER_SHOW_SUBFRAME  (1 << 3)

/* RenderData.mode */
#define R_OSA                   (1 << 0)
#define R_MODE_DEPRECATED_1     (1 << 1)  /* cleared */
#define R_MODE_DEPRECATED_2     (1 << 2)  /* cleared */
#define R_MODE_DEPRECATED_3     (1 << 3)  /* cleared */
#define R_MODE_DEPRECATED_4     (1 << 4)  /* cleared */
#define R_MODE_DEPRECATED_5     (1 << 5)  /* cleared */
#define R_MODE_DEPRECATED_6     (1 << 6)  /* cleared */
#define R_MODE_DEPRECATED_7     (1 << 7)  /* cleared */
#define R_MODE_DEPRECATED_8     (1 << 8)  /* cleared */
#define R_BORDER                (1 << 9)
#define R_MODE_DEPRECATED_10    (1 << 10)  /* cleared */
#define R_CROP                  (1 << 11)
/* Disable camera switching: runtime (DURIAN_CAMERA_SWITCH) */
#define R_NO_CAMERA_SWITCH      (1 << 12)
#define R_MODE_DEPRECATED_13    (1 << 13)  /* cleared */
#define R_MBLUR                 (1 << 14)
		/* unified was here */
#define R_MODE_DEPRECATED_16    (1 << 16)  /* cleared */
#define R_MODE_DEPRECATED_17    (1 << 17)  /* cleared */
#define R_MODE_DEPRECATED_18    (1 << 18)  /* cleared */
#define R_MODE_DEPRECATED_19    (1 << 19)  /* cleared */
#define R_FIXED_THREADS         (1 << 19)

#define R_MODE_DEPRECATED_20    (1 << 20)  /* cleared */
#define R_MODE_DEPRECATED_21    (1 << 21)  /* cleared */
#define R_NO_OVERWRITE          (1 << 22)  /* skip existing files */
#define R_TOUCH                 (1 << 23)  /* touch files before rendering */
#define R_SIMPLIFY              (1 << 24)
#define R_EDGE_FRS              (1 << 25) /* R_EDGE reserved for Freestyle */
#define R_PERSISTENT_DATA       (1 << 26) /* keep data around for re-render */
#define R_MODE_DEPRECATED_27    (1 << 27)  /* cleared */

/* RenderData.seq_flag */
enum {
	R_SEQ_DEPRECATED_0 = (1 << 0),  /* cleared */
	R_SEQ_DEPRECATED_1 = (1 << 1),  /* cleared */
	R_SEQ_DEPRECATED_2 = (1 << 2),  /* cleared */
	R_SEQ_SOLID_TEX  = (1 << 3),
	R_SEQ_CAMERA_DOF = (1 << 4),
};

/* RenderData.displaymode */
#define R_OUTPUT_SCREEN 0
#define R_OUTPUT_AREA   1
#define R_OUTPUT_WINDOW 2
#define R_OUTPUT_NONE   3
/*#define R_OUTPUT_FORKED	4*/

/* RenderData.filtertype (used for nodes) */
#define R_FILTER_BOX	0
#define R_FILTER_TENT	1
#define R_FILTER_QUAD	2
#define R_FILTER_CUBIC	3
#define R_FILTER_CATROM	4
#define R_FILTER_GAUSS	5
#define R_FILTER_MITCH	6
#define R_FILTER_FAST_GAUSS	7

/* RenderData.scemode */
#define R_DOSEQ                 (1 << 0)
#define R_BG_RENDER             (1 << 1)
		/* passepartout is camera option now, keep this for backward compatibility */
#define R_PASSEPARTOUT          (1 << 2)
#define R_BUTS_PREVIEW          (1 << 3)
#define R_EXTENSION             (1 << 4)
#define R_MATNODE_PREVIEW       (1 << 5)
#define R_DOCOMP                (1 << 6)
#define R_COMP_CROP             (1 << 7)
#define R_SCEMODE_DEPRECATED_8  (1 << 8)  /* cleared */
#define R_SINGLE_LAYER          (1 << 9)
#define R_EXR_TILE_FILE         (1 << 10)
#define R_SCEMODE_DEPRECATED_11 (1 << 11)  /* cleared */
#define R_NO_IMAGE_LOAD         (1 << 12)
#define R_SCEMODE_DEPRECATED_13 (1 << 13)  /* cleared */
#define R_NO_FRAME_UPDATE       (1 << 14)
#define R_FULL_SAMPLE           (1 << 15)
#define R_SCEMODE_DEPRECATED_16 (1 << 16)  /* cleared */
#define R_SCEMODE_DEPRECATED_17 (1 << 17)  /* cleared */
#define R_TEXNODE_PREVIEW       (1 << 18)
#define R_SCEMODE_DEPRECATED_19 (1 << 19)  /* cleared */
#define R_EXR_CACHE_FILE        (1 << 20)
#define R_MULTIVIEW             (1 << 21)

/* RenderData.stamp */
#define R_STAMP_TIME 	(1 << 0)
#define R_STAMP_FRAME	(1 << 1)
#define R_STAMP_DATE	(1 << 2)
#define R_STAMP_CAMERA	(1 << 3)
#define R_STAMP_SCENE	(1 << 4)
#define R_STAMP_NOTE	(1 << 5)
#define R_STAMP_DRAW	(1 << 6) /* draw in the image */
#define R_STAMP_MARKER	(1 << 7)
#define R_STAMP_FILENAME	(1 << 8)
#define R_STAMP_SEQSTRIP	(1 << 9)
#define R_STAMP_RENDERTIME	(1 << 10)
#define R_STAMP_CAMERALENS	(1 << 11)
#define R_STAMP_STRIPMETA	(1 << 12)
#define R_STAMP_MEMORY		(1 << 13)
#define R_STAMP_HIDE_LABELS	(1 << 14)
#define R_STAMP_FRAME_RANGE	(1 << 15)
#define R_STAMP_HOSTNAME	(1 << 16)
#define R_STAMP_ALL (R_STAMP_TIME|R_STAMP_FRAME|R_STAMP_DATE|R_STAMP_CAMERA|R_STAMP_SCENE| \
                     R_STAMP_NOTE|R_STAMP_MARKER|R_STAMP_FILENAME|R_STAMP_SEQSTRIP|        \
                     R_STAMP_RENDERTIME|R_STAMP_CAMERALENS|R_STAMP_MEMORY|                 \
                     R_STAMP_HIDE_LABELS|R_STAMP_FRAME_RANGE|R_STAMP_HOSTNAME)

<<<<<<< HEAD
/* RenderData.alphamode */
#define R_ADDSKY        0
#define R_ALPHAPREMUL   1
/*#define R_ALPHAKEY		2*/ /* deprecated, shouldn't be used */
=======
/** #RenderData.alphamode */
#define R_ADDSKY		0
#define R_ALPHAPREMUL	1
>>>>>>> cf09a244

/* RenderData.color_mgt_flag */
enum {
	/** deprecated, should only be used in versioning code only */
	R_COLOR_MANAGEMENT              = (1 << 0),
	R_COLOR_MANAGEMENT_DEPRECATED_1 = (1 << 1),
};

#ifdef DNA_DEPRECATED
/* RenderData.subimtype flag options for imtype */
enum {
	R_OPENEXR_HALF  = (1 << 0),  /*deprecated*/
	R_OPENEXR_ZBUF  = (1 << 1),  /*deprecated*/
	R_PREVIEW_JPG   = (1 << 2),  /*deprecated*/
	R_CINEON_LOG    = (1 << 3),  /*deprecated*/
	R_TIFF_16BIT    = (1 << 4),  /*deprecated*/

	R_JPEG2K_12BIT          =     (1 << 5),  /* Jpeg2000 */                    /*deprecated*/
	R_JPEG2K_16BIT          =     (1 << 6),                                    /*deprecated*/
	R_JPEG2K_YCC            =     (1 << 7),  /* when disabled use RGB */      /*deprecated*/
	R_JPEG2K_CINE_PRESET    =     (1 << 8),                                   /*deprecated*/
	R_JPEG2K_CINE_48FPS     =     (1 << 9),                                   /*deprecated*/
};
#endif

/* bake_mode: same as RE_BAKE_xxx defines */
/* RenderData.bake_flag */
#define R_BAKE_CLEAR        (1 << 0)
/* #define R_BAKE_OSA       (1 << 1) */ /* deprecated */
#define R_BAKE_TO_ACTIVE    (1 << 2)
/* #define R_BAKE_NORMALIZE (1 << 3) */ /* deprecated */
#define R_BAKE_MULTIRES     (1 << 4)
#define R_BAKE_LORES_MESH   (1 << 5)
/* #define R_BAKE_VCOL      (1 << 6) */ /* deprecated */
#define R_BAKE_USERSCALE    (1 << 7)
#define R_BAKE_CAGE         (1 << 8)
#define R_BAKE_SPLIT_MAT    (1 << 9)
#define R_BAKE_AUTO_NAME    (1 << 10)

/* RenderData.bake_normal_space */
#define R_BAKE_SPACE_CAMERA  0
#define R_BAKE_SPACE_WORLD   1
#define R_BAKE_SPACE_OBJECT  2
#define R_BAKE_SPACE_TANGENT 3

/* RenderData.line_thickness_mode */
#define R_LINE_THICKNESS_ABSOLUTE 1
#define R_LINE_THICKNESS_RELATIVE 2

/* sequencer seq_prev_type seq_rend_type */

/* RenderData.engine (scene.c) */
extern const char *RE_engine_id_BLENDER_EEVEE;
extern const char *RE_engine_id_BLENDER_WORKBENCH;
extern const char *RE_engine_id_CYCLES;

/* **************** SCENE ********************* */

/* note that much higher maxframes give imprecise sub-frames, see: T46859 */
/* Current precision is 16 for the sub-frames closer to MAXFRAME. */

/* for general use */
#define MAXFRAME    1048574
#define MAXFRAMEF   1048574.0f

#define MINFRAME    0
#define MINFRAMEF   0.0f

/* (minimum frame number for current-frame) */
#define MINAFRAME   -1048574
#define MINAFRAMEF  -1048574.0f

#define BASE_VISIBLE(v3d, base) (                                                                        \
	((v3d == NULL) || ((v3d)->localvd == NULL) || ((v3d)->local_view_uuid & (base)->local_view_bits)) && \
	((v3d == NULL) || (((1 << (base)->object->type) & (v3d)->object_type_exclude_viewport) == 0)) &&     \
	(((base)->flag & BASE_VISIBLE) != 0))
#define BASE_SELECTABLE(v3d, base) (                                                               \
	BASE_VISIBLE(v3d, base) &&                                                                     \
	((v3d == NULL) || (((1 << (base)->object->type) & (v3d)->object_type_exclude_select) == 0)) && \
	(((base)->flag & BASE_SELECTABLE) != 0))
#define BASE_SELECTED(v3d, base) \
	(BASE_VISIBLE(v3d, base) && (((base)->flag & BASE_SELECTED) != 0))
#define BASE_EDITABLE(v3d, base) \
	(BASE_VISIBLE(v3d, base) && ((base)->object->id.lib == NULL))
#define BASE_SELECTED_EDITABLE(v3d, base) \
	(BASE_EDITABLE(v3d, base) && (((base)->flag & BASE_SELECTED) != 0))

/* deprecate this! */
#define FIRSTBASE(_view_layer)  ((_view_layer)->object_bases.first)
#define LASTBASE(_view_layer)   ((_view_layer)->object_bases.last)
#define BASACT(_view_layer)     ((_view_layer)->basact)
#define OBACT(_view_layer)      (BASACT(_view_layer) ? BASACT(_view_layer)->object : NULL)

#define OBEDIT_FROM_WORKSPACE(workspace, _view_layer) \
	(((workspace)->object_mode & OD_MODE_EDIT) ? OBACT(_view_layer) : NULL)
#define OBEDIT_FROM_OBACT(ob) \
	((ob) ? (((ob)->mode & OB_MODE_EDIT) ? ob : NULL) : NULL)
#define OBPOSE_FROM_OBACT(ob) \
	((ob) ? (((ob)->mode & OB_MODE_POSE) ? ob : NULL) : NULL)
#define OBEDIT_FROM_VIEW_LAYER(view_layer) \
	OBEDIT_FROM_OBACT(OBACT(view_layer))

#define V3D_CAMERA_LOCAL(v3d) ((!(v3d)->scenelock && (v3d)->camera) ? (v3d)->camera : NULL)
#define V3D_CAMERA_SCENE(scene, v3d) ((!(v3d)->scenelock && (v3d)->camera) ? (v3d)->camera : (scene)->camera)

#define CFRA            (scene->r.cfra)
#define SUBFRA          (scene->r.subframe)
#define SFRA            (scene->r.sfra)
#define EFRA            (scene->r.efra)
#define PRVRANGEON      (scene->r.flag & SCER_PRV_RANGE)
#define PSFRA           ((PRVRANGEON) ? (scene->r.psfra) : (scene->r.sfra))
#define PEFRA           ((PRVRANGEON) ? (scene->r.pefra) : (scene->r.efra))
#define FRA2TIME(a)     ((((double)scene->r.frs_sec_base) * (double)(a)) / (double)scene->r.frs_sec)
#define TIME2FRA(a)     ((((double)scene->r.frs_sec) * (double)(a)) / (double)scene->r.frs_sec_base)
#define FPS              (((double)scene->r.frs_sec) / (double)scene->r.frs_sec_base)

/* Base.flag is in DNA_object_types.h */

/* ToolSettings.transform_flag */
enum {
	SCE_XFORM_AXIS_ALIGN = (1 << 0),
};

/* ToolSettings.object_flag */
enum {
	SCE_OBJECT_MODE_LOCK = (1 << 0),
};

/* ToolSettings.snap_flag */
#define SCE_SNAP				(1 << 0)
#define SCE_SNAP_ROTATE			(1 << 1)
#define SCE_SNAP_PEEL_OBJECT	(1 << 2)
#define SCE_SNAP_PROJECT		(1 << 3)
#define SCE_SNAP_NO_SELF		(1 << 4)
#define SCE_SNAP_ABS_GRID		(1 << 5)

/* ToolSettings.snap_target */
#define SCE_SNAP_TARGET_CLOSEST 0
#define SCE_SNAP_TARGET_CENTER  1
#define SCE_SNAP_TARGET_MEDIAN  2
#define SCE_SNAP_TARGET_ACTIVE  3

/* ToolSettings.snap_mode */
#define SCE_SNAP_MODE_VERTEX    (1 << 0)
#define SCE_SNAP_MODE_EDGE      (1 << 1)
#define SCE_SNAP_MODE_FACE      (1 << 2)
#define SCE_SNAP_MODE_VOLUME    (1 << 3)
#define SCE_SNAP_MODE_INCREMENT (1 << 4)

/* ToolSettings.snap_node_mode */
#define SCE_SNAP_MODE_GRID      (1 << 5)
#define SCE_SNAP_MODE_NODE_X    (1 << 6)
#define SCE_SNAP_MODE_NODE_Y    (1 << 7)

/** #ToolSettings.snap_transform_mode_flag */
enum {
	SCE_SNAP_TRANSFORM_MODE_TRANSLATE  = (1 << 0),
	SCE_SNAP_TRANSFORM_MODE_ROTATE     = (1 << 1),
	SCE_SNAP_TRANSFORM_MODE_SCALE      = (1 << 2),
};

/* ToolSettings.selectmode */
#define SCE_SELECT_VERTEX	(1 << 0) /* for mesh */
#define SCE_SELECT_EDGE		(1 << 1)
#define SCE_SELECT_FACE		(1 << 2)

/* MeshStatVis.type */
#define SCE_STATVIS_OVERHANG    0
#define SCE_STATVIS_THICKNESS   1
#define SCE_STATVIS_INTERSECT   2
#define SCE_STATVIS_DISTORT     3
#define SCE_STATVIS_SHARP       4

/* ParticleEditSettings.selectmode for particles */
#define SCE_SELECT_PATH		(1 << 0)
#define SCE_SELECT_POINT	(1 << 1)
#define SCE_SELECT_END		(1 << 2)

/* ToolSettings.prop_mode (proportional falloff) */
#define PROP_SMOOTH            0
#define PROP_SPHERE            1
#define PROP_ROOT              2
#define PROP_SHARP             3
#define PROP_LIN               4
#define PROP_CONST             5
#define PROP_RANDOM            6
#define PROP_INVSQUARE         7
#define PROP_MODE_MAX          8

/* ToolSettings.proportional */
#define PROP_EDIT_OFF           0
#define PROP_EDIT_ON            1
#define PROP_EDIT_CONNECTED     2
#define PROP_EDIT_PROJECTED     3

/* ToolSettings.weightuser */
enum {
	OB_DRAW_GROUPUSER_NONE      = 0,
	OB_DRAW_GROUPUSER_ACTIVE    = 1,
	OB_DRAW_GROUPUSER_ALL       = 2,
};

/* toolsettings->face_strength */
enum {
	FACE_STRENGTH_WEAK = -16384,
	FACE_STRENGTH_MEDIUM = 0,
	FACE_STRENGTH_STRONG = 16384,
};

/* object_vgroup.c */
/* ToolSettings.vgroupsubset */
typedef enum eVGroupSelect {
	WT_VGROUP_ALL = 0,
	WT_VGROUP_ACTIVE = 1,
	WT_VGROUP_BONE_SELECT = 2,
	WT_VGROUP_BONE_DEFORM = 3,
	WT_VGROUP_BONE_DEFORM_OFF = 4,
} eVGroupSelect;

#define WT_VGROUP_MASK_ALL \
	((1 << WT_VGROUP_ACTIVE) | \
	 (1 << WT_VGROUP_BONE_SELECT) | \
	 (1 << WT_VGROUP_BONE_DEFORM) | \
	 (1 << WT_VGROUP_BONE_DEFORM_OFF) | \
	 (1 << WT_VGROUP_ALL))


/* Scene.flag */
#define SCE_DS_SELECTED         (1 << 0)
#define SCE_DS_COLLAPSED        (1 << 1)
#define SCE_NLA_EDIT_ON         (1 << 2)
#define SCE_FRAME_DROP          (1 << 3)
#define SCE_KEYS_NO_SELONLY     (1 << 4)

/* return flag BKE_scene_base_iter_next functions */
/* #define F_ERROR			-1 */  /* UNUSED */
#define F_START         0
#define F_SCENE         1
#define F_DUPLI         3

/* AudioData.flag */
#define AUDIO_MUTE                (1 << 0)
#define AUDIO_SYNC                (1 << 1)
#define AUDIO_SCRUB               (1 << 2)
#define AUDIO_VOLUME_ANIMATED     (1 << 3)

/* FFMpegCodecData.flags */
enum {
#ifdef DNA_DEPRECATED
	FFMPEG_MULTIPLEX_AUDIO  = (1 << 0),  /* deprecated, you can choose none as audiocodec now */
#endif
	FFMPEG_AUTOSPLIT_OUTPUT = (1 << 1),
	FFMPEG_LOSSLESS_OUTPUT  = (1 << 2),
	FFMPEG_USE_MAX_B_FRAMES = (1 << 3),
};

/* Paint.flags */
typedef enum ePaintFlags {
	PAINT_SHOW_BRUSH = (1 << 0),
	PAINT_FAST_NAVIGATE = (1 << 1),
	PAINT_SHOW_BRUSH_ON_SURFACE = (1 << 2),
	PAINT_USE_CAVITY_MASK = (1 << 3),
} ePaintFlags;

/* Paint.symmetry_flags
 * (for now just a duplicate of sculpt symmetry flags) */
typedef enum ePaintSymmetryFlags {
	PAINT_SYMM_X = (1 << 0),
	PAINT_SYMM_Y = (1 << 1),
	PAINT_SYMM_Z = (1 << 2),
	PAINT_SYMMETRY_FEATHER = (1 << 3),
	PAINT_TILE_X = (1 << 4),
	PAINT_TILE_Y = (1 << 5),
	PAINT_TILE_Z = (1 << 6),
} ePaintSymmetryFlags;

#define PAINT_SYMM_AXIS_ALL (PAINT_SYMM_X | PAINT_SYMM_Y | PAINT_SYMM_Z)

/* Sculpt.flags */
/* These can eventually be moved to paint flags? */
typedef enum eSculptFlags {
	SCULPT_FLAG_DEPRECATED_0 = (1 << 0),  /* cleared */
	SCULPT_FLAG_DEPRECATED_1 = (1 << 1),  /* cleared */
	SCULPT_FLAG_DEPRECATED_2 = (1 << 2),  /* cleared */

	SCULPT_LOCK_X = (1 << 3),
	SCULPT_LOCK_Y = (1 << 4),
	SCULPT_LOCK_Z = (1 << 5),

	SCULPT_FLAG_DEPRECATED_6 = (1 << 6),  /* cleared */

	SCULPT_USE_OPENMP = (1 << 7),
	SCULPT_ONLY_DEFORM = (1 << 8),
	SCULPT_SHOW_DIFFUSE = (1 << 9),

	/* If set, the mesh will be drawn with smooth-shading in
	 * dynamic-topology mode */
	SCULPT_DYNTOPO_SMOOTH_SHADING = (1 << 10),

	/* If set, dynamic-topology brushes will subdivide short edges */
	SCULPT_DYNTOPO_SUBDIVIDE = (1 << 12),
	/* If set, dynamic-topology brushes will collapse short edges */
	SCULPT_DYNTOPO_COLLAPSE = (1 << 11),

	/* If set, dynamic-topology detail size will be constant in object space */
	SCULPT_DYNTOPO_DETAIL_CONSTANT = (1 << 13),
	SCULPT_DYNTOPO_DETAIL_BRUSH = (1 << 14),
	SCULPT_DYNTOPO_DETAIL_MANUAL = (1 << 16),

	/* Don't display mask in viewport, but still use it for strokes. */
	SCULPT_HIDE_MASK = (1 << 15),
} eSculptFlags;

/* ImagePaintSettings.mode */
typedef enum eImagePaintMode {
	IMAGEPAINT_MODE_MATERIAL, /* detect texture paint slots from the material */
	IMAGEPAINT_MODE_IMAGE,    /* select texture paint image directly */
} eImagePaintMode;

/* ImagePaintSettings.interp */
enum {
	IMAGEPAINT_INTERP_LINEAR = 0,
	IMAGEPAINT_INTERP_CLOSEST,
};

/* ImagePaintSettings.flag */
#define IMAGEPAINT_DRAWING				(1 << 0)
// #define IMAGEPAINT_DRAW_TOOL			(1 << 1) // deprecated
// #define IMAGEPAINT_DRAW_TOOL_DRAWING	(1 << 2) // deprecated

/* projection painting only */
/* ImagePaintSettings.flag */
#define IMAGEPAINT_PROJECT_XRAY         (1 << 4)
#define IMAGEPAINT_PROJECT_BACKFACE     (1 << 5)
#define IMAGEPAINT_PROJECT_FLAT         (1 << 6)
#define IMAGEPAINT_PROJECT_LAYER_CLONE  (1 << 7)
#define IMAGEPAINT_PROJECT_LAYER_STENCIL    (1 << 8)
#define IMAGEPAINT_PROJECT_LAYER_STENCIL_INV    (1 << 9)

/* ImagePaintSettings.missing_data */
#define IMAGEPAINT_MISSING_UVS       (1 << 0)
#define IMAGEPAINT_MISSING_MATERIAL  (1 << 1)
#define IMAGEPAINT_MISSING_TEX       (1 << 2)
#define IMAGEPAINT_MISSING_STENCIL   (1 << 3)

/* ToolSettings.uvcalc_flag */
#define UVCALC_FILLHOLES			(1 << 0)
/** would call this UVCALC_ASPECT_CORRECT, except it should be default with old file */
#define UVCALC_NO_ASPECT_CORRECT	(1 << 1)
/** adjust UV's while transforming to avoid distortion */
#define UVCALC_TRANSFORM_CORRECT	(1 << 2)
/** Use mesh data after subsurf to compute UVs*/
#define UVCALC_USESUBSURF			(1 << 3)

/* ToolSettings.uv_flag */
#define UV_SYNC_SELECTION   1
#define UV_SHOW_SAME_IMAGE  2

/* ToolSettings.uv_selectmode */
#define UV_SELECT_VERTEX    1
#define UV_SELECT_EDGE      2
#define UV_SELECT_FACE      4
#define UV_SELECT_ISLAND    8

/* ToolSettings.edge_mode */
#define EDGE_MODE_SELECT                0
#define EDGE_MODE_TAG_SEAM              1
#define EDGE_MODE_TAG_SHARP             2
#define EDGE_MODE_TAG_CREASE            3
#define EDGE_MODE_TAG_BEVEL             4
#define EDGE_MODE_TAG_FREESTYLE         5

/* ToolSettings.gizmo_flag */
enum {
	SCE_GIZMO_SHOW_TRANSLATE = (1 << 0),
	SCE_GIZMO_SHOW_ROTATE    = (1 << 1),
	SCE_GIZMO_SHOW_SCALE     = (1 << 2),
};

/* ToolSettings.gpencil_flags */
typedef enum eGPencil_Flags {
	/* When creating new frames, the last frame gets used as the basis for the new one */
	GP_TOOL_FLAG_RETAIN_LAST            = (1 << 1),
	/* Add the strokes below all strokes in the layer */
	GP_TOOL_FLAG_PAINT_ONBACK           = (1 << 2),
	/* Show compact list of colors */
	GP_TOOL_FLAG_THUMBNAIL_LIST         = (1 << 3),
	/* Generate wheight data for new strokes */
	GP_TOOL_FLAG_CREATE_WEIGHTS         = (1 << 4),
} eGPencil_Flags;

/* scene->r.simplify_gpencil */
typedef enum eGPencil_SimplifyFlags {
	/* Simplify */
	SIMPLIFY_GPENCIL_ENABLE           = (1 << 0),
	/* Simplify on play */
	SIMPLIFY_GPENCIL_ON_PLAY          = (1 << 1),
	/* Simplify fill on viewport */
	SIMPLIFY_GPENCIL_FILL             = (1 << 2),
	/* Simplify modifier on viewport */
	SIMPLIFY_GPENCIL_MODIFIER         = (1 << 3),
	/* Remove fill external line */
	SIMPLIFY_GPENCIL_REMOVE_FILL_LINE = (1 << 4),
	/* Simplify Shader FX */
	SIMPLIFY_GPENCIL_FX               = (1 << 5),
	/* Simplify layer blending */
	SIMPLIFY_GPENCIL_BLEND            = (1 << 6),
} eGPencil_SimplifyFlags;

/* ToolSettings.gpencil_*_align - Stroke Placement mode flags */
typedef enum eGPencil_Placement_Flags {
	/* New strokes are added in viewport/data space (i.e. not screen space) */
	GP_PROJECT_VIEWSPACE    = (1 << 0),

	/* Viewport space, but relative to render canvas (Sequencer Preview Only) */
	GP_PROJECT_CANVAS       = (1 << 1),

	/* Project into the screen's Z values */
	GP_PROJECT_DEPTH_VIEW   = (1 << 2),
	GP_PROJECT_DEPTH_STROKE = (1 << 3),

	/* "Use Endpoints" */
	GP_PROJECT_DEPTH_STROKE_ENDPOINTS = (1 << 4),
	GP_PROJECT_CURSOR = (1 << 5),
	GP_PROJECT_DEPTH_STROKE_FIRST = (1 << 6),
} eGPencil_Placement_Flags;

/* ToolSettings.gpencil_selectmode */
typedef enum eGPencil_Selectmode_types {
	GP_SELECTMODE_POINT   = 0,
	GP_SELECTMODE_STROKE  = 1,
	GP_SELECTMODE_SEGMENT = 2,
} eGPencil_Selectmode_types;

/* ToolSettings.gpencil_guide_types */
typedef enum eGPencil_GuideTypes {
	GP_GUIDE_CIRCULAR = 0,
	GP_GUIDE_RADIAL,
	GP_GUIDE_PARALLEL,
	GP_GUIDE_GRID
} eGPencil_GuideTypes;

/* ToolSettings.gpencil_guide_references */
typedef enum eGPencil_Guide_Reference {
	GP_GUIDE_REF_CURSOR = 0,
	GP_GUIDE_REF_CUSTOM,
	GP_GUIDE_REF_OBJECT
} eGPencil_Guide_Reference;

/* ToolSettings.particle flag */
#define PE_KEEP_LENGTHS         (1 << 0)
#define PE_LOCK_FIRST           (1 << 1)
#define PE_DEFLECT_EMITTER      (1 << 2)
#define PE_INTERPOLATE_ADDED    (1 << 3)
#define PE_DRAW_PART            (1 << 4)
#define PE_DEPRECATED_6         (1 << 6)  /* cleared */
#define PE_FADE_TIME            (1 << 7)
#define PE_AUTO_VELOCITY        (1 << 8)

/* ParticleEditSettings.brushtype */
#define PE_BRUSH_NONE       -1
#define PE_BRUSH_COMB       0
#define PE_BRUSH_CUT        1
#define PE_BRUSH_LENGTH     2
#define PE_BRUSH_PUFF       3
#define PE_BRUSH_ADD        4
#define PE_BRUSH_SMOOTH     5
#define PE_BRUSH_WEIGHT     6

/* ParticleBrushData.flag */
#define PE_BRUSH_DATA_PUFF_VOLUME 1

/* ParticleBrushData.edittype */
#define PE_TYPE_PARTICLES   0
#define PE_TYPE_SOFTBODY    1
#define PE_TYPE_CLOTH       2

/* PhysicsSettings.flag */
#define PHYS_GLOBAL_GRAVITY     1

/* UnitSettings */

#define USER_UNIT_ADAPTIVE 0xFF
/* UnitSettings.system */
#define USER_UNIT_NONE          0
#define USER_UNIT_METRIC        1
#define USER_UNIT_IMPERIAL      2
/* UnitSettings.flag */
#define USER_UNIT_OPT_SPLIT     1
#define USER_UNIT_ROT_RADIANS   2

/* SceneEEVEE->flag */
enum {
	SCE_EEVEE_VOLUMETRIC_ENABLED    = (1 << 0),
	SCE_EEVEE_VOLUMETRIC_LIGHTS     = (1 << 1),
	SCE_EEVEE_VOLUMETRIC_SHADOWS    = (1 << 2),
//	SCE_EEVEE_VOLUMETRIC_COLORED	= (1 << 3), /* Unused */
	SCE_EEVEE_GTAO_ENABLED          = (1 << 4),
	SCE_EEVEE_GTAO_BENT_NORMALS     = (1 << 5),
	SCE_EEVEE_GTAO_BOUNCE           = (1 << 6),
	SCE_EEVEE_DOF_ENABLED           = (1 << 7),
	SCE_EEVEE_BLOOM_ENABLED         = (1 << 8),
	SCE_EEVEE_MOTION_BLUR_ENABLED   = (1 << 9),
	SCE_EEVEE_SHADOW_HIGH_BITDEPTH  = (1 << 10),
	SCE_EEVEE_TAA_REPROJECTION      = (1 << 11),
	SCE_EEVEE_SSS_ENABLED           = (1 << 12),
	SCE_EEVEE_SSS_SEPARATE_ALBEDO   = (1 << 13),
	SCE_EEVEE_SSR_ENABLED           = (1 << 14),
	SCE_EEVEE_SSR_REFRACTION        = (1 << 15),
	SCE_EEVEE_SSR_HALF_RESOLUTION   = (1 << 16),
	SCE_EEVEE_SHOW_IRRADIANCE       = (1 << 17),
	SCE_EEVEE_SHOW_CUBEMAPS         = (1 << 18),
	SCE_EEVEE_GI_AUTOBAKE           = (1 << 19),
	SCE_EEVEE_SHADOW_SOFT			= (1 << 20),
	SCE_EEVEE_OVERSCAN				= (1 << 21),
};

/* SceneEEVEE->shadow_method */
enum {
	SHADOW_ESM = 1,
	SHADOW_VSM = 2,
	SHADOW_METHOD_MAX = 3,
};

#ifdef __cplusplus
}
#endif

#endif  /* __DNA_SCENE_TYPES_H__ */<|MERGE_RESOLUTION|>--- conflicted
+++ resolved
@@ -71,23 +71,6 @@
 /* Output Format Data */
 
 typedef struct AviCodecData {
-<<<<<<< HEAD
-	void            *lpFormat;  /* save format */
-	void            *lpParms;   /* compressor options */
-	unsigned int cbFormat;          /* size of lpFormat buffer */
-	unsigned int cbParms;           /* size of lpParms buffer */
-
-	unsigned int fccType;               /* stream type, for consistency */
-	unsigned int fccHandler;            /* compressor */
-	unsigned int dwKeyFrameEvery;       /* keyframe rate */
-	unsigned int dwQuality;             /* compress quality 0-10,000 */
-	unsigned int dwBytesPerSecond;      /* bytes per second */
-	unsigned int dwFlags;               /* flags... see below */
-	unsigned int dwInterleaveEvery;     /* for non-video streams only */
-	unsigned int pad;
-
-	char avicodecname[128];
-=======
 	/** Save format. */
 	void			*lpFormat;
 	/** Compressor options. */
@@ -114,7 +97,6 @@
 	char _pad[4];
 
 	char			avicodecname[128];
->>>>>>> cf09a244
 } AviCodecData;
 
 typedef enum eFFMpegPreset {
@@ -220,12 +202,8 @@
 typedef struct SceneRenderLayer {
 	struct SceneRenderLayer *next, *prev;
 
-<<<<<<< HEAD
-	char name[64] DNA_DEPRECATED;   /* MAX_NAME */
-=======
 	/** MAX_NAME. */
 	char name[64] DNA_DEPRECATED;
->>>>>>> cf09a244
 
 	/** Converted to ViewLayer setting. */
 	struct Material *mat_override DNA_DEPRECATED;
@@ -345,15 +323,10 @@
 typedef struct SceneRenderView {
 	struct SceneRenderView *next, *prev;
 
-<<<<<<< HEAD
-	char name[64];  /* MAX_NAME */
-	char suffix[64];    /* MAX_NAME */
-=======
 	/** MAX_NAME. */
 	char name[64];
 	/** MAX_NAME. */
 	char suffix[64];
->>>>>>> cf09a244
 
 	int viewflag;
 	char _pad2[4];
@@ -628,31 +601,18 @@
 	struct AviCodecData *avicodecdata;
 	struct FFMpegCodecData ffcodecdata;
 
-<<<<<<< HEAD
-	int cfra, sfra, efra;   /* frames as in 'images' */
-	float subframe;         /* subframe offset from cfra, in 0.0-1.0 */
-	int psfra, pefra;       /* start+end frames of preview range */
-=======
 	/** Frames as in 'images'. */
 	int cfra, sfra, efra;
 	/** Subframe offset from cfra, in 0.0-1.0. */
 	float subframe;
 	/** Start+end frames of preview range. */
 	int psfra, pefra;
->>>>>>> cf09a244
 
 	int images, framapto;
 	short flag, threads;
 
 	float framelen, blurfac;
 
-<<<<<<< HEAD
-	int frame_step;     /* frames to jump during render/playback */
-
-	short stereomode DNA_DEPRECATED; /* standalone player stereo settings */     //  XXX deprecated since 2.5
-
-	short dimensionspreset;     /* for the dimensions presets menu */
-=======
 	/** Frames to jump during render/playback. */
 	int frame_step;
 
@@ -661,7 +621,6 @@
 
 	/** For the dimensions presets menu. */
 	short dimensionspreset;
->>>>>>> cf09a244
 
 	/** Size in %. */
 	short size;
@@ -683,14 +642,10 @@
 	 */
 	int tilex, tiley;
 
-<<<<<<< HEAD
-	short planes DNA_DEPRECATED, imtype DNA_DEPRECATED, subimtype DNA_DEPRECATED, quality DNA_DEPRECATED;     /*deprecated!*/
-=======
 	short planes DNA_DEPRECATED;
 	short imtype DNA_DEPRECATED;
 	short subimtype  DNA_DEPRECATED;
 	short quality  DNA_DEPRECATED;
->>>>>>> cf09a244
 
 	/**
 	 * Render to image editor, fullscreen or to new window.
@@ -956,12 +911,6 @@
 	/** Mode used for texture painting. */
 	int mode;
 
-<<<<<<< HEAD
-	void *paintcursor;         /* wm handle */
-	struct Image *stencil;     /* workaround until we support true layer masks */
-	struct Image *clone;       /* clone layer for image mode for projective texture painting */
-	struct Image *canvas;      /* canvas when the explicit system is used for painting */
-=======
 	/** Wm handle. */
 	void *paintcursor;
 	/** Workaround until we support true layer masks. */
@@ -970,7 +919,6 @@
 	struct Image *clone;
 	/** Canvas when the explicit system is used for painting. */
 	struct Image *canvas;
->>>>>>> cf09a244
 	float stencil_col[3];
 	/** Dither amount used when painting on byte images. */
 	float dither;
@@ -984,15 +932,10 @@
 
 /* Settings for a Particle Editing Brush */
 typedef struct ParticleBrushData {
-<<<<<<< HEAD
-	short size;                     /* common setting */
-	short step, invert, count;      /* for specific brushes only */
-=======
 	/** Common setting. */
 	short size;
 	/** For specific brushes only. */
 	short step, invert, count;
->>>>>>> cf09a244
 	int flag;
 	float strength;
 } ParticleBrushData;
@@ -1005,12 +948,8 @@
 	short brushtype;
 
 	ParticleBrushData brush[7];
-<<<<<<< HEAD
-	void *paintcursor;          /* runtime */
-=======
 	/** Runtime. */
 	void *paintcursor;
->>>>>>> cf09a244
 
 	float emitterdist, rt;
 
@@ -1438,13 +1377,6 @@
 /* Tool Settings */
 
 typedef struct ToolSettings {
-<<<<<<< HEAD
-	VPaint *vpaint;     /* vertex paint */
-	VPaint *wpaint;     /* weight paint */
-	Sculpt *sculpt;
-	UvSculpt *uvsculpt; /* uv smooth */
-	GpPaint *gp_paint;  /* gpencil paint */
-=======
 	/** Vertex paint. */
 	VPaint *vpaint;
 	/** Weight paint. */
@@ -1454,18 +1386,13 @@
 	UvSculpt *uvsculpt;
 	/** Gpencil paint. */
 	GpPaint *gp_paint;
->>>>>>> cf09a244
 
 	/* Vertex group weight - used only for editmode, not weight
 	 * paint */
 	float vgroup_weight;
 
-<<<<<<< HEAD
-	float doublimit;    /* remove doubles limit */
-=======
 	/** Remove doubles limit. */
 	float doublimit;
->>>>>>> cf09a244
 	char automerge;
 	char object_flag;
 
@@ -1485,14 +1412,6 @@
 	short autoik_chainlen;
 
 	/* Grease Pencil */
-<<<<<<< HEAD
-	char gpencil_flags;     /* flags/options for how the tool works */
-
-	char gpencil_v3d_align; /* stroke placement settings: 3D View */
-	char gpencil_v2d_align; /*                          : General 2D Editor */
-	char gpencil_seq_align; /*                          : Sequencer Preview */
-	char gpencil_ima_align; /*                          : Image Editor */
-=======
 	/** Flags/options for how the tool works. */
 	char gpencil_flags;
 
@@ -1504,7 +1423,6 @@
 	char gpencil_seq_align;
 	/** Image Editor. */
 	char gpencil_ima_align;
->>>>>>> cf09a244
 
 	/* Annotations */
 	/** Stroke placement settings - 3D View. */
@@ -1588,12 +1506,8 @@
 	char uv_relax_method;
 	/* XXX: these sculpt_paint_* fields are deprecated, use the
 	 * unified_paint_settings field instead! */
-<<<<<<< HEAD
-	short sculpt_paint_settings DNA_DEPRECATED; short pad5;
-=======
 	short sculpt_paint_settings DNA_DEPRECATED;
 	char _pad5[2];
->>>>>>> cf09a244
 	int sculpt_paint_unified_size DNA_DEPRECATED;
 	float sculpt_paint_unified_unprojected_radius DNA_DEPRECATED;
 	float sculpt_paint_unified_alpha DNA_DEPRECATED;
@@ -1648,15 +1562,10 @@
 	/* each value represents the (x,y) margins as a multiplier.
 	 * 'center' in this context is just the name for a different kind of safe-area */
 
-<<<<<<< HEAD
-	float title[2];     /* Title Safe */
-	float action[2];    /* Image/Graphics Safe */
-=======
 	/** Title Safe. */
 	float title[2];
 	/** Image/Graphics Safe. */
 	float action[2];
->>>>>>> cf09a244
 
 	/* use for alternate aspect ratio */
 	float title_center[2];
@@ -1825,12 +1734,8 @@
 
 typedef struct Scene {
 	ID id;
-<<<<<<< HEAD
-	struct AnimData *adt;   /* animation data (must be immediately after id for utilities to use it) */
-=======
 	/** Animation data (must be immediately after id for utilities to use it). */
 	struct AnimData *adt;
->>>>>>> cf09a244
 
 	struct Object *camera;
 	struct World *world;
@@ -1842,12 +1747,8 @@
 	struct Base  *basact DNA_DEPRECATED;
 	void *_pad1;
 
-<<<<<<< HEAD
-	View3DCursor cursor;            /* 3d cursor location */
-=======
 	/** 3d cursor location. */
 	View3DCursor cursor;
->>>>>>> cf09a244
 
 	/** Bitflags for layer visibility (deprecated). */
 	unsigned int lay DNA_DEPRECATED;
@@ -1855,31 +1756,20 @@
 	int layact DNA_DEPRECATED;
 	char _pad2[4];
 
-<<<<<<< HEAD
-	short flag;                             /* various settings */
-=======
 	/** Various settings. */
 	short flag;
->>>>>>> cf09a244
 
 	char use_nodes;
 	char _pad3[1];
 
 	struct bNodeTree *nodetree;
 
-<<<<<<< HEAD
-	struct Editing *ed;                             /* sequence editor data is allocated here */
-
-	struct ToolSettings *toolsettings;      /* default allocated now */
-	void *pad2;
-=======
 	/** Sequence editor data is allocated here. */
 	struct Editing *ed;
 
 	/** Default allocated now. */
 	struct ToolSettings *toolsettings;
 	void *_pad4;
->>>>>>> cf09a244
 	struct DisplaySafeAreas safe_areas;
 
 	/* migrate or replace? depends on some internal things... */
@@ -1898,22 +1788,14 @@
 	void *sound_scrub_handle;
 	void *speaker_handles;
 
-<<<<<<< HEAD
-	void *fps_info;                 /* (runtime) info/cache used for presenting playback framerate info to the user */
-=======
 	/** (runtime) info/cache used for presenting playback framerate info to the user. */
 	void *fps_info;
->>>>>>> cf09a244
 
 	/* none of the dependency graph  vars is mean to be saved */
 	struct GHash *depsgraph_hash;
 	char _pad7[4];
 
 	/* User-Defined KeyingSets */
-<<<<<<< HEAD
-	int active_keyingset;           /* index of the active KeyingSet. first KeyingSet has index 1, 'none' active is 0, 'add new' is -1 */
-	ListBase keyingsets;            /* KeyingSets for this scene */
-=======
 	/**
 	 * Index of the active KeyingSet.
 	 * first KeyingSet has index 1, 'none' active is 0, 'add new' is -1
@@ -1921,7 +1803,6 @@
 	int active_keyingset;
 	/** KeyingSets for this scene */
 	ListBase keyingsets;
->>>>>>> cf09a244
 
 	/* Units */
 	struct UnitSettings unit;
@@ -1930,12 +1811,8 @@
 	struct bGPdata *gpd;
 
 	/* Movie Tracking */
-<<<<<<< HEAD
-	struct MovieClip *clip;         /* active movie clip */
-=======
 	/** Active movie clip. */
 	struct MovieClip *clip;
->>>>>>> cf09a244
 
 	/* Physics simulation settings */
 	struct PhysicsSettings physics_settings;
@@ -2088,16 +1965,9 @@
                      R_STAMP_RENDERTIME|R_STAMP_CAMERALENS|R_STAMP_MEMORY|                 \
                      R_STAMP_HIDE_LABELS|R_STAMP_FRAME_RANGE|R_STAMP_HOSTNAME)
 
-<<<<<<< HEAD
-/* RenderData.alphamode */
-#define R_ADDSKY        0
-#define R_ALPHAPREMUL   1
-/*#define R_ALPHAKEY		2*/ /* deprecated, shouldn't be used */
-=======
 /** #RenderData.alphamode */
 #define R_ADDSKY		0
 #define R_ALPHAPREMUL	1
->>>>>>> cf09a244
 
 /* RenderData.color_mgt_flag */
 enum {
