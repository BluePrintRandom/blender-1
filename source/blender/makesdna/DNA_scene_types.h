--- conflicted
+++ resolved
@@ -975,14 +975,12 @@
 #define R_BAKE_SPACE_OBJECT	 2
 #define R_BAKE_SPACE_TANGENT 3
 
-<<<<<<< HEAD
 /* r->integrator */
 #define R_INTEGRATOR_RASTERIZER	0
 #define R_INTEGRATOR_PATHTRACER	1
-=======
+
 /* simplify_flag */
 #define R_SIMPLE_NO_TRIANGULATE		1
->>>>>>> 5df1bb84
 
 /* **************** SCENE ********************* */
 
