--- conflicted
+++ resolved
@@ -480,16 +480,11 @@
 
 /* id->flag (persitent). */
 enum {
-<<<<<<< HEAD
-	LIB_AUTOOVERRIDE    = 1 << 0,  /* Allow automatic generation of overriding rules. */
-
-	LIB_ASSET           = 1 << 4,  /* Flag asset IDs (the ones who should have a valid uuid). */
-
-	LIB_FAKEUSER        = 1 << 9,
-=======
 	LIB_OVERRIDE_STATIC_AUTO    = 1 << 0,  /* Allow automatic generation of overriding rules. */
+
+	LIB_ASSET                   = 1 << 4,  /* Flag asset IDs (the ones who should have a valid uuid). */
+
 	LIB_FAKEUSER                = 1 << 9,
->>>>>>> 172aa404
 };
 
 /**
