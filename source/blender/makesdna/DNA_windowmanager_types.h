/*
 * This program is free software; you can redistribute it and/or
 * modify it under the terms of the GNU General Public License
 * as published by the Free Software Foundation; either version 2
 * of the License, or (at your option) any later version.
 *
 * This program is distributed in the hope that it will be useful,
 * but WITHOUT ANY WARRANTY; without even the implied warranty of
 * MERCHANTABILITY or FITNESS FOR A PARTICULAR PURPOSE.  See the
 * GNU General Public License for more details.
 *
 * You should have received a copy of the GNU General Public License
 * along with this program; if not, write to the Free Software Foundation,
 * Inc., 51 Franklin Street, Fifth Floor, Boston, MA 02110-1301, USA.
 *
 * The Original Code is Copyright (C) 2007 Blender Foundation.
 * All rights reserved.
 */

/** \file
 * \ingroup DNA
 */

#ifndef __DNA_WINDOWMANAGER_TYPES_H__
#define __DNA_WINDOWMANAGER_TYPES_H__

#include "DNA_listBase.h"
#include "DNA_screen_types.h"
#include "DNA_vec_types.h"
#include "DNA_userdef_types.h"
#include "DNA_xr_types.h"

#include "DNA_ID.h"

/* defined here: */
struct wmWindow;
struct wmWindowManager;

struct wmEvent;
struct wmGesture;
struct wmKeyConfig;
struct wmKeyMap;
struct wmMsgBus;
struct wmOperator;
struct wmOperatorType;
struct GHOST_XrContext;

/* forwards */
struct PointerRNA;
struct Report;
struct ReportList;
struct Stereo3dFormat;
struct bContext;
struct bScreen;
struct uiLayout;
struct wmTimer;

#define OP_MAX_TYPENAME 64
#define KMAP_MAX_NAME 64

/* keep in sync with 'rna_enum_wm_report_items' in wm_rna.c */
typedef enum ReportType {
  RPT_DEBUG = (1 << 0),
  RPT_INFO = (1 << 1),
  RPT_OPERATOR = (1 << 2),
  RPT_PROPERTY = (1 << 3),
  RPT_WARNING = (1 << 4),
  RPT_ERROR = (1 << 5),
  RPT_ERROR_INVALID_INPUT = (1 << 6),
  RPT_ERROR_INVALID_CONTEXT = (1 << 7),
  RPT_ERROR_OUT_OF_MEMORY = (1 << 8),
} ReportType;

#define RPT_DEBUG_ALL (RPT_DEBUG)
#define RPT_INFO_ALL (RPT_INFO)
#define RPT_OPERATOR_ALL (RPT_OPERATOR)
#define RPT_PROPERTY_ALL (RPT_PROPERTY)
#define RPT_WARNING_ALL (RPT_WARNING)
#define RPT_ERROR_ALL \
  (RPT_ERROR | RPT_ERROR_INVALID_INPUT | RPT_ERROR_INVALID_CONTEXT | RPT_ERROR_OUT_OF_MEMORY)

enum ReportListFlags {
  RPT_PRINT = (1 << 0),
  RPT_STORE = (1 << 1),
  RPT_FREE = (1 << 2),
  RPT_OP_HOLD = (1 << 3), /* don't move them into the operator global list (caller will use) */
};

/* These two Lines with # tell makesdna this struct can be excluded. */
#
#
typedef struct Report {
  struct Report *next, *prev;
  /** ReportType. */
  short type;
  short flag;
  /** `strlen(message)`, saves some time calculating the word wrap . */
  int len;
  const char *typestr;
  const char *message;
} Report;

/* saved in the wm, don't remove */
typedef struct ReportList {
  ListBase list;
  /** ReportType. */
  int printlevel;
  /** ReportType. */
  int storelevel;
  int flag;
  char _pad[4];
  struct wmTimer *reporttimer;
} ReportList;

/* timer customdata to control reports display */
/* These two Lines with # tell makesdna this struct can be excluded. */
#
#
typedef struct ReportTimerInfo {
  float col[4];
  float widthfac;
} ReportTimerInfo;

//#ifdef WITH_XR_OPENXR
typedef struct wmXrData {
  void *context; /* GHOST_XrContextHandle */

<<<<<<< HEAD
  /** Permanent session settings (draw mode, feature toggles, etc). Stored in files and accessible
   * even before the session runs. */
  bXrSessionSettings session_settings;

  /** Runtime state information for managing Blender specific behaviors. Not stored in files. */
  struct XrRuntimeSessionState *session_state;
=======
  XrSessionSettings session_settings;
>>>>>>> dd8ef896
} wmXrData;
//#endif

/* reports need to be before wmWindowManager */

/* windowmanager is saved, tag WMAN */
typedef struct wmWindowManager {
  ID id;

  /** Separate active from drawable. */
  struct wmWindow *windrawable, *winactive;
  ListBase windows;

  /** Set on file read. */
  short initialized;
  /** Indicator whether data was saved. */
  short file_saved;
  /** Operator stack depth to avoid nested undo pushes. */
  short op_undo_depth;

  /** Set after selection to notify outliner to sync. Stores type of selection */
  short outliner_sync_select_dirty;

  /** Operator registry. */
  ListBase operators;

  /** Refresh/redraw wmNotifier structs. */
  ListBase queue;

  /** Information and error reports. */
  struct ReportList reports;

  /** Threaded jobs manager. */
  ListBase jobs;

  /** Extra overlay cursors to draw, like circles. */
  ListBase paintcursors;

  /** Active dragged items. */
  ListBase drags;

  /** Known key configurations. */
  ListBase keyconfigs;
  /** Default configuration. */
  struct wmKeyConfig *defaultconf;
  /** Addon configuration. */
  struct wmKeyConfig *addonconf;
  /** User configuration. */
  struct wmKeyConfig *userconf;

  /** Active timers. */
  ListBase timers;
  /** Timer for auto save. */
  struct wmTimer *autosavetimer;

  /** All undo history (runtime only). */
  struct UndoStack *undo_stack;

  /** Indicates whether interface is locked for user interaction. */
  char is_interface_locked;
  char _pad[7];

  struct wmMsgBus *message_bus;

  //#ifdef WITH_XR_OPENXR
  wmXrData xr;
  //#endif
} wmWindowManager;

/* wmWindowManager.initialized */
enum {
  WM_WINDOW_IS_INITIALIZED = (1 << 0),
  WM_KEYCONFIG_IS_INITIALIZED = (1 << 1),
};

/* wmWindowManager.outliner_sync_select_dirty */
enum {
  WM_OUTLINER_SYNC_SELECT_FROM_OBJECT = (1 << 0),
  WM_OUTLINER_SYNC_SELECT_FROM_EDIT_BONE = (1 << 1),
  WM_OUTLINER_SYNC_SELECT_FROM_POSE_BONE = (1 << 2),
  WM_OUTLINER_SYNC_SELECT_FROM_SEQUENCE = (1 << 3),
};

#define WM_OUTLINER_SYNC_SELECT_FROM_ALL \
  (WM_OUTLINER_SYNC_SELECT_FROM_OBJECT | WM_OUTLINER_SYNC_SELECT_FROM_EDIT_BONE | \
   WM_OUTLINER_SYNC_SELECT_FROM_POSE_BONE | WM_OUTLINER_SYNC_SELECT_FROM_SEQUENCE)

#define WM_KEYCONFIG_STR_DEFAULT "blender"

/* IME is win32 only! */
#if !defined(WIN32) && !defined(DNA_DEPRECATED)
#  ifdef __GNUC__
#    define ime_data ime_data __attribute__((deprecated))
#  endif
#endif

/* the saveable part, rest of data is local in ghostwinlay */
typedef struct wmWindow {
  struct wmWindow *next, *prev;

  /** Don't want to include ghost.h stuff. */
  void *ghostwin;
  /** Don't want to include gpu stuff. */
  void *gpuctx;

  /** Parent window. */
  struct wmWindow *parent;

  /** Active scene displayed in this window. */
  struct Scene *scene;
  /** Temporary when switching. */
  struct Scene *new_scene;
  /** Active view layer displayed in this window. */
  char view_layer_name[64];

  struct WorkSpaceInstanceHook *workspace_hook;

  /** Global areas aren't part of the screen, but part of the window directly.
   * \note Code assumes global areas with fixed height, fixed width not supported yet */
  ScrAreaMap global_areas;

  struct bScreen *screen DNA_DEPRECATED;

  /** Window coords. */
  short posx, posy, sizex, sizey;
  /** Borderless, full. */
  char windowstate;
  /** Set to 1 if an active window, for quick rejects. */
  char active;
  char _pad0[4];
  /** Current mouse cursor type. */
  short cursor;
  /** Previous cursor when setting modal one. */
  short lastcursor;
  /** The current modal cursor. */
  short modalcursor;
  /** Cursor grab mode. */
  short grabcursor;
  /** Internal: tag this for extra mousemove event,
   * makes cursors/buttons active on UI switching. */
  char addmousemove;
  char tag_cursor_refresh;

  /** Winid also in screens, is for retrieving this window after read. */
  int winid;

  /** Internal, lock pie creation from this event until released. */
  short lock_pie_event;
  /**
   * Exception to the above rule for nested pies, store last pie event for operators
   * that spawn a new pie right after destruction of last pie.
   */
  short last_pie_event;

  /** Storage for event system. */
  struct wmEvent *eventstate;

  /** Internal for wm_operators.c. */
  struct wmGesture *tweak;

  /* Input Method Editor data - complex character input (esp. for asian character input)
   * Currently WIN32, runtime-only data */
  struct wmIMEData *ime_data;

  /** All events (ghost level events were handled). */
  ListBase queue;
  /** Window+screen handlers, handled last. */
  ListBase handlers;
  /** Priority handlers, handled first. */
  ListBase modalhandlers;

  /** Gesture stuff. */
  ListBase gesture;

  /** Properties for stereoscopic displays. */
  struct Stereo3dFormat *stereo3d_format;

  /* custom drawing callbacks */
  ListBase drawcalls;

  /* Private runtime info to show text in the status bar. */
  void *cursor_keymap_status;
} wmWindow;

#ifdef ime_data
#  undef ime_data
#endif

/* These two Lines with # tell makesdna this struct can be excluded. */
/* should be something like DNA_EXCLUDE
 * but the preprocessor first removes all comments, spaces etc */
#
#
typedef struct wmOperatorTypeMacro {
  struct wmOperatorTypeMacro *next, *prev;

  /* operator id */
  char idname[64];
  /* rna pointer to access properties, like keymap */
  /** Operator properties, assigned to ptr->data and can be written to a file. */
  struct IDProperty *properties;
  struct PointerRNA *ptr;
} wmOperatorTypeMacro;

/* Partial copy of the event, for matching by event handler. */
typedef struct wmKeyMapItem {
  struct wmKeyMapItem *next, *prev;

  /* operator */
  /** Used to retrieve operator type pointer. */
  char idname[64];
  /** Operator properties, assigned to ptr->data and can be written to a file. */
  IDProperty *properties;

  /* modal */
  /** Runtime temporary storage for loading. */
  char propvalue_str[64];
  /** If used, the item is from modal map. */
  short propvalue;

  /* event */
  /** Event code itself. */
  short type;
  /** KM_ANY, KM_PRESS, KM_NOTHING etc. */
  short val;
  /** Oskey is apple or windowskey, value denotes order of pressed. */
  short shift, ctrl, alt, oskey;
  /** Rawkey modifier. */
  short keymodifier;

  /* flag: inactive, expanded */
  short flag;

  /* runtime */
  /** Keymap editor. */
  short maptype;
  /** Unique identifier. Positive for kmi that override builtins, negative otherwise. */
  short id;
  char _pad[2];
  /** Rna pointer to access properties. */
  struct PointerRNA *ptr;
} wmKeyMapItem;

/** Used instead of wmKeyMapItem for diff keymaps. */
typedef struct wmKeyMapDiffItem {
  struct wmKeyMapDiffItem *next, *prev;

  wmKeyMapItem *remove_item;
  wmKeyMapItem *add_item;
} wmKeyMapDiffItem;

/** #wmKeyMapItem.flag */
enum {
  KMI_INACTIVE = (1 << 0),
  KMI_EXPANDED = (1 << 1),
  KMI_USER_MODIFIED = (1 << 2),
  KMI_UPDATE = (1 << 3),
  KMI_REPEAT_IGNORE = (1 << 4),
};

/** #wmKeyMapItem.maptype */
enum {
  KMI_TYPE_KEYBOARD = 0,
  KMI_TYPE_MOUSE = 1,
  KMI_TYPE_TWEAK = 2,
  KMI_TYPE_TEXTINPUT = 3,
  KMI_TYPE_TIMER = 4,
  KMI_TYPE_NDOF = 5,
};

/* stored in WM, the actively used keymaps */
typedef struct wmKeyMap {
  struct wmKeyMap *next, *prev;

  ListBase items;
  ListBase diff_items;

  /** Global editor keymaps, or for more per space/region. */
  char idname[64];
  /** Same IDs as in DNA_space_types.h. */
  short spaceid;
  /** See above. */
  short regionid;
  /** Optional, see: #wmOwnerID. */
  char owner_id[64];

  /** General flags. */
  short flag;
  /** Last kmi id. */
  short kmi_id;

  /* runtime */
  /** Verify if enabled in the current context, use #WM_keymap_poll instead of direct calls. */
  bool (*poll)(struct bContext *);
  bool (*poll_modal_item)(const struct wmOperator *op, int value);

  /** For modal, #EnumPropertyItem for now. */
  const void *modal_items;
} wmKeyMap;

/** #wmKeyMap.flag */
enum {
  KEYMAP_MODAL = (1 << 0), /* modal map, not using operatornames */
  KEYMAP_USER = (1 << 1),  /* user keymap */
  KEYMAP_EXPANDED = (1 << 2),
  KEYMAP_CHILDREN_EXPANDED = (1 << 3),
  KEYMAP_DIFF = (1 << 4),          /* diff keymap for user preferences */
  KEYMAP_USER_MODIFIED = (1 << 5), /* keymap has user modifications */
  KEYMAP_UPDATE = (1 << 6),
  KEYMAP_TOOL = (1 << 7), /* keymap for active tool system */
};

/**
 * This is similar to addon-preferences,
 * however unlike add-ons key-config's aren't saved to disk.
 *
 * #wmKeyConfigPref is written to DNA,
 * #wmKeyConfigPrefType_Runtime has the RNA type.
 */
typedef struct wmKeyConfigPref {
  struct wmKeyConfigPref *next, *prev;
  /** Unique name. */
  char idname[64];
  IDProperty *prop;
} wmKeyConfigPref;

typedef struct wmKeyConfig {
  struct wmKeyConfig *next, *prev;

  /** Unique name. */
  char idname[64];
  /** Idname of configuration this is derives from, "" if none. */
  char basename[64];

  ListBase keymaps;
  int actkeymap;
  short flag;
  char _pad0[2];
} wmKeyConfig;

/** #wmKeyConfig.flag */
enum {
  KEYCONF_USER = (1 << 1),         /* And what about (1 << 0)? */
  KEYCONF_INIT_DEFAULT = (1 << 2), /* Has default keymap been initialized? */
};

/**
 * This one is the operator itself, stored in files for macros etc.
 * operator + operator-type should be able to redo entirely, but for different context's.
 */
typedef struct wmOperator {
  struct wmOperator *next, *prev;

  /* saved */
  /** Used to retrieve type pointer. */
  char idname[64];
  /** Saved, user-settable properties. */
  IDProperty *properties;

  /* runtime */
  /** Operator type definition from idname. */
  struct wmOperatorType *type;
  /** Custom storage, only while operator runs. */
  void *customdata;
  /** Python stores the class instance here. */
  void *py_instance;

  /** Rna pointer to access properties. */
  struct PointerRNA *ptr;
  /** Errors and warnings storage. */
  struct ReportList *reports;

  /** List of operators, can be a tree. */
  ListBase macro;
  /** Current running macro, not saved. */
  struct wmOperator *opm;
  /** Runtime for drawing. */
  struct uiLayout *layout;
  short flag;
  char _pad[6];
} wmOperator;

/**
 * Operator type return flags: exec(), invoke() modal(), return values.
 */
enum {
  OPERATOR_RUNNING_MODAL = (1 << 0),
  OPERATOR_CANCELLED = (1 << 1),
  OPERATOR_FINISHED = (1 << 2),
  /* add this flag if the event should pass through */
  OPERATOR_PASS_THROUGH = (1 << 3),
  /* in case operator got executed outside WM code... like via fileselect */
  OPERATOR_HANDLED = (1 << 4),
  /* used for operators that act indirectly (eg. popup menu)
   * note: this isn't great design (using operators to trigger UI) avoid where possible. */
  OPERATOR_INTERFACE = (1 << 5),
};
#define OPERATOR_FLAGS_ALL \
  (OPERATOR_RUNNING_MODAL | OPERATOR_CANCELLED | OPERATOR_FINISHED | OPERATOR_PASS_THROUGH | \
   OPERATOR_HANDLED | OPERATOR_INTERFACE | 0)

/* sanity checks for debug mode only */
#define OPERATOR_RETVAL_CHECK(ret) \
  (void)ret, BLI_assert(ret != 0 && (ret & OPERATOR_FLAGS_ALL) == ret)

/** #wmOperator.flag */
enum {
  /** low level flag so exec() operators can tell if they were invoked, use with care.
   * Typically this shouldn't make any difference, but it rare cases its needed
   * (see smooth-view) */
  OP_IS_INVOKE = (1 << 0),
  /** So we can detect if an operators exec() call is activated by adjusting the last action. */
  OP_IS_REPEAT = (1 << 1),
  /**
   * So we can detect if an operators exec() call is activated from #SCREEN_OT_repeat_last.
   *
   * This difference can be important because previous settings may be used,
   * even with #PROP_SKIP_SAVE the repeat last operator will use the previous settings.
   * Unlike #OP_IS_REPEAT the selection (and context generally) may be different each time.
   * See T60777 for an example of when this is needed.
   */
  OP_IS_REPEAT_LAST = (1 << 1),

  /** When the cursor is grabbed */
  OP_IS_MODAL_GRAB_CURSOR = (1 << 2),

  /** Allow modal operators to have the region under the cursor for their context
   * (the regiontype is maintained to prevent errors) */
  OP_IS_MODAL_CURSOR_REGION = (1 << 3),
};

#endif /* __DNA_WINDOWMANAGER_TYPES_H__ */<|MERGE_RESOLUTION|>--- conflicted
+++ resolved
@@ -125,16 +125,12 @@
 typedef struct wmXrData {
   void *context; /* GHOST_XrContextHandle */
 
-<<<<<<< HEAD
   /** Permanent session settings (draw mode, feature toggles, etc). Stored in files and accessible
    * even before the session runs. */
-  bXrSessionSettings session_settings;
+  XrSessionSettings session_settings;
 
   /** Runtime state information for managing Blender specific behaviors. Not stored in files. */
   struct XrRuntimeSessionState *session_state;
-=======
-  XrSessionSettings session_settings;
->>>>>>> dd8ef896
 } wmXrData;
 //#endif
 
