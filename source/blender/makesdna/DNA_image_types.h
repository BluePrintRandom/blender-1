/*
 * ***** BEGIN GPL LICENSE BLOCK *****
 *
 * This program is free software; you can redistribute it and/or
 * modify it under the terms of the GNU General Public License
 * as published by the Free Software Foundation; either version 2
 * of the License, or (at your option) any later version.
 *
 * This program is distributed in the hope that it will be useful,
 * but WITHOUT ANY WARRANTY; without even the implied warranty of
 * MERCHANTABILITY or FITNESS FOR A PARTICULAR PURPOSE.  See the
 * GNU General Public License for more details.
 *
 * You should have received a copy of the GNU General Public License
 * along with this program; if not, write to the Free Software Foundation,
 * Inc., 51 Franklin Street, Fifth Floor, Boston, MA 02110-1301, USA.
 *
 * The Original Code is Copyright (C) 2001-2002 by NaN Holding BV.
 * All rights reserved.
 *
 * The Original Code is: all of this file.
 *
 * Contributor(s): none yet.
 *
 * ***** END GPL LICENSE BLOCK *****
 */

/** \file DNA_image_types.h
 *  \ingroup DNA
 */

#ifndef __DNA_IMAGE_TYPES_H__
#define __DNA_IMAGE_TYPES_H__

#include "DNA_defs.h"
#include "DNA_ID.h"
#include "DNA_color_types.h"  /* for color management */

struct PackedFile;
struct Scene;
struct anim;
struct ImBuf;
struct MovieCache;
struct RenderResult;
struct GPUTexture;

/* ImageUser is in Texture, in Nodes, Background Image, Image Window, .... */
/* should be used in conjunction with an ID * to Image. */
typedef struct ImageUser {
	struct Scene *scene;		/* to retrieve render result */

	int framenr;				/* movies, sequences: current to display */
	int frames;					/* total amount of frames to use */
	int offset, sfra;			/* offset within movie, start frame in global time */
	char fie_ima, cycl;		/* fields/image in movie, cyclic flag */
	char ok;

	char eye;				/* multiview current eye - for internal use */

	short multi_index, view, layer, pass;	 /* listbase indices, for menu browsing or retrieve buffer */

	short flag;
	short passtype;

} ImageUser;

<<<<<<< HEAD
/* ImageUser.flag */
enum {
	IMA_ANIM_ALWAYS         = (1 << 0),
	IMA_ANIM_REFRESHED      = (1 << 1),
/*	IMA_DO_PREMUL           = (1 << 2), */
	IMA_NEED_FRAME_RECALC   = (1 << 3),
	IMA_SHOW_STEREO         = (1 << 4),
};

typedef struct ImageAnim {
	struct ImageAnim *next, *prev;
	struct anim *anim;
} ImageAnim;

typedef struct ImageView {
	struct ImageView *next, *prev;
	char name[64];			/* MAX_NAME */
	char filepath[1024];	/* 1024 = FILE_MAX */
} ImageView;

typedef struct ImagePackedFile {
	struct ImagePackedFile *next, *prev;
	struct PackedFile *packedfile;
	char filepath[1024];	/* 1024 = FILE_MAX */
} ImagePackedFile;
=======
typedef struct RenderSlot {
	char name[64];  /* 64 = MAX_NAME */
} RenderSlot;

/* iuser->flag */
#define	IMA_ANIM_ALWAYS		1
#define IMA_ANIM_REFRESHED	2
/* #define IMA_DO_PREMUL	4 */
#define IMA_NEED_FRAME_RECALC	8
>>>>>>> 0f1c3958

typedef struct Image {
	ID id;
	
	char name[1024];			/* file path, 1024 = FILE_MAX */
	
	struct MovieCache *cache;	/* not written in file */
	struct GPUTexture *gputexture;	/* not written in file */
	
	/* sources from: */
	ListBase anims;
	struct RenderResult *rr;

	struct RenderResult *renders[8]; /* IMA_MAX_RENDER_SLOT */
	short render_slot, last_render_slot;
	
	short ok, flag;
	short source, type;
	int lastframe;

	/* texture page */
	short tpageflag, totbind;
	short xrep, yrep;
	short twsta, twend;
	unsigned int bindcode;	/* only for current image... */
	unsigned int *repbind;	/* for repeat of parts of images */
	
	struct PackedFile *packedfile; /* deprecated */
	struct ListBase packedfiles;
	struct PreviewImage *preview;

	/* game engine tile animation */
	float lastupdate;
	int lastused;
	short animspeed;
	short pad2;
	
	/* for generated images */
	int gen_x, gen_y;
	char gen_type, gen_flag;
	short gen_depth;
	float gen_color[4];
	
	/* display aspect - for UV editing images resized for faster openGL display */
	float aspx, aspy;

	/* color management */
	ColorManagedColorspaceSettings colorspace_settings;
	char alpha_mode;

<<<<<<< HEAD
	char pad[5];

	/* Multiview */
	char eye; /* for viewer node stereoscopy */
	char views_format;
	ListBase views;
	struct Stereo3dFormat *stereo3d_format;
=======
	char pad[7];
	RenderSlot render_slots[8];  /* 8 = IMA_MAX_RENDER_SLOT */
>>>>>>> 0f1c3958
} Image;


/* **************** IMAGE ********************* */

/* Image.flag */
enum {
	IMA_FIELDS              = (1 << 0),
	IMA_STD_FIELD           = (1 << 1),
	IMA_DO_PREMUL           = (1 << 2),  /* deprecated, should not be used */
	IMA_REFLECT             = (1 << 4),
	IMA_NOCOLLECT           = (1 << 5),
	//IMA_DONE_TAG          = (1 << 6),  // UNUSED
	IMA_OLD_PREMUL          = (1 << 7),
	// IMA_CM_PREDIVIDE     = (1 << 8),  /* deprecated, should not be used */
	IMA_USED_FOR_RENDER     = (1 << 9),
	IMA_USER_FRAME_IN_RANGE = (1 << 10), /* for image user, but these flags are mixed */
	IMA_VIEW_AS_RENDER      = (1 << 11),
	IMA_IGNORE_ALPHA        = (1 << 12),
	IMA_IS_STEREO           = (1 << 13),
	IMA_IS_MULTIVIEW        = (1 << 14), /* similar to stereo, but a more general case */
};

#if (DNA_DEPRECATED_GCC_POISON == 1)
#pragma GCC poison IMA_DO_PREMUL
#endif

/* Image.tpageflag */
#define IMA_TILES			1
#define IMA_TWINANIM		2
#define IMA_COLCYCLE		4	/* Depreciated */
#define IMA_MIPMAP_COMPLETE 8   /* all mipmap levels in OpenGL texture set? */
#define IMA_CLAMP_U			16 
#define IMA_CLAMP_V			32
#define IMA_TPAGE_REFRESH	64
#define IMA_GLBIND_IS_DATA	128 /* opengl image texture bound as non-color data */

/* ima->type and ima->source moved to BKE_image.h, for API */

/* render */
#define IMA_MAX_RENDER_TEXT		512
#define IMA_MAX_RENDER_SLOT		8

/* gen_flag */
#define IMA_GEN_FLOAT		1

/* alpha_mode */
enum {
	IMA_ALPHA_STRAIGHT = 0,
	IMA_ALPHA_PREMUL = 1,
};

#endif<|MERGE_RESOLUTION|>--- conflicted
+++ resolved
@@ -64,16 +64,6 @@
 
 } ImageUser;
 
-<<<<<<< HEAD
-/* ImageUser.flag */
-enum {
-	IMA_ANIM_ALWAYS         = (1 << 0),
-	IMA_ANIM_REFRESHED      = (1 << 1),
-/*	IMA_DO_PREMUL           = (1 << 2), */
-	IMA_NEED_FRAME_RECALC   = (1 << 3),
-	IMA_SHOW_STEREO         = (1 << 4),
-};
-
 typedef struct ImageAnim {
 	struct ImageAnim *next, *prev;
 	struct anim *anim;
@@ -90,7 +80,7 @@
 	struct PackedFile *packedfile;
 	char filepath[1024];	/* 1024 = FILE_MAX */
 } ImagePackedFile;
-=======
+
 typedef struct RenderSlot {
 	char name[64];  /* 64 = MAX_NAME */
 } RenderSlot;
@@ -100,7 +90,7 @@
 #define IMA_ANIM_REFRESHED	2
 /* #define IMA_DO_PREMUL	4 */
 #define IMA_NEED_FRAME_RECALC	8
->>>>>>> 0f1c3958
+#define IMA_SHOW_STEREO		16
 
 typedef struct Image {
 	ID id;
@@ -151,7 +141,6 @@
 	ColorManagedColorspaceSettings colorspace_settings;
 	char alpha_mode;
 
-<<<<<<< HEAD
 	char pad[5];
 
 	/* Multiview */
@@ -159,10 +148,8 @@
 	char views_format;
 	ListBase views;
 	struct Stereo3dFormat *stereo3d_format;
-=======
-	char pad[7];
+
 	RenderSlot render_slots[8];  /* 8 = IMA_MAX_RENDER_SLOT */
->>>>>>> 0f1c3958
 } Image;
 
 
