--- conflicted
+++ resolved
@@ -243,14 +243,9 @@
 	struct ColorBand *coba;
 	float vector_scale;
 	char vector_draw_type;
-<<<<<<< HEAD
-	char pad2[3];
-=======
 	char use_coba;
 	char coba_field;  /* simulation field used for the color mapping */
 	char pad2;
-} SmokeDomainSettings;
->>>>>>> b6713dcb
 
 	/* mantaflow settings */
 	struct FLUID *fluid;
