--- conflicted
+++ resolved
@@ -494,10 +494,7 @@
 	short gp_settings;
 	short tb_leftmouse, tb_rightmouse;
 	struct SolidLight light[3];
-<<<<<<< HEAD
-=======
 	short tw_hotspot, tw_flag, tw_handlesize, tw_size;
->>>>>>> d8f931c9
 	short manipulator_flag, manipulator_scale;
 	int pad3;
 	short textimeout, texcollectrate;
