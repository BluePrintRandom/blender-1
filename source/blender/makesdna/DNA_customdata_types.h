/*
 * This program is free software; you can redistribute it and/or
 * modify it under the terms of the GNU General Public License
 * as published by the Free Software Foundation; either version 2
 * of the License, or (at your option) any later version.
 *
 * This program is distributed in the hope that it will be useful,
 * but WITHOUT ANY WARRANTY; without even the implied warranty of
 * MERCHANTABILITY or FITNESS FOR A PARTICULAR PURPOSE.  See the
 * GNU General Public License for more details.
 *
 * You should have received a copy of the GNU General Public License
 * along with this program; if not, write to the Free Software Foundation,
 * Inc., 51 Franklin Street, Fifth Floor, Boston, MA 02110-1301, USA.
 *
 * The Original Code is Copyright (C) 2001-2002 by NaN Holding BV.
 * All rights reserved.
 */

/** \file
 * \ingroup DNA
 *
 * Used for custom mesh data types (stored per vert/edge/loop/face)
 */

#ifndef __DNA_CUSTOMDATA_TYPES_H__
#define __DNA_CUSTOMDATA_TYPES_H__

#ifdef __cplusplus
extern "C" {
#endif

/** descriptor and storage for a custom data layer */
typedef struct CustomDataLayer {
  /** Type of data in layer. */
  int type;
  /** In editmode, offset of layer in block. */
  int offset;
  /** General purpose flag. */
  int flag;
  /** Number of the active layer of this type. */
  int active;
  /** Number of the layer to rende.r*/
  int active_rnd;
  /** Number of the layer to rende.r*/
  int active_clone;
  /** Number of the layer to rende.r*/
  int active_mask;
  /** Shape keyblock unique id referenc.e*/
  int uid;
  /** Layer name, MAX_CUSTOMDATA_LAYER_NAME. */
  char name[64];
  /** Layer data. */
  void *data;
} CustomDataLayer;

#define MAX_CUSTOMDATA_LAYER_NAME 64

typedef struct CustomDataExternal {
  /** FILE_MAX. */
  char filename[1024];
} CustomDataExternal;

/** structure which stores custom element data associated with mesh elements
 * (vertices, edges or faces). The custom data is organized into a series of
 * layers, each with a data type (e.g. MTFace, MDeformVert, etc.). */
typedef struct CustomData {
<<<<<<< HEAD
	/** CustomDataLayers, ordered by type. */
	CustomDataLayer *layers;
	/**
	 * runtime only! - maps types to indices of first layer of that type,
	 * MUST be >= CD_NUMTYPES, but we cant use a define here.
	 * Correct size is ensured in CustomData_update_typemap assert().
	 */
	int typemap[43];
	char _pad0[8];
	/** Number of layers, size of layers array. */
	int totlayer, maxlayer;
	/** In editmode, total size of all data layers. */
	int totsize;
	/** (BMesh Only): Memory pool for allocation of blocks. */
	struct BLI_mempool *pool;
	/** External file storing customdata layers. */
	CustomDataExternal *external;
=======
  /** CustomDataLayers, ordered by type. */
  CustomDataLayer *layers;
  /**
   * runtime only! - maps types to indices of first layer of that type,
   * MUST be >= CD_NUMTYPES, but we cant use a define here.
   * Correct size is ensured in CustomData_update_typemap assert().
   */
  int typemap[42];
  char _pad0[4];
  /** Number of layers, size of layers array. */
  int totlayer, maxlayer;
  /** In editmode, total size of all data layers. */
  int totsize;
  /** (BMesh Only): Memory pool for allocation of blocks. */
  struct BLI_mempool *pool;
  /** External file storing customdata layers. */
  CustomDataExternal *external;
>>>>>>> e12c08e8
} CustomData;

/* CustomData.type */
typedef enum CustomDataType {
  /* Used by GLSL attributes in the cases when we need a delayed CD type
   * assignment (in the cases when we don't know in advance which layer
   * we are addressing).
   */
  CD_AUTO_FROM_NAME = -1,

  CD_MVERT = 0,
#ifdef DNA_DEPRECATED
  CD_MSTICKY = 1, /* DEPRECATED */
#endif
<<<<<<< HEAD
	CD_MDEFORMVERT      = 2,
	CD_MEDGE            = 3,
	CD_MFACE            = 4,
	CD_MTFACE           = 5,
	CD_MCOL             = 6,
	CD_ORIGINDEX        = 7,
	CD_NORMAL           = 8,
	CD_FACEMAP          = 9, /* exclusive face group, each face can only be part of one */
	CD_PROP_FLT         = 10,
	CD_PROP_INT         = 11,
	CD_PROP_STR         = 12,
	CD_ORIGSPACE        = 13,  /* for modifier stack face location mapping */
	CD_ORCO             = 14,  /* undeformed vertex coordinates, normalized to 0..1 range */
/*	CD_MTEXPOLY         = 15, */  /* deprecated */
	CD_MLOOPUV          = 16,
	CD_MLOOPCOL         = 17,
	CD_TANGENT          = 18,
	CD_MDISPS           = 19,
	CD_PREVIEW_MCOL     = 20,  /* for displaying weightpaint colors */
/*	CD_ID_MCOL          = 21, */
	CD_TEXTURE_MLOOPCOL = 22,
	CD_CLOTH_ORCO       = 23,
	CD_RECAST           = 24,

/* BMESH ONLY START */
	CD_MPOLY            = 25,
	CD_MLOOP            = 26,
	CD_SHAPE_KEYINDEX   = 27,
	CD_SHAPEKEY         = 28,
	CD_BWEIGHT          = 29,
	CD_CREASE           = 30,
	CD_ORIGSPACE_MLOOP  = 31,
	CD_PREVIEW_MLOOPCOL = 32,
	CD_BM_ELEM_PYPTR    = 33,
/* BMESH ONLY END */

	CD_PAINT_MASK       = 34,
	CD_GRID_PAINT_MASK  = 35,
	CD_MVERT_SKIN       = 36,
	CD_FREESTYLE_EDGE   = 37,
	CD_FREESTYLE_FACE   = 38,
	CD_MLOOPTANGENT     = 39,
	CD_TESSLOOPNORMAL   = 40,
	CD_CUSTOMLOOPNORMAL = 41,
	CD_MVERTCOL         = 42,

	CD_NUMTYPES         = 43,
=======
  CD_MDEFORMVERT = 2,
  CD_MEDGE = 3,
  CD_MFACE = 4,
  CD_MTFACE = 5,
  CD_MCOL = 6,
  CD_ORIGINDEX = 7,
  CD_NORMAL = 8,
  CD_FACEMAP = 9, /* exclusive face group, each face can only be part of one */
  CD_PROP_FLT = 10,
  CD_PROP_INT = 11,
  CD_PROP_STR = 12,
  CD_ORIGSPACE = 13,               /* for modifier stack face location mapping */
  CD_ORCO = 14,                    /* undeformed vertex coordinates, normalized to 0..1 range */
  /*  CD_MTEXPOLY         = 15, */ /* deprecated */
  CD_MLOOPUV = 16,
  CD_MLOOPCOL = 17,
  CD_TANGENT = 18,
  CD_MDISPS = 19,
  CD_PREVIEW_MCOL = 20, /* for displaying weightpaint colors */
                        /*  CD_ID_MCOL          = 21, */
  CD_TEXTURE_MLOOPCOL = 22,
  CD_CLOTH_ORCO = 23,
  CD_RECAST = 24,

  /* BMESH ONLY START */
  CD_MPOLY = 25,
  CD_MLOOP = 26,
  CD_SHAPE_KEYINDEX = 27,
  CD_SHAPEKEY = 28,
  CD_BWEIGHT = 29,
  CD_CREASE = 30,
  CD_ORIGSPACE_MLOOP = 31,
  CD_PREVIEW_MLOOPCOL = 32,
  CD_BM_ELEM_PYPTR = 33,
  /* BMESH ONLY END */

  CD_PAINT_MASK = 34,
  CD_GRID_PAINT_MASK = 35,
  CD_MVERT_SKIN = 36,
  CD_FREESTYLE_EDGE = 37,
  CD_FREESTYLE_FACE = 38,
  CD_MLOOPTANGENT = 39,
  CD_TESSLOOPNORMAL = 40,
  CD_CUSTOMLOOPNORMAL = 41,

  CD_NUMTYPES = 42,
>>>>>>> e12c08e8
} CustomDataType;

/* Bits for CustomDataMask */
#define CD_MASK_MVERT (1 << CD_MVERT)
// #define CD_MASK_MSTICKY      (1 << CD_MSTICKY)  /* DEPRECATED */
#define CD_MASK_MDEFORMVERT (1 << CD_MDEFORMVERT)
#define CD_MASK_MEDGE (1 << CD_MEDGE)
#define CD_MASK_MFACE (1 << CD_MFACE)
#define CD_MASK_MTFACE (1 << CD_MTFACE)
#define CD_MASK_MCOL (1 << CD_MCOL)
#define CD_MASK_ORIGINDEX (1 << CD_ORIGINDEX)
#define CD_MASK_NORMAL (1 << CD_NORMAL)
#define CD_MASK_FACEMAP (1 << CD_FACEMAP)
#define CD_MASK_PROP_FLT (1 << CD_PROP_FLT)
#define CD_MASK_PROP_INT (1 << CD_PROP_INT)
#define CD_MASK_PROP_STR (1 << CD_PROP_STR)
#define CD_MASK_ORIGSPACE (1 << CD_ORIGSPACE)
#define CD_MASK_ORCO (1 << CD_ORCO)
// #define CD_MASK_MTEXPOLY (1 << CD_MTEXPOLY)  /* DEPRECATED */
#define CD_MASK_MLOOPUV (1 << CD_MLOOPUV)
#define CD_MASK_MLOOPCOL (1 << CD_MLOOPCOL)
#define CD_MASK_TANGENT (1 << CD_TANGENT)
#define CD_MASK_MDISPS (1 << CD_MDISPS)
#define CD_MASK_PREVIEW_MCOL (1 << CD_PREVIEW_MCOL)
#define CD_MASK_CLOTH_ORCO (1 << CD_CLOTH_ORCO)
#define CD_MASK_RECAST (1 << CD_RECAST)

/* BMESH ONLY START */
#define CD_MASK_MPOLY (1 << CD_MPOLY)
#define CD_MASK_MLOOP (1 << CD_MLOOP)
#define CD_MASK_SHAPE_KEYINDEX (1 << CD_SHAPE_KEYINDEX)
#define CD_MASK_SHAPEKEY (1 << CD_SHAPEKEY)
#define CD_MASK_BWEIGHT (1 << CD_BWEIGHT)
#define CD_MASK_CREASE (1 << CD_CREASE)
#define CD_MASK_ORIGSPACE_MLOOP (1LL << CD_ORIGSPACE_MLOOP)
#define CD_MASK_PREVIEW_MLOOPCOL (1LL << CD_PREVIEW_MLOOPCOL)
#define CD_MASK_BM_ELEM_PYPTR (1LL << CD_BM_ELEM_PYPTR)
/* BMESH ONLY END */

#define CD_MASK_PAINT_MASK (1LL << CD_PAINT_MASK)
#define CD_MASK_GRID_PAINT_MASK (1LL << CD_GRID_PAINT_MASK)
#define CD_MASK_MVERT_SKIN (1LL << CD_MVERT_SKIN)
#define CD_MASK_FREESTYLE_EDGE (1LL << CD_FREESTYLE_EDGE)
#define CD_MASK_FREESTYLE_FACE (1LL << CD_FREESTYLE_FACE)
#define CD_MASK_MLOOPTANGENT (1LL << CD_MLOOPTANGENT)
#define CD_MASK_TESSLOOPNORMAL (1LL << CD_TESSLOOPNORMAL)
#define CD_MASK_CUSTOMLOOPNORMAL (1LL << CD_CUSTOMLOOPNORMAL)
#define CD_MASK_MVERTCOL (1LL << CD_MVERTCOL)

/** Data types that may be defined for all mesh elements types. */
#define CD_MASK_GENERIC_DATA (CD_MASK_PROP_FLT | CD_MASK_PROP_INT | CD_MASK_PROP_STR)

typedef struct CustomData_MeshMasks {
  uint64_t vmask;
  uint64_t emask;
  uint64_t fmask;
  uint64_t pmask;
  uint64_t lmask;
} CustomData_MeshMasks;

/* CustomData.flag */
enum {
  /* Indicates layer should not be copied by CustomData_from_template or CustomData_copy_data */
  CD_FLAG_NOCOPY = (1 << 0),
  /* Indicates layer should not be freed (for layers backed by external data) */
  CD_FLAG_NOFREE = (1 << 1),
  /* Indicates the layer is only temporary, also implies no copy */
  CD_FLAG_TEMPORARY = ((1 << 2) | CD_FLAG_NOCOPY),
  /* Indicates the layer is stored in an external file */
  CD_FLAG_EXTERNAL = (1 << 3),
  /* Indicates external data is read into memory */
  CD_FLAG_IN_MEMORY = (1 << 4),
};

/* Limits */
#define MAX_MTFACE 8
#define MAX_MCOL 8

#define DYNTOPO_NODE_NONE -1

#define CD_TEMP_CHUNK_SIZE 128

#ifdef __cplusplus
}
#endif

#endif /* __DNA_CUSTOMDATA_TYPES_H__ */<|MERGE_RESOLUTION|>--- conflicted
+++ resolved
@@ -65,25 +65,6 @@
  * (vertices, edges or faces). The custom data is organized into a series of
  * layers, each with a data type (e.g. MTFace, MDeformVert, etc.). */
 typedef struct CustomData {
-<<<<<<< HEAD
-	/** CustomDataLayers, ordered by type. */
-	CustomDataLayer *layers;
-	/**
-	 * runtime only! - maps types to indices of first layer of that type,
-	 * MUST be >= CD_NUMTYPES, but we cant use a define here.
-	 * Correct size is ensured in CustomData_update_typemap assert().
-	 */
-	int typemap[43];
-	char _pad0[8];
-	/** Number of layers, size of layers array. */
-	int totlayer, maxlayer;
-	/** In editmode, total size of all data layers. */
-	int totsize;
-	/** (BMesh Only): Memory pool for allocation of blocks. */
-	struct BLI_mempool *pool;
-	/** External file storing customdata layers. */
-	CustomDataExternal *external;
-=======
   /** CustomDataLayers, ordered by type. */
   CustomDataLayer *layers;
   /**
@@ -91,8 +72,8 @@
    * MUST be >= CD_NUMTYPES, but we cant use a define here.
    * Correct size is ensured in CustomData_update_typemap assert().
    */
-  int typemap[42];
-  char _pad0[4];
+  int typemap[43];
+  char _pad0[8];
   /** Number of layers, size of layers array. */
   int totlayer, maxlayer;
   /** In editmode, total size of all data layers. */
@@ -101,7 +82,6 @@
   struct BLI_mempool *pool;
   /** External file storing customdata layers. */
   CustomDataExternal *external;
->>>>>>> e12c08e8
 } CustomData;
 
 /* CustomData.type */
@@ -116,55 +96,6 @@
 #ifdef DNA_DEPRECATED
   CD_MSTICKY = 1, /* DEPRECATED */
 #endif
-<<<<<<< HEAD
-	CD_MDEFORMVERT      = 2,
-	CD_MEDGE            = 3,
-	CD_MFACE            = 4,
-	CD_MTFACE           = 5,
-	CD_MCOL             = 6,
-	CD_ORIGINDEX        = 7,
-	CD_NORMAL           = 8,
-	CD_FACEMAP          = 9, /* exclusive face group, each face can only be part of one */
-	CD_PROP_FLT         = 10,
-	CD_PROP_INT         = 11,
-	CD_PROP_STR         = 12,
-	CD_ORIGSPACE        = 13,  /* for modifier stack face location mapping */
-	CD_ORCO             = 14,  /* undeformed vertex coordinates, normalized to 0..1 range */
-/*	CD_MTEXPOLY         = 15, */  /* deprecated */
-	CD_MLOOPUV          = 16,
-	CD_MLOOPCOL         = 17,
-	CD_TANGENT          = 18,
-	CD_MDISPS           = 19,
-	CD_PREVIEW_MCOL     = 20,  /* for displaying weightpaint colors */
-/*	CD_ID_MCOL          = 21, */
-	CD_TEXTURE_MLOOPCOL = 22,
-	CD_CLOTH_ORCO       = 23,
-	CD_RECAST           = 24,
-
-/* BMESH ONLY START */
-	CD_MPOLY            = 25,
-	CD_MLOOP            = 26,
-	CD_SHAPE_KEYINDEX   = 27,
-	CD_SHAPEKEY         = 28,
-	CD_BWEIGHT          = 29,
-	CD_CREASE           = 30,
-	CD_ORIGSPACE_MLOOP  = 31,
-	CD_PREVIEW_MLOOPCOL = 32,
-	CD_BM_ELEM_PYPTR    = 33,
-/* BMESH ONLY END */
-
-	CD_PAINT_MASK       = 34,
-	CD_GRID_PAINT_MASK  = 35,
-	CD_MVERT_SKIN       = 36,
-	CD_FREESTYLE_EDGE   = 37,
-	CD_FREESTYLE_FACE   = 38,
-	CD_MLOOPTANGENT     = 39,
-	CD_TESSLOOPNORMAL   = 40,
-	CD_CUSTOMLOOPNORMAL = 41,
-	CD_MVERTCOL         = 42,
-
-	CD_NUMTYPES         = 43,
-=======
   CD_MDEFORMVERT = 2,
   CD_MEDGE = 3,
   CD_MFACE = 4,
@@ -209,9 +140,9 @@
   CD_MLOOPTANGENT = 39,
   CD_TESSLOOPNORMAL = 40,
   CD_CUSTOMLOOPNORMAL = 41,
-
-  CD_NUMTYPES = 42,
->>>>>>> e12c08e8
+  CD_MVERTCOL = 42,
+
+  CD_NUMTYPES = 43,
 } CustomDataType;
 
 /* Bits for CustomDataMask */
