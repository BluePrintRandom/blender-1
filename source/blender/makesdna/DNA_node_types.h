--- conflicted
+++ resolved
@@ -178,13 +178,7 @@
 	char label[64];			/* custom user-defined label, MAX_NAME */
 	short custom1, custom2;	/* to be abused for buttons */
 	float custom3, custom4;
-<<<<<<< HEAD
-	int highlight;			/* 0 = not highlighted, 1-N = highlighted*/
-	int pad;
-	
-=======
-
->>>>>>> 9b515033
+
 	short need_exec, exec;	/* need_exec is set as UI execution event, exec is flag during exec */
 	void *threaddata;		/* optional extra storage for use in thread (read only then!) */
 	rctf totr;				/* entire boundbox */
