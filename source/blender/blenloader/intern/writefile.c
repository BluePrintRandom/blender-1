/*
 * ***** BEGIN GPL LICENSE BLOCK *****
 *
 * This program is free software; you can redistribute it and/or
 * modify it under the terms of the GNU General Public License
 * as published by the Free Software Foundation; either version 2
 * of the License, or (at your option) any later version.
 *
 * This program is distributed in the hope that it will be useful,
 * but WITHOUT ANY WARRANTY; without even the implied warranty of
 * MERCHANTABILITY or FITNESS FOR A PARTICULAR PURPOSE.  See the
 * GNU General Public License for more details.
 *
 * You should have received a copy of the GNU General Public License
 * along with this program; if not, write to the Free Software Foundation,
 * Inc., 51 Franklin Street, Fifth Floor, Boston, MA 02110-1301, USA.
 *
 * The Original Code is Copyright (C) 2001-2002 by NaN Holding BV.
 * All rights reserved.
 *
 *
 * Contributor(s): Blender Foundation
 *
 * ***** END GPL LICENSE BLOCK *****
 */

/** \file blender/blenloader/intern/writefile.c
 *  \ingroup blenloader
 */


/**
 *
 * FILE FORMAT
 * ===========
 *
 * IFF-style structure  (but not IFF compatible!)
 *
 * start file:
 * <pre>
 *     BLENDER_V100    12 bytes  (versie 1.00)
 *                     V = big endian, v = little endian
 *                     _ = 4 byte pointer, - = 8 byte pointer
 * </pre>
 *
 * datablocks: (also see struct #BHead).
 * <pre>
 *     <bh.code>           4 chars
 *     <bh.len>            int,  len data after BHead
 *     <bh.old>            void,  old pointer
 *     <bh.SDNAnr>         int
 *     <bh.nr>             int, in case of array: number of structs
 *     data
 *     ...
 *     ...
 * </pre>
 *
 * Almost all data in Blender are structures. Each struct saved
 * gets a BHead header.  With BHead the struct can be linked again
 * and compared with StructDNA .
 *
 *
 * WRITE
 * =====
 *
 * Preferred writing order: (not really a must, but why would you do it random?)
 * Any case: direct data is ALWAYS after the lib block
 *
 * (Local file data)
 * - for each LibBlock
 *   - write LibBlock
 *   - write associated direct data
 * (External file data)
 * - per library
 *   - write library block
 *   - per LibBlock
 *     - write the ID of LibBlock
 * - write #TEST (#RenderInfo struct. 128x128 blend file preview is optional).
 * - write #GLOB (#FileGlobal struct) (some global vars).
 * - write #DNA1 (#SDNA struct)
 * - write #USER (#UserDef struct) if filename is ``~/.config/blender/X.XX/config/startup.blend``.
 */


#include <math.h>
#include <fcntl.h>
#include <limits.h>
#include <stdio.h>
#include <string.h>
#include <stdlib.h>

#ifdef WIN32
#  include <zlib.h>  /* odd include order-issue */
#  include "winsock2.h"
#  include <io.h>
#  include "BLI_winstuff.h"
#else
#  include <unistd.h>  /* FreeBSD, for write() and close(). */
#endif

#include "BLI_utildefines.h"

/* allow writefile to use deprecated functionality (for forward compatibility code) */
#define DNA_DEPRECATED_ALLOW

#include "DNA_anim_types.h"
#include "DNA_armature_types.h"
#include "DNA_actuator_types.h"
#include "DNA_brush_types.h"
#include "DNA_cachefile_types.h"
#include "DNA_camera_types.h"
#include "DNA_cloth_types.h"
#include "DNA_constraint_types.h"
#include "DNA_controller_types.h"
#include "DNA_dynamicpaint_types.h"
#include "DNA_genfile.h"
#include "DNA_group_types.h"
#include "DNA_gpencil_types.h"
#include "DNA_fileglobal_types.h"
#include "DNA_key_types.h"
#include "DNA_lattice_types.h"
#include "DNA_lamp_types.h"
#include "DNA_layer_types.h"
#include "DNA_linestyle_types.h"
#include "DNA_meta_types.h"
#include "DNA_mesh_types.h"
#include "DNA_meshdata_types.h"
#include "DNA_material_types.h"
#include "DNA_node_types.h"
#include "DNA_object_types.h"
#include "DNA_object_force.h"
#include "DNA_packedFile_types.h"
#include "DNA_particle_types.h"
#include "DNA_property_types.h"
#include "DNA_rigidbody_types.h"
#include "DNA_scene_types.h"
#include "DNA_sdna_types.h"
#include "DNA_sequence_types.h"
#include "DNA_sensor_types.h"
#include "DNA_smoke_types.h"
#include "DNA_space_types.h"
#include "DNA_screen_types.h"
#include "DNA_speaker_types.h"
#include "DNA_sound_types.h"
#include "DNA_text_types.h"
#include "DNA_view3d_types.h"
#include "DNA_vfont_types.h"
#include "DNA_world_types.h"
#include "DNA_windowmanager_types.h"
#include "DNA_movieclip_types.h"
#include "DNA_mask_types.h"

#include "MEM_guardedalloc.h" // MEM_freeN
#include "BLI_bitmap.h"
#include "BLI_blenlib.h"
#include "BLI_linklist.h"
#include "BLI_mempool.h"

#include "BKE_action.h"
#include "BKE_blender_version.h"
#include "BKE_bpath.h"
#include "BKE_curve.h"
#include "BKE_constraint.h"
#include "BKE_global.h" // for G
#include "BKE_idcode.h"
#include "BKE_library.h" // for  set_listbasepointers
#include "BKE_main.h"
#include "BKE_node.h"
#include "BKE_report.h"
#include "BKE_sequencer.h"
#include "BKE_subsurf.h"
#include "BKE_modifier.h"
#include "BKE_fcurve.h"
#include "BKE_pointcache.h"
#include "BKE_mesh.h"

#ifdef USE_NODE_COMPAT_CUSTOMNODES
#include "NOD_socket.h"  /* for sock->default_value data */
#endif


#include "BLO_writefile.h"
#include "BLO_readfile.h"
#include "BLO_undofile.h"
#include "BLO_blend_defs.h"

#include "readfile.h"

/* for SDNA_TYPE_FROM_STRUCT() macro */
#include "dna_type_offsets.h"

#include <errno.h>

/* ********* my write, buffered writing with minimum size chunks ************ */

/* Use optimal allocation since blocks of this size are kept in memory for undo. */
#define MYWRITE_BUFFER_SIZE (MEM_SIZE_OPTIMAL(1 << 17))  /* 128kb */
#define MYWRITE_MAX_CHUNK   (MEM_SIZE_OPTIMAL(1 << 15))  /* ~32kb */


/** \name Small API to handle compression.
 * \{ */

typedef enum {
	WW_WRAP_NONE = 1,
	WW_WRAP_ZLIB,
} eWriteWrapType;

typedef struct WriteWrap WriteWrap;
struct WriteWrap {
	/* callbacks */
	bool   (*open)(WriteWrap *ww, const char *filepath);
	bool   (*close)(WriteWrap *ww);
	size_t (*write)(WriteWrap *ww, const char *data, size_t data_len);

	/* internal */
	union {
		int file_handle;
		gzFile gz_handle;
	} _user_data;
};

/* none */
#define FILE_HANDLE(ww) \
	(ww)->_user_data.file_handle

static bool ww_open_none(WriteWrap *ww, const char *filepath)
{
	int file;

	file = BLI_open(filepath, O_BINARY + O_WRONLY + O_CREAT + O_TRUNC, 0666);

	if (file != -1) {
		FILE_HANDLE(ww) = file;
		return true;
	}
	else {
		return false;
	}
}
static bool ww_close_none(WriteWrap *ww)
{
	return (close(FILE_HANDLE(ww)) != -1);
}
static size_t ww_write_none(WriteWrap *ww, const char *buf, size_t buf_len)
{
	return write(FILE_HANDLE(ww), buf, buf_len);
}
#undef FILE_HANDLE

/* zlib */
#define FILE_HANDLE(ww) \
	(ww)->_user_data.gz_handle

static bool ww_open_zlib(WriteWrap *ww, const char *filepath)
{
	gzFile file;

	file = BLI_gzopen(filepath, "wb1");

	if (file != Z_NULL) {
		FILE_HANDLE(ww) = file;
		return true;
	}
	else {
		return false;
	}
}
static bool ww_close_zlib(WriteWrap *ww)
{
	return (gzclose(FILE_HANDLE(ww)) == Z_OK);
}
static size_t ww_write_zlib(WriteWrap *ww, const char *buf, size_t buf_len)
{
	return gzwrite(FILE_HANDLE(ww), buf, buf_len);
}
#undef FILE_HANDLE

/* --- end compression types --- */

static void ww_handle_init(eWriteWrapType ww_type, WriteWrap *r_ww)
{
	memset(r_ww, 0, sizeof(*r_ww));

	switch (ww_type) {
		case WW_WRAP_ZLIB:
		{
			r_ww->open  = ww_open_zlib;
			r_ww->close = ww_close_zlib;
			r_ww->write = ww_write_zlib;
			break;
		}
		default:
		{
			r_ww->open  = ww_open_none;
			r_ww->close = ww_close_none;
			r_ww->write = ww_write_none;
			break;
		}
	}
}

/** \} */



typedef struct {
	const struct SDNA *sdna;

	unsigned char *buf;
	MemFile *compare, *current;

	int tot, count;
	bool error;

	/* Wrap writing, so we can use zlib or
	 * other compression types later, see: G_FILE_COMPRESS
	 * Will be NULL for UNDO. */
	WriteWrap *ww;

#ifdef USE_BMESH_SAVE_AS_COMPAT
	bool use_mesh_compat; /* option to save with older mesh format */
#endif
} WriteData;

static WriteData *writedata_new(WriteWrap *ww)
{
	WriteData *wd = MEM_callocN(sizeof(*wd), "writedata");

	wd->sdna = DNA_sdna_current_get();

	wd->ww = ww;

	wd->buf = MEM_mallocN(MYWRITE_BUFFER_SIZE, "wd->buf");

	return wd;
}

static void writedata_do_write(WriteData *wd, const void *mem, int memlen)
{
	if ((wd == NULL) || wd->error || (mem == NULL) || memlen < 1) {
		return;
	}

	if (UNLIKELY(wd->error)) {
		return;
	}

	/* memory based save */
	if (wd->current) {
		memfile_chunk_add(NULL, wd->current, mem, memlen);
	}
	else {
		if (wd->ww->write(wd->ww, mem, memlen) != memlen) {
			wd->error = true;
		}
	}
}

static void writedata_free(WriteData *wd)
{
	MEM_freeN(wd->buf);
	MEM_freeN(wd);
}

/***/

/**
 * Flush helps the de-duplicating memory for undo-save by logically segmenting data,
 * so differences in one part of memory won't cause unrelated data to be duplicated.
 */
static void mywrite_flush(WriteData *wd)
{
	if (wd->count) {
		writedata_do_write(wd, wd->buf, wd->count);
		wd->count = 0;
	}
}

/**
 * Low level WRITE(2) wrapper that buffers data
 * \param adr Pointer to new chunk of data
 * \param len Length of new chunk of data
 * \warning Talks to other functions with global parameters
 */
static void mywrite(WriteData *wd, const void *adr, int len)
{
	if (UNLIKELY(wd->error)) {
		return;
	}

	if (adr == NULL) {
		BLI_assert(0);
		return;
	}

	wd->tot += len;

	/* if we have a single big chunk, write existing data in
	 * buffer and write out big chunk in smaller pieces */
	if (len > MYWRITE_MAX_CHUNK) {
		if (wd->count) {
			writedata_do_write(wd, wd->buf, wd->count);
			wd->count = 0;
		}

		do {
			int writelen = MIN2(len, MYWRITE_MAX_CHUNK);
			writedata_do_write(wd, adr, writelen);
			adr = (const char *)adr + writelen;
			len -= writelen;
		} while (len > 0);

		return;
	}

	/* if data would overflow buffer, write out the buffer */
	if (len + wd->count > MYWRITE_BUFFER_SIZE - 1) {
		writedata_do_write(wd, wd->buf, wd->count);
		wd->count = 0;
	}

	/* append data at end of buffer */
	memcpy(&wd->buf[wd->count], adr, len);
	wd->count += len;
}

/**
 * BeGiN initializer for mywrite
 * \param ww: File write wrapper.
 * \param compare Previous memory file (can be NULL).
 * \param current The current memory file (can be NULL).
 * \warning Talks to other functions with global parameters
 */
static WriteData *bgnwrite(WriteWrap *ww, MemFile *compare, MemFile *current)
{
	WriteData *wd = writedata_new(ww);

	if (wd == NULL) {
		return NULL;
	}

	wd->compare = compare;
	wd->current = current;
	/* this inits comparing */
	memfile_chunk_add(compare, NULL, NULL, 0);

	return wd;
}

/**
 * END the mywrite wrapper
 * \return 1 if write failed
 * \return unknown global variable otherwise
 * \warning Talks to other functions with global parameters
 */
static bool endwrite(WriteData *wd)
{
	if (wd->count) {
		writedata_do_write(wd, wd->buf, wd->count);
		wd->count = 0;
	}

	const bool err = wd->error;
	writedata_free(wd);

	return err;
}

/* ********** WRITE FILE ****************** */

static void writestruct_at_address_nr(
        WriteData *wd, int filecode, const int struct_nr, int nr,
        const void *adr, const void *data)
{
	BHead bh;
	const short *sp;

	BLI_assert(struct_nr > 0 && struct_nr < SDNA_TYPE_MAX);

	if (adr == NULL || data == NULL || nr == 0) {
		return;
	}

	/* init BHead */
	bh.code = filecode;
	bh.old = adr;
	bh.nr = nr;

	bh.SDNAnr = struct_nr;
	sp = wd->sdna->structs[bh.SDNAnr];

	bh.len = nr * wd->sdna->typelens[sp[0]];

	if (bh.len == 0) {
		return;
	}

	mywrite(wd, &bh, sizeof(BHead));
	mywrite(wd, data, bh.len);
}

static void writestruct_at_address_id(
        WriteData *wd, int filecode, const char *structname, int nr,
        const void *adr, const void *data)
{
	if (adr == NULL || data == NULL || nr == 0) {
		return;
	}

	const int SDNAnr = DNA_struct_find_nr(wd->sdna, structname);
	if (UNLIKELY(SDNAnr == -1)) {
		printf("error: can't find SDNA code <%s>\n", structname);
		return;
	}

	writestruct_at_address_nr(wd, filecode, SDNAnr, nr, adr, data);
}

static void writestruct_nr(
        WriteData *wd, int filecode, const int struct_nr, int nr,
        const void *adr)
{
	writestruct_at_address_nr(wd, filecode, struct_nr, nr, adr, adr);
}

static void writestruct_id(
        WriteData *wd, int filecode, const char *structname, int nr,
        const void *adr)
{
	writestruct_at_address_id(wd, filecode, structname, nr, adr, adr);
}

static void writedata(WriteData *wd, int filecode, int len, const void *adr)  /* do not use for structs */
{
	BHead bh;

	if (adr == NULL || len == 0) {
		return;
	}

	/* align to 4 (writes uninitialized bytes in some cases) */
	len = (len + 3) & ~3;

	/* init BHead */
	bh.code   = filecode;
	bh.old    = adr;
	bh.nr     = 1;
	bh.SDNAnr = 0;
	bh.len    = len;

	mywrite(wd, &bh, sizeof(BHead));
	mywrite(wd, adr, len);
}

/* use this to force writing of lists in same order as reading (using link_list) */
static void writelist_nr(WriteData *wd, int filecode, const int struct_nr, const ListBase *lb)
{
	const Link *link = lb->first;

	while (link) {
		writestruct_nr(wd, filecode, struct_nr, 1, link);
		link = link->next;
	}
}

#if 0
static void writelist_id(WriteData *wd, int filecode, const char *structname, const ListBase *lb)
{
	const Link *link = lb->first;
	if (link) {

		const int struct_nr = DNA_struct_find_nr(wd->sdna, structname);
		if (struct_nr == -1) {
			printf("error: can't find SDNA code <%s>\n", structname);
			return;
		}

		while (link) {
			writestruct_nr(wd, filecode, struct_nr, 1, link);
			link = link->next;
		}
	}
}
#endif

#define writestruct_at_address(wd, filecode, struct_id, nr, adr, data) \
	writestruct_at_address_nr(wd, filecode, SDNA_TYPE_FROM_STRUCT(struct_id), nr, adr, data)

#define writestruct(wd, filecode, struct_id, nr, adr) \
	writestruct_nr(wd, filecode, SDNA_TYPE_FROM_STRUCT(struct_id), nr, adr)

#define writelist(wd, filecode, struct_id, lb) \
	writelist_nr(wd, filecode, SDNA_TYPE_FROM_STRUCT(struct_id), lb)

/* *************** writing some direct data structs used in more code parts **************** */
/*These functions are used by blender's .blend system for file saving/loading.*/
void IDP_WriteProperty_OnlyData(const IDProperty *prop, void *wd);
void IDP_WriteProperty(const IDProperty *prop, void *wd);

static void IDP_WriteArray(const IDProperty *prop, void *wd)
{
	/*REMEMBER to set totalen to len in the linking code!!*/
	if (prop->data.pointer) {
		writedata(wd, DATA, MEM_allocN_len(prop->data.pointer), prop->data.pointer);

		if (prop->subtype == IDP_GROUP) {
			IDProperty **array = prop->data.pointer;
			int a;

			for (a = 0; a < prop->len; a++) {
				IDP_WriteProperty(array[a], wd);
			}
		}
	}
}

static void IDP_WriteIDPArray(const IDProperty *prop, void *wd)
{
	/*REMEMBER to set totalen to len in the linking code!!*/
	if (prop->data.pointer) {
		const IDProperty *array = prop->data.pointer;
		int a;

		writestruct(wd, DATA, IDProperty, prop->len, array);

		for (a = 0; a < prop->len; a++) {
			IDP_WriteProperty_OnlyData(&array[a], wd);
		}
	}
}

static void IDP_WriteString(const IDProperty *prop, void *wd)
{
	/*REMEMBER to set totalen to len in the linking code!!*/
	writedata(wd, DATA, prop->len, prop->data.pointer);
}

static void IDP_WriteGroup(const IDProperty *prop, void *wd)
{
	IDProperty *loop;

	for (loop = prop->data.group.first; loop; loop = loop->next) {
		IDP_WriteProperty(loop, wd);
	}
}

/* Functions to read/write ID Properties */
void IDP_WriteProperty_OnlyData(const IDProperty *prop, void *wd)
{
	switch (prop->type) {
		case IDP_GROUP:
			IDP_WriteGroup(prop, wd);
			break;
		case IDP_STRING:
			IDP_WriteString(prop, wd);
			break;
		case IDP_ARRAY:
			IDP_WriteArray(prop, wd);
			break;
		case IDP_IDPARRAY:
			IDP_WriteIDPArray(prop, wd);
			break;
	}
}

void IDP_WriteProperty(const IDProperty *prop, void *wd)
{
	writestruct(wd, DATA, IDProperty, 1, prop);
	IDP_WriteProperty_OnlyData(prop, wd);
}

static void write_iddata(void *wd, const ID *id)
{
	/* ID_WM's id->properties are considered runtime only, and never written in .blend file. */
	if (id->properties && !ELEM(GS(id->name), ID_WM)) {
		IDP_WriteProperty(id->properties, wd);
	}
}

static void write_previews(WriteData *wd, const PreviewImage *prv_orig)
{
	/* Never write previews when doing memsave (i.e. undo/redo)! */
	if (prv_orig && !wd->current) {
		PreviewImage prv = *prv_orig;

		/* don't write out large previews if not requested */
		if (!(U.flag & USER_SAVE_PREVIEWS)) {
			prv.w[1] = 0;
			prv.h[1] = 0;
			prv.rect[1] = NULL;
		}
		writestruct_at_address(wd, DATA, PreviewImage, 1, prv_orig, &prv);
		if (prv.rect[0]) {
			writedata(wd, DATA, prv.w[0] * prv.h[0] * sizeof(unsigned int), prv.rect[0]);
		}
		if (prv.rect[1]) {
			writedata(wd, DATA, prv.w[1] * prv.h[1] * sizeof(unsigned int), prv.rect[1]);
		}
	}
}

static void write_fmodifiers(WriteData *wd, ListBase *fmodifiers)
{
	FModifier *fcm;

	/* Write all modifiers first (for faster reloading) */
	writelist(wd, DATA, FModifier, fmodifiers);

	/* Modifiers */
	for (fcm = fmodifiers->first; fcm; fcm = fcm->next) {
		const FModifierTypeInfo *fmi = fmodifier_get_typeinfo(fcm);

		/* Write the specific data */
		if (fmi && fcm->data) {
			/* firstly, just write the plain fmi->data struct */
			writestruct_id(wd, DATA, fmi->structName, 1, fcm->data);

			/* do any modifier specific stuff */
			switch (fcm->type) {
				case FMODIFIER_TYPE_GENERATOR:
				{
					FMod_Generator *data = fcm->data;

					/* write coefficients array */
					if (data->coefficients) {
						writedata(wd, DATA, sizeof(float) * (data->arraysize), data->coefficients);
					}

					break;
				}
				case FMODIFIER_TYPE_ENVELOPE:
				{
					FMod_Envelope *data = fcm->data;

					/* write envelope data */
					if (data->data) {
						writestruct(wd, DATA, FCM_EnvelopeData, data->totvert, data->data);
					}

					break;
				}
				case FMODIFIER_TYPE_PYTHON:
				{
					FMod_Python *data = fcm->data;

					/* Write ID Properties -- and copy this comment EXACTLY for easy finding
					 * of library blocks that implement this.*/
					IDP_WriteProperty(data->prop, wd);

					break;
				}
			}
		}
	}
}

static void write_fcurves(WriteData *wd, ListBase *fcurves)
{
	FCurve *fcu;

	writelist(wd, DATA, FCurve, fcurves);
	for (fcu = fcurves->first; fcu; fcu = fcu->next) {
		/* curve data */
		if (fcu->bezt) {
			writestruct(wd, DATA, BezTriple, fcu->totvert, fcu->bezt);
		}
		if (fcu->fpt) {
			writestruct(wd, DATA, FPoint, fcu->totvert, fcu->fpt);
		}

		if (fcu->rna_path) {
			writedata(wd, DATA, strlen(fcu->rna_path) + 1, fcu->rna_path);
		}

		/* driver data */
		if (fcu->driver) {
			ChannelDriver *driver = fcu->driver;
			DriverVar *dvar;

			writestruct(wd, DATA, ChannelDriver, 1, driver);

			/* variables */
			writelist(wd, DATA, DriverVar, &driver->variables);
			for (dvar = driver->variables.first; dvar; dvar = dvar->next) {
				DRIVER_TARGETS_USED_LOOPER(dvar)
				{
					if (dtar->rna_path) {
						writedata(wd, DATA, strlen(dtar->rna_path) + 1, dtar->rna_path);
					}
				}
				DRIVER_TARGETS_LOOPER_END
			}
		}

		/* write F-Modifiers */
		write_fmodifiers(wd, &fcu->modifiers);
	}
}

static void write_action(WriteData *wd, bAction *act)
{
	if (act->id.us > 0 || wd->current) {
		writestruct(wd, ID_AC, bAction, 1, act);
		write_iddata(wd, &act->id);

		write_fcurves(wd, &act->curves);

		for (bActionGroup *grp = act->groups.first; grp; grp = grp->next) {
			writestruct(wd, DATA, bActionGroup, 1, grp);
		}

		for (TimeMarker *marker = act->markers.first; marker; marker = marker->next) {
			writestruct(wd, DATA, TimeMarker, 1, marker);
		}
	}
}

static void write_keyingsets(WriteData *wd, ListBase *list)
{
	KeyingSet *ks;
	KS_Path *ksp;

	for (ks = list->first; ks; ks = ks->next) {
		/* KeyingSet */
		writestruct(wd, DATA, KeyingSet, 1, ks);

		/* Paths */
		for (ksp = ks->paths.first; ksp; ksp = ksp->next) {
			/* Path */
			writestruct(wd, DATA, KS_Path, 1, ksp);

			if (ksp->rna_path) {
				writedata(wd, DATA, strlen(ksp->rna_path) + 1, ksp->rna_path);
			}
		}
	}
}

static void write_nlastrips(WriteData *wd, ListBase *strips)
{
	NlaStrip *strip;

	writelist(wd, DATA, NlaStrip, strips);
	for (strip = strips->first; strip; strip = strip->next) {
		/* write the strip's F-Curves and modifiers */
		write_fcurves(wd, &strip->fcurves);
		write_fmodifiers(wd, &strip->modifiers);

		/* write the strip's children */
		write_nlastrips(wd, &strip->strips);
	}
}

static void write_nladata(WriteData *wd, ListBase *nlabase)
{
	NlaTrack *nlt;

	/* write all the tracks */
	for (nlt = nlabase->first; nlt; nlt = nlt->next) {
		/* write the track first */
		writestruct(wd, DATA, NlaTrack, 1, nlt);

		/* write the track's strips */
		write_nlastrips(wd, &nlt->strips);
	}
}

static void write_animdata(WriteData *wd, AnimData *adt)
{
	AnimOverride *aor;

	/* firstly, just write the AnimData block */
	writestruct(wd, DATA, AnimData, 1, adt);

	/* write drivers */
	write_fcurves(wd, &adt->drivers);

	/* write overrides */
	// FIXME: are these needed?
	for (aor = adt->overrides.first; aor; aor = aor->next) {
		/* overrides consist of base data + rna_path */
		writestruct(wd, DATA, AnimOverride, 1, aor);
		writedata(wd, DATA, strlen(aor->rna_path) + 1, aor->rna_path);
	}

	// TODO write the remaps (if they are needed)

	/* write NLA data */
	write_nladata(wd, &adt->nla_tracks);
}

static void write_curvemapping_curves(WriteData *wd, CurveMapping *cumap)
{
	for (int a = 0; a < CM_TOT; a++) {
		writestruct(wd, DATA, CurveMapPoint, cumap->cm[a].totpoint, cumap->cm[a].curve);
	}
}

static void write_curvemapping(WriteData *wd, CurveMapping *cumap)
{
	writestruct(wd, DATA, CurveMapping, 1, cumap);

	write_curvemapping_curves(wd, cumap);
}

static void write_node_socket(WriteData *wd, bNodeTree *UNUSED(ntree), bNode *node, bNodeSocket *sock)
{
#ifdef USE_NODE_COMPAT_CUSTOMNODES
	/* forward compatibility code, so older blenders still open (not for undo) */
	if (wd->current == NULL) {
		sock->stack_type = 1;

		if (node->type == NODE_GROUP) {
			bNodeTree *ngroup = (bNodeTree *)node->id;
			if (ngroup) {
				/* for node groups: look up the deprecated groupsock pointer */
				sock->groupsock = ntreeFindSocketInterface(ngroup, sock->in_out, sock->identifier);
				BLI_assert(sock->groupsock != NULL);

				/* node group sockets now use the generic identifier string to verify group nodes,
				 * old blender uses the own_index.
				 */
				sock->own_index = sock->groupsock->own_index;
			}
		}
	}
#endif

	/* actual socket writing */
	writestruct(wd, DATA, bNodeSocket, 1, sock);

	if (sock->prop) {
		IDP_WriteProperty(sock->prop, wd);
	}

	if (sock->default_value) {
		writedata(wd, DATA, MEM_allocN_len(sock->default_value), sock->default_value);
	}
}
static void write_node_socket_interface(WriteData *wd, bNodeTree *UNUSED(ntree), bNodeSocket *sock)
{
#ifdef USE_NODE_COMPAT_CUSTOMNODES
	/* forward compatibility code, so older blenders still open */
	sock->stack_type = 1;

	/* Reconstruct the deprecated default_value structs in socket interface DNA. */
	if (sock->default_value == NULL && sock->typeinfo) {
		node_socket_init_default_value(sock);
	}
#endif

	/* actual socket writing */
	writestruct(wd, DATA, bNodeSocket, 1, sock);

	if (sock->prop) {
		IDP_WriteProperty(sock->prop, wd);
	}

	if (sock->default_value) {
		writedata(wd, DATA, MEM_allocN_len(sock->default_value), sock->default_value);
	}
}
/* this is only direct data, tree itself should have been written */
static void write_nodetree_nolib(WriteData *wd, bNodeTree *ntree)
{
	bNode *node;
	bNodeSocket *sock;
	bNodeLink *link;

	/* for link_list() speed, we write per list */

	if (ntree->adt) {
		write_animdata(wd, ntree->adt);
	}

	for (node = ntree->nodes.first; node; node = node->next) {
		writestruct(wd, DATA, bNode, 1, node);

		if (node->prop) {
			IDP_WriteProperty(node->prop, wd);
		}

		for (sock = node->inputs.first; sock; sock = sock->next) {
			write_node_socket(wd, ntree, node, sock);
		}
		for (sock = node->outputs.first; sock; sock = sock->next) {
			write_node_socket(wd, ntree, node, sock);
		}

		for (link = node->internal_links.first; link; link = link->next) {
			writestruct(wd, DATA, bNodeLink, 1, link);
		}

		if (node->storage) {
			/* could be handlerized at some point, now only 1 exception still */
			if ((ntree->type == NTREE_SHADER) &&
			    ELEM(node->type, SH_NODE_CURVE_VEC, SH_NODE_CURVE_RGB))
			{
				write_curvemapping(wd, node->storage);
			}
			else if (ntree->type == NTREE_SHADER &&
			         (node->type == SH_NODE_SCRIPT))
			{
				NodeShaderScript *nss = (NodeShaderScript *)node->storage;
				if (nss->bytecode) {
					writedata(wd, DATA, strlen(nss->bytecode) + 1, nss->bytecode);
				}
				writestruct_id(wd, DATA, node->typeinfo->storagename, 1, node->storage);
			}
			else if ((ntree->type == NTREE_COMPOSIT) &&
			         ELEM(node->type, CMP_NODE_TIME, CMP_NODE_CURVE_VEC, CMP_NODE_CURVE_RGB, CMP_NODE_HUECORRECT))
			{
				write_curvemapping(wd, node->storage);
			}
			else if ((ntree->type == NTREE_TEXTURE) &&
			         (node->type == TEX_NODE_CURVE_RGB || node->type == TEX_NODE_CURVE_TIME))
			{
				write_curvemapping(wd, node->storage);
			}
			else if ((ntree->type == NTREE_COMPOSIT) &&
			         (node->type == CMP_NODE_MOVIEDISTORTION))
			{
				/* pass */
			}
			else if ((ntree->type == NTREE_COMPOSIT) && (node->type == CMP_NODE_GLARE)) {
				/* Simple forward compat for fix for T50736.
				 * Not ideal (there is no ideal solution here), but should do for now. */
				NodeGlare *ndg = node->storage;
				/* Not in undo case. */
				if (!wd->current) {
					switch (ndg->type) {
						case 2:  /* Grrrr! magic numbers :( */
							ndg->angle = ndg->streaks;
							break;
						case 0:
							ndg->angle = ndg->star_45;
							break;
						default:
							break;
					}
				}
				writestruct_id(wd, DATA, node->typeinfo->storagename, 1, node->storage);
			}
			else {
				writestruct_id(wd, DATA, node->typeinfo->storagename, 1, node->storage);
			}
		}

		if (node->type == CMP_NODE_OUTPUT_FILE) {
			/* inputs have own storage data */
			for (sock = node->inputs.first; sock; sock = sock->next) {
				writestruct(wd, DATA, NodeImageMultiFileSocket, 1, sock->storage);
			}
		}
		if (node->type == CMP_NODE_IMAGE) {
			/* write extra socket info */
			for (sock = node->outputs.first; sock; sock = sock->next) {
				writestruct(wd, DATA, NodeImageLayer, 1, sock->storage);
			}
		}
	}

	for (link = ntree->links.first; link; link = link->next) {
		writestruct(wd, DATA, bNodeLink, 1, link);
	}

	for (sock = ntree->inputs.first; sock; sock = sock->next) {
		write_node_socket_interface(wd, ntree, sock);
	}
	for (sock = ntree->outputs.first; sock; sock = sock->next) {
		write_node_socket_interface(wd, ntree, sock);
	}
}

/**
 * Take care using 'use_active_win', since we wont want the currently active window
 * to change which scene renders (currently only used for undo).
 */
static void current_screen_compat(Main *mainvar, bScreen **r_screen, bool use_active_win)
{
	wmWindowManager *wm;
	wmWindow *window = NULL;

	/* find a global current screen in the first open window, to have
	 * a reasonable default for reading in older versions */
	wm = mainvar->wm.first;

	if (wm) {
		if (use_active_win) {
			/* write the active window into the file, needed for multi-window undo T43424 */
			for (window = wm->windows.first; window; window = window->next) {
				if (window->active) {
					break;
				}
			}

			/* fallback */
			if (window == NULL) {
				window = wm->windows.first;
			}
		}
		else {
			window = wm->windows.first;
		}
	}

	*r_screen = (window) ? window->screen : NULL;
}

typedef struct RenderInfo {
	int sfra;
	int efra;
	char scene_name[MAX_ID_NAME - 2];
} RenderInfo;

/* was for historic render-deamon feature,
 * now write because it can be easily extracted without
 * reading the whole blend file */
static void write_renderinfo(WriteData *wd, Main *mainvar)
{
	bScreen *curscreen;
	Scene *sce, *curscene = NULL;
	RenderInfo data;

	/* XXX in future, handle multiple windows with multiple screens? */
	current_screen_compat(mainvar, &curscreen, false);
	if (curscreen) {
		curscene = curscreen->scene;
	}

	for (sce = mainvar->scene.first; sce; sce = sce->id.next) {
		if (sce->id.lib == NULL && (sce == curscene || (sce->r.scemode & R_BG_RENDER))) {
			data.sfra = sce->r.sfra;
			data.efra = sce->r.efra;
			memset(data.scene_name, 0, sizeof(data.scene_name));

			BLI_strncpy(data.scene_name, sce->id.name + 2, sizeof(data.scene_name));

			writedata(wd, REND, sizeof(data), &data);
		}
	}
}

static void write_keymapitem(WriteData *wd, wmKeyMapItem *kmi)
{
	writestruct(wd, DATA, wmKeyMapItem, 1, kmi);
	if (kmi->properties) {
		IDP_WriteProperty(kmi->properties, wd);
	}
}

static void write_userdef(WriteData *wd)
{
	bTheme *btheme;
	wmKeyMap *keymap;
	wmKeyMapItem *kmi;
	wmKeyMapDiffItem *kmdi;
	bAddon *bext;
	bPathCompare *path_cmp;
	uiStyle *style;

	writestruct(wd, USER, UserDef, 1, &U);

	for (btheme = U.themes.first; btheme; btheme = btheme->next) {
		writestruct(wd, DATA, bTheme, 1, btheme);
	}

	for (keymap = U.user_keymaps.first; keymap; keymap = keymap->next) {
		writestruct(wd, DATA, wmKeyMap, 1, keymap);

		for (kmdi = keymap->diff_items.first; kmdi; kmdi = kmdi->next) {
			writestruct(wd, DATA, wmKeyMapDiffItem, 1, kmdi);
			if (kmdi->remove_item) {
				write_keymapitem(wd, kmdi->remove_item);
			}
			if (kmdi->add_item) {
				write_keymapitem(wd, kmdi->add_item);
			}
		}

		for (kmi = keymap->items.first; kmi; kmi = kmi->next) {
			write_keymapitem(wd, kmi);
		}
	}

	for (bext = U.addons.first; bext; bext = bext->next) {
		writestruct(wd, DATA, bAddon, 1, bext);
		if (bext->prop) {
			IDP_WriteProperty(bext->prop, wd);
		}
	}

	for (path_cmp = U.autoexec_paths.first; path_cmp; path_cmp = path_cmp->next) {
		writestruct(wd, DATA, bPathCompare, 1, path_cmp);
	}

	for (style = U.uistyles.first; style; style = style->next) {
		writestruct(wd, DATA, uiStyle, 1, style);
	}
}

static void write_boid_state(WriteData *wd, BoidState *state)
{
	BoidRule *rule = state->rules.first;

	writestruct(wd, DATA, BoidState, 1, state);

	for (; rule; rule = rule->next) {
		switch (rule->type) {
			case eBoidRuleType_Goal:
			case eBoidRuleType_Avoid:
				writestruct(wd, DATA, BoidRuleGoalAvoid, 1, rule);
				break;
			case eBoidRuleType_AvoidCollision:
				writestruct(wd, DATA, BoidRuleAvoidCollision, 1, rule);
				break;
			case eBoidRuleType_FollowLeader:
				writestruct(wd, DATA, BoidRuleFollowLeader, 1, rule);
				break;
			case eBoidRuleType_AverageSpeed:
				writestruct(wd, DATA, BoidRuleAverageSpeed, 1, rule);
				break;
			case eBoidRuleType_Fight:
				writestruct(wd, DATA, BoidRuleFight, 1, rule);
				break;
			default:
				writestruct(wd, DATA, BoidRule, 1, rule);
				break;
		}
	}
#if 0
	BoidCondition *cond = state->conditions.first;
	for (; cond; cond = cond->next) {
		writestruct(wd, DATA, BoidCondition, 1, cond);
	}
#endif
}

/* update this also to readfile.c */
static const char *ptcache_data_struct[] = {
	"", // BPHYS_DATA_INDEX
	"", // BPHYS_DATA_LOCATION
	"", // BPHYS_DATA_VELOCITY
	"", // BPHYS_DATA_ROTATION
	"", // BPHYS_DATA_AVELOCITY / BPHYS_DATA_XCONST */
	"", // BPHYS_DATA_SIZE:
	"", // BPHYS_DATA_TIMES:
	"BoidData" // case BPHYS_DATA_BOIDS:
};
static const char *ptcache_extra_struct[] = {
	"",
	"ParticleSpring"
};
static void write_pointcaches(WriteData *wd, ListBase *ptcaches)
{
	PointCache *cache = ptcaches->first;
	int i;

	for (; cache; cache = cache->next) {
		writestruct(wd, DATA, PointCache, 1, cache);

		if ((cache->flag & PTCACHE_DISK_CACHE) == 0) {
			PTCacheMem *pm = cache->mem_cache.first;

			for (; pm; pm = pm->next) {
				PTCacheExtra *extra = pm->extradata.first;

				writestruct(wd, DATA, PTCacheMem, 1, pm);

				for (i = 0; i < BPHYS_TOT_DATA; i++) {
					if (pm->data[i] && pm->data_types & (1 << i)) {
						if (ptcache_data_struct[i][0] == '\0') {
							writedata(wd, DATA, MEM_allocN_len(pm->data[i]), pm->data[i]);
						}
						else {
							writestruct_id(wd, DATA, ptcache_data_struct[i], pm->totpoint, pm->data[i]);
						}
					}
				}

				for (; extra; extra = extra->next) {
					if (ptcache_extra_struct[extra->type][0] == '\0') {
						continue;
					}
					writestruct(wd, DATA, PTCacheExtra, 1, extra);
					writestruct_id(wd, DATA, ptcache_extra_struct[extra->type], extra->totdata, extra->data);
				}
			}
		}
	}
}

static void write_particlesettings(WriteData *wd, ParticleSettings *part)
{
	if (part->id.us > 0 || wd->current) {
		/* write LibData */
		writestruct(wd, ID_PA, ParticleSettings, 1, part);
		write_iddata(wd, &part->id);

		if (part->adt) {
			write_animdata(wd, part->adt);
		}
		writestruct(wd, DATA, PartDeflect, 1, part->pd);
		writestruct(wd, DATA, PartDeflect, 1, part->pd2);
		writestruct(wd, DATA, EffectorWeights, 1, part->effector_weights);

		if (part->clumpcurve) {
			write_curvemapping(wd, part->clumpcurve);
		}
		if (part->roughcurve) {
			write_curvemapping(wd, part->roughcurve);
		}

		for (ParticleDupliWeight *dw = part->dupliweights.first; dw; dw = dw->next) {
			/* update indices, but only if dw->ob is set (can be NULL after loading e.g.) */
			if (dw->ob != NULL) {
				dw->index = 0;
				if (part->dup_group) { /* can be NULL if lining fails or set to None */
					for (GroupObject *go = part->dup_group->gobject.first;
						 go && go->ob != dw->ob;
						 go = go->next, dw->index++);
				}
			}
			writestruct(wd, DATA, ParticleDupliWeight, 1, dw);
		}

		if (part->boids && part->phystype == PART_PHYS_BOIDS) {
			writestruct(wd, DATA, BoidSettings, 1, part->boids);

			for (BoidState *state = part->boids->states.first; state; state = state->next) {
				write_boid_state(wd, state);
			}
		}
		if (part->fluid && part->phystype == PART_PHYS_FLUID) {
			writestruct(wd, DATA, SPHFluidSettings, 1, part->fluid);
		}

		for (int a = 0; a < MAX_MTEX; a++) {
			if (part->mtex[a]) {
				writestruct(wd, DATA, MTex, 1, part->mtex[a]);
			}
		}
	}
}

static void write_particlesystems(WriteData *wd, ListBase *particles)
{
	ParticleSystem *psys = particles->first;
	ParticleTarget *pt;
	int a;

	for (; psys; psys = psys->next) {
		writestruct(wd, DATA, ParticleSystem, 1, psys);

		if (psys->particles) {
			writestruct(wd, DATA, ParticleData, psys->totpart, psys->particles);

			if (psys->particles->hair) {
				ParticleData *pa = psys->particles;

				for (a = 0; a < psys->totpart; a++, pa++) {
					writestruct(wd, DATA, HairKey, pa->totkey, pa->hair);
				}
			}

			if (psys->particles->boid &&
			    (psys->part->phystype == PART_PHYS_BOIDS))
			{
				writestruct(wd, DATA, BoidParticle, psys->totpart, psys->particles->boid);
			}

			if (psys->part->fluid &&
			    (psys->part->phystype == PART_PHYS_FLUID) &&
			    (psys->part->fluid->flag & SPH_VISCOELASTIC_SPRINGS))
			{
				writestruct(wd, DATA, ParticleSpring, psys->tot_fluidsprings, psys->fluid_springs);
			}
		}
		pt = psys->targets.first;
		for (; pt; pt = pt->next) {
			writestruct(wd, DATA, ParticleTarget, 1, pt);
		}

		if (psys->child) {
			writestruct(wd, DATA, ChildParticle, psys->totchild, psys->child);
		}

		if (psys->clmd) {
			writestruct(wd, DATA, ClothModifierData, 1, psys->clmd);
			writestruct(wd, DATA, ClothSimSettings, 1, psys->clmd->sim_parms);
			writestruct(wd, DATA, ClothCollSettings, 1, psys->clmd->coll_parms);
		}

		write_pointcaches(wd, &psys->ptcaches);
	}
}

static void write_properties(WriteData *wd, ListBase *lb)
{
	bProperty *prop;

	prop = lb->first;
	while (prop) {
		writestruct(wd, DATA, bProperty, 1, prop);

		if (prop->poin && prop->poin != &prop->data) {
			writedata(wd, DATA, MEM_allocN_len(prop->poin), prop->poin);
		}

		prop = prop->next;
	}
}

static void write_sensors(WriteData *wd, ListBase *lb)
{
	bSensor *sens;

	sens = lb->first;
	while (sens) {
		writestruct(wd, DATA, bSensor, 1, sens);

		writedata(wd, DATA, sizeof(void *) * sens->totlinks, sens->links);

		switch (sens->type) {
			case SENS_NEAR:
				writestruct(wd, DATA, bNearSensor, 1, sens->data);
				break;
			case SENS_MOUSE:
				writestruct(wd, DATA, bMouseSensor, 1, sens->data);
				break;
			case SENS_KEYBOARD:
				writestruct(wd, DATA, bKeyboardSensor, 1, sens->data);
				break;
			case SENS_PROPERTY:
				writestruct(wd, DATA, bPropertySensor, 1, sens->data);
				break;
			case SENS_ARMATURE:
				writestruct(wd, DATA, bArmatureSensor, 1, sens->data);
				break;
			case SENS_ACTUATOR:
				writestruct(wd, DATA, bActuatorSensor, 1, sens->data);
				break;
			case SENS_DELAY:
				writestruct(wd, DATA, bDelaySensor, 1, sens->data);
				break;
			case SENS_COLLISION:
				writestruct(wd, DATA, bCollisionSensor, 1, sens->data);
				break;
			case SENS_RADAR:
				writestruct(wd, DATA, bRadarSensor, 1, sens->data);
				break;
			case SENS_RANDOM:
				writestruct(wd, DATA, bRandomSensor, 1, sens->data);
				break;
			case SENS_RAY:
				writestruct(wd, DATA, bRaySensor, 1, sens->data);
				break;
			case SENS_MESSAGE:
				writestruct(wd, DATA, bMessageSensor, 1, sens->data);
				break;
			case SENS_JOYSTICK:
				writestruct(wd, DATA, bJoystickSensor, 1, sens->data);
				break;
			default:
				; /* error: don't know how to write this file */
		}

		sens = sens->next;
	}
}

static void write_controllers(WriteData *wd, ListBase *lb)
{
	bController *cont;

	cont = lb->first;
	while (cont) {
		writestruct(wd, DATA, bController, 1, cont);

		writedata(wd, DATA, sizeof(void *) * cont->totlinks, cont->links);

		switch (cont->type) {
			case CONT_EXPRESSION:
				writestruct(wd, DATA, bExpressionCont, 1, cont->data);
				break;
			case CONT_PYTHON:
				writestruct(wd, DATA, bPythonCont, 1, cont->data);
				break;
			default:
				; /* error: don't know how to write this file */
		}

		cont = cont->next;
	}
}

static void write_actuators(WriteData *wd, ListBase *lb)
{
	bActuator *act;

	act = lb->first;
	while (act) {
		writestruct(wd, DATA, bActuator, 1, act);

		switch (act->type) {
			case ACT_ACTION:
			case ACT_SHAPEACTION:
				writestruct(wd, DATA, bActionActuator, 1, act->data);
				break;
			case ACT_SOUND:
				writestruct(wd, DATA, bSoundActuator, 1, act->data);
				break;
			case ACT_OBJECT:
				writestruct(wd, DATA, bObjectActuator, 1, act->data);
				break;
			case ACT_PROPERTY:
				writestruct(wd, DATA, bPropertyActuator, 1, act->data);
				break;
			case ACT_CAMERA:
				writestruct(wd, DATA, bCameraActuator, 1, act->data);
				break;
			case ACT_CONSTRAINT:
				writestruct(wd, DATA, bConstraintActuator, 1, act->data);
				break;
			case ACT_EDIT_OBJECT:
				writestruct(wd, DATA, bEditObjectActuator, 1, act->data);
				break;
			case ACT_SCENE:
				writestruct(wd, DATA, bSceneActuator, 1, act->data);
				break;
			case ACT_GROUP:
				writestruct(wd, DATA, bGroupActuator, 1, act->data);
				break;
			case ACT_RANDOM:
				writestruct(wd, DATA, bRandomActuator, 1, act->data);
				break;
			case ACT_MESSAGE:
				writestruct(wd, DATA, bMessageActuator, 1, act->data);
				break;
			case ACT_GAME:
				writestruct(wd, DATA, bGameActuator, 1, act->data);
				break;
			case ACT_VISIBILITY:
				writestruct(wd, DATA, bVisibilityActuator, 1, act->data);
				break;
			case ACT_2DFILTER:
				writestruct(wd, DATA, bTwoDFilterActuator, 1, act->data);
				break;
			case ACT_PARENT:
				writestruct(wd, DATA, bParentActuator, 1, act->data);
				break;
			case ACT_STATE:
				writestruct(wd, DATA, bStateActuator, 1, act->data);
				break;
			case ACT_ARMATURE:
				writestruct(wd, DATA, bArmatureActuator, 1, act->data);
				break;
			case ACT_STEERING:
				writestruct(wd, DATA, bSteeringActuator, 1, act->data);
				break;
			case ACT_MOUSE:
				writestruct(wd, DATA, bMouseActuator, 1, act->data);
				break;
			default:
				; /* error: don't know how to write this file */
		}

		act = act->next;
	}
}

static void write_motionpath(WriteData *wd, bMotionPath *mpath)
{
	/* sanity checks */
	if (mpath == NULL) {
		return;
	}

	/* firstly, just write the motionpath struct */
	writestruct(wd, DATA, bMotionPath, 1, mpath);

	/* now write the array of data */
	writestruct(wd, DATA, bMotionPathVert, mpath->length, mpath->points);
}

static void write_constraints(WriteData *wd, ListBase *conlist)
{
	bConstraint *con;

	for (con = conlist->first; con; con = con->next) {
		const bConstraintTypeInfo *cti = BKE_constraint_typeinfo_get(con);

		/* Write the specific data */
		if (cti && con->data) {
			/* firstly, just write the plain con->data struct */
			writestruct_id(wd, DATA, cti->structName, 1, con->data);

			/* do any constraint specific stuff */
			switch (con->type) {
				case CONSTRAINT_TYPE_PYTHON:
				{
					bPythonConstraint *data = con->data;
					bConstraintTarget *ct;

					/* write targets */
					for (ct = data->targets.first; ct; ct = ct->next) {
						writestruct(wd, DATA, bConstraintTarget, 1, ct);
					}

					/* Write ID Properties -- and copy this comment EXACTLY for easy finding
					 * of library blocks that implement this.*/
					IDP_WriteProperty(data->prop, wd);

					break;
				}
				case CONSTRAINT_TYPE_SPLINEIK:
				{
					bSplineIKConstraint *data = con->data;

					/* write points array */
					writedata(wd, DATA, sizeof(float) * (data->numpoints), data->points);

					break;
				}
			}
		}

		/* Write the constraint */
		writestruct(wd, DATA, bConstraint, 1, con);
	}
}

static void write_pose(WriteData *wd, bPose *pose)
{
	bPoseChannel *chan;
	bActionGroup *grp;

	/* Write each channel */
	if (pose == NULL) {
		return;
	}

	/* Write channels */
	for (chan = pose->chanbase.first; chan; chan = chan->next) {
		/* Write ID Properties -- and copy this comment EXACTLY for easy finding
		 * of library blocks that implement this.*/
		if (chan->prop) {
			IDP_WriteProperty(chan->prop, wd);
		}

		write_constraints(wd, &chan->constraints);
		writestruct(wd, DATA, bFaceMap, 1, chan->fmap);

		write_motionpath(wd, chan->mpath);

		/* prevent crashes with autosave,
		 * when a bone duplicated in editmode has not yet been assigned to its posechannel */
		if (chan->bone) {
			/* gets restored on read, for library armatures */
			chan->selectflag = chan->bone->flag & BONE_SELECTED;
		}

		writestruct(wd, DATA, bPoseChannel, 1, chan);
	}

	/* Write groups */
	for (grp = pose->agroups.first; grp; grp = grp->next) {
		writestruct(wd, DATA, bActionGroup, 1, grp);
	}

	/* write IK param */
	if (pose->ikparam) {
		const char *structname = BKE_pose_ikparam_get_name(pose);
		if (structname) {
			writestruct_id(wd, DATA, structname, 1, pose->ikparam);
		}
	}

	/* Write this pose */
	writestruct(wd, DATA, bPose, 1, pose);

}

static void write_defgroups(WriteData *wd, ListBase *defbase)
{
	for (bDeformGroup *defgroup = defbase->first; defgroup; defgroup = defgroup->next) {
		writestruct(wd, DATA, bDeformGroup, 1, defgroup);
	}
}

static void write_fmaps(WriteData *wd, ListBase *fbase)
{
	for (bFaceMap *fmap = fbase->first; fmap; fmap = fmap->next) {
		writestruct(wd, DATA, bFaceMap, 1, fmap);
	}
}

static void write_modifiers(WriteData *wd, ListBase *modbase)
{
	ModifierData *md;

	if (modbase == NULL) {
		return;
	}

	for (md = modbase->first; md; md = md->next) {
		const ModifierTypeInfo *mti = modifierType_getInfo(md->type);
		if (mti == NULL) {
			return;
		}

		writestruct_id(wd, DATA, mti->structName, 1, md);

		if (md->type == eModifierType_Hook) {
			HookModifierData *hmd = (HookModifierData *)md;

			if (hmd->curfalloff) {
				write_curvemapping(wd, hmd->curfalloff);
			}

			writedata(wd, DATA, sizeof(int) * hmd->totindex, hmd->indexar);
		}
		else if (md->type == eModifierType_Cloth) {
			ClothModifierData *clmd = (ClothModifierData *)md;

			writestruct(wd, DATA, ClothSimSettings, 1, clmd->sim_parms);
			writestruct(wd, DATA, ClothCollSettings, 1, clmd->coll_parms);
			writestruct(wd, DATA, EffectorWeights, 1, clmd->sim_parms->effector_weights);
			write_pointcaches(wd, &clmd->ptcaches);
		}
		else if (md->type == eModifierType_Smoke) {
			SmokeModifierData *smd = (SmokeModifierData *)md;

			if (smd->type & MOD_SMOKE_TYPE_DOMAIN) {
				writestruct(wd, DATA, SmokeDomainSettings, 1, smd->domain);

				if (smd->domain) {
					write_pointcaches(wd, &(smd->domain->ptcaches[0]));

					/* create fake pointcache so that old blender versions can read it */
					smd->domain->point_cache[1] = BKE_ptcache_add(&smd->domain->ptcaches[1]);
					smd->domain->point_cache[1]->flag |= PTCACHE_DISK_CACHE | PTCACHE_FAKE_SMOKE;
					smd->domain->point_cache[1]->step = 1;

					write_pointcaches(wd, &(smd->domain->ptcaches[1]));

					if (smd->domain->coba) {
						writestruct(wd, DATA, ColorBand, 1, smd->domain->coba);
					}


					/* cleanup the fake pointcache */
					BKE_ptcache_free_list(&smd->domain->ptcaches[1]);
					smd->domain->point_cache[1] = NULL;

					writestruct(wd, DATA, EffectorWeights, 1, smd->domain->effector_weights);
				}
			}
			else if (smd->type & MOD_SMOKE_TYPE_FLOW) {
				writestruct(wd, DATA, SmokeFlowSettings, 1, smd->flow);
			}
			else if (smd->type & MOD_SMOKE_TYPE_COLL) {
				writestruct(wd, DATA, SmokeCollSettings, 1, smd->coll);
			}
		}
		else if (md->type == eModifierType_Fluidsim) {
			FluidsimModifierData *fluidmd = (FluidsimModifierData *)md;

			writestruct(wd, DATA, FluidsimSettings, 1, fluidmd->fss);
		}
		else if (md->type == eModifierType_DynamicPaint) {
			DynamicPaintModifierData *pmd = (DynamicPaintModifierData *)md;

			if (pmd->canvas) {
				DynamicPaintSurface *surface;
				writestruct(wd, DATA, DynamicPaintCanvasSettings, 1, pmd->canvas);

				/* write surfaces */
				for (surface = pmd->canvas->surfaces.first; surface; surface = surface->next) {
					writestruct(wd, DATA, DynamicPaintSurface, 1, surface);
				}
				/* write caches and effector weights */
				for (surface = pmd->canvas->surfaces.first; surface; surface = surface->next) {
					write_pointcaches(wd, &(surface->ptcaches));

					writestruct(wd, DATA, EffectorWeights, 1, surface->effector_weights);
				}
			}
			if (pmd->brush) {
				writestruct(wd, DATA, DynamicPaintBrushSettings, 1, pmd->brush);
				writestruct(wd, DATA, ColorBand, 1, pmd->brush->paint_ramp);
				writestruct(wd, DATA, ColorBand, 1, pmd->brush->vel_ramp);
			}
		}
		else if (md->type == eModifierType_Collision) {

#if 0
			CollisionModifierData *collmd = (CollisionModifierData *)md;
			// TODO: CollisionModifier should use pointcache
			// + have proper reset events before enabling this
			writestruct(wd, DATA, MVert, collmd->numverts, collmd->x);
			writestruct(wd, DATA, MVert, collmd->numverts, collmd->xnew);
			writestruct(wd, DATA, MFace, collmd->numfaces, collmd->mfaces);
#endif
		}
		else if (md->type == eModifierType_MeshDeform) {
			MeshDeformModifierData *mmd = (MeshDeformModifierData *)md;
			int size = mmd->dyngridsize;

			writestruct(wd, DATA, MDefInfluence, mmd->totinfluence, mmd->bindinfluences);
			writedata(wd, DATA, sizeof(int) * (mmd->totvert + 1), mmd->bindoffsets);
			writedata(wd, DATA, sizeof(float) * 3 * mmd->totcagevert,
			          mmd->bindcagecos);
			writestruct(wd, DATA, MDefCell, size * size * size, mmd->dyngrid);
			writestruct(wd, DATA, MDefInfluence, mmd->totinfluence, mmd->dyninfluences);
			writedata(wd, DATA, sizeof(int) * mmd->totvert, mmd->dynverts);
		}
		else if (md->type == eModifierType_Warp) {
			WarpModifierData *tmd = (WarpModifierData *)md;
			if (tmd->curfalloff) {
				write_curvemapping(wd, tmd->curfalloff);
			}
		}
		else if (md->type == eModifierType_WeightVGEdit) {
			WeightVGEditModifierData *wmd = (WeightVGEditModifierData *)md;

			if (wmd->cmap_curve) {
				write_curvemapping(wd, wmd->cmap_curve);
			}
		}
		else if (md->type == eModifierType_LaplacianDeform) {
			LaplacianDeformModifierData *lmd = (LaplacianDeformModifierData *)md;

			writedata(wd, DATA, sizeof(float) * lmd->total_verts * 3, lmd->vertexco);
		}
		else if (md->type == eModifierType_CorrectiveSmooth) {
			CorrectiveSmoothModifierData *csmd = (CorrectiveSmoothModifierData *)md;

			if (csmd->bind_coords) {
				writedata(wd, DATA, sizeof(float[3]) * csmd->bind_coords_num, csmd->bind_coords);
			}
		}
		else if (md->type == eModifierType_SurfaceDeform) {
			SurfaceDeformModifierData *smd = (SurfaceDeformModifierData *)md;

			writestruct(wd, DATA, SDefVert, smd->numverts, smd->verts);

			if (smd->verts) {
				for (int i = 0; i < smd->numverts; i++) {
					writestruct(wd, DATA, SDefBind, smd->verts[i].numbinds, smd->verts[i].binds);

					if (smd->verts[i].binds) {
						for (int j = 0; j < smd->verts[i].numbinds; j++) {
							writedata(wd, DATA, sizeof(int) * smd->verts[i].binds[j].numverts, smd->verts[i].binds[j].vert_inds);

							if (smd->verts[i].binds[j].mode == MOD_SDEF_MODE_CENTROID ||
							    smd->verts[i].binds[j].mode == MOD_SDEF_MODE_LOOPTRI)
							{
								writedata(wd, DATA, sizeof(float) * 3, smd->verts[i].binds[j].vert_weights);
							}
							else {
								writedata(wd, DATA, sizeof(float) * smd->verts[i].binds[j].numverts, smd->verts[i].binds[j].vert_weights);
							}
						}
					}
				}
			}
		}
	}
}

static void write_object(WriteData *wd, Object *ob)
{
	if (ob->id.us > 0 || wd->current) {
		/* write LibData */
		writestruct(wd, ID_OB, Object, 1, ob);
		write_iddata(wd, &ob->id);

<<<<<<< HEAD
			write_pose(wd, ob->pose);
			write_defgroups(wd, &ob->defbase);
			write_fmaps(wd, &ob->fmaps);
			write_constraints(wd, &ob->constraints);
			write_motionpath(wd, ob->mpath);
=======
		if (ob->adt) {
			write_animdata(wd, ob->adt);
		}
>>>>>>> 722451e1

		/* direct data */
		writedata(wd, DATA, sizeof(void *) * ob->totcol, ob->mat);
		writedata(wd, DATA, sizeof(char) * ob->totcol, ob->matbits);
		/* write_effects(wd, &ob->effect); */ /* not used anymore */
		write_properties(wd, &ob->prop);
		write_sensors(wd, &ob->sensors);
		write_controllers(wd, &ob->controllers);
		write_actuators(wd, &ob->actuators);

		if (ob->type == OB_ARMATURE) {
			bArmature *arm = ob->data;
			if (arm && ob->pose && arm->act_bone) {
				BLI_strncpy(ob->pose->proxy_act_bone, arm->act_bone->name, sizeof(ob->pose->proxy_act_bone));
			}
		}

		write_pose(wd, ob->pose);
		write_defgroups(wd, &ob->defbase);
		write_constraints(wd, &ob->constraints);
		write_motionpath(wd, ob->mpath);

		writestruct(wd, DATA, PartDeflect, 1, ob->pd);
		writestruct(wd, DATA, SoftBody, 1, ob->soft);
		if (ob->soft) {
			write_pointcaches(wd, &ob->soft->ptcaches);
			writestruct(wd, DATA, EffectorWeights, 1, ob->soft->effector_weights);
		}
		writestruct(wd, DATA, BulletSoftBody, 1, ob->bsoft);

		if (ob->rigidbody_object) {
			/* TODO: if any extra data is added to handle duplis, will need separate function then */
			writestruct(wd, DATA, RigidBodyOb, 1, ob->rigidbody_object);
		}
		if (ob->rigidbody_constraint) {
			writestruct(wd, DATA, RigidBodyCon, 1, ob->rigidbody_constraint);
		}

		if (ob->type == OB_EMPTY && ob->empty_drawtype == OB_EMPTY_IMAGE) {
			writestruct(wd, DATA, ImageUser, 1, ob->iuser);
		}

		write_particlesystems(wd, &ob->particlesystem);
		write_modifiers(wd, &ob->modifiers);

		writelist(wd, DATA, LinkData, &ob->pc_ids);
		writelist(wd, DATA, LodLevel, &ob->lodlevels);

		write_previews(wd, ob->preview);
	}
}


static void write_vfont(WriteData *wd, VFont *vf)
{
	if (vf->id.us > 0 || wd->current) {
		/* write LibData */
		writestruct(wd, ID_VF, VFont, 1, vf);
		write_iddata(wd, &vf->id);

		/* direct data */
		if (vf->packedfile) {
			PackedFile *pf = vf->packedfile;
			writestruct(wd, DATA, PackedFile, 1, pf);
			writedata(wd, DATA, pf->size, pf->data);
		}
	}
}


static void write_key(WriteData *wd, Key *key)
{
	if (key->id.us > 0 || wd->current) {
		/* write LibData */
		writestruct(wd, ID_KE, Key, 1, key);
		write_iddata(wd, &key->id);

		if (key->adt) {
			write_animdata(wd, key->adt);
		}

		/* direct data */
		for (KeyBlock *kb = key->block.first; kb; kb = kb->next) {
			writestruct(wd, DATA, KeyBlock, 1, kb);
			if (kb->data) {
				writedata(wd, DATA, kb->totelem * key->elemsize, kb->data);
			}
		}
	}
}

static void write_camera(WriteData *wd, Camera *cam)
{
	if (cam->id.us > 0 || wd->current) {
		/* write LibData */
		writestruct(wd, ID_CA, Camera, 1, cam);
		write_iddata(wd, &cam->id);

		if (cam->adt) {
			write_animdata(wd, cam->adt);
		}
	}
}

static void write_mball(WriteData *wd, MetaBall *mb)
{
	if (mb->id.us > 0 || wd->current) {
		/* write LibData */
		writestruct(wd, ID_MB, MetaBall, 1, mb);
		write_iddata(wd, &mb->id);

		/* direct data */
		writedata(wd, DATA, sizeof(void *) * mb->totcol, mb->mat);
		if (mb->adt) {
			write_animdata(wd, mb->adt);
		}

		for (MetaElem *ml = mb->elems.first; ml; ml = ml->next) {
			writestruct(wd, DATA, MetaElem, 1, ml);
		}
	}
}

static void write_curve(WriteData *wd, Curve *cu)
{
	if (cu->id.us > 0 || wd->current) {
		/* write LibData */
		writestruct(wd, ID_CU, Curve, 1, cu);
		write_iddata(wd, &cu->id);

		/* direct data */
		writedata(wd, DATA, sizeof(void *) * cu->totcol, cu->mat);
		if (cu->adt) {
			write_animdata(wd, cu->adt);
		}

		if (cu->vfont) {
			writedata(wd, DATA, cu->len + 1, cu->str);
			writestruct(wd, DATA, CharInfo, cu->len_wchar + 1, cu->strinfo);
			writestruct(wd, DATA, TextBox, cu->totbox, cu->tb);
		}
		else {
			/* is also the order of reading */
			for (Nurb *nu = cu->nurb.first; nu; nu = nu->next) {
				writestruct(wd, DATA, Nurb, 1, nu);
			}
			for (Nurb *nu = cu->nurb.first; nu; nu = nu->next) {
				if (nu->type == CU_BEZIER) {
					writestruct(wd, DATA, BezTriple, nu->pntsu, nu->bezt);
				}
				else {
					writestruct(wd, DATA, BPoint, nu->pntsu * nu->pntsv, nu->bp);
					if (nu->knotsu) {
						writedata(wd, DATA, KNOTSU(nu) * sizeof(float), nu->knotsu);
					}
					if (nu->knotsv) {
						writedata(wd, DATA, KNOTSV(nu) * sizeof(float), nu->knotsv);
					}
				}
			}
		}
	}
}

static void write_dverts(WriteData *wd, int count, MDeformVert *dvlist)
{
	if (dvlist) {

		/* Write the dvert list */
		writestruct(wd, DATA, MDeformVert, count, dvlist);

		/* Write deformation data for each dvert */
		for (int i = 0; i < count; i++) {
			if (dvlist[i].dw) {
				writestruct(wd, DATA, MDeformWeight, dvlist[i].totweight, dvlist[i].dw);
			}
		}
	}
}

static void write_mdisps(WriteData *wd, int count, MDisps *mdlist, int external)
{
	if (mdlist) {
		int i;

		writestruct(wd, DATA, MDisps, count, mdlist);
		for (i = 0; i < count; ++i) {
			MDisps *md = &mdlist[i];
			if (md->disps) {
				if (!external) {
					writedata(wd, DATA, sizeof(float) * 3 * md->totdisp, md->disps);
				}
			}

			if (md->hidden) {
				writedata(wd, DATA, BLI_BITMAP_SIZE(md->totdisp), md->hidden);
			}
		}
	}
}

static void write_grid_paint_mask(WriteData *wd, int count, GridPaintMask *grid_paint_mask)
{
	if (grid_paint_mask) {
		int i;

		writestruct(wd, DATA, GridPaintMask, count, grid_paint_mask);
		for (i = 0; i < count; ++i) {
			GridPaintMask *gpm = &grid_paint_mask[i];
			if (gpm->data) {
				const int gridsize = BKE_ccg_gridsize(gpm->level);
				writedata(wd, DATA,
				          sizeof(*gpm->data) * gridsize * gridsize,
				          gpm->data);
			}
		}
	}
}

static void write_customdata(
        WriteData *wd, ID *id, int count, CustomData *data, CustomDataLayer *layers,
        int partial_type, int partial_count)
{
	int i;

	/* write external customdata (not for undo) */
	if (data->external && !wd->current) {
		CustomData_external_write(data, id, CD_MASK_MESH, count, 0);
	}

	writestruct_at_address(wd, DATA, CustomDataLayer, data->totlayer, data->layers, layers);

	for (i = 0; i < data->totlayer; i++) {
		CustomDataLayer *layer = &layers[i];
		const char *structname;
		int structnum, datasize;

		if (layer->type == CD_MDEFORMVERT) {
			/* layer types that allocate own memory need special handling */
			write_dverts(wd, count, layer->data);
		}
		else if (layer->type == CD_MDISPS) {
			write_mdisps(wd, count, layer->data, layer->flag & CD_FLAG_EXTERNAL);
		}
		else if (layer->type == CD_PAINT_MASK) {
			const float *layer_data = layer->data;
			writedata(wd, DATA, sizeof(*layer_data) * count, layer_data);
		}
		else if (layer->type == CD_GRID_PAINT_MASK) {
			write_grid_paint_mask(wd, count, layer->data);
		}
		else if (layer->type == CD_FACEMAP) {
			const int *layer_data = layer->data;
			writedata(wd, DATA, sizeof(*layer_data) * count, layer_data);
		}
		else {
			CustomData_file_write_info(layer->type, &structname, &structnum);
			if (structnum) {
				/* when using partial visibility, the MEdge and MFace layers
				 * are smaller than the original, so their type and count is
				 * passed to make this work */
				if (layer->type != partial_type) {
					datasize = structnum * count;
				}
				else {
					datasize = structnum * partial_count;
				}

				writestruct_id(wd, DATA, structname, datasize, layer->data);
			}
			else {
				printf("%s error: layer '%s':%d - can't be written to file\n",
				       __func__, structname, layer->type);
			}
		}
	}

	if (data->external) {
		writestruct(wd, DATA, CustomDataExternal, 1, data->external);
	}
}

static void write_mesh(WriteData *wd, Mesh *mesh)
{
#ifdef USE_BMESH_SAVE_AS_COMPAT
	const bool save_for_old_blender = wd->use_mesh_compat;  /* option to save with older mesh format */
#else
	const bool save_for_old_blender = false;
#endif

	CustomDataLayer *vlayers = NULL, vlayers_buff[CD_TEMP_CHUNK_SIZE];
	CustomDataLayer *elayers = NULL, elayers_buff[CD_TEMP_CHUNK_SIZE];
	CustomDataLayer *flayers = NULL, flayers_buff[CD_TEMP_CHUNK_SIZE];
	CustomDataLayer *llayers = NULL, llayers_buff[CD_TEMP_CHUNK_SIZE];
	CustomDataLayer *players = NULL, players_buff[CD_TEMP_CHUNK_SIZE];

	if (mesh->id.us > 0 || wd->current) {
		/* write LibData */
		if (!save_for_old_blender) {
			/* write a copy of the mesh, don't modify in place because it is
			 * not thread safe for threaded renders that are reading this */
			Mesh *old_mesh = mesh;
			Mesh copy_mesh = *mesh;
			mesh = &copy_mesh;

#ifdef USE_BMESH_SAVE_WITHOUT_MFACE
			/* cache only - don't write */
			mesh->mface = NULL;
			mesh->totface = 0;
			memset(&mesh->fdata, 0, sizeof(mesh->fdata));
#endif /* USE_BMESH_SAVE_WITHOUT_MFACE */

			/**
			 * Those calls:
			 *   - Reduce mesh->xdata.totlayer to number of layers to write.
			 *   - Fill xlayers with those layers to be written.
			 * Note that mesh->xdata is from now on invalid for Blender, but this is why the whole mesh is
			 * a temp local copy!
			 */
			CustomData_file_write_prepare(&mesh->vdata, &vlayers, vlayers_buff, ARRAY_SIZE(vlayers_buff));
			CustomData_file_write_prepare(&mesh->edata, &elayers, elayers_buff, ARRAY_SIZE(elayers_buff));
#ifndef USE_BMESH_SAVE_WITHOUT_MFACE  /* Do not copy org fdata in this case!!! */
			CustomData_file_write_prepare(&mesh->fdata, &flayers, flayers_buff, ARRAY_SIZE(flayers_buff));
#else
			flayers = flayers_buff;
#endif
			CustomData_file_write_prepare(&mesh->ldata, &llayers, llayers_buff, ARRAY_SIZE(llayers_buff));
			CustomData_file_write_prepare(&mesh->pdata, &players, players_buff, ARRAY_SIZE(players_buff));

			writestruct_at_address(wd, ID_ME, Mesh, 1, old_mesh, mesh);
			write_iddata(wd, &mesh->id);

			/* direct data */
			if (mesh->adt) {
				write_animdata(wd, mesh->adt);
			}

			writedata(wd, DATA, sizeof(void *) * mesh->totcol, mesh->mat);
			writedata(wd, DATA, sizeof(MSelect) * mesh->totselect, mesh->mselect);

			write_customdata(wd, &mesh->id, mesh->totvert, &mesh->vdata, vlayers, -1, 0);
			write_customdata(wd, &mesh->id, mesh->totedge, &mesh->edata, elayers, -1, 0);
			/* fdata is really a dummy - written so slots align */
			write_customdata(wd, &mesh->id, mesh->totface, &mesh->fdata, flayers, -1, 0);
			write_customdata(wd, &mesh->id, mesh->totloop, &mesh->ldata, llayers, -1, 0);
			write_customdata(wd, &mesh->id, mesh->totpoly, &mesh->pdata, players, -1, 0);

			/* restore pointer */
			mesh = old_mesh;
		}
		else {

#ifdef USE_BMESH_SAVE_AS_COMPAT
			/* write a copy of the mesh, don't modify in place because it is
			 * not thread safe for threaded renders that are reading this */
			Mesh *old_mesh = mesh;
			Mesh copy_mesh = *mesh;
			mesh = &copy_mesh;

			mesh->mpoly = NULL;
			mesh->mface = NULL;
			mesh->totface = 0;
			mesh->totpoly = 0;
			mesh->totloop = 0;
			CustomData_reset(&mesh->fdata);
			CustomData_reset(&mesh->pdata);
			CustomData_reset(&mesh->ldata);
			mesh->edit_btmesh = NULL;

			/* now fill in polys to mfaces */
			/* XXX This breaks writing design, by using temp allocated memory, which will likely generate
			 *     duplicates in stored 'old' addresses.
			 *     This is very bad, but do not see easy way to avoid this, aside from generating those data
			 *     outside of save process itself.
			 *     Maybe we can live with this, though?
			 */
			mesh->totface = BKE_mesh_mpoly_to_mface(&mesh->fdata, &old_mesh->ldata, &old_mesh->pdata,
													mesh->totface, old_mesh->totloop, old_mesh->totpoly);

			BKE_mesh_update_customdata_pointers(mesh, false);

			CustomData_file_write_prepare(&mesh->vdata, &vlayers, vlayers_buff, ARRAY_SIZE(vlayers_buff));
			CustomData_file_write_prepare(&mesh->edata, &elayers, elayers_buff, ARRAY_SIZE(elayers_buff));
			CustomData_file_write_prepare(&mesh->fdata, &flayers, flayers_buff, ARRAY_SIZE(flayers_buff));
#if 0
			CustomData_file_write_prepare(&mesh->ldata, &llayers, llayers_buff, ARRAY_SIZE(llayers_buff));
			CustomData_file_write_prepare(&mesh->pdata, &players, players_buff, ARRAY_SIZE(players_buff));
#endif

			writestruct_at_address(wd, ID_ME, Mesh, 1, old_mesh, mesh);
			write_iddata(wd, &mesh->id);

			/* direct data */
			if (mesh->adt) {
				write_animdata(wd, mesh->adt);
			}

			writedata(wd, DATA, sizeof(void *) * mesh->totcol, mesh->mat);
			/* writedata(wd, DATA, sizeof(MSelect) * mesh->totselect, mesh->mselect); */ /* pre-bmesh NULL's */

			write_customdata(wd, &mesh->id, mesh->totvert, &mesh->vdata, vlayers, -1, 0);
			write_customdata(wd, &mesh->id, mesh->totedge, &mesh->edata, elayers, -1, 0);
			write_customdata(wd, &mesh->id, mesh->totface, &mesh->fdata, flayers, -1, 0);
			/* harmless for older blender versioins but _not_ writing these keeps file size down */
#if 0
			write_customdata(wd, &mesh->id, mesh->totloop, &mesh->ldata, llayers, -1, 0);
			write_customdata(wd, &mesh->id, mesh->totpoly, &mesh->pdata, players, -1, 0);
#endif

			CustomData_free(&mesh->fdata, mesh->totface);
			flayers = NULL;

			/* restore pointer */
			mesh = old_mesh;
#endif /* USE_BMESH_SAVE_AS_COMPAT */
		}
	}

	if (vlayers && vlayers != vlayers_buff) {
		MEM_freeN(vlayers);
	}
	if (elayers && elayers != elayers_buff) {
		MEM_freeN(elayers);
	}
	if (flayers && flayers != flayers_buff) {
		MEM_freeN(flayers);
	}
	if (llayers && llayers != llayers_buff) {
		MEM_freeN(llayers);
	}
	if (players && players != players_buff) {
		MEM_freeN(players);
	}
}

static void write_lattice(WriteData *wd, Lattice *lt)
{
	if (lt->id.us > 0 || wd->current) {
		/* write LibData */
		writestruct(wd, ID_LT, Lattice, 1, lt);
		write_iddata(wd, &lt->id);

		/* write animdata */
		if (lt->adt) {
			write_animdata(wd, lt->adt);
		}

		/* direct data */
		writestruct(wd, DATA, BPoint, lt->pntsu * lt->pntsv * lt->pntsw, lt->def);

		write_dverts(wd, lt->pntsu * lt->pntsv * lt->pntsw, lt->dvert);
	}
}

static void write_image(WriteData *wd, Image *ima)
{
	if (ima->id.us > 0 || wd->current) {
		ImagePackedFile *imapf;

		/* Some trickery to keep forward compatibility of packed images. */
		BLI_assert(ima->packedfile == NULL);
		if (ima->packedfiles.first != NULL) {
			imapf = ima->packedfiles.first;
			ima->packedfile = imapf->packedfile;
		}

		/* write LibData */
		writestruct(wd, ID_IM, Image, 1, ima);
		write_iddata(wd, &ima->id);

		for (imapf = ima->packedfiles.first; imapf; imapf = imapf->next) {
			writestruct(wd, DATA, ImagePackedFile, 1, imapf);
			if (imapf->packedfile) {
				PackedFile *pf = imapf->packedfile;
				writestruct(wd, DATA, PackedFile, 1, pf);
				writedata(wd, DATA, pf->size, pf->data);
			}
		}

		write_previews(wd, ima->preview);

		for (ImageView *iv = ima->views.first; iv; iv = iv->next) {
			writestruct(wd, DATA, ImageView, 1, iv);
		}
		writestruct(wd, DATA, Stereo3dFormat, 1, ima->stereo3d_format);

		ima->packedfile = NULL;
	}
}

static void write_texture(WriteData *wd, Tex *tex)
{
	if (tex->id.us > 0 || wd->current) {
		/* write LibData */
		writestruct(wd, ID_TE, Tex, 1, tex);
		write_iddata(wd, &tex->id);

		if (tex->adt) {
			write_animdata(wd, tex->adt);
		}

		/* direct data */
		if (tex->coba) {
			writestruct(wd, DATA, ColorBand, 1, tex->coba);
		}
		if (tex->type == TEX_ENVMAP && tex->env) {
			writestruct(wd, DATA, EnvMap, 1, tex->env);
		}
		if (tex->type == TEX_POINTDENSITY && tex->pd) {
			writestruct(wd, DATA, PointDensity, 1, tex->pd);
			if (tex->pd->coba) {
				writestruct(wd, DATA, ColorBand, 1, tex->pd->coba);
			}
			if (tex->pd->falloff_curve) {
				write_curvemapping(wd, tex->pd->falloff_curve);
			}
		}
		if (tex->type == TEX_VOXELDATA) {
			writestruct(wd, DATA, VoxelData, 1, tex->vd);
		}
		if (tex->type == TEX_OCEAN && tex->ot) {
			writestruct(wd, DATA, OceanTex, 1, tex->ot);
		}

		/* nodetree is integral part of texture, no libdata */
		if (tex->nodetree) {
			writestruct(wd, DATA, bNodeTree, 1, tex->nodetree);
			write_nodetree_nolib(wd, tex->nodetree);
		}

		write_previews(wd, tex->preview);
	}
}

static void write_material_engines_settings(WriteData *wd, ListBase *lb)
{
	for (MaterialEngineSettings *res = lb->first; res; res = res->next) {
		writestruct(wd, DATA, MaterialEngineSettings, 1, res);

		if (STREQ(res->name, RE_engine_id_BLENDER_CLAY)) {
			writestruct(wd, DATA, MaterialEngineSettingsClay, 1, res->data);
		}
		else {
			/* No engine matched */
			/* error: don't know how to write this file */
		}
	}
}

static void write_material(WriteData *wd, Material *ma)
{
	if (ma->id.us > 0 || wd->current) {
		/* write LibData */
		writestruct(wd, ID_MA, Material, 1, ma);
		write_iddata(wd, &ma->id);

		if (ma->adt) {
			write_animdata(wd, ma->adt);
		}

		for (int a = 0; a < MAX_MTEX; a++) {
			if (ma->mtex[a]) {
				writestruct(wd, DATA, MTex, 1, ma->mtex[a]);
			}
		}

		if (ma->ramp_col) {
			writestruct(wd, DATA, ColorBand, 1, ma->ramp_col);
		}
		if (ma->ramp_spec) {
			writestruct(wd, DATA, ColorBand, 1, ma->ramp_spec);
		}

		/* nodetree is integral part of material, no libdata */
		if (ma->nodetree) {
			writestruct(wd, DATA, bNodeTree, 1, ma->nodetree);
			write_nodetree_nolib(wd, ma->nodetree);
		}

		write_previews(wd, ma->preview);

		write_material_engines_settings(wd, &ma->engines_settings);
	}
}

static void write_world(WriteData *wd, World *wrld)
{
	if (wrld->id.us > 0 || wd->current) {
		/* write LibData */
		writestruct(wd, ID_WO, World, 1, wrld);
		write_iddata(wd, &wrld->id);

		if (wrld->adt) {
			write_animdata(wd, wrld->adt);
		}

		for (int a = 0; a < MAX_MTEX; a++) {
			if (wrld->mtex[a]) {
				writestruct(wd, DATA, MTex, 1, wrld->mtex[a]);
			}
		}

		/* nodetree is integral part of world, no libdata */
		if (wrld->nodetree) {
			writestruct(wd, DATA, bNodeTree, 1, wrld->nodetree);
			write_nodetree_nolib(wd, wrld->nodetree);
		}

		write_previews(wd, wrld->preview);
	}
}

static void write_lamp(WriteData *wd, Lamp *la)
{
	if (la->id.us > 0 || wd->current) {
		/* write LibData */
		writestruct(wd, ID_LA, Lamp, 1, la);
		write_iddata(wd, &la->id);

		if (la->adt) {
			write_animdata(wd, la->adt);
		}

		/* direct data */
		for (int a = 0; a < MAX_MTEX; a++) {
			if (la->mtex[a]) {
				writestruct(wd, DATA, MTex, 1, la->mtex[a]);
			}
		}

		if (la->curfalloff) {
			write_curvemapping(wd, la->curfalloff);
		}

		/* nodetree is integral part of lamps, no libdata */
		if (la->nodetree) {
			writestruct(wd, DATA, bNodeTree, 1, la->nodetree);
			write_nodetree_nolib(wd, la->nodetree);
		}

		write_previews(wd, la->preview);
	}
}

static void write_sequence_modifiers(WriteData *wd, ListBase *modbase)
{
	SequenceModifierData *smd;

	for (smd = modbase->first; smd; smd = smd->next) {
		const SequenceModifierTypeInfo *smti = BKE_sequence_modifier_type_info_get(smd->type);

		if (smti) {
			writestruct_id(wd, DATA, smti->struct_name, 1, smd);

			if (smd->type == seqModifierType_Curves) {
				CurvesModifierData *cmd = (CurvesModifierData *)smd;

				write_curvemapping(wd, &cmd->curve_mapping);
			}
			else if (smd->type == seqModifierType_HueCorrect) {
				HueCorrectModifierData *hcmd = (HueCorrectModifierData *)smd;

				write_curvemapping(wd, &hcmd->curve_mapping);
			}
		}
		else {
			writestruct(wd, DATA, SequenceModifierData, 1, smd);
		}
	}
}

static void write_view_settings(WriteData *wd, ColorManagedViewSettings *view_settings)
{
	if (view_settings->curve_mapping) {
		write_curvemapping(wd, view_settings->curve_mapping);
	}
}

static void write_paint(WriteData *wd, Paint *p)
{
	if (p->cavity_curve) {
		write_curvemapping(wd, p->cavity_curve);
	}
}

static void write_scene_collection(WriteData *wd, SceneCollection *sc)
{
	writestruct(wd, DATA, SceneCollection, 1, sc);

	writelist(wd, DATA, LinkData, &sc->objects);
	writelist(wd, DATA, LinkData, &sc->filter_objects);

	for (SceneCollection *nsc = sc->scene_collections.first; nsc; nsc = nsc->next) {
		write_scene_collection(wd, nsc);
	}
}

static void write_collection_engine_settings(WriteData *wd, ListBase *lb)
{
	for (CollectionEngineSettings *ces = lb->first; ces; ces = ces->next) {
		writestruct(wd, DATA, CollectionEngineSettings, 1, ces);

		for (CollectionEngineProperty *prop = ces->properties.first; prop; prop = prop->next) {
			switch (prop->type) {
			    case COLLECTION_PROP_TYPE_FLOAT:
				    writestruct(wd, DATA, CollectionEnginePropertyFloat, 1, prop);
				    break;
			    case COLLECTION_PROP_TYPE_INT:
				    writestruct(wd, DATA, CollectionEnginePropertyInt, 1, prop);
				    break;
			    case COLLECTION_PROP_TYPE_BOOL:
				    writestruct(wd, DATA, CollectionEnginePropertyBool, 1, prop);
				    break;
			    default:
				    ; /* error: don't know how to write this file */
			}
		}
	}
}

static void write_layer_collections(WriteData *wd, ListBase *lb)
{
	for (LayerCollection *lc = lb->first; lc; lc = lc->next) {
		writestruct(wd, DATA, LayerCollection, 1, lc);

		writelist(wd, DATA, LinkData, &lc->object_bases);
		writelist(wd, DATA, CollectionOverride, &lc->overrides);

		write_collection_engine_settings(wd, &lc->engine_settings);

		write_collection_engine_settings(wd, &lc->mode_settings);

		write_layer_collections(wd, &lc->layer_collections);
	}
}

static void write_render_engines_settings(WriteData *wd, ListBase *lb)
{
	for (RenderEngineSettings *res = lb->first; res; res = res->next) {
		writestruct(wd, DATA, RenderEngineSettings, 1, res);

		if (STREQ(res->name, RE_engine_id_BLENDER_CLAY)) {
			writestruct(wd, DATA, RenderEngineSettingsClay, 1, res->data);
		}
		else {
			/* No engine matched */
			/* error: don't know how to write this file */
		}
	}
}

static void write_scene(WriteData *wd, Scene *sce)
{
	/* write LibData */
	writestruct(wd, ID_SCE, Scene, 1, sce);
	write_iddata(wd, &sce->id);

	if (sce->adt) {
		write_animdata(wd, sce->adt);
	}
	write_keyingsets(wd, &sce->keyingsets);

	/* direct data */
	for (BaseLegacy *base = sce->base.first; base; base = base->next) {
		writestruct(wd, DATA, BaseLegacy, 1, base);
	}

	ToolSettings *tos = sce->toolsettings;
	writestruct(wd, DATA, ToolSettings, 1, tos);
	if (tos->vpaint) {
		writestruct(wd, DATA, VPaint, 1, tos->vpaint);
		write_paint(wd, &tos->vpaint->paint);
	}
	if (tos->wpaint) {
		writestruct(wd, DATA, VPaint, 1, tos->wpaint);
		write_paint(wd, &tos->wpaint->paint);
	}
	if (tos->sculpt) {
		writestruct(wd, DATA, Sculpt, 1, tos->sculpt);
		write_paint(wd, &tos->sculpt->paint);
	}
	if (tos->uvsculpt) {
		writestruct(wd, DATA, UvSculpt, 1, tos->uvsculpt);
		write_paint(wd, &tos->uvsculpt->paint);
	}
	/* write grease-pencil drawing brushes to file */
	writelist(wd, DATA, bGPDbrush, &tos->gp_brushes);
	for (bGPDbrush *brush = tos->gp_brushes.first; brush; brush = brush->next) {
		if (brush->cur_sensitivity) {
			write_curvemapping(wd, brush->cur_sensitivity);
		}
		if (brush->cur_strength) {
			write_curvemapping(wd, brush->cur_strength);
		}
		if (brush->cur_jitter) {
			write_curvemapping(wd, brush->cur_jitter);
		}
	}
	/* write grease-pencil custom ipo curve to file */
	if (tos->gp_interpolate.custom_ipo) {
		write_curvemapping(wd, tos->gp_interpolate.custom_ipo);
	}


	write_paint(wd, &tos->imapaint.paint);

	Editing *ed = sce->ed;
	if (ed) {
		Sequence *seq;

		writestruct(wd, DATA, Editing, 1, ed);

		/* reset write flags too */

		SEQ_BEGIN(ed, seq)
		{
			if (seq->strip) {
				seq->strip->done = false;
			}
			writestruct(wd, DATA, Sequence, 1, seq);
		}
		SEQ_END

		SEQ_BEGIN(ed, seq)
		{
			if (seq->strip && seq->strip->done == 0) {
				/* write strip with 'done' at 0 because readfile */

				if (seq->effectdata) {
					switch (seq->type) {
						case SEQ_TYPE_COLOR:
							writestruct(wd, DATA, SolidColorVars, 1, seq->effectdata);
							break;
						case SEQ_TYPE_SPEED:
							writestruct(wd, DATA, SpeedControlVars, 1, seq->effectdata);
							break;
						case SEQ_TYPE_WIPE:
							writestruct(wd, DATA, WipeVars, 1, seq->effectdata);
							break;
						case SEQ_TYPE_GLOW:
							writestruct(wd, DATA, GlowVars, 1, seq->effectdata);
							break;
						case SEQ_TYPE_TRANSFORM:
							writestruct(wd, DATA, TransformVars, 1, seq->effectdata);
							break;
						case SEQ_TYPE_GAUSSIAN_BLUR:
							writestruct(wd, DATA, GaussianBlurVars, 1, seq->effectdata);
							break;
						case SEQ_TYPE_TEXT:
							writestruct(wd, DATA, TextVars, 1, seq->effectdata);
							break;
					}
				}

				writestruct(wd, DATA, Stereo3dFormat, 1, seq->stereo3d_format);

				Strip *strip = seq->strip;
				writestruct(wd, DATA, Strip, 1, strip);
				if (seq->flag & SEQ_USE_CROP && strip->crop) {
					writestruct(wd, DATA, StripCrop, 1, strip->crop);
				}
				if (seq->flag & SEQ_USE_TRANSFORM && strip->transform) {
					writestruct(wd, DATA, StripTransform, 1, strip->transform);
				}
				if (seq->flag & SEQ_USE_PROXY && strip->proxy) {
					writestruct(wd, DATA, StripProxy, 1, strip->proxy);
				}
				if (seq->type == SEQ_TYPE_IMAGE) {
					writestruct(wd, DATA, StripElem,
								MEM_allocN_len(strip->stripdata) / sizeof(struct StripElem),
								strip->stripdata);
				}
				else if (ELEM(seq->type, SEQ_TYPE_MOVIE, SEQ_TYPE_SOUND_RAM, SEQ_TYPE_SOUND_HD)) {
					writestruct(wd, DATA, StripElem, 1, strip->stripdata);
				}

				strip->done = true;
			}

			if (seq->prop) {
				IDP_WriteProperty(seq->prop, wd);
			}

			write_sequence_modifiers(wd, &seq->modifiers);
		}
		SEQ_END

		/* new; meta stack too, even when its nasty restore code */
		for (MetaStack *ms = ed->metastack.first; ms; ms = ms->next) {
			writestruct(wd, DATA, MetaStack, 1, ms);
		}
	}

	if (sce->r.avicodecdata) {
		writestruct(wd, DATA, AviCodecData, 1, sce->r.avicodecdata);
		if (sce->r.avicodecdata->lpFormat) {
			writedata(wd, DATA, sce->r.avicodecdata->cbFormat, sce->r.avicodecdata->lpFormat);
		}
		if (sce->r.avicodecdata->lpParms) {
			writedata(wd, DATA, sce->r.avicodecdata->cbParms, sce->r.avicodecdata->lpParms);
		}
	}

	if (sce->r.qtcodecdata) {
		writestruct(wd, DATA, QuicktimeCodecData, 1, sce->r.qtcodecdata);
		if (sce->r.qtcodecdata->cdParms) {
			writedata(wd, DATA, sce->r.qtcodecdata->cdSize, sce->r.qtcodecdata->cdParms);
		}
	}
	if (sce->r.ffcodecdata.properties) {
		IDP_WriteProperty(sce->r.ffcodecdata.properties, wd);
	}

	/* writing dynamic list of TimeMarkers to the blend file */
	for (TimeMarker *marker = sce->markers.first; marker; marker = marker->next) {
		writestruct(wd, DATA, TimeMarker, 1, marker);
	}

	/* writing dynamic list of TransformOrientations to the blend file */
	for (TransformOrientation *ts = sce->transform_spaces.first; ts; ts = ts->next) {
		writestruct(wd, DATA, TransformOrientation, 1, ts);
	}

	for (SceneRenderLayer *srl = sce->r.layers.first; srl; srl = srl->next) {
		writestruct(wd, DATA, SceneRenderLayer, 1, srl);
		for (FreestyleModuleConfig *fmc = srl->freestyleConfig.modules.first; fmc; fmc = fmc->next) {
			writestruct(wd, DATA, FreestyleModuleConfig, 1, fmc);
		}
		for (FreestyleLineSet *fls = srl->freestyleConfig.linesets.first; fls; fls = fls->next) {
			writestruct(wd, DATA, FreestyleLineSet, 1, fls);
		}
	}

	/* writing MultiView to the blend file */
	for (SceneRenderView *srv = sce->r.views.first; srv; srv = srv->next) {
		writestruct(wd, DATA, SceneRenderView, 1, srv);
	}

	if (sce->nodetree) {
		writestruct(wd, DATA, bNodeTree, 1, sce->nodetree);
		write_nodetree_nolib(wd, sce->nodetree);
	}

	write_view_settings(wd, &sce->view_settings);

	/* writing RigidBodyWorld data to the blend file */
	if (sce->rigidbody_world) {
		writestruct(wd, DATA, RigidBodyWorld, 1, sce->rigidbody_world);
		writestruct(wd, DATA, EffectorWeights, 1, sce->rigidbody_world->effector_weights);
		write_pointcaches(wd, &(sce->rigidbody_world->ptcaches));
	}

	write_previews(wd, sce->preview);
	write_curvemapping_curves(wd, &sce->r.mblur_shutter_curve);
	write_scene_collection(wd, sce->collection);

	for (SceneLayer *sl = sce->render_layers.first; sl; sl = sl->next) {
		writestruct(wd, DATA, SceneLayer, 1, sl);
		writelist(wd, DATA, Base, &sl->object_bases);
		write_layer_collections(wd, &sl->layer_collections);
	}

	write_render_engines_settings(wd, &sce->engines_settings);
}

static void write_gpencil(WriteData *wd, bGPdata *gpd)
{
	if (gpd->id.us > 0 || wd->current) {
		/* write gpd data block to file */
		writestruct(wd, ID_GD, bGPdata, 1, gpd);
		write_iddata(wd, &gpd->id);

		if (gpd->adt) {
			write_animdata(wd, gpd->adt);
		}

		/* write grease-pencil layers to file */
		writelist(wd, DATA, bGPDlayer, &gpd->layers);
		for (bGPDlayer *gpl = gpd->layers.first; gpl; gpl = gpl->next) {
			/* write this layer's frames to file */
			writelist(wd, DATA, bGPDframe, &gpl->frames);
			for (bGPDframe *gpf = gpl->frames.first; gpf; gpf = gpf->next) {
				/* write strokes */
				writelist(wd, DATA, bGPDstroke, &gpf->strokes);
				for (bGPDstroke *gps = gpf->strokes.first; gps; gps = gps->next) {
					writestruct(wd, DATA, bGPDspoint, gps->totpoints, gps->points);
				}
			}
		}

		/* write grease-pencil palettes */
		writelist(wd, DATA, bGPDpalette, &gpd->palettes);
		for (bGPDpalette *palette = gpd->palettes.first; palette; palette = palette->next) {
			writelist(wd, DATA, bGPDpalettecolor, &palette->colors);
		}
	}
}

static void write_windowmanager(WriteData *wd, wmWindowManager *wm)
{
	writestruct(wd, ID_WM, wmWindowManager, 1, wm);
	write_iddata(wd, &wm->id);

	for (wmWindow *win = wm->windows.first; win; win = win->next) {
		writestruct(wd, DATA, wmWindow, 1, win);
		writestruct(wd, DATA, Stereo3dFormat, 1, win->stereo3d_format);
	}
}

static void write_region(WriteData *wd, ARegion *ar, int spacetype)
{
	writestruct(wd, DATA, ARegion, 1, ar);

	if (ar->regiondata) {
		switch (spacetype) {
			case SPACE_VIEW3D:
				if (ar->regiontype == RGN_TYPE_WINDOW) {
					RegionView3D *rv3d = ar->regiondata;
					writestruct(wd, DATA, RegionView3D, 1, rv3d);

					if (rv3d->localvd) {
						writestruct(wd, DATA, RegionView3D, 1, rv3d->localvd);
					}
					if (rv3d->clipbb) {
						writestruct(wd, DATA, BoundBox, 1, rv3d->clipbb);
					}

				}
				else
					printf("regiondata write missing!\n");
				break;
			default:
				printf("regiondata write missing!\n");
		}
	}
}

static void write_uilist(WriteData *wd, uiList *ui_list)
{
	writestruct(wd, DATA, uiList, 1, ui_list);

	if (ui_list->properties) {
		IDP_WriteProperty(ui_list->properties, wd);
	}
}

static void write_soops(WriteData *wd, SpaceOops *so)
{
	BLI_mempool *ts = so->treestore;

	if (ts) {
		SpaceOops so_flat = *so;

		int elems = BLI_mempool_count(ts);
		/* linearize mempool to array */
		TreeStoreElem *data = elems ? BLI_mempool_as_arrayN(ts, "TreeStoreElem") : NULL;

		if (data) {
			/* In this block we use the memory location of the treestore
			 * but _not_ its data, the addresses in this case are UUID's,
			 * since we can't rely on malloc giving us different values each time.
			 */
			TreeStore ts_flat = {0};

			/* we know the treestore is at least as big as a pointer,
			 * so offsetting works to give us a UUID. */
			void *data_addr = (void *)POINTER_OFFSET(ts, sizeof(void *));

			ts_flat.usedelem = elems;
			ts_flat.totelem = elems;
			ts_flat.data = data_addr;

			writestruct(wd, DATA, SpaceOops, 1, so);

			writestruct_at_address(wd, DATA, TreeStore, 1, ts, &ts_flat);
			writestruct_at_address(wd, DATA, TreeStoreElem, elems, data_addr, data);

			MEM_freeN(data);
		}
		else {
			so_flat.treestore = NULL;
			writestruct_at_address(wd, DATA, SpaceOops, 1, so, &so_flat);
		}
	}
	else {
		writestruct(wd, DATA, SpaceOops, 1, so);
	}
}

static void write_screen(WriteData *wd, bScreen *sc)
{
	/* write LibData */
	/* in 2.50+ files, the file identifier for screens is patched, forward compatibility */
	writestruct(wd, ID_SCRN, bScreen, 1, sc);
	write_iddata(wd, &sc->id);

	write_previews(wd, sc->preview);

	/* direct data */
	for (ScrVert *sv = sc->vertbase.first; sv; sv = sv->next) {
		writestruct(wd, DATA, ScrVert, 1, sv);
	}

	for (ScrEdge *se = sc->edgebase.first; se; se = se->next) {
		writestruct(wd, DATA, ScrEdge, 1, se);
	}

	for (ScrArea *sa = sc->areabase.first; sa; sa = sa->next) {
		SpaceLink *sl;
		Panel *pa;
		uiList *ui_list;
		uiPreview *ui_preview;
		PanelCategoryStack *pc_act;
		ARegion *ar;

		writestruct(wd, DATA, ScrArea, 1, sa);

		for (ar = sa->regionbase.first; ar; ar = ar->next) {
			write_region(wd, ar, sa->spacetype);

			for (pa = ar->panels.first; pa; pa = pa->next) {
				writestruct(wd, DATA, Panel, 1, pa);
			}

			for (pc_act = ar->panels_category_active.first; pc_act; pc_act = pc_act->next) {
				writestruct(wd, DATA, PanelCategoryStack, 1, pc_act);
			}

			for (ui_list = ar->ui_lists.first; ui_list; ui_list = ui_list->next) {
				write_uilist(wd, ui_list);
			}

<<<<<<< HEAD
					/* temporarily disable ghost curves when saving */
					sipo->ghostCurves.first= sipo->ghostCurves.last= NULL;
					
					writestruct(wd, DATA, SpaceIpo, 1, sl);
					if (sipo->ads) {
						writestruct(wd, DATA, bDopeSheet, 1, sipo->ads);
					}
=======
			for (ui_preview = ar->ui_previews.first; ui_preview; ui_preview = ui_preview->next) {
				writestruct(wd, DATA, uiPreview, 1, ui_preview);
			}
		}

		for (sl = sa->spacedata.first; sl; sl = sl->next) {
			for (ar = sl->regionbase.first; ar; ar = ar->next) {
				write_region(wd, ar, sl->spacetype);
			}
>>>>>>> 722451e1

			if (sl->spacetype == SPACE_VIEW3D) {
				View3D *v3d = (View3D *)sl;
				BGpic *bgpic;
				writestruct(wd, DATA, View3D, 1, v3d);
				for (bgpic = v3d->bgpicbase.first; bgpic; bgpic = bgpic->next) {
					writestruct(wd, DATA, BGpic, 1, bgpic);
				}
				if (v3d->localvd) {
					writestruct(wd, DATA, View3D, 1, v3d->localvd);
				}

				if (v3d->fx_settings.ssao) {
					writestruct(wd, DATA, GPUSSAOSettings, 1, v3d->fx_settings.ssao);
				}
				if (v3d->fx_settings.dof) {
					writestruct(wd, DATA, GPUDOFSettings, 1, v3d->fx_settings.dof);
				}
			}
			else if (sl->spacetype == SPACE_IPO) {
				SpaceIpo *sipo = (SpaceIpo *)sl;
				ListBase tmpGhosts = sipo->ghostCurves;

				/* temporarily disable ghost curves when saving */
				sipo->ghostCurves.first = sipo->ghostCurves.last = NULL;

				writestruct(wd, DATA, SpaceIpo, 1, sl);
				if (sipo->ads) {
					writestruct(wd, DATA, bDopeSheet, 1, sipo->ads);
				}

				/* reenable ghost curves */
				sipo->ghostCurves = tmpGhosts;
			}
			else if (sl->spacetype == SPACE_BUTS) {
				writestruct(wd, DATA, SpaceButs, 1, sl);
			}
			else if (sl->spacetype == SPACE_FILE) {
				SpaceFile *sfile = (SpaceFile *)sl;

				writestruct(wd, DATA, SpaceFile, 1, sl);
				if (sfile->params) {
					writestruct(wd, DATA, FileSelectParams, 1, sfile->params);
				}
			}
			else if (sl->spacetype == SPACE_SEQ) {
				writestruct(wd, DATA, SpaceSeq, 1, sl);
			}
			else if (sl->spacetype == SPACE_OUTLINER) {
				SpaceOops *so = (SpaceOops *)sl;
				write_soops(wd, so);
			}
			else if (sl->spacetype == SPACE_IMAGE) {
				writestruct(wd, DATA, SpaceImage, 1, sl);
			}
			else if (sl->spacetype == SPACE_TEXT) {
				writestruct(wd, DATA, SpaceText, 1, sl);
			}
			else if (sl->spacetype == SPACE_SCRIPT) {
				SpaceScript *scr = (SpaceScript *)sl;
				scr->but_refs = NULL;
				writestruct(wd, DATA, SpaceScript, 1, sl);
			}
			else if (sl->spacetype == SPACE_ACTION) {
				writestruct(wd, DATA, SpaceAction, 1, sl);
			}
			else if (sl->spacetype == SPACE_NLA) {
				SpaceNla *snla = (SpaceNla *)sl;

				writestruct(wd, DATA, SpaceNla, 1, snla);
				if (snla->ads) {
					writestruct(wd, DATA, bDopeSheet, 1, snla->ads);
				}
			}
			else if (sl->spacetype == SPACE_TIME) {
				writestruct(wd, DATA, SpaceTime, 1, sl);
			}
			else if (sl->spacetype == SPACE_NODE) {
				SpaceNode *snode = (SpaceNode *)sl;
				bNodeTreePath *path;
				writestruct(wd, DATA, SpaceNode, 1, snode);

				for (path = snode->treepath.first; path; path = path->next) {
					writestruct(wd, DATA, bNodeTreePath, 1, path);
				}
			}
			else if (sl->spacetype == SPACE_LOGIC) {
				writestruct(wd, DATA, SpaceLogic, 1, sl);
			}
			else if (sl->spacetype == SPACE_CONSOLE) {
				SpaceConsole *con = (SpaceConsole *)sl;
				ConsoleLine *cl;

				for (cl = con->history.first; cl; cl = cl->next) {
					/* 'len_alloc' is invalid on write, set from 'len' on read */
					writestruct(wd, DATA, ConsoleLine, 1, cl);
					writedata(wd, DATA, cl->len + 1, cl->line);
				}
				writestruct(wd, DATA, SpaceConsole, 1, sl);

			}
			else if (sl->spacetype == SPACE_USERPREF) {
				writestruct(wd, DATA, SpaceUserPref, 1, sl);
			}
			else if (sl->spacetype == SPACE_CLIP) {
				writestruct(wd, DATA, SpaceClip, 1, sl);
			}
			else if (sl->spacetype == SPACE_INFO) {
				writestruct(wd, DATA, SpaceInfo, 1, sl);
			}
		}
	}
}

static void write_bone(WriteData *wd, Bone *bone)
{
	/* PATCH for upward compatibility after 2.37+ armature recode */
	bone->size[0] = bone->size[1] = bone->size[2] = 1.0f;

	/* Write this bone */
	writestruct(wd, DATA, Bone, 1, bone);

	/* Write ID Properties -- and copy this comment EXACTLY for easy finding
	 * of library blocks that implement this.*/
	if (bone->prop) {
		IDP_WriteProperty(bone->prop, wd);
	}

	/* Write Children */
	for (Bone *cbone = bone->childbase.first; cbone; cbone = cbone->next) {
		write_bone(wd, cbone);
	}
}

static void write_armature(WriteData *wd, bArmature *arm)
{
	if (arm->id.us > 0 || wd->current) {
		writestruct(wd, ID_AR, bArmature, 1, arm);
		write_iddata(wd, &arm->id);

		if (arm->adt) {
			write_animdata(wd, arm->adt);
		}

		/* Direct data */
		for (Bone *bone = arm->bonebase.first; bone; bone = bone->next) {
			write_bone(wd, bone);
		}
	}
}

static void write_text(WriteData *wd, Text *text)
{
	if ((text->flags & TXT_ISMEM) && (text->flags & TXT_ISEXT)) {
		text->flags &= ~TXT_ISEXT;
	}

	/* write LibData */
	writestruct(wd, ID_TXT, Text, 1, text);
	write_iddata(wd, &text->id);

	if (text->name) {
		writedata(wd, DATA, strlen(text->name) + 1, text->name);
	}

	if (!(text->flags & TXT_ISEXT)) {
		/* now write the text data, in two steps for optimization in the readfunction */
		for (TextLine *tmp = text->lines.first; tmp; tmp = tmp->next) {
			writestruct(wd, DATA, TextLine, 1, tmp);
		}

		for (TextLine *tmp = text->lines.first; tmp; tmp = tmp->next) {
			writedata(wd, DATA, tmp->len + 1, tmp->line);
		}
	}
}

static void write_speaker(WriteData *wd, Speaker *spk)
{
	if (spk->id.us > 0 || wd->current) {
		/* write LibData */
		writestruct(wd, ID_SPK, Speaker, 1, spk);
		write_iddata(wd, &spk->id);

		if (spk->adt) {
			write_animdata(wd, spk->adt);
		}
	}
}

static void write_sound(WriteData *wd, bSound *sound)
{
	if (sound->id.us > 0 || wd->current) {
		/* write LibData */
		writestruct(wd, ID_SO, bSound, 1, sound);
		write_iddata(wd, &sound->id);

		if (sound->packedfile) {
			PackedFile *pf = sound->packedfile;
			writestruct(wd, DATA, PackedFile, 1, pf);
			writedata(wd, DATA, pf->size, pf->data);
		}
	}
}

static void write_group(WriteData *wd, Group *group)
{
	if (group->id.us > 0 || wd->current) {
		/* write LibData */
		writestruct(wd, ID_GR, Group, 1, group);
		write_iddata(wd, &group->id);

		write_previews(wd, group->preview);

		for (GroupObject *go = group->gobject.first; go; go = go->next) {
			writestruct(wd, DATA, GroupObject, 1, go);
		}
	}
}

static void write_nodetree(WriteData *wd, bNodeTree *ntree)
{
	if (ntree->id.us > 0 || wd->current) {
		writestruct(wd, ID_NT, bNodeTree, 1, ntree);
		/* Note that trees directly used by other IDs (materials etc.) are not 'real' ID, they cannot
		 * be linked, etc., so we write actual id data here only, for 'real' ID trees. */
		write_iddata(wd, &ntree->id);

		write_nodetree_nolib(wd, ntree);
	}
}

#ifdef USE_NODE_COMPAT_CUSTOMNODES
static void customnodes_add_deprecated_data(Main *mainvar)
{
	FOREACH_NODETREE(mainvar, ntree, id) {
		bNodeLink *link, *last_link = ntree->links.last;

		/* only do this for node groups */
		if (id != &ntree->id) {
			continue;
		}

		/* Forward compatibility for group nodes: add links to node tree interface sockets.
		 * These links are invalid by new rules (missing node pointer)!
		 * They will be removed again in customnodes_free_deprecated_data,
		 * cannot do this directly lest bNodeLink pointer mapping becomes ambiguous.
		 * When loading files with such links in a new Blender version
		 * they will be removed as well.
		 */
		for (link = ntree->links.first; link; link = link->next) {
			bNode *fromnode = link->fromnode, *tonode = link->tonode;
			bNodeSocket *fromsock = link->fromsock, *tosock = link->tosock;

			/* check both sides of the link, to handle direct input-to-output links */
			if (fromnode->type == NODE_GROUP_INPUT) {
				fromnode = NULL;
				fromsock = ntreeFindSocketInterface(ntree, SOCK_IN, fromsock->identifier);
			}
			/* only the active output node defines links */
			if (tonode->type == NODE_GROUP_OUTPUT && (tonode->flag & NODE_DO_OUTPUT)) {
				tonode = NULL;
				tosock = ntreeFindSocketInterface(ntree, SOCK_OUT, tosock->identifier);
			}

			if (!fromnode || !tonode) {
				/* Note: not using nodeAddLink here, it asserts existing node pointers */
				bNodeLink *tlink = MEM_callocN(sizeof(bNodeLink), "group node link");
				tlink->fromnode = fromnode;
				tlink->fromsock = fromsock;
				tlink->tonode = tonode;
				tlink->tosock = tosock;
				tosock->link = tlink;
				tlink->flag |= NODE_LINK_VALID;
				BLI_addtail(&ntree->links, tlink);
			}

			/* don't check newly created compatibility links */
			if (link == last_link) {
				break;
			}
		}
	}
	FOREACH_NODETREE_END
}

static void customnodes_free_deprecated_data(Main *mainvar)
{
	FOREACH_NODETREE(mainvar, ntree, id) {
		bNodeLink *link, *next_link;

		for (link = ntree->links.first; link; link = next_link) {
			next_link = link->next;
			if (link->fromnode == NULL || link->tonode == NULL) {
				nodeRemLink(ntree, link);
			}
		}
	}
	FOREACH_NODETREE_END
}
#endif

static void write_brush(WriteData *wd, Brush *brush)
{
	if (brush->id.us > 0 || wd->current) {
		writestruct(wd, ID_BR, Brush, 1, brush);
		write_iddata(wd, &brush->id);

		if (brush->curve) {
			write_curvemapping(wd, brush->curve);
		}
		if (brush->gradient) {
			writestruct(wd, DATA, ColorBand, 1, brush->gradient);
		}
	}
}

static void write_palette(WriteData *wd, Palette *palette)
{
	if (palette->id.us > 0 || wd->current) {
		PaletteColor *color;
		writestruct(wd, ID_PAL, Palette, 1, palette);
		write_iddata(wd, &palette->id);

		for (color = palette->colors.first; color; color = color->next) {
			writestruct(wd, DATA, PaletteColor, 1, color);
		}
	}
}

static void write_paintcurve(WriteData *wd, PaintCurve *pc)
{
	if (pc->id.us > 0 || wd->current) {
		writestruct(wd, ID_PC, PaintCurve, 1, pc);
		write_iddata(wd, &pc->id);

		writestruct(wd, DATA, PaintCurvePoint, pc->tot_points, pc->points);
	}
}

static void write_movieTracks(WriteData *wd, ListBase *tracks)
{
	MovieTrackingTrack *track;

	track = tracks->first;
	while (track) {
		writestruct(wd, DATA, MovieTrackingTrack, 1, track);

		if (track->markers) {
			writestruct(wd, DATA, MovieTrackingMarker, track->markersnr, track->markers);
		}

		track = track->next;
	}
}

static void write_moviePlaneTracks(WriteData *wd, ListBase *plane_tracks_base)
{
	MovieTrackingPlaneTrack *plane_track;

	for (plane_track = plane_tracks_base->first;
	     plane_track;
	     plane_track = plane_track->next)
	{
		writestruct(wd, DATA, MovieTrackingPlaneTrack, 1, plane_track);

		writedata(wd, DATA, sizeof(MovieTrackingTrack *) * plane_track->point_tracksnr, plane_track->point_tracks);
		writestruct(wd, DATA, MovieTrackingPlaneMarker, plane_track->markersnr, plane_track->markers);
	}
}

static void write_movieReconstruction(WriteData *wd, MovieTrackingReconstruction *reconstruction)
{
	if (reconstruction->camnr) {
		writestruct(wd, DATA, MovieReconstructedCamera, reconstruction->camnr, reconstruction->cameras);
	}
}

static void write_movieclip(WriteData *wd, MovieClip *clip)
{
	if (clip->id.us > 0 || wd->current) {
		MovieTracking *tracking = &clip->tracking;
		MovieTrackingObject *object;

		writestruct(wd, ID_MC, MovieClip, 1, clip);
		write_iddata(wd, &clip->id);

		if (clip->adt) {
			write_animdata(wd, clip->adt);
		}

		write_movieTracks(wd, &tracking->tracks);
		write_moviePlaneTracks(wd, &tracking->plane_tracks);
		write_movieReconstruction(wd, &tracking->reconstruction);

		object = tracking->objects.first;
		while (object) {
			writestruct(wd, DATA, MovieTrackingObject, 1, object);

			write_movieTracks(wd, &object->tracks);
			write_moviePlaneTracks(wd, &object->plane_tracks);
			write_movieReconstruction(wd, &object->reconstruction);

			object = object->next;
		}
	}
}

static void write_mask(WriteData *wd, Mask *mask)
{
	if (mask->id.us > 0 || wd->current) {
		MaskLayer *masklay;

		writestruct(wd, ID_MSK, Mask, 1, mask);
		write_iddata(wd, &mask->id);

		if (mask->adt) {
			write_animdata(wd, mask->adt);
		}

		for (masklay = mask->masklayers.first; masklay; masklay = masklay->next) {
			MaskSpline *spline;
			MaskLayerShape *masklay_shape;

			writestruct(wd, DATA, MaskLayer, 1, masklay);

			for (spline = masklay->splines.first; spline; spline = spline->next) {
				int i;

				void *points_deform = spline->points_deform;
				spline->points_deform = NULL;

				writestruct(wd, DATA, MaskSpline, 1, spline);
				writestruct(wd, DATA, MaskSplinePoint, spline->tot_point, spline->points);

				spline->points_deform = points_deform;

				for (i = 0; i < spline->tot_point; i++) {
					MaskSplinePoint *point = &spline->points[i];

					if (point->tot_uw) {
						writestruct(wd, DATA, MaskSplinePointUW, point->tot_uw, point->uw);
					}
				}
			}

			for (masklay_shape = masklay->splines_shapes.first;
				 masklay_shape;
				 masklay_shape = masklay_shape->next)
			{
				writestruct(wd, DATA, MaskLayerShape, 1, masklay_shape);
				writedata(wd, DATA,
						  masklay_shape->tot_vert * sizeof(float) * MASK_OBJECT_SHAPE_ELEM_SIZE,
						  masklay_shape->data);
			}
		}
	}
}

static void write_linestyle_color_modifiers(WriteData *wd, ListBase *modifiers)
{
	LineStyleModifier *m;

	for (m = modifiers->first; m; m = m->next) {
		int struct_nr;
		switch (m->type) {
			case LS_MODIFIER_ALONG_STROKE:
				struct_nr = SDNA_TYPE_FROM_STRUCT(LineStyleColorModifier_AlongStroke);
				break;
			case LS_MODIFIER_DISTANCE_FROM_CAMERA:
				struct_nr = SDNA_TYPE_FROM_STRUCT(LineStyleColorModifier_DistanceFromCamera);
				break;
			case LS_MODIFIER_DISTANCE_FROM_OBJECT:
				struct_nr = SDNA_TYPE_FROM_STRUCT(LineStyleColorModifier_DistanceFromObject);
				break;
			case LS_MODIFIER_MATERIAL:
				struct_nr = SDNA_TYPE_FROM_STRUCT(LineStyleColorModifier_Material);
				break;
			case LS_MODIFIER_TANGENT:
				struct_nr = SDNA_TYPE_FROM_STRUCT(LineStyleColorModifier_Tangent);
				break;
			case LS_MODIFIER_NOISE:
				struct_nr = SDNA_TYPE_FROM_STRUCT(LineStyleColorModifier_Noise);
				break;
			case LS_MODIFIER_CREASE_ANGLE:
				struct_nr = SDNA_TYPE_FROM_STRUCT(LineStyleColorModifier_CreaseAngle);
				break;
			case LS_MODIFIER_CURVATURE_3D:
				struct_nr = SDNA_TYPE_FROM_STRUCT(LineStyleColorModifier_Curvature_3D);
				break;
			default:
				struct_nr = SDNA_TYPE_FROM_STRUCT(LineStyleModifier); /* this should not happen */
		}
		writestruct_nr(wd, DATA, struct_nr, 1, m);
	}
	for (m = modifiers->first; m; m = m->next) {
		switch (m->type) {
			case LS_MODIFIER_ALONG_STROKE:
				writestruct(wd, DATA, ColorBand, 1, ((LineStyleColorModifier_AlongStroke *)m)->color_ramp);
				break;
			case LS_MODIFIER_DISTANCE_FROM_CAMERA:
				writestruct(wd, DATA, ColorBand, 1, ((LineStyleColorModifier_DistanceFromCamera *)m)->color_ramp);
				break;
			case LS_MODIFIER_DISTANCE_FROM_OBJECT:
				writestruct(wd, DATA, ColorBand, 1, ((LineStyleColorModifier_DistanceFromObject *)m)->color_ramp);
				break;
			case LS_MODIFIER_MATERIAL:
				writestruct(wd, DATA, ColorBand, 1, ((LineStyleColorModifier_Material *)m)->color_ramp);
				break;
			case LS_MODIFIER_TANGENT:
				writestruct(wd, DATA, ColorBand, 1, ((LineStyleColorModifier_Tangent *)m)->color_ramp);
				break;
			case LS_MODIFIER_NOISE:
				writestruct(wd, DATA, ColorBand, 1, ((LineStyleColorModifier_Noise *)m)->color_ramp);
				break;
			case LS_MODIFIER_CREASE_ANGLE:
				writestruct(wd, DATA, ColorBand, 1, ((LineStyleColorModifier_CreaseAngle *)m)->color_ramp);
				break;
			case LS_MODIFIER_CURVATURE_3D:
				writestruct(wd, DATA, ColorBand, 1, ((LineStyleColorModifier_Curvature_3D *)m)->color_ramp);
				break;
		}
	}
}

static void write_linestyle_alpha_modifiers(WriteData *wd, ListBase *modifiers)
{
	LineStyleModifier *m;

	for (m = modifiers->first; m; m = m->next) {
		int struct_nr;
		switch (m->type) {
			case LS_MODIFIER_ALONG_STROKE:
				struct_nr = SDNA_TYPE_FROM_STRUCT(LineStyleAlphaModifier_AlongStroke);
				break;
			case LS_MODIFIER_DISTANCE_FROM_CAMERA:
				struct_nr = SDNA_TYPE_FROM_STRUCT(LineStyleAlphaModifier_DistanceFromCamera);
				break;
			case LS_MODIFIER_DISTANCE_FROM_OBJECT:
				struct_nr = SDNA_TYPE_FROM_STRUCT(LineStyleAlphaModifier_DistanceFromObject);
				break;
			case LS_MODIFIER_MATERIAL:
				struct_nr = SDNA_TYPE_FROM_STRUCT(LineStyleAlphaModifier_Material);
				break;
			case LS_MODIFIER_TANGENT:
				struct_nr = SDNA_TYPE_FROM_STRUCT(LineStyleAlphaModifier_Tangent);
				break;
			case LS_MODIFIER_NOISE:
				struct_nr = SDNA_TYPE_FROM_STRUCT(LineStyleAlphaModifier_Noise);
				break;
			case LS_MODIFIER_CREASE_ANGLE:
				struct_nr = SDNA_TYPE_FROM_STRUCT(LineStyleAlphaModifier_CreaseAngle);
				break;
			case LS_MODIFIER_CURVATURE_3D:
				struct_nr = SDNA_TYPE_FROM_STRUCT(LineStyleAlphaModifier_Curvature_3D);
				break;
			default:
				struct_nr = SDNA_TYPE_FROM_STRUCT(LineStyleModifier);  /* this should not happen */
		}
		writestruct_nr(wd, DATA, struct_nr, 1, m);
	}
	for (m = modifiers->first; m; m = m->next) {
		switch (m->type) {
			case LS_MODIFIER_ALONG_STROKE:
				write_curvemapping(wd, ((LineStyleAlphaModifier_AlongStroke *)m)->curve);
				break;
			case LS_MODIFIER_DISTANCE_FROM_CAMERA:
				write_curvemapping(wd, ((LineStyleAlphaModifier_DistanceFromCamera *)m)->curve);
				break;
			case LS_MODIFIER_DISTANCE_FROM_OBJECT:
				write_curvemapping(wd, ((LineStyleAlphaModifier_DistanceFromObject *)m)->curve);
				break;
			case LS_MODIFIER_MATERIAL:
				write_curvemapping(wd, ((LineStyleAlphaModifier_Material *)m)->curve);
				break;
			case LS_MODIFIER_TANGENT:
				write_curvemapping(wd, ((LineStyleAlphaModifier_Tangent *)m)->curve);
				break;
			case LS_MODIFIER_NOISE:
				write_curvemapping(wd, ((LineStyleAlphaModifier_Noise *)m)->curve);
				break;
			case LS_MODIFIER_CREASE_ANGLE:
				write_curvemapping(wd, ((LineStyleAlphaModifier_CreaseAngle *)m)->curve);
				break;
			case LS_MODIFIER_CURVATURE_3D:
				write_curvemapping(wd, ((LineStyleAlphaModifier_Curvature_3D *)m)->curve);
				break;
		}
	}
}

static void write_linestyle_thickness_modifiers(WriteData *wd, ListBase *modifiers)
{
	LineStyleModifier *m;

	for (m = modifiers->first; m; m = m->next) {
		int struct_nr;
		switch (m->type) {
			case LS_MODIFIER_ALONG_STROKE:
				struct_nr = SDNA_TYPE_FROM_STRUCT(LineStyleThicknessModifier_AlongStroke);
				break;
			case LS_MODIFIER_DISTANCE_FROM_CAMERA:
				struct_nr = SDNA_TYPE_FROM_STRUCT(LineStyleThicknessModifier_DistanceFromCamera);
				break;
			case LS_MODIFIER_DISTANCE_FROM_OBJECT:
				struct_nr = SDNA_TYPE_FROM_STRUCT(LineStyleThicknessModifier_DistanceFromObject);
				break;
			case LS_MODIFIER_MATERIAL:
				struct_nr = SDNA_TYPE_FROM_STRUCT(LineStyleThicknessModifier_Material);
				break;
			case LS_MODIFIER_CALLIGRAPHY:
				struct_nr = SDNA_TYPE_FROM_STRUCT(LineStyleThicknessModifier_Calligraphy);
				break;
			case LS_MODIFIER_TANGENT:
				struct_nr = SDNA_TYPE_FROM_STRUCT(LineStyleThicknessModifier_Tangent);
				break;
			case LS_MODIFIER_NOISE:
				struct_nr = SDNA_TYPE_FROM_STRUCT(LineStyleThicknessModifier_Noise);
				break;
			case LS_MODIFIER_CREASE_ANGLE:
				struct_nr = SDNA_TYPE_FROM_STRUCT(LineStyleThicknessModifier_CreaseAngle);
				break;
			case LS_MODIFIER_CURVATURE_3D:
				struct_nr = SDNA_TYPE_FROM_STRUCT(LineStyleThicknessModifier_Curvature_3D);
				break;
			default:
				struct_nr = SDNA_TYPE_FROM_STRUCT(LineStyleModifier);  /* this should not happen */
		}
		writestruct_nr(wd, DATA, struct_nr, 1, m);
	}
	for (m = modifiers->first; m; m = m->next) {
		switch (m->type) {
			case LS_MODIFIER_ALONG_STROKE:
				write_curvemapping(wd, ((LineStyleThicknessModifier_AlongStroke *)m)->curve);
				break;
			case LS_MODIFIER_DISTANCE_FROM_CAMERA:
				write_curvemapping(wd, ((LineStyleThicknessModifier_DistanceFromCamera *)m)->curve);
				break;
			case LS_MODIFIER_DISTANCE_FROM_OBJECT:
				write_curvemapping(wd, ((LineStyleThicknessModifier_DistanceFromObject *)m)->curve);
				break;
			case LS_MODIFIER_MATERIAL:
				write_curvemapping(wd, ((LineStyleThicknessModifier_Material *)m)->curve);
				break;
			case LS_MODIFIER_TANGENT:
				write_curvemapping(wd, ((LineStyleThicknessModifier_Tangent *)m)->curve);
				break;
			case LS_MODIFIER_CREASE_ANGLE:
				write_curvemapping(wd, ((LineStyleThicknessModifier_CreaseAngle *)m)->curve);
				break;
			case LS_MODIFIER_CURVATURE_3D:
				write_curvemapping(wd, ((LineStyleThicknessModifier_Curvature_3D *)m)->curve);
				break;
		}
	}
}

static void write_linestyle_geometry_modifiers(WriteData *wd, ListBase *modifiers)
{
	LineStyleModifier *m;

	for (m = modifiers->first; m; m = m->next) {
		int struct_nr;
		switch (m->type) {
			case LS_MODIFIER_SAMPLING:
				struct_nr = SDNA_TYPE_FROM_STRUCT(LineStyleGeometryModifier_Sampling);
				break;
			case LS_MODIFIER_BEZIER_CURVE:
				struct_nr = SDNA_TYPE_FROM_STRUCT(LineStyleGeometryModifier_BezierCurve);
				break;
			case LS_MODIFIER_SINUS_DISPLACEMENT:
				struct_nr = SDNA_TYPE_FROM_STRUCT(LineStyleGeometryModifier_SinusDisplacement);
				break;
			case LS_MODIFIER_SPATIAL_NOISE:
				struct_nr = SDNA_TYPE_FROM_STRUCT(LineStyleGeometryModifier_SpatialNoise);
				break;
			case LS_MODIFIER_PERLIN_NOISE_1D:
				struct_nr = SDNA_TYPE_FROM_STRUCT(LineStyleGeometryModifier_PerlinNoise1D);
				break;
			case LS_MODIFIER_PERLIN_NOISE_2D:
				struct_nr = SDNA_TYPE_FROM_STRUCT(LineStyleGeometryModifier_PerlinNoise2D);
				break;
			case LS_MODIFIER_BACKBONE_STRETCHER:
				struct_nr = SDNA_TYPE_FROM_STRUCT(LineStyleGeometryModifier_BackboneStretcher);
				break;
			case LS_MODIFIER_TIP_REMOVER:
				struct_nr = SDNA_TYPE_FROM_STRUCT(LineStyleGeometryModifier_TipRemover);
				break;
			case LS_MODIFIER_POLYGONIZATION:
				struct_nr = SDNA_TYPE_FROM_STRUCT(LineStyleGeometryModifier_Polygonalization);
				break;
			case LS_MODIFIER_GUIDING_LINES:
				struct_nr = SDNA_TYPE_FROM_STRUCT(LineStyleGeometryModifier_GuidingLines);
				break;
			case LS_MODIFIER_BLUEPRINT:
				struct_nr = SDNA_TYPE_FROM_STRUCT(LineStyleGeometryModifier_Blueprint);
				break;
			case LS_MODIFIER_2D_OFFSET:
				struct_nr = SDNA_TYPE_FROM_STRUCT(LineStyleGeometryModifier_2DOffset);
				break;
			case LS_MODIFIER_2D_TRANSFORM:
				struct_nr = SDNA_TYPE_FROM_STRUCT(LineStyleGeometryModifier_2DTransform);
				break;
			case LS_MODIFIER_SIMPLIFICATION:
				struct_nr = SDNA_TYPE_FROM_STRUCT(LineStyleGeometryModifier_Simplification);
				break;
			default:
				struct_nr = SDNA_TYPE_FROM_STRUCT(LineStyleModifier);  /* this should not happen */
		}
		writestruct_nr(wd, DATA, struct_nr, 1, m);
	}
}

static void write_linestyle(WriteData *wd, FreestyleLineStyle *linestyle)
{
	if (linestyle->id.us > 0 || wd->current) {
		writestruct(wd, ID_LS, FreestyleLineStyle, 1, linestyle);
		write_iddata(wd, &linestyle->id);

		if (linestyle->adt) {
			write_animdata(wd, linestyle->adt);
		}

		write_linestyle_color_modifiers(wd, &linestyle->color_modifiers);
		write_linestyle_alpha_modifiers(wd, &linestyle->alpha_modifiers);
		write_linestyle_thickness_modifiers(wd, &linestyle->thickness_modifiers);
		write_linestyle_geometry_modifiers(wd, &linestyle->geometry_modifiers);
		for (int a = 0; a < MAX_MTEX; a++) {
			if (linestyle->mtex[a]) {
				writestruct(wd, DATA, MTex, 1, linestyle->mtex[a]);
			}
		}
		if (linestyle->nodetree) {
			writestruct(wd, DATA, bNodeTree, 1, linestyle->nodetree);
			write_nodetree_nolib(wd, linestyle->nodetree);
		}
	}
}

static void write_cachefile(WriteData *wd, CacheFile *cache_file)
{
	if (cache_file->id.us > 0 || wd->current) {
		writestruct(wd, ID_CF, CacheFile, 1, cache_file);

		if (cache_file->adt) {
			write_animdata(wd, cache_file->adt);
		}
	}
}

/* Keep it last of write_foodata functions. */
static void write_libraries(WriteData *wd, Main *main)
{
	ListBase *lbarray[MAX_LIBARRAY];
	ID *id;
	int a, tot;
	bool found_one;

	for (; main; main = main->next) {
		a = tot = set_listbasepointers(main, lbarray);

		/* test: is lib being used */
		if (main->curlib && main->curlib->packedfile) {
			found_one = true;
		}
		else {
			found_one = false;
			while (!found_one && tot--) {
				for (id = lbarray[tot]->first; id; id = id->next) {
					if (id->us > 0 && (id->tag & LIB_TAG_EXTERN)) {
						found_one = true;
						break;
					}
				}
			}
		}

		/* to be able to restore quit.blend and temp saves, the packed blend has to be in undo buffers... */
		/* XXX needs rethink, just like save UI in undo files now - would be nice to append things only for the]
		 * quit.blend and temp saves */
		if (found_one) {
			writestruct(wd, ID_LI, Library, 1, main->curlib);
			write_iddata(wd, &main->curlib->id);

			if (main->curlib->packedfile) {
				PackedFile *pf = main->curlib->packedfile;
				writestruct(wd, DATA, PackedFile, 1, pf);
				writedata(wd, DATA, pf->size, pf->data);
				if (wd->current == NULL) {
					printf("write packed .blend: %s\n", main->curlib->name);
				}
			}

			while (a--) {
				for (id = lbarray[a]->first; id; id = id->next) {
					if (id->us > 0 && (id->tag & LIB_TAG_EXTERN)) {
						if (!BKE_idcode_is_linkable(GS(id->name))) {
							printf("ERROR: write file: data-block '%s' from lib '%s' is not linkable "
							       "but is flagged as directly linked", id->name, main->curlib->filepath);
							BLI_assert(0);
						}
						writestruct(wd, ID_ID, ID, 1, id);
					}
				}
			}
		}
	}

	mywrite_flush(wd);
}

/* context is usually defined by WM, two cases where no WM is available:
 * - for forward compatibility, curscreen has to be saved
 * - for undofile, curscene needs to be saved */
static void write_global(WriteData *wd, int fileflags, Main *mainvar)
{
	const bool is_undo = (wd->current != NULL);
	FileGlobal fg;
	bScreen *screen;
	char subvstr[8];

	/* prevent mem checkers from complaining */
	memset(fg.pad, 0, sizeof(fg.pad));
	memset(fg.filename, 0, sizeof(fg.filename));
	memset(fg.build_hash, 0, sizeof(fg.build_hash));

	current_screen_compat(mainvar, &screen, is_undo);

	/* XXX still remap G */
	fg.curscreen = screen;
	fg.curscene = screen ? screen->scene : NULL;

	/* prevent to save this, is not good convention, and feature with concerns... */
	fg.fileflags = (fileflags & ~G_FILE_FLAGS_RUNTIME);

	fg.globalf = G.f;
	BLI_strncpy(fg.filename, mainvar->name, sizeof(fg.filename));
	sprintf(subvstr, "%4d", BLENDER_SUBVERSION);
	memcpy(fg.subvstr, subvstr, 4);

	fg.subversion = BLENDER_SUBVERSION;
	fg.minversion = BLENDER_MINVERSION;
	fg.minsubversion = BLENDER_MINSUBVERSION;
#ifdef WITH_BUILDINFO
	{
		extern unsigned long build_commit_timestamp;
		extern char build_hash[];
		/* TODO(sergey): Add branch name to file as well? */
		fg.build_commit_timestamp = build_commit_timestamp;
		BLI_strncpy(fg.build_hash, build_hash, sizeof(fg.build_hash));
	}
#else
	fg.build_commit_timestamp = 0;
	BLI_strncpy(fg.build_hash, "unknown", sizeof(fg.build_hash));
#endif
	writestruct(wd, GLOB, FileGlobal, 1, &fg);
}

/* preview image, first 2 values are width and height
 * second are an RGBA image (unsigned char)
 * note, this uses 'TEST' since new types will segfault on file load for older blender versions.
 */
static void write_thumb(WriteData *wd, const BlendThumbnail *thumb)
{
	if (thumb) {
		writedata(wd, TEST, BLEN_THUMB_MEMSIZE_FILE(thumb->width, thumb->height), thumb);
	}
}

/* if MemFile * there's filesave to memory */
static bool write_file_handle(
        Main *mainvar,
        WriteWrap *ww,
        MemFile *compare, MemFile *current,
        int write_flags, const BlendThumbnail *thumb)
{
	BHead bhead;
	ListBase mainlist;
	char buf[16];
	WriteData *wd;

	blo_split_main(&mainlist, mainvar);

	wd = bgnwrite(ww, compare, current);

#ifdef USE_BMESH_SAVE_AS_COMPAT
	wd->use_mesh_compat = (write_flags & G_FILE_MESH_COMPAT) != 0;
#endif

#ifdef USE_NODE_COMPAT_CUSTOMNODES
	/* don't write compatibility data on undo */
	if (!current) {
		/* deprecated forward compat data is freed again below */
		customnodes_add_deprecated_data(mainvar);
	}
#endif

	sprintf(buf, "BLENDER%c%c%.3d",
	        (sizeof(void *) == 8)      ? '-' : '_',
	        (ENDIAN_ORDER == B_ENDIAN) ? 'V' : 'v',
	        BLENDER_VERSION);

	mywrite(wd, buf, 12);

	write_renderinfo(wd, mainvar);
	write_thumb(wd, thumb);
	write_global(wd, write_flags, mainvar);

	/* The windowmanager and screen often change,
	 * avoid thumbnail detecting changes because of this. */
	mywrite_flush(wd);

	ListBase *lbarray[MAX_LIBARRAY];
	int a = set_listbasepointers(mainvar, lbarray);
	while (a--) {
		ID *id = lbarray[a]->first;

		if (id && GS(id->name) == ID_LI) {
			continue;  /* Libraries are handled separately below. */
		}

		for (; id; id = id->next) {
			switch ((ID_Type)GS(id->name)) {
				case ID_WM:
					write_windowmanager(wd, (wmWindowManager *)id);
					break;
				case ID_SCR:
					write_screen(wd, (bScreen *)id);
					break;
				case ID_MC:
					write_movieclip(wd, (MovieClip *)id);
					break;
				case ID_MSK:
					write_mask(wd, (Mask *)id);
					break;
				case ID_SCE:
					write_scene(wd, (Scene *)id);
					break;
				case ID_CU:
					write_curve(wd,(Curve *)id);
					break;
				case ID_MB:
					write_mball(wd, (MetaBall *)id);
					break;
				case ID_IM:
					write_image(wd, (Image *)id);
					break;
				case ID_CA:
					write_camera(wd, (Camera *)id);
					break;
				case ID_LA:
					write_lamp(wd, (Lamp *)id);
					break;
				case ID_LT:
					write_lattice(wd, (Lattice *)id);
					break;
				case ID_VF:
					write_vfont(wd, (VFont *)id);
					break;
				case ID_KE:
					write_key(wd, (Key *)id);
					break;
				case ID_WO:
					write_world(wd, (World *)id);
					break;
				case ID_TXT:
					write_text(wd, (Text *)id);
					break;
				case ID_SPK:
					write_speaker(wd, (Speaker *)id);
					break;
				case ID_SO:
					write_sound(wd, (bSound *)id);
					break;
				case ID_GR:
					write_group(wd, (Group *)id);
					break;
				case ID_AR:
					write_armature(wd, (bArmature *)id);
					break;
				case ID_AC:
					write_action(wd, (bAction *)id);
					break;
				case ID_OB:
					write_object(wd, (Object *)id);
					break;
				case ID_MA:
					write_material(wd, (Material *)id);
					break;
				case ID_TE:
					write_texture(wd, (Tex *)id);
					break;
				case ID_ME:
					write_mesh(wd, (Mesh *)id);
					break;
				case ID_PA:
					write_particlesettings(wd, (ParticleSettings *)id);
					break;
				case ID_NT:
					write_nodetree(wd, (bNodeTree *)id);
					break;
				case ID_BR:
					write_brush(wd, (Brush *)id);
					break;
				case ID_PAL:
					write_palette(wd, (Palette *)id);
					break;
				case ID_PC:
					write_paintcurve(wd, (PaintCurve *)id);
					break;
				case ID_GD:
					write_gpencil(wd, (bGPdata *)id);
					break;
				case ID_LS:
					write_linestyle(wd, (FreestyleLineStyle *)id);
					break;
				case ID_CF:
					write_cachefile(wd, (CacheFile *)id);
					break;
				case ID_LI:
					/* Do nothing, handled below - and should never be reached. */
					BLI_assert(0);
					break;
				case ID_IP:
					/* Do nothing, deprecated. */
					break;
				default:
					/* Should never be reached. */
					BLI_assert(0);
					break;
			}
		}

		mywrite_flush(wd);
	}

	/* Special handling, operating over split Mains... */
	write_libraries(wd,  mainvar->next);

	/* So changes above don't cause a 'DNA1' to be detected as changed on undo. */
	mywrite_flush(wd);

	if (write_flags & G_FILE_USERPREFS) {
		write_userdef(wd);
	}

	/* Write DNA last, because (to be implemented) test for which structs are written.
	 *
	 * Note that we *borrow* the pointer to 'DNAstr',
	 * so writing each time uses the same address and doesn't cause unnecessary undo overhead. */
	writedata(wd, DNA1, wd->sdna->datalen, wd->sdna->data);

#ifdef USE_NODE_COMPAT_CUSTOMNODES
	/* compatibility data not created on undo */
	if (!current) {
		/* Ugly, forward compatibility code generates deprecated data during writing,
		 * this has to be freed again. Can not be done directly after writing, otherwise
		 * the data pointers could be reused and not be mapped correctly.
		 */
		customnodes_free_deprecated_data(mainvar);
	}
#endif

	/* end of file */
	memset(&bhead, 0, sizeof(BHead));
	bhead.code = ENDB;
	mywrite(wd, &bhead, sizeof(BHead));

	blo_join_main(&mainlist);

	return endwrite(wd);
}

/* do reverse file history: .blend1 -> .blend2, .blend -> .blend1 */
/* return: success(0), failure(1) */
static bool do_history(const char *name, ReportList *reports)
{
	char tempname1[FILE_MAX], tempname2[FILE_MAX];
	int hisnr = U.versions;

	if (U.versions == 0) {
		return 0;
	}

	if (strlen(name) < 2) {
		BKE_report(reports, RPT_ERROR, "Unable to make version backup: filename too short");
		return 1;
	}

	while (hisnr > 1) {
		BLI_snprintf(tempname1, sizeof(tempname1), "%s%d", name, hisnr - 1);
		if (BLI_exists(tempname1)) {
			BLI_snprintf(tempname2, sizeof(tempname2), "%s%d", name, hisnr);

			if (BLI_rename(tempname1, tempname2)) {
				BKE_report(reports, RPT_ERROR, "Unable to make version backup");
				return true;
			}
		}
		hisnr--;
	}

	/* is needed when hisnr==1 */
	if (BLI_exists(name)) {
		BLI_snprintf(tempname1, sizeof(tempname1), "%s%d", name, hisnr);

		if (BLI_rename(name, tempname1)) {
			BKE_report(reports, RPT_ERROR, "Unable to make version backup");
			return true;
		}
	}

	return 0;
}

/**
 * \return Success.
 */
bool BLO_write_file(
        Main *mainvar, const char *filepath, int write_flags,
        ReportList *reports, const BlendThumbnail *thumb)
{
	char tempname[FILE_MAX + 1];
	eWriteWrapType ww_type;
	WriteWrap ww;

	/* path backup/restore */
	void     *path_list_backup = NULL;
	const int path_list_flag = (BKE_BPATH_TRAVERSE_SKIP_LIBRARY | BKE_BPATH_TRAVERSE_SKIP_MULTIFILE);

	/* open temporary file, so we preserve the original in case we crash */
	BLI_snprintf(tempname, sizeof(tempname), "%s@", filepath);

	if (write_flags & G_FILE_COMPRESS) {
		ww_type = WW_WRAP_ZLIB;
	}
	else {
		ww_type = WW_WRAP_NONE;
	}

	ww_handle_init(ww_type, &ww);

	if (ww.open(&ww, tempname) == false) {
		BKE_reportf(reports, RPT_ERROR, "Cannot open file %s for writing: %s", tempname, strerror(errno));
		return 0;
	}

	/* check if we need to backup and restore paths */
	if (UNLIKELY((write_flags & G_FILE_RELATIVE_REMAP) && (G_FILE_SAVE_COPY & write_flags))) {
		path_list_backup = BKE_bpath_list_backup(mainvar, path_list_flag);
	}

	/* remapping of relative paths to new file location */
	if (write_flags & G_FILE_RELATIVE_REMAP) {
		char dir1[FILE_MAX];
		char dir2[FILE_MAX];
		BLI_split_dir_part(filepath, dir1, sizeof(dir1));
		BLI_split_dir_part(mainvar->name, dir2, sizeof(dir2));

		/* just in case there is some subtle difference */
		BLI_cleanup_dir(mainvar->name, dir1);
		BLI_cleanup_dir(mainvar->name, dir2);

		if (G.relbase_valid && (BLI_path_cmp(dir1, dir2) == 0)) {
			write_flags &= ~G_FILE_RELATIVE_REMAP;
		}
		else {
			if (G.relbase_valid) {
				/* blend may not have been saved before. Tn this case
				 * we should not have any relative paths, but if there
				 * is somehow, an invalid or empty G.main->name it will
				 * print an error, don't try make the absolute in this case. */
				BKE_bpath_absolute_convert(mainvar, G.main->name, NULL);
			}
		}
	}

	if (write_flags & G_FILE_RELATIVE_REMAP) {
		/* note, making relative to something OTHER then G.main->name */
		BKE_bpath_relative_convert(mainvar, filepath, NULL);
	}

	/* actual file writing */
	const bool err = write_file_handle(mainvar, &ww, NULL, NULL, write_flags, thumb);

	ww.close(&ww);

	if (UNLIKELY(path_list_backup)) {
		BKE_bpath_list_restore(mainvar, path_list_flag, path_list_backup);
		BKE_bpath_list_free(path_list_backup);
	}

	if (err) {
		BKE_report(reports, RPT_ERROR, strerror(errno));
		remove(tempname);

		return 0;
	}

	/* file save to temporary file was successful */
	/* now do reverse file history (move .blend1 -> .blend2, .blend -> .blend1) */
	if (write_flags & G_FILE_HISTORY) {
		const bool err_hist = do_history(filepath, reports);
		if (err_hist) {
			BKE_report(reports, RPT_ERROR, "Version backup failed (file saved with @)");
			return 0;
		}
	}

	if (BLI_rename(tempname, filepath) != 0) {
		BKE_report(reports, RPT_ERROR, "Cannot change old file (file saved with @)");
		return 0;
	}

	return 1;
}

/**
 * \return Success.
 */
bool BLO_write_file_mem(Main *mainvar, MemFile *compare, MemFile *current, int write_flags)
{
	write_flags &= ~G_FILE_USERPREFS;

	const bool err = write_file_handle(mainvar, NULL, compare, current, write_flags, NULL);

	return (err == 0);
}<|MERGE_RESOLUTION|>--- conflicted
+++ resolved
@@ -1877,17 +1877,9 @@
 		writestruct(wd, ID_OB, Object, 1, ob);
 		write_iddata(wd, &ob->id);
 
-<<<<<<< HEAD
-			write_pose(wd, ob->pose);
-			write_defgroups(wd, &ob->defbase);
-			write_fmaps(wd, &ob->fmaps);
-			write_constraints(wd, &ob->constraints);
-			write_motionpath(wd, ob->mpath);
-=======
 		if (ob->adt) {
 			write_animdata(wd, ob->adt);
 		}
->>>>>>> 722451e1
 
 		/* direct data */
 		writedata(wd, DATA, sizeof(void *) * ob->totcol, ob->mat);
@@ -1907,6 +1899,7 @@
 
 		write_pose(wd, ob->pose);
 		write_defgroups(wd, &ob->defbase);
+		write_fmaps(wd, &ob->fmaps);
 		write_constraints(wd, &ob->constraints);
 		write_motionpath(wd, ob->mpath);
 
@@ -3020,15 +3013,6 @@
 				write_uilist(wd, ui_list);
 			}
 
-<<<<<<< HEAD
-					/* temporarily disable ghost curves when saving */
-					sipo->ghostCurves.first= sipo->ghostCurves.last= NULL;
-					
-					writestruct(wd, DATA, SpaceIpo, 1, sl);
-					if (sipo->ads) {
-						writestruct(wd, DATA, bDopeSheet, 1, sipo->ads);
-					}
-=======
 			for (ui_preview = ar->ui_previews.first; ui_preview; ui_preview = ui_preview->next) {
 				writestruct(wd, DATA, uiPreview, 1, ui_preview);
 			}
@@ -3038,7 +3022,6 @@
 			for (ar = sl->regionbase.first; ar; ar = ar->next) {
 				write_region(wd, ar, sl->spacetype);
 			}
->>>>>>> 722451e1
 
 			if (sl->spacetype == SPACE_VIEW3D) {
 				View3D *v3d = (View3D *)sl;
