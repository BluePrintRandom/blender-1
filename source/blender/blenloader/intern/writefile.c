--- conflicted
+++ resolved
@@ -659,82 +659,6 @@
  * These functions are used by blender's .blend system for file saving/loading.
  * \{ */
 
-<<<<<<< HEAD
-void IDP_WriteProperty_OnlyData(const IDProperty *prop, BlendWriter *writer);
-void IDP_WriteProperty(const IDProperty *prop, BlendWriter *writer);
-
-static void IDP_WriteArray(const IDProperty *prop, BlendWriter *writer)
-{
-  /*REMEMBER to set totalen to len in the linking code!!*/
-  if (prop->data.pointer) {
-    BLO_write_raw(writer, MEM_allocN_len(prop->data.pointer), prop->data.pointer);
-
-    if (prop->subtype == IDP_GROUP) {
-      IDProperty **array = prop->data.pointer;
-      int a;
-
-      for (a = 0; a < prop->len; a++) {
-        IDP_WriteProperty(array[a], writer);
-      }
-    }
-  }
-}
-
-static void IDP_WriteIDPArray(const IDProperty *prop, BlendWriter *writer)
-{
-  /*REMEMBER to set totalen to len in the linking code!!*/
-  if (prop->data.pointer) {
-    const IDProperty *array = prop->data.pointer;
-    int a;
-
-    BLO_write_struct_array(writer, IDProperty, prop->len, array);
-
-    for (a = 0; a < prop->len; a++) {
-      IDP_WriteProperty_OnlyData(&array[a], writer);
-    }
-  }
-}
-
-static void IDP_WriteString(const IDProperty *prop, BlendWriter *writer)
-{
-  /*REMEMBER to set totalen to len in the linking code!!*/
-  BLO_write_raw(writer, prop->len, prop->data.pointer);
-}
-
-static void IDP_WriteGroup(const IDProperty *prop, BlendWriter *writer)
-{
-  IDProperty *loop;
-
-  for (loop = prop->data.group.first; loop; loop = loop->next) {
-    IDP_WriteProperty(loop, writer);
-  }
-}
-
-/* Functions to read/write ID Properties */
-void IDP_WriteProperty_OnlyData(const IDProperty *prop, BlendWriter *writer)
-{
-  switch (prop->type) {
-    case IDP_GROUP:
-      IDP_WriteGroup(prop, writer);
-      break;
-    case IDP_STRING:
-      IDP_WriteString(prop, writer);
-      break;
-    case IDP_ARRAY:
-      IDP_WriteArray(prop, writer);
-      break;
-    case IDP_IDPARRAY:
-      IDP_WriteIDPArray(prop, writer);
-      break;
-  }
-}
-
-void IDP_WriteProperty(const IDProperty *prop, BlendWriter *writer)
-{
-  BLO_write_struct(writer, IDProperty, prop);
-  IDP_WriteProperty_OnlyData(prop, writer);
-}
-
 static void write_assetdata(BlendWriter *writer, AssetData *asset_data)
 {
   BLO_write_struct(writer, AssetData, asset_data);
@@ -747,8 +671,6 @@
   }
 }
 
-=======
->>>>>>> f5ca34d0
 static void write_iddata(BlendWriter *writer, ID *id)
 {
   if (id->asset_data) {
