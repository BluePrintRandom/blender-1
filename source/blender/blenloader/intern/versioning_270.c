/*
 * ***** BEGIN GPL LICENSE BLOCK *****
 *
 * This program is free software; you can redistribute it and/or
 * modify it under the terms of the GNU General Public License
 * as published by the Free Software Foundation; either version 2
 * of the License, or (at your option) any later version.
 *
 * This program is distributed in the hope that it will be useful,
 * but WITHOUT ANY WARRANTY; without even the implied warranty of
 * MERCHANTABILITY or FITNESS FOR A PARTICULAR PURPOSE.  See the
 * GNU General Public License for more details.
 *
 * You should have received a copy of the GNU General Public License
 * along with this program; if not, write to the Free Software Foundation,
 * Inc., 51 Franklin Street, Fifth Floor, Boston, MA 02110-1301, USA.
 *
 * Contributor(s): Blender Foundation
 *
 * ***** END GPL LICENSE BLOCK *****
 *
 */

/** \file blender/blenloader/intern/versioning_270.c
 *  \ingroup blenloader
 */

#include "BLI_utildefines.h"
#include "BLI_compiler_attrs.h"
#include "BLI_string.h"

/* for MinGW32 definition of NULL, could use BLI_blenlib.h instead too */
#include <stddef.h>

/* allow readfile to use deprecated functionality */
#define DNA_DEPRECATED_ALLOW

#include "DNA_brush_types.h"
#include "DNA_cloth_types.h"
#include "DNA_constraint_types.h"
#include "DNA_sdna_types.h"
#include "DNA_space_types.h"
#include "DNA_screen_types.h"
#include "DNA_object_types.h"
#include "DNA_mesh_types.h"
#include "DNA_modifier_types.h"
#include "DNA_particle_types.h"
#include "DNA_linestyle_types.h"
#include "DNA_actuator_types.h"
#include "DNA_camera_types.h"
#include "DNA_view3d_types.h"

#include "DNA_genfile.h"

#include "BLI_blenlib.h"
#include "BLI_math.h"

#include "BKE_main.h"
#include "BKE_node.h"
#include "BKE_scene.h"

#include "BLI_math.h"
#include "BLI_string.h"

#include "BLO_readfile.h"

#include "readfile.h"

#include "MEM_guardedalloc.h"

static void do_version_constraints_radians_degrees_270_1(ListBase *lb)
{
	bConstraint *con;

	for (con = lb->first; con; con = con->next) {
		if (con->type == CONSTRAINT_TYPE_TRANSFORM) {
			bTransformConstraint *data = (bTransformConstraint *)con->data;
			const float deg_to_rad_f = DEG2RADF(1.0f);

			if (data->from == TRANS_ROTATION) {
				mul_v3_fl(data->from_min, deg_to_rad_f);
				mul_v3_fl(data->from_max, deg_to_rad_f);
			}

			if (data->to == TRANS_ROTATION) {
				mul_v3_fl(data->to_min, deg_to_rad_f);
				mul_v3_fl(data->to_max, deg_to_rad_f);
			}
		}
	}
}

static void do_version_constraints_radians_degrees_270_5(ListBase *lb)
{
	bConstraint *con;

	for (con = lb->first; con; con = con->next) {
		if (con->type == CONSTRAINT_TYPE_TRANSFORM) {
			bTransformConstraint *data = (bTransformConstraint *)con->data;

			if (data->from == TRANS_ROTATION) {
				copy_v3_v3(data->from_min_rot, data->from_min);
				copy_v3_v3(data->from_max_rot, data->from_max);
			}
			else if (data->from == TRANS_SCALE) {
				copy_v3_v3(data->from_min_scale, data->from_min);
				copy_v3_v3(data->from_max_scale, data->from_max);
			}

			if (data->to == TRANS_ROTATION) {
				copy_v3_v3(data->to_min_rot, data->to_min);
				copy_v3_v3(data->to_max_rot, data->to_max);
			}
			else if (data->to == TRANS_SCALE) {
				copy_v3_v3(data->to_min_scale, data->to_min);
				copy_v3_v3(data->to_max_scale, data->to_max);
			}
		}
	}
}

static void do_version_constraints_stretch_to_limits(ListBase *lb)
{
	bConstraint *con;

	for (con = lb->first; con; con = con->next) {
		if (con->type == CONSTRAINT_TYPE_STRETCHTO) {
			bStretchToConstraint *data = (bStretchToConstraint *)con->data;
			data->bulge_min = 1.0f;
			data->bulge_max = 1.0f;
		}
	}
}

void blo_do_versions_270(FileData *fd, Library *UNUSED(lib), Main *main)
{
	if (!MAIN_VERSION_ATLEAST(main, 270, 0)) {

		if (!DNA_struct_elem_find(fd->filesdna, "BevelModifierData", "float", "profile")) {
			Object *ob;

			for (ob = main->object.first; ob; ob = ob->id.next) {
				ModifierData *md;
				for (md = ob->modifiers.first; md; md = md->next) {
					if (md->type == eModifierType_Bevel) {
						BevelModifierData *bmd = (BevelModifierData *)md;
						bmd->profile = 0.5f;
						bmd->val_flags = MOD_BEVEL_AMT_OFFSET;
					}
				}
			}
		}

		/* nodes don't use fixed node->id any more, clean up */
		FOREACH_NODETREE(main, ntree, id) {
			if (ntree->type == NTREE_COMPOSIT) {
				bNode *node;
				for (node = ntree->nodes.first; node; node = node->next) {
					if (ELEM(node->type, CMP_NODE_COMPOSITE, CMP_NODE_OUTPUT_FILE)) {
						node->id = NULL;
					}
				}
			}
		} FOREACH_NODETREE_END

		{
			bScreen *screen;

			for (screen = main->screen.first; screen; screen = screen->id.next) {
				ScrArea *area;
				for (area = screen->areabase.first; area; area = area->next) {
					SpaceLink *space_link;
					for (space_link = area->spacedata.first; space_link; space_link = space_link->next) {
						if (space_link->spacetype == SPACE_CLIP) {
							SpaceClip *space_clip = (SpaceClip *) space_link;
							if (space_clip->mode != SC_MODE_MASKEDIT) {
								space_clip->mode = SC_MODE_TRACKING;
							}
						}
					}
				}
			}
		}

		if (!DNA_struct_elem_find(fd->filesdna, "MovieTrackingSettings", "float", "default_weight")) {
			MovieClip *clip;
			for (clip = main->movieclip.first; clip; clip = clip->id.next) {
				clip->tracking.settings.default_weight = 1.0f;
			}
		}
	}

	if (!MAIN_VERSION_ATLEAST(main, 270, 1)) {
		Scene *sce;
		Object *ob;

		/* Update Transform constraint (another deg -> rad stuff). */
		for (ob = main->object.first; ob; ob = ob->id.next) {
			do_version_constraints_radians_degrees_270_1(&ob->constraints);

			if (ob->pose) {
				/* Bones constraints! */
				bPoseChannel *pchan;
				for (pchan = ob->pose->chanbase.first; pchan; pchan = pchan->next) {
					do_version_constraints_radians_degrees_270_1(&pchan->constraints);
				}
			}
		}

		for (sce = main->scene.first; sce; sce = sce->id.next) {
			if (sce->r.raytrace_structure == R_RAYSTRUCTURE_BLIBVH) {
				sce->r.raytrace_structure = R_RAYSTRUCTURE_AUTO;
			}
		}
	}

	if (!MAIN_VERSION_ATLEAST(main, 270, 2)) {
		Mesh *me;

		/* Mesh smoothresh deg->rad. */
		for (me = main->mesh.first; me; me = me->id.next) {
			me->smoothresh = DEG2RADF(me->smoothresh);
		}
	}

	if (!MAIN_VERSION_ATLEAST(main, 270, 3)) {
		FreestyleLineStyle *linestyle;

		for (linestyle = main->linestyle.first; linestyle; linestyle = linestyle->id.next) {
			linestyle->flag |= LS_NO_SORTING;
			linestyle->sort_key = LS_SORT_KEY_DISTANCE_FROM_CAMERA;
			linestyle->integration_type = LS_INTEGRATION_MEAN;
		}
	}

	if (!MAIN_VERSION_ATLEAST(main, 270, 4)) {
		/* ui_previews were not handled correctly when copying areas, leading to corrupted files (see T39847).
		 * This will always reset situation to a valid state.
		 */
		bScreen *sc;

		for (sc = main->screen.first; sc; sc = sc->id.next) {
			ScrArea *sa;
			for (sa = sc->areabase.first; sa; sa = sa->next) {
				SpaceLink *sl;

				for (sl = sa->spacedata.first; sl; sl = sl->next) {
					ARegion *ar;
					ListBase *lb = (sl == sa->spacedata.first) ? &sa->regionbase : &sl->regionbase;

					for (ar = lb->first; ar; ar = ar->next) {
						BLI_listbase_clear(&ar->ui_previews);
					}
				}
			}
		}
	}

	if (!MAIN_VERSION_ATLEAST(main, 270, 5)) {
		Object *ob;

		/* Update Transform constraint (again :|). */
		for (ob = main->object.first; ob; ob = ob->id.next) {
			do_version_constraints_radians_degrees_270_5(&ob->constraints);

			if (ob->pose) {
				/* Bones constraints! */
				bPoseChannel *pchan;
				for (pchan = ob->pose->chanbase.first; pchan; pchan = pchan->next) {
					do_version_constraints_radians_degrees_270_5(&pchan->constraints);
				}
			}
		}
	}

	if (!MAIN_VERSION_ATLEAST(main, 271, 0)) {
		if (!DNA_struct_elem_find(fd->filesdna, "Material", "int", "mode2")) {
			Material *ma;

			for (ma = main->mat.first; ma; ma = ma->id.next)
				ma->mode2 = MA_CASTSHADOW;
		}

		if (!DNA_struct_elem_find(fd->filesdna, "RenderData", "BakeData", "bake")) {
			Scene *sce;

			for (sce = main->scene.first; sce; sce = sce->id.next) {
				sce->r.bake.flag = R_BAKE_CLEAR;
				sce->r.bake.width = 512;
				sce->r.bake.height = 512;
				sce->r.bake.margin = 16;
				sce->r.bake.normal_space = R_BAKE_SPACE_TANGENT;
				sce->r.bake.normal_swizzle[0] = R_BAKE_POSX;
				sce->r.bake.normal_swizzle[1] = R_BAKE_POSY;
				sce->r.bake.normal_swizzle[2] = R_BAKE_POSZ;
				BLI_strncpy(sce->r.bake.filepath, U.renderdir, sizeof(sce->r.bake.filepath));

				sce->r.bake.im_format.planes = R_IMF_PLANES_RGBA;
				sce->r.bake.im_format.imtype = R_IMF_IMTYPE_PNG;
				sce->r.bake.im_format.depth = R_IMF_CHAN_DEPTH_8;
				sce->r.bake.im_format.quality = 90;
				sce->r.bake.im_format.compress = 15;
			}
		}

		if (!DNA_struct_elem_find(fd->filesdna, "FreestyleLineStyle", "float", "texstep")) {
			FreestyleLineStyle *linestyle;

			for (linestyle = main->linestyle.first; linestyle; linestyle = linestyle->id.next) {
				linestyle->flag |= LS_TEXTURE;
				linestyle->texstep = 1.0;
			}
		}

		{
			Scene *scene;
			for (scene = main->scene.first; scene; scene = scene->id.next) {
				int num_layers = BLI_countlist(&scene->r.layers);
				scene->r.actlay = min_ff(scene->r.actlay, num_layers - 1);
			}
		}
	}

	if (!MAIN_VERSION_ATLEAST(main, 271, 1)) {
		if (!DNA_struct_elem_find(fd->filesdna, "Material", "float", "line_col[4]")) {
			Material *mat;

			for (mat = main->mat.first; mat; mat = mat->id.next) {
				mat->line_col[0] = mat->line_col[1] = mat->line_col[2] = 0.0f;
				mat->line_col[3] = mat->alpha;
			}
		}

		if (!DNA_struct_elem_find(fd->filesdna, "RenderData", "int", "preview_start_resolution")) {
			Scene *scene;
			for (scene = main->scene.first; scene; scene = scene->id.next) {
				scene->r.preview_start_resolution = 64;
			}
		}
	}

	if (!MAIN_VERSION_ATLEAST(main, 271, 2)) {
		/* init up & track axis property of trackto actuators */
		Object *ob;

		for (ob = main->object.first; ob; ob = ob->id.next) {
			bActuator *act;
			for (act = ob->actuators.first; act; act = act->next) {
				if (act->type == ACT_EDIT_OBJECT) {
					bEditObjectActuator *eoact = act->data;
					eoact->trackflag = ob->trackflag;
					/* if trackflag is pointing +-Z axis then upflag should point Y axis.
					 * Rest of trackflag cases, upflag should be point z axis */
					if ((ob->trackflag == OB_POSZ) || (ob->trackflag == OB_NEGZ)) {
						eoact->upflag = 1;
					}
					else {
						eoact->upflag = 2;
					}
				}
			}
		}
	}

	if (!MAIN_VERSION_ATLEAST(main, 271, 3)) {
		Brush *br;

		for (br = main->brush.first; br; br = br->id.next) {
			br->fill_threshold = 0.2f;
		}

		if (!DNA_struct_elem_find(fd->filesdna, "BevelModifierData", "int", "mat")) {
			Object *ob;
			for (ob = main->object.first; ob; ob = ob->id.next) {
				ModifierData *md;

				for (md = ob->modifiers.first; md; md = md->next) {
					if (md->type == eModifierType_Bevel) {
						BevelModifierData *bmd = (BevelModifierData *)md;
						bmd->mat = -1;
					}
				}
			}
		}
	}

	if (!MAIN_VERSION_ATLEAST(main, 271, 6)) {
		Object *ob;
		for (ob = main->object.first; ob; ob = ob->id.next) {
			ModifierData *md;

			for (md = ob->modifiers.first; md; md = md->next) {
				if (md->type == eModifierType_ParticleSystem) {
					ParticleSystemModifierData *pmd = (ParticleSystemModifierData *)md;
					if (pmd->psys && pmd->psys->clmd) {
						pmd->psys->clmd->sim_parms->vel_damping = 1.0f;
					}
				}
			}
		}
	}

	if (!MAIN_VERSION_ATLEAST(main, 272, 0)) {
		if (!DNA_struct_elem_find(fd->filesdna, "RenderData", "int", "preview_start_resolution")) {
			Scene *scene;
			for (scene = main->scene.first; scene; scene = scene->id.next) {
				scene->r.preview_start_resolution = 64;
			}
		}
	}
	
	if (!MAIN_VERSION_ATLEAST(main, 272, 1)) {
		Brush *br;
		for (br = main->brush.first; br; br = br->id.next) {
			if ((br->ob_mode & OB_MODE_SCULPT) && ELEM(br->sculpt_tool, SCULPT_TOOL_GRAB, SCULPT_TOOL_SNAKE_HOOK))
				br->alpha = 1.0f;
		}
	}

	if (!DNA_struct_elem_find(fd->filesdna, "Image", "float", "gen_color")) {
		Image *image;
		for (image = main->image.first; image != NULL; image = image->id.next) {
			image->gen_color[3] = 1.0f;
		}
	}

<<<<<<< HEAD
	{
		if (!DNA_struct_elem_find(fd->filesdna, "RenderData", "ListBase", "views")) {
			Scene *scene;
			SceneRenderView *srv;
			for (scene = main->scene.first; scene; scene = scene->id.next) {
				BKE_scene_add_render_view(scene, STEREO_LEFT_NAME);
				srv = (SceneRenderView *)scene->r.views.first;
				BLI_strncpy(srv->suffix, "_L", sizeof(srv->suffix));

				BKE_scene_add_render_view(scene, STEREO_RIGHT_NAME);
				srv = (SceneRenderView *)scene->r.views.last;
				BLI_strncpy(srv->suffix, "_R", sizeof(srv->suffix));
			}
		}

		if (!DNA_struct_elem_find(fd->filesdna, "View3D", "char", "stereo_camera")) {
			bScreen *screen;
			for (screen = main->screen.first; screen; screen = screen->id.next) {
				ScrArea *sa;
				for (sa = screen->areabase.first; sa; sa = sa->next) {
					SpaceLink *sl;

					for (sl = sa->spacedata.first; sl; sl = sl->next) {
						switch (sl->spacetype) {
							case SPACE_VIEW3D:
							{
								View3D *v3d = (View3D *)sl;
								v3d->stereo3d_camera = STEREO_3D_ID;
								v3d->stereo3d_flag |= V3D_S3D_DISPPLANE;
								v3d->stereo3d_convergence_alpha = 0.15f;
								v3d->stereo3d_volume_alpha = 0.05f;
								break;
							}
							case SPACE_IMAGE:
							{
								SpaceImage *sima = (SpaceImage *) sl;
								sima->iuser.flag |= IMA_SHOW_STEREO;
								sima->iuser.passtype = SCE_PASS_COMBINED;
								break;
							}
						}
					}
				}
			}
		}

		if (!DNA_struct_elem_find(fd->filesdna, "Camera", "CameraStereoSettings", "stereo")) {
			Camera *cam;
			for (cam = main->camera.first; cam; cam = cam->id.next) {
				cam->stereo.interocular_distance = 0.065;
				cam->stereo.convergence_distance = 30.f * 0.065;
			}
		}

		if (!DNA_struct_elem_find(fd->filesdna, "Image", "Stereo3dFormat", "*stereo3d_format")) {
			Image *ima;
			for (ima = main->image.first; ima; ima = ima->id.next) {
				ima->stereo3d_format = MEM_callocN(sizeof(Stereo3dFormat), "Image Stereo 3d Format");
			}
		}

		if (!DNA_struct_elem_find(fd->filesdna, "Image", "ListBase", "packedfiles")) {
			Image *ima;
			for (ima = main->image.first; ima; ima = ima->id.next) {
				if (ima->packedfile) {
					ImagePackedFile *imapf = MEM_mallocN(sizeof(ImagePackedFile), "Image Packed File");
					BLI_addtail(&ima->packedfiles, imapf);

					imapf->packedfile = ima->packedfile;
					BLI_strncpy(imapf->filepath, ima->name, FILE_MAX);
					ima->packedfile = NULL;
				}
			}
		}

		if (!DNA_struct_elem_find(fd->filesdna, "wmWindow", "Stereo3dFormat", "*stereo3d_format")) {
			wmWindowManager *wm;
			wmWindow *win;

			for (wm = main->wm.first; wm; wm = wm->id.next) {
				for (win = wm->windows.first; win; win = win->next) {
					win->stereo3d_format = MEM_callocN(sizeof(Stereo3dFormat), "Stereo Display 3d Format");
=======
	if (!DNA_struct_elem_find(fd->filesdna, "bStretchToConstraint", "float", "bulge_min")) {
		Object *ob;

		/* Update Transform constraint (again :|). */
		for (ob = main->object.first; ob; ob = ob->id.next) {
			do_version_constraints_stretch_to_limits(&ob->constraints);

			if (ob->pose) {
				/* Bones constraints! */
				bPoseChannel *pchan;
				for (pchan = ob->pose->chanbase.first; pchan; pchan = pchan->next) {
					do_version_constraints_stretch_to_limits(&pchan->constraints);
>>>>>>> 2f49be5b
				}
			}
		}
	}
}<|MERGE_RESOLUTION|>--- conflicted
+++ resolved
@@ -424,7 +424,23 @@
 		}
 	}
 
-<<<<<<< HEAD
+	if (!DNA_struct_elem_find(fd->filesdna, "bStretchToConstraint", "float", "bulge_min")) {
+		Object *ob;
+
+		/* Update Transform constraint (again :|). */
+		for (ob = main->object.first; ob; ob = ob->id.next) {
+			do_version_constraints_stretch_to_limits(&ob->constraints);
+
+			if (ob->pose) {
+				/* Bones constraints! */
+				bPoseChannel *pchan;
+				for (pchan = ob->pose->chanbase.first; pchan; pchan = pchan->next) {
+					do_version_constraints_stretch_to_limits(&pchan->constraints);
+				}
+			}
+		}
+	}
+
 	{
 		if (!DNA_struct_elem_find(fd->filesdna, "RenderData", "ListBase", "views")) {
 			Scene *scene;
@@ -507,20 +523,6 @@
 			for (wm = main->wm.first; wm; wm = wm->id.next) {
 				for (win = wm->windows.first; win; win = win->next) {
 					win->stereo3d_format = MEM_callocN(sizeof(Stereo3dFormat), "Stereo Display 3d Format");
-=======
-	if (!DNA_struct_elem_find(fd->filesdna, "bStretchToConstraint", "float", "bulge_min")) {
-		Object *ob;
-
-		/* Update Transform constraint (again :|). */
-		for (ob = main->object.first; ob; ob = ob->id.next) {
-			do_version_constraints_stretch_to_limits(&ob->constraints);
-
-			if (ob->pose) {
-				/* Bones constraints! */
-				bPoseChannel *pchan;
-				for (pchan = ob->pose->chanbase.first; pchan; pchan = pchan->next) {
-					do_version_constraints_stretch_to_limits(&pchan->constraints);
->>>>>>> 2f49be5b
 				}
 			}
 		}
