--- conflicted
+++ resolved
@@ -392,51 +392,6 @@
 			}
 		}
 	}
-<<<<<<< HEAD
-
-	if (!DNA_struct_elem_find(fd->filesdna, "ClothSimSettings", "int", "voxel_res")) {
-		Object *ob;
-		ModifierData *md;
-		for (ob = main->object.first; ob; ob = ob->id.next) {
-			for (md = ob->modifiers.first; md; md = md->next) {
-				if (md->type == eModifierType_Cloth) {
-					ClothModifierData *clmd = (ClothModifierData*) md;
-					clmd->sim_parms->voxel_res = 32;
-				}
-				else if (md->type == eModifierType_ParticleSystem) {
-					ParticleSystemModifierData *pmd = (ParticleSystemModifierData*) md;
-					if (pmd->psys->clmd) {
-						pmd->psys->clmd->sim_parms->voxel_res = 32;
-					}
-				}
-			}
-		}
-	}
-	
-	if (!DNA_struct_elem_find(fd->filesdna, "ClothSimSettings", "float", "bending_damping")) {
-		Object *ob;
-		ModifierData *md;
-		for (ob = main->object.first; ob; ob = ob->id.next) {
-			for (md = ob->modifiers.first; md; md = md->next) {
-				if (md->type == eModifierType_Cloth) {
-					ClothModifierData *clmd = (ClothModifierData*) md;
-					clmd->sim_parms->bending_damping = 0.5f;
-				}
-				else if (md->type == eModifierType_ParticleSystem) {
-					ParticleSystemModifierData *pmd = (ParticleSystemModifierData*) md;
-					if (pmd->psys->clmd) {
-						pmd->psys->clmd->sim_parms->bending_damping = 0.5f;
-					}
-				}
-			}
-		}
-	}
-	
-	if (!DNA_struct_elem_find(fd->filesdna, "Key", "KeyOwner", "owner")) {
-		Key *key;
-		for (key = main->key.first; key; key = key->id.next) {
-			BKE_key_set_from_id(key, key->from);
-=======
 	
 	if (!MAIN_VERSION_ATLEAST(main, 272, 1)) {
 		Brush *br;
@@ -450,7 +405,49 @@
 		Image *image;
 		for (image = main->image.first; image != NULL; image = image->id.next) {
 			image->gen_color[3] = 1.0f;
->>>>>>> 9d8c1658
+
+	if (!DNA_struct_elem_find(fd->filesdna, "ClothSimSettings", "int", "voxel_res")) {
+		Object *ob;
+		ModifierData *md;
+		for (ob = main->object.first; ob; ob = ob->id.next) {
+			for (md = ob->modifiers.first; md; md = md->next) {
+				if (md->type == eModifierType_Cloth) {
+					ClothModifierData *clmd = (ClothModifierData*) md;
+					clmd->sim_parms->voxel_res = 32;
+				}
+				else if (md->type == eModifierType_ParticleSystem) {
+					ParticleSystemModifierData *pmd = (ParticleSystemModifierData*) md;
+					if (pmd->psys->clmd) {
+						pmd->psys->clmd->sim_parms->voxel_res = 32;
+					}
+				}
+			}
+		}
+	}
+	
+	if (!DNA_struct_elem_find(fd->filesdna, "ClothSimSettings", "float", "bending_damping")) {
+		Object *ob;
+		ModifierData *md;
+		for (ob = main->object.first; ob; ob = ob->id.next) {
+			for (md = ob->modifiers.first; md; md = md->next) {
+				if (md->type == eModifierType_Cloth) {
+					ClothModifierData *clmd = (ClothModifierData*) md;
+					clmd->sim_parms->bending_damping = 0.5f;
+				}
+				else if (md->type == eModifierType_ParticleSystem) {
+					ParticleSystemModifierData *pmd = (ParticleSystemModifierData*) md;
+					if (pmd->psys->clmd) {
+						pmd->psys->clmd->sim_parms->bending_damping = 0.5f;
+					}
+				}
+			}
+		}
+	}
+	
+	if (!DNA_struct_elem_find(fd->filesdna, "Key", "KeyOwner", "owner")) {
+		Key *key;
+		for (key = main->key.first; key; key = key->id.next) {
+			BKE_key_set_from_id(key, key->from);
 		}
 	}
 }