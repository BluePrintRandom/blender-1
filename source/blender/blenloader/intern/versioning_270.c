/*
 * ***** BEGIN GPL LICENSE BLOCK *****
 *
 * This program is free software; you can redistribute it and/or
 * modify it under the terms of the GNU General Public License
 * as published by the Free Software Foundation; either version 2
 * of the License, or (at your option) any later version.
 *
 * This program is distributed in the hope that it will be useful,
 * but WITHOUT ANY WARRANTY; without even the implied warranty of
 * MERCHANTABILITY or FITNESS FOR A PARTICULAR PURPOSE.  See the
 * GNU General Public License for more details.
 *
 * You should have received a copy of the GNU General Public License
 * along with this program; if not, write to the Free Software Foundation,
 * Inc., 51 Franklin Street, Fifth Floor, Boston, MA 02110-1301, USA.
 *
 * Contributor(s): Blender Foundation
 *
 * ***** END GPL LICENSE BLOCK *****
 *
 */

/** \file blender/blenloader/intern/versioning_270.c
 *  \ingroup blenloader
 */

#include "BLI_utildefines.h"
#include "BLI_compiler_attrs.h"

/* for MinGW32 definition of NULL, could use BLI_blenlib.h instead too */
#include <stddef.h>

/* allow readfile to use deprecated functionality */
#define DNA_DEPRECATED_ALLOW

#include "DNA_armature_types.h"
#include "DNA_brush_types.h"
#include "DNA_camera_types.h"
#include "DNA_cloth_types.h"
#include "DNA_constraint_types.h"
#include "DNA_gpencil_types.h"
#include "DNA_sdna_types.h"
#include "DNA_sequence_types.h"
#include "DNA_space_types.h"
#include "DNA_screen_types.h"
#include "DNA_object_force.h"
#include "DNA_object_types.h"
#include "DNA_mesh_types.h"
#include "DNA_modifier_types.h"
#include "DNA_linestyle_types.h"
#include "DNA_actuator_types.h"
#include "DNA_view3d_types.h"
#include "DNA_smoke_types.h"
#include "DNA_rigidbody_types.h"

#include "DNA_genfile.h"

#include "BKE_colortools.h"
#include "BKE_library.h"
#include "BKE_main.h"
#include "BKE_modifier.h"
#include "BKE_node.h"
#include "BKE_scene.h"
#include "BKE_sequencer.h"
#include "BKE_screen.h"
#include "BKE_tracking.h"
#include "BKE_gpencil.h"

#include "BLI_math.h"
#include "BLI_listbase.h"
#include "BLI_string.h"

#include "BLO_readfile.h"

#include "readfile.h"

#include "MEM_guardedalloc.h"

/**
 * Setup rotation stabilization from ancient single track spec.
 * Former Version of 2D stabilization used a single tracking marker to determine the rotation
 * to be compensated. Now several tracks can contribute to rotation detection and this feature
 * is enabled by the MovieTrackingTrack#flag on a per track base.
 */
static void migrate_single_rot_stabilization_track_settings(MovieTrackingStabilization *stab)
{
	if (stab->rot_track) {
		if (!(stab->rot_track->flag & TRACK_USE_2D_STAB_ROT)) {
			stab->tot_rot_track++;
			stab->rot_track->flag |= TRACK_USE_2D_STAB_ROT;
		}
	}
	stab->rot_track = NULL; /* this field is now ignored */
}

static void do_version_constraints_radians_degrees_270_1(ListBase *lb)
{
	bConstraint *con;

	for (con = lb->first; con; con = con->next) {
		if (con->type == CONSTRAINT_TYPE_TRANSFORM) {
			bTransformConstraint *data = (bTransformConstraint *)con->data;
			const float deg_to_rad_f = DEG2RADF(1.0f);

			if (data->from == TRANS_ROTATION) {
				mul_v3_fl(data->from_min, deg_to_rad_f);
				mul_v3_fl(data->from_max, deg_to_rad_f);
			}

			if (data->to == TRANS_ROTATION) {
				mul_v3_fl(data->to_min, deg_to_rad_f);
				mul_v3_fl(data->to_max, deg_to_rad_f);
			}
		}
	}
}

static void do_version_constraints_radians_degrees_270_5(ListBase *lb)
{
	bConstraint *con;

	for (con = lb->first; con; con = con->next) {
		if (con->type == CONSTRAINT_TYPE_TRANSFORM) {
			bTransformConstraint *data = (bTransformConstraint *)con->data;

			if (data->from == TRANS_ROTATION) {
				copy_v3_v3(data->from_min_rot, data->from_min);
				copy_v3_v3(data->from_max_rot, data->from_max);
			}
			else if (data->from == TRANS_SCALE) {
				copy_v3_v3(data->from_min_scale, data->from_min);
				copy_v3_v3(data->from_max_scale, data->from_max);
			}

			if (data->to == TRANS_ROTATION) {
				copy_v3_v3(data->to_min_rot, data->to_min);
				copy_v3_v3(data->to_max_rot, data->to_max);
			}
			else if (data->to == TRANS_SCALE) {
				copy_v3_v3(data->to_min_scale, data->to_min);
				copy_v3_v3(data->to_max_scale, data->to_max);
			}
		}
	}
}

static void do_version_constraints_stretch_to_limits(ListBase *lb)
{
	bConstraint *con;

	for (con = lb->first; con; con = con->next) {
		if (con->type == CONSTRAINT_TYPE_STRETCHTO) {
			bStretchToConstraint *data = (bStretchToConstraint *)con->data;
			data->bulge_min = 1.0f;
			data->bulge_max = 1.0f;
		}
	}
}

static void do_version_action_editor_properties_region(ListBase *regionbase)
{
	ARegion *ar;
	
	for (ar = regionbase->first; ar; ar = ar->next) {
		if (ar->regiontype == RGN_TYPE_UI) {
			/* already exists */
			return;
		}
		else if (ar->regiontype == RGN_TYPE_WINDOW) {
			/* add new region here */
			ARegion *arnew = MEM_callocN(sizeof(ARegion), "buttons for action");
			
			BLI_insertlinkbefore(regionbase, ar, arnew);
			
			arnew->regiontype = RGN_TYPE_UI;
			arnew->alignment = RGN_ALIGN_RIGHT;
			arnew->flag = RGN_FLAG_HIDDEN;
			
			return;
		}
	}
}

static void do_version_bones_super_bbone(ListBase *lb)
{
	for (Bone *bone = lb->first; bone; bone = bone->next) {
		bone->scaleIn = 1.0f;
		bone->scaleOut = 1.0f;
		
		do_version_bones_super_bbone(&bone->childbase);
	}
}

void blo_do_versions_270(FileData *fd, Library *UNUSED(lib), Main *main)
{
	if (!MAIN_VERSION_ATLEAST(main, 270, 0)) {

		if (!DNA_struct_elem_find(fd->filesdna, "BevelModifierData", "float", "profile")) {
			Object *ob;

			for (ob = main->object.first; ob; ob = ob->id.next) {
				ModifierData *md;
				for (md = ob->modifiers.first; md; md = md->next) {
					if (md->type == eModifierType_Bevel) {
						BevelModifierData *bmd = (BevelModifierData *)md;
						bmd->profile = 0.5f;
						bmd->val_flags = MOD_BEVEL_AMT_OFFSET;
					}
				}
			}
		}

		/* nodes don't use fixed node->id any more, clean up */
		FOREACH_NODETREE(main, ntree, id) {
			if (ntree->type == NTREE_COMPOSIT) {
				bNode *node;
				for (node = ntree->nodes.first; node; node = node->next) {
					if (ELEM(node->type, CMP_NODE_COMPOSITE, CMP_NODE_OUTPUT_FILE)) {
						node->id = NULL;
					}
				}
			}
		} FOREACH_NODETREE_END

		{
			bScreen *screen;

			for (screen = main->screen.first; screen; screen = screen->id.next) {
				ScrArea *area;
				for (area = screen->areabase.first; area; area = area->next) {
					SpaceLink *space_link;
					for (space_link = area->spacedata.first; space_link; space_link = space_link->next) {
						if (space_link->spacetype == SPACE_CLIP) {
							SpaceClip *space_clip = (SpaceClip *) space_link;
							if (space_clip->mode != SC_MODE_MASKEDIT) {
								space_clip->mode = SC_MODE_TRACKING;
							}
						}
					}
				}
			}
		}

		if (!DNA_struct_elem_find(fd->filesdna, "MovieTrackingSettings", "float", "default_weight")) {
			MovieClip *clip;
			for (clip = main->movieclip.first; clip; clip = clip->id.next) {
				clip->tracking.settings.default_weight = 1.0f;
			}
		}
	}

	if (!MAIN_VERSION_ATLEAST(main, 270, 1)) {
		Scene *sce;
		Object *ob;

		/* Update Transform constraint (another deg -> rad stuff). */
		for (ob = main->object.first; ob; ob = ob->id.next) {
			do_version_constraints_radians_degrees_270_1(&ob->constraints);

			if (ob->pose) {
				/* Bones constraints! */
				bPoseChannel *pchan;
				for (pchan = ob->pose->chanbase.first; pchan; pchan = pchan->next) {
					do_version_constraints_radians_degrees_270_1(&pchan->constraints);
				}
			}
		}

		for (sce = main->scene.first; sce; sce = sce->id.next) {
			if (sce->r.raytrace_structure == R_RAYSTRUCTURE_BLIBVH) {
				sce->r.raytrace_structure = R_RAYSTRUCTURE_AUTO;
			}
		}
	}

	if (!MAIN_VERSION_ATLEAST(main, 270, 2)) {
		Mesh *me;

		/* Mesh smoothresh deg->rad. */
		for (me = main->mesh.first; me; me = me->id.next) {
			me->smoothresh = DEG2RADF(me->smoothresh);
		}
	}

	if (!MAIN_VERSION_ATLEAST(main, 270, 3)) {
		FreestyleLineStyle *linestyle;

		for (linestyle = main->linestyle.first; linestyle; linestyle = linestyle->id.next) {
			linestyle->flag |= LS_NO_SORTING;
			linestyle->sort_key = LS_SORT_KEY_DISTANCE_FROM_CAMERA;
			linestyle->integration_type = LS_INTEGRATION_MEAN;
		}
	}

	if (!MAIN_VERSION_ATLEAST(main, 270, 4)) {
		/* ui_previews were not handled correctly when copying areas, leading to corrupted files (see T39847).
		 * This will always reset situation to a valid state.
		 */
		bScreen *sc;

		for (sc = main->screen.first; sc; sc = sc->id.next) {
			ScrArea *sa;
			for (sa = sc->areabase.first; sa; sa = sa->next) {
				SpaceLink *sl;

				for (sl = sa->spacedata.first; sl; sl = sl->next) {
					ARegion *ar;
					ListBase *lb = (sl == sa->spacedata.first) ? &sa->regionbase : &sl->regionbase;

					for (ar = lb->first; ar; ar = ar->next) {
						BLI_listbase_clear(&ar->ui_previews);
					}
				}
			}
		}
	}

	if (!MAIN_VERSION_ATLEAST(main, 270, 5)) {
		Object *ob;

		/* Update Transform constraint (again :|). */
		for (ob = main->object.first; ob; ob = ob->id.next) {
			do_version_constraints_radians_degrees_270_5(&ob->constraints);

			if (ob->pose) {
				/* Bones constraints! */
				bPoseChannel *pchan;
				for (pchan = ob->pose->chanbase.first; pchan; pchan = pchan->next) {
					do_version_constraints_radians_degrees_270_5(&pchan->constraints);
				}
			}
		}
	}

	if (!MAIN_VERSION_ATLEAST(main, 271, 0)) {
		if (!DNA_struct_elem_find(fd->filesdna, "Material", "int", "mode2")) {
			Material *ma;

			for (ma = main->mat.first; ma; ma = ma->id.next)
				ma->mode2 = MA_CASTSHADOW;
		}

		if (!DNA_struct_elem_find(fd->filesdna, "RenderData", "BakeData", "bake")) {
			Scene *sce;

			for (sce = main->scene.first; sce; sce = sce->id.next) {
				sce->r.bake.flag = R_BAKE_CLEAR;
				sce->r.bake.width = 512;
				sce->r.bake.height = 512;
				sce->r.bake.margin = 16;
				sce->r.bake.normal_space = R_BAKE_SPACE_TANGENT;
				sce->r.bake.normal_swizzle[0] = R_BAKE_POSX;
				sce->r.bake.normal_swizzle[1] = R_BAKE_POSY;
				sce->r.bake.normal_swizzle[2] = R_BAKE_POSZ;
				BLI_strncpy(sce->r.bake.filepath, U.renderdir, sizeof(sce->r.bake.filepath));

				sce->r.bake.im_format.planes = R_IMF_PLANES_RGBA;
				sce->r.bake.im_format.imtype = R_IMF_IMTYPE_PNG;
				sce->r.bake.im_format.depth = R_IMF_CHAN_DEPTH_8;
				sce->r.bake.im_format.quality = 90;
				sce->r.bake.im_format.compress = 15;
			}
		}

		if (!DNA_struct_elem_find(fd->filesdna, "FreestyleLineStyle", "float", "texstep")) {
			FreestyleLineStyle *linestyle;

			for (linestyle = main->linestyle.first; linestyle; linestyle = linestyle->id.next) {
				linestyle->flag |= LS_TEXTURE;
				linestyle->texstep = 1.0;
			}
		}

		{
			Scene *scene;
			for (scene = main->scene.first; scene; scene = scene->id.next) {
				int num_layers = BLI_listbase_count(&scene->r.layers);
				scene->r.actlay = min_ff(scene->r.actlay, num_layers - 1);
			}
		}
	}

	if (!MAIN_VERSION_ATLEAST(main, 271, 1)) {
		if (!DNA_struct_elem_find(fd->filesdna, "Material", "float", "line_col[4]")) {
			Material *mat;

			for (mat = main->mat.first; mat; mat = mat->id.next) {
				mat->line_col[0] = mat->line_col[1] = mat->line_col[2] = 0.0f;
				mat->line_col[3] = mat->alpha;
			}
		}

		if (!DNA_struct_elem_find(fd->filesdna, "RenderData", "int", "preview_start_resolution")) {
			Scene *scene;
			for (scene = main->scene.first; scene; scene = scene->id.next) {
				scene->r.preview_start_resolution = 64;
			}
		}
	}

	if (!MAIN_VERSION_ATLEAST(main, 271, 2)) {
		/* init up & track axis property of trackto actuators */
		Object *ob;

		for (ob = main->object.first; ob; ob = ob->id.next) {
			bActuator *act;
			for (act = ob->actuators.first; act; act = act->next) {
				if (act->type == ACT_EDIT_OBJECT) {
					bEditObjectActuator *eoact = act->data;
					eoact->trackflag = ob->trackflag;
					/* if trackflag is pointing +-Z axis then upflag should point Y axis.
					 * Rest of trackflag cases, upflag should be point z axis */
					if ((ob->trackflag == OB_POSZ) || (ob->trackflag == OB_NEGZ)) {
						eoact->upflag = 1;
					}
					else {
						eoact->upflag = 2;
					}
				}
			}
		}
	}

	if (!MAIN_VERSION_ATLEAST(main, 271, 3)) {
		Brush *br;

		for (br = main->brush.first; br; br = br->id.next) {
			br->fill_threshold = 0.2f;
		}

		if (!DNA_struct_elem_find(fd->filesdna, "BevelModifierData", "int", "mat")) {
			Object *ob;
			for (ob = main->object.first; ob; ob = ob->id.next) {
				ModifierData *md;

				for (md = ob->modifiers.first; md; md = md->next) {
					if (md->type == eModifierType_Bevel) {
						BevelModifierData *bmd = (BevelModifierData *)md;
						bmd->mat = -1;
					}
				}
			}
		}
	}

	if (!MAIN_VERSION_ATLEAST(main, 272, 0)) {
		if (!DNA_struct_elem_find(fd->filesdna, "RenderData", "int", "preview_start_resolution")) {
			Scene *scene;
			for (scene = main->scene.first; scene; scene = scene->id.next) {
				scene->r.preview_start_resolution = 64;
			}
		}
	}

	if (!MAIN_VERSION_ATLEAST(main, 272, 1)) {
		Brush *br;
		for (br = main->brush.first; br; br = br->id.next) {
			if ((br->ob_mode & OB_MODE_SCULPT) && ELEM(br->sculpt_tool, SCULPT_TOOL_GRAB, SCULPT_TOOL_SNAKE_HOOK))
				br->alpha = 1.0f;
		}
	}

	if (!MAIN_VERSION_ATLEAST(main, 272, 2)) {
		if (!DNA_struct_elem_find(fd->filesdna, "Image", "float", "gen_color")) {
			Image *image;
			for (image = main->image.first; image != NULL; image = image->id.next) {
				image->gen_color[3] = 1.0f;
			}
		}

		if (!DNA_struct_elem_find(fd->filesdna, "bStretchToConstraint", "float", "bulge_min")) {
			Object *ob;

			/* Update Transform constraint (again :|). */
			for (ob = main->object.first; ob; ob = ob->id.next) {
				do_version_constraints_stretch_to_limits(&ob->constraints);

				if (ob->pose) {
					/* Bones constraints! */
					bPoseChannel *pchan;
					for (pchan = ob->pose->chanbase.first; pchan; pchan = pchan->next) {
						do_version_constraints_stretch_to_limits(&pchan->constraints);
					}
				}
			}
		}
	}

	if (!MAIN_VERSION_ATLEAST(main, 273, 1)) {
#define	BRUSH_RAKE (1 << 7)
#define BRUSH_RANDOM_ROTATION (1 << 25)

		Brush *br;

		for (br = main->brush.first; br; br = br->id.next) {
			if (br->flag & BRUSH_RAKE) {
				br->mtex.brush_angle_mode |= MTEX_ANGLE_RAKE;
				br->mask_mtex.brush_angle_mode |= MTEX_ANGLE_RAKE;
			}
			else if (br->flag & BRUSH_RANDOM_ROTATION) {
				br->mtex.brush_angle_mode |= MTEX_ANGLE_RANDOM;
				br->mask_mtex.brush_angle_mode |= MTEX_ANGLE_RANDOM;
			}
			br->mtex.random_angle = 2.0 * M_PI;
			br->mask_mtex.random_angle = 2.0 * M_PI;
		}
	}

#undef BRUSH_RAKE
#undef BRUSH_RANDOM_ROTATION

	/* Customizable Safe Areas */
	if (!MAIN_VERSION_ATLEAST(main, 273, 2)) {
		if (!DNA_struct_elem_find(fd->filesdna, "Scene", "DisplaySafeAreas", "safe_areas")) {
			Scene *scene;

			for (scene = main->scene.first; scene; scene = scene->id.next) {
				copy_v2_fl2(scene->safe_areas.title, 3.5f / 100.0f, 3.5f / 100.0f);
				copy_v2_fl2(scene->safe_areas.action, 10.0f / 100.0f, 5.0f / 100.0f);
				copy_v2_fl2(scene->safe_areas.title_center, 17.5f / 100.0f, 5.0f / 100.0f);
				copy_v2_fl2(scene->safe_areas.action_center, 15.0f / 100.0f, 5.0f / 100.0f);
			}
		}
	}
	
	if (!MAIN_VERSION_ATLEAST(main, 273, 6)) {
		if (!DNA_struct_elem_find(fd->filesdna, "ClothSimSettings", "float", "bending_damping")) {
			Object *ob;
			ModifierData *md;
			for (ob = main->object.first; ob; ob = ob->id.next) {
				for (md = ob->modifiers.first; md; md = md->next) {
					if (md->type == eModifierType_Cloth) {
						ClothModifierData *clmd = (ClothModifierData *)md;
						clmd->sim_parms->bending_damping = 0.5f;
					}
				}
			}
		}

		if (!DNA_struct_elem_find(fd->filesdna, "HookModifierData", "char", "flag")) {
			Object *ob;

			for (ob = main->object.first; ob; ob = ob->id.next) {
				ModifierData *md;
				for (md = ob->modifiers.first; md; md = md->next) {
					if (md->type == eModifierType_Hook) {
						HookModifierData *hmd = (HookModifierData *)md;
						hmd->falloff_type = eHook_Falloff_InvSquare;
					}
				}
			}
		}

		if (!DNA_struct_elem_find(fd->filesdna, "NodePlaneTrackDeformData", "char", "flag")) {
			FOREACH_NODETREE(main, ntree, id) {
				if (ntree->type == NTREE_COMPOSIT) {
					bNode *node;
					for (node = ntree->nodes.first; node; node = node->next) {
						if (ELEM(node->type, CMP_NODE_PLANETRACKDEFORM)) {
							NodePlaneTrackDeformData *data = node->storage;
							data->flag = 0;
							data->motion_blur_samples = 16;
							data->motion_blur_shutter = 0.5f;
						}
					}
				}
			}
			FOREACH_NODETREE_END
		}

		if (!DNA_struct_elem_find(fd->filesdna, "Camera", "GPUDOFSettings", "gpu_dof")) {
			Camera *ca;
			for (ca = main->camera.first; ca; ca = ca->id.next) {
				ca->gpu_dof.fstop = 128.0f;
				ca->gpu_dof.focal_length = 1.0f;
				ca->gpu_dof.focus_distance = 1.0f;
				ca->gpu_dof.sensor = 1.0f;
			}
		}
	}

	if (!MAIN_VERSION_ATLEAST(main, 273, 8)) {
		Object *ob;
		for (ob = main->object.first; ob != NULL; ob = ob->id.next) {
			ModifierData *md;
			for (md = ob->modifiers.last; md != NULL; md = md->prev) {
				if (modifier_unique_name(&ob->modifiers, md)) {
					printf("Warning: Object '%s' had several modifiers with the "
					       "same name, renamed one of them to '%s'.\n",
					       ob->id.name + 2, md->name);
				}
			}
		}
	}

	if (!MAIN_VERSION_ATLEAST(main, 273, 9)) {
		bScreen *scr;
		ScrArea *sa;
		SpaceLink *sl;
		ARegion *ar;

		/* Make sure sequencer preview area limits zoom */
		for (scr = main->screen.first; scr; scr = scr->id.next) {
			for (sa = scr->areabase.first; sa; sa = sa->next) {
				for (sl = sa->spacedata.first; sl; sl = sl->next) {
					if (sl->spacetype == SPACE_SEQ) {
						for (ar = sl->regionbase.first; ar; ar = ar->next) {
							if (ar->regiontype == RGN_TYPE_PREVIEW) {
								ar->v2d.keepzoom |= V2D_LIMITZOOM;
								ar->v2d.minzoom = 0.001f;
								ar->v2d.maxzoom = 1000.0f;
								break;
							}
						}
					}
				}
			}
		}
	}

	if (!MAIN_VERSION_ATLEAST(main, 274, 1)) {
		/* hysteresis setted to 10% but not actived */
		if (!DNA_struct_elem_find(fd->filesdna, "LodLevel", "int", "obhysteresis")) {
			Object *ob;
			for (ob = main->object.first; ob; ob = ob->id.next) {
				LodLevel *level;
				for (level = ob->lodlevels.first; level; level = level->next) {
					level->obhysteresis = 10;
				}
			}
		}

		if (!DNA_struct_elem_find(fd->filesdna, "GameData", "int", "scehysteresis")) {
			Scene *scene;
			for (scene = main->scene.first; scene; scene = scene->id.next) {
				scene->gm.scehysteresis = 10;
			}
		}
	}

	if (!MAIN_VERSION_ATLEAST(main, 274, 2)) {
		FOREACH_NODETREE(main, ntree, id) {
			bNode *node;
			bNodeSocket *sock;

			for (node = ntree->nodes.first; node; node = node->next) {
				if (node->type == SH_NODE_MATERIAL) {
					for (sock = node->inputs.first; sock; sock = sock->next) {
						if (STREQ(sock->name, "Refl")) {
							BLI_strncpy(sock->name, "DiffuseIntensity", sizeof(sock->name));
						}
					}
				}
				else if (node->type == SH_NODE_MATERIAL_EXT) {
					for (sock = node->outputs.first; sock; sock = sock->next) {
						if (STREQ(sock->name, "Refl")) {
							BLI_strncpy(sock->name, "DiffuseIntensity", sizeof(sock->name));
						}
						else if (STREQ(sock->name, "Ray Mirror")) {
							BLI_strncpy(sock->name, "Reflectivity", sizeof(sock->name));
						}
					}
				}
			}
		} FOREACH_NODETREE_END
	}

	if (!MAIN_VERSION_ATLEAST(main, 274, 4)) {
		SceneRenderView *srv;
		wmWindowManager *wm;
		bScreen *screen;
		wmWindow *win;
		Scene *scene;
		Camera *cam;
		Image *ima;

		for (scene = main->scene.first; scene; scene = scene->id.next) {
			Sequence *seq;

			BKE_scene_add_render_view(scene, STEREO_LEFT_NAME);
			srv = scene->r.views.first;
			BLI_strncpy(srv->suffix, STEREO_LEFT_SUFFIX, sizeof(srv->suffix));

			BKE_scene_add_render_view(scene, STEREO_RIGHT_NAME);
			srv = scene->r.views.last;
			BLI_strncpy(srv->suffix, STEREO_RIGHT_SUFFIX, sizeof(srv->suffix));

			SEQ_BEGIN (scene->ed, seq)
			{
				seq->stereo3d_format = MEM_callocN(sizeof(Stereo3dFormat), "Stereo Display 3d Format");

#define SEQ_USE_PROXY_CUSTOM_DIR (1 << 19)
#define SEQ_USE_PROXY_CUSTOM_FILE (1 << 21)
				if (seq->strip && seq->strip->proxy && !seq->strip->proxy->storage) {
					if (seq->flag & SEQ_USE_PROXY_CUSTOM_DIR)
						seq->strip->proxy->storage = SEQ_STORAGE_PROXY_CUSTOM_DIR;
					if (seq->flag & SEQ_USE_PROXY_CUSTOM_FILE)
						seq->strip->proxy->storage = SEQ_STORAGE_PROXY_CUSTOM_FILE;
				}
#undef SEQ_USE_PROXY_CUSTOM_DIR
#undef SEQ_USE_PROXY_CUSTOM_FILE

			}
			SEQ_END
		}

		for (screen = main->screen.first; screen; screen = screen->id.next) {
			ScrArea *sa;
			for (sa = screen->areabase.first; sa; sa = sa->next) {
				SpaceLink *sl;

				for (sl = sa->spacedata.first; sl; sl = sl->next) {
					switch (sl->spacetype) {
						case SPACE_VIEW3D:
						{
							View3D *v3d = (View3D *)sl;
							v3d->stereo3d_camera = STEREO_3D_ID;
							v3d->stereo3d_flag |= V3D_S3D_DISPPLANE;
							v3d->stereo3d_convergence_alpha = 0.15f;
							v3d->stereo3d_volume_alpha = 0.05f;
							break;
						}
						case SPACE_IMAGE:
						{
							SpaceImage *sima = (SpaceImage *) sl;
							sima->iuser.flag |= IMA_SHOW_STEREO;
							break;
						}
					}
				}
			}
		}

		for (cam = main->camera.first; cam; cam = cam->id.next) {
			cam->stereo.interocular_distance = 0.065f;
			cam->stereo.convergence_distance = 30.0f * 0.065f;
		}

		for (ima = main->image.first; ima; ima = ima->id.next) {
			ima->stereo3d_format = MEM_callocN(sizeof(Stereo3dFormat), "Image Stereo 3d Format");

			if (ima->packedfile) {
				ImagePackedFile *imapf = MEM_mallocN(sizeof(ImagePackedFile), "Image Packed File");
				BLI_addtail(&ima->packedfiles, imapf);

				imapf->packedfile = ima->packedfile;
				BLI_strncpy(imapf->filepath, ima->name, FILE_MAX);
				ima->packedfile = NULL;
			}
		}

		for (wm = main->wm.first; wm; wm = wm->id.next) {
			for (win = wm->windows.first; win; win = win->next) {
				win->stereo3d_format = MEM_callocN(sizeof(Stereo3dFormat), "Stereo Display 3d Format");
			}
		}
	}

	if (!MAIN_VERSION_ATLEAST(main, 274, 6)) {
		bScreen *screen;

		if (!DNA_struct_elem_find(fd->filesdna, "FileSelectParams", "int", "thumbnail_size")) {
			for (screen = main->screen.first; screen; screen = screen->id.next) {
				ScrArea *sa;

				for (sa = screen->areabase.first; sa; sa = sa->next) {
					SpaceLink *sl;

					for (sl = sa->spacedata.first; sl; sl = sl->next) {
						if (sl->spacetype == SPACE_FILE) {
							SpaceFile *sfile = (SpaceFile *)sl;

							if (sfile->params) {
								sfile->params->thumbnail_size = 128;
							}
						}
					}
				}
			}
		}

		if (!DNA_struct_elem_find(fd->filesdna, "RenderData", "short", "simplify_subsurf_render")) {
			Scene *scene;
			for (scene = main->scene.first; scene != NULL; scene = scene->id.next) {
				scene->r.simplify_subsurf_render = scene->r.simplify_subsurf;
				scene->r.simplify_particles_render = scene->r.simplify_particles;
			}
		}

		if (!DNA_struct_elem_find(fd->filesdna, "DecimateModifierData", "float", "defgrp_factor")) {
			Object *ob;

			for (ob = main->object.first; ob; ob = ob->id.next) {
				ModifierData *md;
				for (md = ob->modifiers.first; md; md = md->next) {
					if (md->type == eModifierType_Decimate) {
						DecimateModifierData *dmd = (DecimateModifierData *)md;
						dmd->defgrp_factor = 1.0f;
					}
				}
			}
		}
	}

	if (!MAIN_VERSION_ATLEAST(main, 275, 3)) {
		Brush *br;
#define BRUSH_TORUS (1 << 1)
		for (br = main->brush.first; br; br = br->id.next) {
			br->flag &= ~BRUSH_TORUS;
		}
#undef BRUSH_TORUS
	}

	if (!MAIN_VERSION_ATLEAST(main, 276, 2)) {
		if (!DNA_struct_elem_find(fd->filesdna, "bPoseChannel", "float", "custom_scale")) {
			Object *ob;

			for (ob = main->object.first; ob; ob = ob->id.next) {
				if (ob->pose) {
					bPoseChannel *pchan;
					for (pchan = ob->pose->chanbase.first; pchan; pchan = pchan->next) {
						pchan->custom_scale = 1.0f;
					}
				}
			}
		}

		{
			bScreen *screen;
#define RV3D_VIEW_PERSPORTHO	 7
			for (screen = main->screen.first; screen; screen = screen->id.next) {
				ScrArea *sa;
				for (sa = screen->areabase.first; sa; sa = sa->next) {
					SpaceLink *sl;
					for (sl = sa->spacedata.first; sl; sl = sl->next) {
						if (sl->spacetype == SPACE_VIEW3D) {
							ARegion *ar;
							ListBase *lb = (sl == sa->spacedata.first) ? &sa->regionbase : &sl->regionbase;
							for (ar = lb->first; ar; ar = ar->next) {
								if (ar->regiontype == RGN_TYPE_WINDOW) {
									if (ar->regiondata) {
										RegionView3D *rv3d = ar->regiondata;
										if (rv3d->view == RV3D_VIEW_PERSPORTHO) {
											rv3d->view = RV3D_VIEW_USER;
										}
									}
								}
							}
							break;
						}
					}
				}
			}
#undef RV3D_VIEW_PERSPORTHO
		}

		{
			Lamp *lamp;
#define LA_YF_PHOTON	5
			for (lamp = main->lamp.first; lamp; lamp = lamp->id.next) {
				if (lamp->type == LA_YF_PHOTON) {
					lamp->type = LA_LOCAL;
				}
			}
#undef LA_YF_PHOTON
		}

		{
			Object *ob;
			for (ob = main->object.first; ob; ob = ob->id.next) {
				if (ob->body_type == OB_BODY_TYPE_CHARACTER && (ob->gameflag & OB_BOUNDS) && ob->collision_boundtype == OB_BOUND_TRIANGLE_MESH) {
					ob->boundtype = ob->collision_boundtype = OB_BOUND_BOX;
				}
			}
		}

	}

	if (!MAIN_VERSION_ATLEAST(main, 276, 3)) {
		if (!DNA_struct_elem_find(fd->filesdna, "RenderData", "CurveMapping", "mblur_shutter_curve")) {
			Scene *scene;
			for (scene = main->scene.first; scene != NULL; scene = scene->id.next) {
				CurveMapping *curve_mapping = &scene->r.mblur_shutter_curve;
				curvemapping_set_defaults(curve_mapping, 1, 0.0f, 0.0f, 1.0f, 1.0f);
				curvemapping_initialize(curve_mapping);
				curvemap_reset(curve_mapping->cm,
				               &curve_mapping->clipr,
				               CURVE_PRESET_MAX,
				               CURVEMAP_SLOPE_POS_NEG);
			}
		}
	}

	if (!MAIN_VERSION_ATLEAST(main, 276, 4)) {
		for (Scene *scene = main->scene.first; scene; scene = scene->id.next) {
			ToolSettings *ts = scene->toolsettings;
			
			if (ts->gp_sculpt.brush[0].size == 0) {
				GP_BrushEdit_Settings *gset = &ts->gp_sculpt;
				GP_EditBrush_Data *brush;
				
				brush = &gset->brush[GP_EDITBRUSH_TYPE_SMOOTH];
				brush->size = 25;
				brush->strength = 0.3f;
				brush->flag = GP_EDITBRUSH_FLAG_USE_FALLOFF | GP_EDITBRUSH_FLAG_SMOOTH_PRESSURE;
				
				brush = &gset->brush[GP_EDITBRUSH_TYPE_THICKNESS];
				brush->size = 25;
				brush->strength = 0.5f;
				brush->flag = GP_EDITBRUSH_FLAG_USE_FALLOFF;
				
				brush = &gset->brush[GP_EDITBRUSH_TYPE_GRAB];
				brush->size = 50;
				brush->strength = 0.3f;
				brush->flag = GP_EDITBRUSH_FLAG_USE_FALLOFF;
				
				brush = &gset->brush[GP_EDITBRUSH_TYPE_PUSH];
				brush->size = 25;
				brush->strength = 0.3f;
				brush->flag = GP_EDITBRUSH_FLAG_USE_FALLOFF;
				
				brush = &gset->brush[GP_EDITBRUSH_TYPE_TWIST];
				brush->size = 50;
				brush->strength = 0.3f; // XXX?
				brush->flag = GP_EDITBRUSH_FLAG_USE_FALLOFF;
				
				brush = &gset->brush[GP_EDITBRUSH_TYPE_PINCH];
				brush->size = 50;
				brush->strength = 0.5f; // XXX?
				brush->flag = GP_EDITBRUSH_FLAG_USE_FALLOFF;
				
				brush = &gset->brush[GP_EDITBRUSH_TYPE_RANDOMIZE];
				brush->size = 25;
				brush->strength = 0.5f;
				brush->flag = GP_EDITBRUSH_FLAG_USE_FALLOFF;
				
				brush = &gset->brush[GP_EDITBRUSH_TYPE_CLONE];
				brush->size = 50;
				brush->strength = 1.0f;
			}
			
			if (!DNA_struct_elem_find(fd->filesdna, "ToolSettings", "char", "gpencil_v3d_align")) {
#if 0 /* XXX: Cannot do this, as we get random crashes... */
				if (scene->gpd) {
					bGPdata *gpd = scene->gpd;
					
					/* Copy over the settings stored in the GP datablock linked to the scene, for minimal disruption */
					ts->gpencil_v3d_align = 0;
					
					if (gpd->flag & GP_DATA_VIEWALIGN)    ts->gpencil_v3d_align |= GP_PROJECT_VIEWSPACE;
					if (gpd->flag & GP_DATA_DEPTH_VIEW)   ts->gpencil_v3d_align |= GP_PROJECT_DEPTH_VIEW;
					if (gpd->flag & GP_DATA_DEPTH_STROKE) ts->gpencil_v3d_align |= GP_PROJECT_DEPTH_STROKE;
					
					if (gpd->flag & GP_DATA_DEPTH_STROKE_ENDPOINTS)
						ts->gpencil_v3d_align |= GP_PROJECT_DEPTH_STROKE_ENDPOINTS;
				}
				else {
					/* Default to cursor for all standard 3D views */
					ts->gpencil_v3d_align = GP_PROJECT_VIEWSPACE;
				}
#endif
				
				ts->gpencil_v3d_align = GP_PROJECT_VIEWSPACE;
				ts->gpencil_v2d_align = GP_PROJECT_VIEWSPACE;
				ts->gpencil_seq_align = GP_PROJECT_VIEWSPACE;
				ts->gpencil_ima_align = GP_PROJECT_VIEWSPACE;
			}
		}
		
		for (bGPdata *gpd = main->gpencil.first; gpd; gpd = gpd->id.next) {
			bool enabled = false;
			
			/* Ensure that the datablock's onionskinning toggle flag
			 * stays in sync with the status of the actual layers
			 */
			for (bGPDlayer *gpl = gpd->layers.first; gpl; gpl = gpl->next) {
				if (gpl->flag & GP_LAYER_ONIONSKIN) {
					enabled = true;
				}
			}
			
			if (enabled)
				gpd->flag |= GP_DATA_SHOW_ONIONSKINS;
			else
				gpd->flag &= ~GP_DATA_SHOW_ONIONSKINS;
		}

		if (!DNA_struct_elem_find(fd->filesdna, "Object", "unsigned char", "max_jumps")) {
			for (Object *ob = main->object.first; ob; ob = ob->id.next) {
				ob->max_jumps = 1;
			}
		}
	}
	if (!MAIN_VERSION_ATLEAST(main, 276, 5)) {
		ListBase *lbarray[MAX_LIBARRAY];
		int a;

		/* Important to clear all non-persistent flags from older versions here, otherwise they could collide
		 * with any new persistent flag we may add in the future. */
		a = set_listbasepointers(main, lbarray);
		while (a--) {
			for (ID *id = lbarray[a]->first; id; id = id->next) {
				id->flag &= LIB_FAKEUSER;
			}
		}
	}

	if (!MAIN_VERSION_ATLEAST(main, 276, 7)) {
		Scene *scene;
		for (scene = main->scene.first; scene != NULL; scene = scene->id.next) {
			scene->r.bake.pass_filter = R_BAKE_PASS_FILTER_ALL;
		}
	}

	if (!MAIN_VERSION_ATLEAST(main, 277, 1)) {
		for (bScreen *screen = main->screen.first; screen; screen = screen->id.next) {
			for (ScrArea *sa = screen->areabase.first; sa; sa = sa->next) {
				for (SpaceLink *sl = sa->spacedata.first; sl; sl = sl->next) {
					ListBase *regionbase = (sl == sa->spacedata.first) ? &sa->regionbase : &sl->regionbase;
					/* Bug: Was possible to add preview region to sequencer view by using AZones. */
					if (sl->spacetype == SPACE_SEQ) {
						SpaceSeq *sseq = (SpaceSeq *)sl;
						if (sseq->view == SEQ_VIEW_SEQUENCE) {
							for (ARegion *ar = regionbase->first; ar; ar = ar->next) {
								/* remove preview region for sequencer-only view! */
								if (ar->regiontype == RGN_TYPE_PREVIEW) {
									ar->flag |= RGN_FLAG_HIDDEN;
									ar->alignment = RGN_ALIGN_NONE;
									break;
								}
							}
						}
					}
					/* Remove old deprecated region from filebrowsers */
					else if (sl->spacetype == SPACE_FILE) {
						for (ARegion *ar = regionbase->first; ar; ar = ar->next) {
							if (ar->regiontype == RGN_TYPE_CHANNELS) {
								/* Free old deprecated 'channel' region... */
								BKE_area_region_free(NULL, ar);
								BLI_freelinkN(regionbase, ar);
								break;
							}
						}
					}
				}
			}
		}

		for (Scene *scene = main->scene.first; scene; scene = scene->id.next) {
			CurvePaintSettings *cps = &scene->toolsettings->curve_paint_settings;
			if (cps->error_threshold == 0) {
				cps->curve_type = CU_BEZIER;
				cps->flag |= CURVE_PAINT_FLAG_CORNERS_DETECT;
				cps->error_threshold = 8;
				cps->radius_max = 1.0f;
				cps->corner_angle = DEG2RADF(70.0f);
			}
		}

		for (Scene *scene = main->scene.first; scene; scene = scene->id.next) {
			Sequence *seq;

			SEQ_BEGIN (scene->ed, seq)
			{
				if (seq->type == SEQ_TYPE_TEXT) {
					TextVars *data = seq->effectdata;
					if (data->color[3] == 0.0f) {
						copy_v4_fl(data->color, 1.0f);
						data->shadow_color[3] = 1.0f;
					}
				}
			}
			SEQ_END
		}

		/* Adding "Properties" region to DopeSheet */
		for (bScreen *screen = main->screen.first; screen; screen = screen->id.next) {
			for (ScrArea *sa = screen->areabase.first; sa; sa = sa->next) {
				/* handle pushed-back space data first */
				for (SpaceLink *sl = sa->spacedata.first; sl; sl = sl->next) {
					if (sl->spacetype == SPACE_ACTION) {
						SpaceAction *saction = (SpaceAction *)sl;
						do_version_action_editor_properties_region(&saction->regionbase);
					}
				}
				
				/* active spacedata info must be handled too... */
				if (sa->spacetype == SPACE_ACTION) {
					do_version_action_editor_properties_region(&sa->regionbase);
				}
			}
		}
	}

	if (!MAIN_VERSION_ATLEAST(main, 277, 2)) {
		if (!DNA_struct_elem_find(fd->filesdna, "Bone", "float", "scaleIn")) {
			for (bArmature *arm = main->armature.first; arm; arm = arm->id.next) {
				do_version_bones_super_bbone(&arm->bonebase);
			}
		}
		if (!DNA_struct_elem_find(fd->filesdna, "bPoseChannel", "float", "scaleIn")) {
			for (Object *ob = main->object.first; ob; ob = ob->id.next) {
				if (ob->pose) {
					for (bPoseChannel *pchan = ob->pose->chanbase.first; pchan; pchan = pchan->next) {
						/* see do_version_bones_super_bbone()... */
						pchan->scaleIn = 1.0f;
						pchan->scaleOut = 1.0f;
						
						/* also make sure some legacy (unused for over a decade) flags are unset,
						 * so that we can reuse them for stuff that matters now...
						 * (i.e. POSE_IK_MAT, (unknown/unused x 4), POSE_HAS_IK)
						 *
						 * These seem to have been runtime flags used by the IK solver, but that stuff
						 * should be able to be recalculated automatically anyway, so it should be fine.
						 */
						pchan->flag &= ~((1 << 3) | (1 << 4) | (1 << 5) | (1 << 6) | (1 << 7) | (1 << 8));
					}
				}
			}
		}

		for (Camera *camera = main->camera.first; camera != NULL; camera = camera->id.next) {
			if (camera->stereo.pole_merge_angle_from == 0.0f &&
				camera->stereo.pole_merge_angle_to == 0.0f)
			{
				camera->stereo.pole_merge_angle_from = DEG2RADF(60.0f);
				camera->stereo.pole_merge_angle_to = DEG2RADF(75.0f);
			}
		}

		if (!DNA_struct_elem_find(fd->filesdna, "NormalEditModifierData", "float", "mix_limit")) {
			Object *ob;

			for (ob = main->object.first; ob; ob = ob->id.next) {
				ModifierData *md;
				for (md = ob->modifiers.first; md; md = md->next) {
					if (md->type == eModifierType_NormalEdit) {
						NormalEditModifierData *nemd = (NormalEditModifierData *)md;
						nemd->mix_limit = DEG2RADF(180.0f);
					}
				}
			}
		}

		if (!DNA_struct_elem_find(fd->filesdna, "BooleanModifierData", "float", "double_threshold")) {
			Object *ob;
			for (ob = main->object.first; ob; ob = ob->id.next) {
				ModifierData *md;
				for (md = ob->modifiers.first; md; md = md->next) {
					if (md->type == eModifierType_Boolean) {
						BooleanModifierData *bmd = (BooleanModifierData *)md;
						bmd->double_threshold = 1e-6f;
					}
				}
			}
		}

		for (Brush *br = main->brush.first; br; br = br->id.next) {
			if (br->sculpt_tool == SCULPT_TOOL_FLATTEN) {
				br->flag |= BRUSH_ACCUMULATE;
			}
		}

		if (!DNA_struct_elem_find(fd->filesdna, "ClothSimSettings", "float", "time_scale")) {
			Object *ob;
			ModifierData *md;
			for (ob = main->object.first; ob; ob = ob->id.next) {
				for (md = ob->modifiers.first; md; md = md->next) {
					if (md->type == eModifierType_Cloth) {
						ClothModifierData *clmd = (ClothModifierData *)md;
						clmd->sim_parms->time_scale = 1.0f;
					}
				}
			}
		}
	}

	if (!MAIN_VERSION_ATLEAST(main, 277, 3)) {
		/* ------- init of grease pencil initialization --------------- */
		if (!DNA_struct_elem_find(fd->filesdna, "bGPDstroke", "bGPDpalettecolor", "*palcolor")) {
			for (Scene *scene = main->scene.first; scene; scene = scene->id.next) {
				ToolSettings *ts = scene->toolsettings;
				/* initialize use position for sculpt brushes */
				ts->gp_sculpt.flag |= GP_BRUSHEDIT_FLAG_APPLY_POSITION;
				/* initialize  selected vertices alpha factor */
				ts->gp_sculpt.alpha = 1.0f;

				/* new strength sculpt brush */
				if (ts->gp_sculpt.brush[0].size >= 11) {
					GP_BrushEdit_Settings *gset = &ts->gp_sculpt;
					GP_EditBrush_Data *brush;

					brush = &gset->brush[GP_EDITBRUSH_TYPE_STRENGTH];
					brush->size = 25;
					brush->strength = 0.5f;
					brush->flag = GP_EDITBRUSH_FLAG_USE_FALLOFF;
				}
			}
			/* create a default grease pencil drawing brushes set */
			if (!BLI_listbase_is_empty(&main->gpencil)) {
				for (Scene *scene = main->scene.first; scene; scene = scene->id.next) {
					ToolSettings *ts = scene->toolsettings;
					if (BLI_listbase_is_empty(&ts->gp_brushes)) {
						BKE_gpencil_brush_init_presets(ts);
					}
				}
			}
			/* Convert Grease Pencil to new palettes/brushes
			 * Loop all strokes and create the palette and all colors
			 */
			for (bGPdata *gpd = main->gpencil.first; gpd; gpd = gpd->id.next) {
				if (BLI_listbase_is_empty(&gpd->palettes)) {
					/* create palette */
					bGPDpalette *palette = BKE_gpencil_palette_addnew(gpd, "GP_Palette", true);
					for (bGPDlayer *gpl = gpd->layers.first; gpl; gpl = gpl->next) {
						/* create color using layer name */
						bGPDpalettecolor *palcolor = BKE_gpencil_palettecolor_addnew(palette, gpl->info, true);
						if (palcolor != NULL) {
							/* set color attributes */
							copy_v4_v4(palcolor->color, gpl->color);
							copy_v4_v4(palcolor->fill, gpl->fill);
							
							if (gpl->flag & GP_LAYER_HIDE)       palcolor->flag |= PC_COLOR_HIDE;
							if (gpl->flag & GP_LAYER_LOCKED)     palcolor->flag |= PC_COLOR_LOCKED;
							if (gpl->flag & GP_LAYER_ONIONSKIN)  palcolor->flag |= PC_COLOR_ONIONSKIN;
							if (gpl->flag & GP_LAYER_VOLUMETRIC) palcolor->flag |= PC_COLOR_VOLUMETRIC;
							if (gpl->flag & GP_LAYER_HQ_FILL)    palcolor->flag |= PC_COLOR_HQ_FILL;
							
							/* set layer opacity to 1 */
							gpl->opacity = 1.0f;
							
							/* set tint color */
							ARRAY_SET_ITEMS(gpl->tintcolor, 0.0f, 0.0f, 0.0f, 0.0f);
							
							/* flush relevant layer-settings to strokes */
							for (bGPDframe *gpf = gpl->frames.first; gpf; gpf = gpf->next) {
								for (bGPDstroke *gps = gpf->strokes.first; gps; gps = gps->next) {
									/* set stroke to palette and force recalculation */
									BLI_strncpy(gps->colorname, gpl->info, sizeof(gps->colorname));
									gps->palcolor = NULL;
									gps->flag |= GP_STROKE_RECALC_COLOR;
									gps->thickness = gpl->thickness;
									
									/* set alpha strength to 1 */
									for (int i = 0; i < gps->totpoints; i++) {
										gps->points[i].strength = 1.0f;
									}
								}
							}
						}
						
						/* set thickness to 0 (now it is a factor to override stroke thickness) */
						gpl->thickness = 0.0f;
					}
					/* set first color as active */
					if (palette->colors.first)
						BKE_gpencil_palettecolor_setactive(palette, palette->colors.first);
				}
			}
		}
		/* ------- end of grease pencil initialization --------------- */
	}

	if (!MAIN_VERSION_ATLEAST(main, 278, 0)) {
		if (!DNA_struct_elem_find(fd->filesdna, "MovieTrackingTrack", "float", "weight_stab")) {
			MovieClip *clip;
			for (clip = main->movieclip.first; clip; clip = clip->id.next) {
				MovieTracking *tracking = &clip->tracking;
				MovieTrackingObject *tracking_object;
				for (tracking_object = tracking->objects.first;
				     tracking_object != NULL;
				     tracking_object = tracking_object->next)
				{
					ListBase *tracksbase = BKE_tracking_object_get_tracks(tracking, tracking_object);
					MovieTrackingTrack *track;
					for (track = tracksbase->first;
					     track != NULL;
					     track = track->next)
					{
						track->weight_stab = track->weight;
					}
				}
			}
		}

		if (!DNA_struct_elem_find(fd->filesdna, "MovieTrackingStabilization", "int", "tot_rot_track")) {
			MovieClip *clip;
			for (clip = main->movieclip.first; clip != NULL; clip = clip->id.next) {
				if (clip->tracking.stabilization.rot_track) {
					migrate_single_rot_stabilization_track_settings(&clip->tracking.stabilization);
				}
				if (clip->tracking.stabilization.scale == 0.0f) {
					/* ensure init.
					 * Was previously used for autoscale only,
					 * now used always (as "target scale") */
					clip->tracking.stabilization.scale = 1.0f;
				}
				/* blender prefers 1-based frame counting;
				 * thus using frame 1 as reference typically works best */
				clip->tracking.stabilization.anchor_frame = 1;
				/* by default show the track lists expanded, to improve "discoverability" */
				clip->tracking.stabilization.flag |= TRACKING_SHOW_STAB_TRACKS;
				/* deprecated, not used anymore */
				clip->tracking.stabilization.ok = false;
			}
		}
	}
	if (!MAIN_VERSION_ATLEAST(main, 278, 2)) {
		if (!DNA_struct_elem_find(fd->filesdna, "FFMpegCodecData", "int", "ffmpeg_preset")) {
			for (Scene *scene = main->scene.first; scene; scene = scene->id.next) {
				/* "medium" is the preset FFmpeg uses when no presets are given. */
				scene->r.ffcodecdata.ffmpeg_preset = FFM_PRESET_MEDIUM;
			}
		}
		if (!DNA_struct_elem_find(fd->filesdna, "FFMpegCodecData", "int", "constant_rate_factor")) {
			for (Scene *scene = main->scene.first; scene; scene = scene->id.next) {
				/* fall back to behaviour from before we introduced CRF for old files */
				scene->r.ffcodecdata.constant_rate_factor = FFM_CRF_NONE;
			}
		}

		if (!DNA_struct_elem_find(fd->filesdna, "SmokeModifierData", "float", "slice_per_voxel")) {
			Object *ob;
			ModifierData *md;

			for (ob = main->object.first; ob; ob = ob->id.next) {
				for (md = ob->modifiers.first; md; md = md->next) {
					if (md->type == eModifierType_Smoke) {
						SmokeModifierData *smd = (SmokeModifierData *)md;
						if (smd->domain) {
							smd->domain->slice_per_voxel = 5.0f;
							smd->domain->slice_depth = 0.5f;
							smd->domain->display_thickness = 1.0f;
						}
					}
				}
			}
		}
	}

	{
<<<<<<< HEAD
		if (!DNA_struct_elem_find(fd->filesdna, "SpaceNode", "float", "backdrop_zoom")) {
			bScreen *sc;
			for (sc = main->screen.first; sc; sc = sc->id.next) {
				ScrArea *sa;
				for (sa = sc->areabase.first; sa; sa = sa->next) {
					SpaceLink *sl;
					for (sl = sa->spacedata.first; sl; sl = sl->next) {
						if (sl->spacetype == SPACE_NODE) {
							SpaceNode *snode = (SpaceNode *)sl;
							snode->backdrop_zoom = 1.0;
						}
						if (sl->spacetype == SPACE_SEQ) {
							SpaceSeq *sseq = (SpaceSeq *)sl;
							sseq->overdrop_zoom = 1.0;
						}
					}
				}
			}
		}

		if (!DNA_struct_elem_find(fd->filesdna, "SpaceIpo", "float", "backdrop_zoom")) {
			bScreen *sc;
			for (sc = main->screen.first; sc; sc = sc->id.next) {
				ScrArea *sa;
				for (sa = sc->areabase.first; sa; sa = sa->next) {
					SpaceLink *sl;
					for (sl = sa->spacedata.first; sl; sl = sl->next) {
						if (sl->spacetype == SPACE_IPO) {
							SpaceIpo *sipo = (SpaceIpo *)sl;
							sipo->backdrop_zoom = 1.0f;
							sipo->backdrop_opacity = 0.7f;
						}
					}
=======
		if (!DNA_struct_elem_find(fd->filesdna, "View3DDebug", "char", "background")) {
			bScreen *screen;

			for (screen = main->screen.first; screen; screen = screen->id.next) {
				ScrArea *sa;
				for (sa = screen->areabase.first; sa; sa = sa->next) {
					SpaceLink *sl;

					for (sl = sa->spacedata.first; sl; sl = sl->next) {
						switch (sl->spacetype) {
							case SPACE_VIEW3D:
							{
								View3D *v3d = (View3D *)sl;
								v3d->debug.background = V3D_DEBUG_BACKGROUND_NONE;
							}
						}
					}
				}
			}
		}

		if (!DNA_struct_elem_find(fd->filesdna, "RigidBodyCon", "float", "spring_stiffness_ang_x")) {
			Object *ob;
			for (ob = main->object.first; ob; ob = ob->id.next) {
				RigidBodyCon *rbc = ob->rigidbody_constraint;
				if (rbc) {
					rbc->spring_stiffness_ang_x = 10.0;
					rbc->spring_stiffness_ang_y = 10.0;
					rbc->spring_stiffness_ang_z = 10.0;
					rbc->spring_damping_ang_x = 0.5;
					rbc->spring_damping_ang_y = 0.5;
					rbc->spring_damping_ang_z = 0.5;
>>>>>>> 82ba89b0
				}
			}
		}
	}
}<|MERGE_RESOLUTION|>--- conflicted
+++ resolved
@@ -1340,7 +1340,44 @@
 	}
 
 	{
-<<<<<<< HEAD
+		if (!DNA_struct_elem_find(fd->filesdna, "View3DDebug", "char", "background")) {
+			bScreen *screen;
+
+			for (screen = main->screen.first; screen; screen = screen->id.next) {
+				ScrArea *sa;
+				for (sa = screen->areabase.first; sa; sa = sa->next) {
+					SpaceLink *sl;
+
+					for (sl = sa->spacedata.first; sl; sl = sl->next) {
+						switch (sl->spacetype) {
+							case SPACE_VIEW3D:
+							{
+								View3D *v3d = (View3D *)sl;
+								v3d->debug.background = V3D_DEBUG_BACKGROUND_NONE;
+							}
+						}
+					}
+				}
+			}
+		}
+
+		if (!DNA_struct_elem_find(fd->filesdna, "RigidBodyCon", "float", "spring_stiffness_ang_x")) {
+			Object *ob;
+			for (ob = main->object.first; ob; ob = ob->id.next) {
+				RigidBodyCon *rbc = ob->rigidbody_constraint;
+				if (rbc) {
+					rbc->spring_stiffness_ang_x = 10.0;
+					rbc->spring_stiffness_ang_y = 10.0;
+					rbc->spring_stiffness_ang_z = 10.0;
+					rbc->spring_damping_ang_x = 0.5;
+					rbc->spring_damping_ang_y = 0.5;
+					rbc->spring_damping_ang_z = 0.5;
+				}
+			}
+		}
+	}
+
+	{
 		if (!DNA_struct_elem_find(fd->filesdna, "SpaceNode", "float", "backdrop_zoom")) {
 			bScreen *sc;
 			for (sc = main->screen.first; sc; sc = sc->id.next) {
@@ -1374,40 +1411,6 @@
 							sipo->backdrop_opacity = 0.7f;
 						}
 					}
-=======
-		if (!DNA_struct_elem_find(fd->filesdna, "View3DDebug", "char", "background")) {
-			bScreen *screen;
-
-			for (screen = main->screen.first; screen; screen = screen->id.next) {
-				ScrArea *sa;
-				for (sa = screen->areabase.first; sa; sa = sa->next) {
-					SpaceLink *sl;
-
-					for (sl = sa->spacedata.first; sl; sl = sl->next) {
-						switch (sl->spacetype) {
-							case SPACE_VIEW3D:
-							{
-								View3D *v3d = (View3D *)sl;
-								v3d->debug.background = V3D_DEBUG_BACKGROUND_NONE;
-							}
-						}
-					}
-				}
-			}
-		}
-
-		if (!DNA_struct_elem_find(fd->filesdna, "RigidBodyCon", "float", "spring_stiffness_ang_x")) {
-			Object *ob;
-			for (ob = main->object.first; ob; ob = ob->id.next) {
-				RigidBodyCon *rbc = ob->rigidbody_constraint;
-				if (rbc) {
-					rbc->spring_stiffness_ang_x = 10.0;
-					rbc->spring_stiffness_ang_y = 10.0;
-					rbc->spring_stiffness_ang_z = 10.0;
-					rbc->spring_damping_ang_x = 0.5;
-					rbc->spring_damping_ang_y = 0.5;
-					rbc->spring_damping_ang_z = 0.5;
->>>>>>> 82ba89b0
 				}
 			}
 		}
