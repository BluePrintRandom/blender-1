--- conflicted
+++ resolved
@@ -4799,7 +4799,6 @@
       }
     }
 
-<<<<<<< HEAD
     /* Keep this block, even when empty. */
     if (!DNA_struct_find(fd->filesdna, "bXrSessionSettings")) {
       for (wmWindowManager *wm = bmain->wm.first; wm; wm = wm->id.next) {
@@ -4812,7 +4811,7 @@
         wm->xr.session_settings.clip_end = v3d_default->clip_end;
       }
     }
-=======
+
     /* Alembic Transform Cache changed from local to world space. */
     LISTBASE_FOREACH (Object *, ob, &bmain->objects) {
       LISTBASE_FOREACH (bConstraint *, con, &ob->constraints) {
@@ -4865,6 +4864,16 @@
    */
   {
     /* Keep this block, even when empty. */
->>>>>>> e7ceb041
+    if (!DNA_struct_find(fd->filesdna, "bXrSessionSettings")) {
+      for (wmWindowManager *wm = bmain->wm.first; wm; wm = wm->id.next) {
+        const View3D *v3d_default = DNA_struct_default_get(View3D);
+
+        wm->xr.session_settings.shading_type = OB_SOLID;
+        wm->xr.session_settings.draw_flags = (V3D_OFSDRAW_SHOW_GRIDFLOOR |
+                                              V3D_OFSDRAW_SHOW_ANNOTATION);
+        wm->xr.session_settings.clip_start = v3d_default->clip_start;
+        wm->xr.session_settings.clip_end = v3d_default->clip_end;
+      }
+    }
   }
 }