--- conflicted
+++ resolved
@@ -290,9 +290,16 @@
 		}
 	}
 
-<<<<<<< HEAD
+	if (!MAIN_VERSION_ATLEAST(main, 280, 0)) {
+		IDPropertyTemplate val = {0};
+		for (Scene *scene = main->scene.first; scene; scene = scene->id.next) {
+			scene->collection_properties = IDP_New(IDP_GROUP, &val, ROOT_PROP);
+			BKE_layer_collection_engine_settings_create(scene->collection_properties);
+		}
+	}
+
 	{
-		if (!MAIN_VERSION_ATLEAST(main, 278, 5)) {
+		if (!MAIN_VERSION_ATLEAST(main, 280, 1)) {
 			for (wmWindowManager *wm = main->wm.first; wm; wm = wm->id.next) {
 				for (wmWindow *win = wm->windows.first; win; win = win->next) {
 					bScreen *screen = BKE_workspace_active_screen_get(win->workspace_hook);
@@ -355,13 +362,6 @@
 				BKE_workspace_layout_iter_end;
 			}
 			BKE_workspace_iter_end;
-=======
-	if (!MAIN_VERSION_ATLEAST(main, 280, 0)) {
-		IDPropertyTemplate val = {0};
-		for (Scene *scene = main->scene.first; scene; scene = scene->id.next) {
-			scene->collection_properties = IDP_New(IDP_GROUP, &val, ROOT_PROP);
-			BKE_layer_collection_engine_settings_create(scene->collection_properties);
->>>>>>> 7cb2f43b
 		}
 	}
 }
