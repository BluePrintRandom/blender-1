--- conflicted
+++ resolved
@@ -1111,23 +1111,9 @@
 				probe->intensity = 1.0f;
 			}
 		}
-
-<<<<<<< HEAD
-	/* Hero open movie special code. This could removed later */
-	/* if (!MAIN_VERSION_ATLEAST(main, 280, 6)) */
-	{
-		/* rescale old grease pencil pixel factor (needed for Hero open movie files) */
-		for (bGPdata *gpd = main->gpencil.first; gpd; gpd = gpd->id.next) {
-			/* old data was always bigger than 30 */
-			if (gpd->pixfactor > 30.0f) {
-				gpd->pixfactor = 1000.0f / gpd->pixfactor;
-			}
-		}
 	}
 
 	if (!MAIN_VERSION_ATLEAST(main, 280, 6)) {
-=======
->>>>>>> a02feaeb
 		for (Object *ob = main->object.first; ob; ob = ob->id.next) {
 			bConstraint *con, *con_next;
 			con = ob->constraints.first;
@@ -1160,4 +1146,16 @@
 			}
 		}
 	}
+	
+	/* Hero open movie special code. This could removed later */
+	/* if (!MAIN_VERSION_ATLEAST(main, 280, 6)) */
+	{
+		/* rescale old grease pencil pixel factor (needed for Hero open movie files) */
+		for (bGPdata *gpd = main->gpencil.first; gpd; gpd = gpd->id.next) {
+			/* old data was always bigger than 30 */
+			if (gpd->pixfactor > 30.0f) {
+				gpd->pixfactor = 1000.0f / gpd->pixfactor;
+			}
+		}
+	}
 }