/*
 * $Id$
 *
 * ***** BEGIN GPL LICENSE BLOCK *****
 *
 * This program is free software; you can redistribute it and/or
 * modify it under the terms of the GNU General Public License
 * as published by the Free Software Foundation; either version 2
 * of the License, or (at your option) any later version.
 *
 * This program is distributed in the hope that it will be useful,
 * but WITHOUT ANY WARRANTY; without even the implied warranty of
 * MERCHANTABILITY or FITNESS FOR A PARTICULAR PURPOSE.  See the
 * GNU General Public License for more details.
 *
 * You should have received a copy of the GNU General Public License
 * along with this program; if not, write to the Free Software Foundation,
 * Inc., 51 Franklin Street, Fifth Floor, Boston, MA 02110-1301, USA.
 *
 * The Original Code is Copyright (C) 2001-2002 by NaN Holding BV.
 * All rights reserved.
 *
 *
 * Contributor(s): Blender Foundation
 *
 * ***** END GPL LICENSE BLOCK *****
 *
 */

#include "zlib.h"

#include <limits.h>
#include <stdio.h> // for printf fopen fwrite fclose sprintf FILE
#include <stdlib.h> // for getenv atoi
#include <stddef.h> // for offsetof
#include <fcntl.h> // for open
#include <string.h> // for strrchr strncmp strstr
#include <math.h> // for fabs

#ifndef WIN32
	#include <unistd.h> // for read close
#else
	#include <io.h> // for open close read
#include "winsock2.h"
#include "BLI_winstuff.h"
#endif

#include "DNA_anim_types.h"
#include "DNA_armature_types.h"
#include "DNA_actuator_types.h"
#include "DNA_brush_types.h"
#include "DNA_camera_types.h"
#include "DNA_cloth_types.h"
#include "DNA_controller_types.h"
#include "DNA_constraint_types.h"
#include "DNA_effect_types.h"
#include "DNA_fileglobal_types.h"
#include "DNA_genfile.h"
#include "DNA_group_types.h"
#include "DNA_gpencil_types.h"
#include "DNA_ipo_types.h"
#include "DNA_key_types.h"
#include "DNA_lattice_types.h"
#include "DNA_lamp_types.h"
#include "DNA_meta_types.h"
#include "DNA_material_types.h"
#include "DNA_mesh_types.h"
#include "DNA_meshdata_types.h"
#include "DNA_nla_types.h"
#include "DNA_node_types.h"
#include "DNA_object_fluidsim.h" // NT
#include "DNA_packedFile_types.h"
#include "DNA_property_types.h"
#include "DNA_text_types.h"
#include "DNA_view3d_types.h"
#include "DNA_screen_types.h"
#include "DNA_sensor_types.h"
#include "DNA_sdna_types.h"
#include "DNA_scene_types.h"
#include "DNA_sequence_types.h"
#include "DNA_smoke_types.h"
#include "DNA_sound_types.h"
#include "DNA_space_types.h"
#include "DNA_vfont_types.h"
#include "DNA_world_types.h"

#include "MEM_guardedalloc.h"

#include "BLI_blenlib.h"
#include "BLI_math.h"

#include "BKE_anim.h"
#include "BKE_action.h"
#include "BKE_armature.h"
#include "BKE_brush.h"
#include "BKE_colortools.h"
#include "BKE_constraint.h"
#include "BKE_context.h"
#include "BKE_curve.h"
#include "BKE_deform.h"
#include "BKE_effect.h" /* give_parteff */
#include "BKE_fcurve.h"
#include "BKE_global.h" // for G
#include "BKE_group.h"
#include "BKE_image.h"
#include "BKE_lattice.h"
#include "BKE_library.h" // for which_libbase
#include "BKE_idcode.h"
#include "BKE_main.h" // for Main
#include "BKE_mesh.h" // for ME_ defines (patching)
#include "BKE_modifier.h"
#include "BKE_multires.h"
#include "BKE_node.h" // for tree type defines
#include "BKE_object.h"
#include "BKE_paint.h"
#include "BKE_particle.h"
#include "BKE_pointcache.h"
#include "BKE_property.h" // for get_ob_property
#include "BKE_report.h"
#include "BKE_sca.h" // for init_actuator
#include "BKE_scene.h"
#include "BKE_screen.h"
#include "BKE_sequencer.h"
#include "BKE_texture.h" // for open_plugin_tex
#include "BKE_utildefines.h" // SWITCH_INT DATA ENDB DNA1 O_BINARY GLOB USER TEST REND
#include "BKE_sound.h"

//XXX #include "BIF_butspace.h" // badlevel, for do_versions, patching event codes
//XXX #include "BIF_filelist.h" // badlevel too, where to move this? - elubie
//XXX #include "BIF_previewrender.h" // bedlelvel, for struct RenderInfo
#include "BLO_readfile.h"
#include "BLO_undofile.h"
#include "BLO_readblenfile.h" // streaming read pipe, for BLO_readblenfile BLO_readblenfilememory

#include "readfile.h"

#include "PIL_time.h"

#include <errno.h>

/*
 Remark: still a weak point is the newaddress() function, that doesnt solve reading from
 multiple files at the same time

 (added remark: oh, i thought that was solved? will look at that... (ton)

READ
- Existing Library (Main) push or free
- allocate new Main
- load file
- read SDNA
- for each LibBlock
	- read LibBlock
	- if a Library
		- make a new Main
		- attach ID's to it
	- else
		- read associated 'direct data'
		- link direct data (internal and to LibBlock)
- read FileGlobal
- read USER data, only when indicated (file is ~/X.XX/startup.blend)
- free file
- per Library (per Main)
	- read file
	- read SDNA
	- find LibBlocks and attach IDs to Main
		- if external LibBlock
			- search all Main's
				- or it's already read,
				- or not read yet
				- or make new Main
	- per LibBlock
		- read recursive
		- read associated direct data
		- link direct data (internal and to LibBlock)
	- free file
- per Library with unread LibBlocks
	- read file
	- read SDNA
	- per LibBlock
			   - read recursive
			   - read associated direct data
			   - link direct data (internal and to LibBlock)
		- free file
- join all Mains
- link all LibBlocks and indirect pointers to libblocks
- initialize FileGlobal and copy pointers to Global
*/

/* also occurs in library.c */
/* GS reads the memory pointed at in a specific ordering. There are,
 * however two definitions for it. I have jotted them down here, both,
 * but I think the first one is actually used. The thing is that
 * big-endian systems might read this the wrong way round. OTOH, we
 * constructed the IDs that are read out with this macro explicitly as
 * well. I expect we'll sort it out soon... */

/* from blendef: */
#define GS(a)	(*((short *)(a)))

/* from misc_util: flip the bytes from x  */
/*  #define GS(x) (((unsigned char *)(x))[0] << 8 | ((unsigned char *)(x))[1]) */

// only used here in readfile.c
#define SWITCH_LONGINT(a) { \
	char s_i, *p_i; \
	p_i= (char *)&(a);  \
	s_i=p_i[0]; p_i[0]=p_i[7]; p_i[7]=s_i; \
	s_i=p_i[1]; p_i[1]=p_i[6]; p_i[6]=s_i; \
	s_i=p_i[2]; p_i[2]=p_i[5]; p_i[5]=s_i; \
	s_i=p_i[3]; p_i[3]=p_i[4]; p_i[4]=s_i; }

/***/

typedef struct OldNew {
	void *old, *newp;
	int nr;
} OldNew;

typedef struct OldNewMap {
	OldNew *entries;
	int nentries, entriessize;
	int sorted;
	int lasthit;
} OldNewMap;


/* local prototypes */
static void *read_struct(FileData *fd, BHead *bh, char *blockname);


static OldNewMap *oldnewmap_new(void) 
{
	OldNewMap *onm= MEM_callocN(sizeof(*onm), "OldNewMap");
	
	onm->entriessize= 1024;
	onm->entries= MEM_mallocN(sizeof(*onm->entries)*onm->entriessize, "OldNewMap.entries");
	
	return onm;
}

static int verg_oldnewmap(const void *v1, const void *v2)
{
	const struct OldNew *x1=v1, *x2=v2;
	
	if( x1->old > x2->old) return 1;
	else if( x1->old < x2->old) return -1;
	return 0;
}


static void oldnewmap_sort(FileData *fd) 
{
	qsort(fd->libmap->entries, fd->libmap->nentries, sizeof(OldNew), verg_oldnewmap);
	fd->libmap->sorted= 1;
}

/* nr is zero for data, and ID code for libdata */
static void oldnewmap_insert(OldNewMap *onm, void *oldaddr, void *newaddr, int nr) 
{
	OldNew *entry;

	if(oldaddr==NULL || newaddr==NULL) return;
	
	if (onm->nentries==onm->entriessize) {
		int osize= onm->entriessize;
		OldNew *oentries= onm->entries;

		onm->entriessize*= 2;
		onm->entries= MEM_mallocN(sizeof(*onm->entries)*onm->entriessize, "OldNewMap.entries");

		memcpy(onm->entries, oentries, sizeof(*oentries)*osize);
		MEM_freeN(oentries);
	}

	entry= &onm->entries[onm->nentries++];
	entry->old= oldaddr;
	entry->newp= newaddr;
	entry->nr= nr;
}

static void *oldnewmap_lookup_and_inc(OldNewMap *onm, void *addr) 
{
	int i;

	if (onm->lasthit<onm->nentries-1) {
		OldNew *entry= &onm->entries[++onm->lasthit];

		if (entry->old==addr) {
			entry->nr++;
			return entry->newp;
		}
	}

	for (i=0; i<onm->nentries; i++) {
		OldNew *entry= &onm->entries[i];

		if (entry->old==addr) {
			onm->lasthit= i;

			entry->nr++;
			return entry->newp;
		}
	}

	return NULL;
}

/* for libdata, nr has ID code, no increment */
static void *oldnewmap_liblookup(OldNewMap *onm, void *addr, void *lib) 
{
	int i;
	
	if(addr==NULL) return NULL;
	
	/* lasthit works fine for non-libdata, linking there is done in same sequence as writing */
	if(onm->sorted) {
		OldNew entry_s, *entry;
		
		entry_s.old= addr;
		
		entry= bsearch(&entry_s, onm->entries, onm->nentries, sizeof(OldNew), verg_oldnewmap);
		if(entry) {
			ID *id= entry->newp;
			
			if (id && (!lib || id->lib)) {
				return entry->newp;
			}
		}
	}
	
	for (i=0; i<onm->nentries; i++) {
		OldNew *entry= &onm->entries[i];

		if (entry->old==addr) {
			ID *id= entry->newp;

			if (id && (!lib || id->lib)) {
				return entry->newp;
			}
		}
	}

	return NULL;
}

static void oldnewmap_free_unused(OldNewMap *onm) 
{
	int i;

	for (i=0; i<onm->nentries; i++) {
		OldNew *entry= &onm->entries[i];
		if (entry->nr==0) {
			MEM_freeN(entry->newp);
			entry->newp= NULL;
		}
	}
}

static void oldnewmap_clear(OldNewMap *onm) 
{
	onm->nentries= 0;
	onm->lasthit= 0;
}

static void oldnewmap_free(OldNewMap *onm) 
{
	MEM_freeN(onm->entries);
	MEM_freeN(onm);
}

/***/

static void read_libraries(FileData *basefd, ListBase *mainlist);

/* ************ help functions ***************** */

static void add_main_to_main(Main *mainvar, Main *from)
{
	ListBase *lbarray[MAX_LIBARRAY], *fromarray[MAX_LIBARRAY];
	int a;

	a= set_listbasepointers(mainvar, lbarray);
	a= set_listbasepointers(from, fromarray);
	while(a--) {
		addlisttolist(lbarray[a], fromarray[a]);
	}
}

void blo_join_main(ListBase *mainlist)
{
	Main *tojoin, *mainl;
	
	
	mainl= mainlist->first;
	while ((tojoin= mainl->next)) {
		add_main_to_main(mainl, tojoin);
		BLI_remlink(mainlist, tojoin);
		MEM_freeN(tojoin);
	}
}

static void split_libdata(ListBase *lb, Main *first)
{
	ListBase *lbn;
	ID *id, *idnext;
	Main *mainvar;

	id= lb->first;
	while(id) {
		idnext= id->next;
		if(id->lib) {
			mainvar= first;
			while(mainvar) {
				if(mainvar->curlib==id->lib) {
					lbn= which_libbase(mainvar, GS(id->name));
					BLI_remlink(lb, id);
					BLI_addtail(lbn, id);
					break;
				}
				mainvar= mainvar->next;
			}
			if(mainvar==0) printf("error split_libdata\n");
		}
		id= idnext;
	}
}

void blo_split_main(ListBase *mainlist, Main *main)
{
	ListBase *lbarray[MAX_LIBARRAY];
	Library *lib;
	int i;

	mainlist->first= mainlist->last= main;
	main->next= NULL;

	if(main->library.first==NULL)
		return;
	
	for (lib= main->library.first; lib; lib= lib->id.next) {
		Main *libmain= MEM_callocN(sizeof(Main), "libmain");
		libmain->curlib= lib;
		BLI_addtail(mainlist, libmain);
	}

	i= set_listbasepointers(main, lbarray);
	while(i--)
		split_libdata(lbarray[i], main->next);
}

/* removes things like /blah/blah/../../blah/ etc, then writes in *name the full path */
static void cleanup_path(const char *relabase, char *name)
{
	char filename[FILE_MAXFILE];
	
	BLI_splitdirstring(name, filename);
	BLI_cleanup_dir(relabase, name);
	strcat(name, filename);
}

static void read_file_version(FileData *fd, Main *main)
{
	BHead *bhead;
	
	for (bhead= blo_firstbhead(fd); bhead; bhead= blo_nextbhead(fd, bhead)) {
		if (bhead->code==GLOB) {
			FileGlobal *fg= read_struct(fd, bhead, "Global");
			if(fg) {
				main->subversionfile= fg->subversion;
				main->minversionfile= fg->minversion;
				main->minsubversionfile= fg->minsubversion;
				MEM_freeN(fg);
			}
			else if (bhead->code==ENDB)
				break;
		}
	}
}


static Main *blo_find_main(FileData *fd, ListBase *mainlist, const char *name, const char *relabase)
{
	Main *m;
	Library *lib;
	char name1[FILE_MAXDIR+FILE_MAXFILE];
	
	strncpy(name1, name, sizeof(name1)-1);
	cleanup_path(relabase, name1);
//	printf("blo_find_main: original in  %s\n", name);
//	printf("blo_find_main: converted to %s\n", name1);

	for (m= mainlist->first; m; m= m->next) {
		char *libname= (m->curlib)?m->curlib->filepath:m->name;
		
		if (BLI_streq(name1, libname)) {
			if(G.f & G_DEBUG) printf("blo_find_main: found library %s\n", libname);
			return m;
		}
	}

	m= MEM_callocN(sizeof(Main), "find_main");
	BLI_addtail(mainlist, m);

	lib= alloc_libblock(&m->library, ID_LI, "lib");
	strncpy(lib->name, name, sizeof(lib->name)-1);
	BLI_strncpy(lib->filepath, name1, sizeof(lib->filepath));
	
	m->curlib= lib;
	
	read_file_version(fd, m);
	
	if(G.f & G_DEBUG) printf("blo_find_main: added new lib %s\n", name);
	return m;
}


/* ************ FILE PARSING ****************** */

static void switch_endian_bh4(BHead4 *bhead)
{
	/* the ID_.. codes */
	if((bhead->code & 0xFFFF)==0) bhead->code >>=16;

	if (bhead->code != ENDB) {
		SWITCH_INT(bhead->len);
		SWITCH_INT(bhead->SDNAnr);
		SWITCH_INT(bhead->nr);
	}
}

static void switch_endian_bh8(BHead8 *bhead)
{
	/* the ID_.. codes */
	if((bhead->code & 0xFFFF)==0) bhead->code >>=16;

	if (bhead->code != ENDB) {
		SWITCH_INT(bhead->len);
		SWITCH_INT(bhead->SDNAnr);
		SWITCH_INT(bhead->nr);
	}
}

static void bh4_from_bh8(BHead *bhead, BHead8 *bhead8, int do_endian_swap)
{
	BHead4 *bhead4 = (BHead4 *) bhead;
#if defined(WIN32) && !defined(FREE_WINDOWS)
	__int64 old;
#else
	long long old;
#endif

	bhead4->code= bhead8->code;
	bhead4->len= bhead8->len;

	if (bhead4->code != ENDB) {

		//perform a endian swap on 64bit pointers, otherwise the pointer might map to zero
		//0x0000000000000000000012345678 would become 0x12345678000000000000000000000000
		if (do_endian_swap) {
			SWITCH_LONGINT(bhead8->old);
		}

		/* this patch is to avoid a long long being read from not-eight aligned positions
		   is necessary on any modern 64bit architecture) */
		memcpy(&old, &bhead8->old, 8);
		bhead4->old = (int) (old >> 3);

		bhead4->SDNAnr= bhead8->SDNAnr;
		bhead4->nr= bhead8->nr;
	}
}

static void bh8_from_bh4(BHead *bhead, BHead4 *bhead4)
{
	BHead8 *bhead8 = (BHead8 *) bhead;

	bhead8->code= bhead4->code;
	bhead8->len= bhead4->len;

	if (bhead8->code != ENDB) {
		bhead8->old= bhead4->old;
		bhead8->SDNAnr= bhead4->SDNAnr;
		bhead8->nr= bhead4->nr;
	}
}

static BHeadN *get_bhead(FileData *fd)
{
	BHeadN *new_bhead = 0;
	int readsize;
	
	if (fd) {
		if ( ! fd->eof) {
			/* initializing to zero isn't strictly needed but shuts valgrind up
			 * since uninitialized memory gets compared */
			BHead8 bhead8= {0};
			BHead4 bhead4= {0};
			BHead  bhead= {0};
			
			// First read the bhead structure.
			// Depending on the platform the file was written on this can
			// be a big or little endian BHead4 or BHead8 structure.

			// As usual 'ENDB' (the last *partial* bhead of the file)
			// needs some special handling. We don't want to EOF just yet.

			if (fd->flags & FD_FLAGS_FILE_POINTSIZE_IS_4) {
				bhead4.code = DATA;
				readsize = fd->read(fd, &bhead4, sizeof(bhead4));

				if (readsize == sizeof(bhead4) || bhead4.code == ENDB) {
					if (fd->flags & FD_FLAGS_SWITCH_ENDIAN) {
						switch_endian_bh4(&bhead4);
					}

					if (fd->flags & FD_FLAGS_POINTSIZE_DIFFERS) {
						bh8_from_bh4(&bhead, &bhead4);
					} else {
						memcpy(&bhead, &bhead4, sizeof(bhead));
					}
				} else {
					fd->eof = 1;
					bhead.len= 0;
				}
			} else {
				bhead8.code = DATA;
				readsize = fd->read(fd, &bhead8, sizeof(bhead8));

				if (readsize == sizeof(bhead8) || bhead8.code == ENDB) {
					if (fd->flags & FD_FLAGS_SWITCH_ENDIAN) {
						switch_endian_bh8(&bhead8);
					}

					if (fd->flags & FD_FLAGS_POINTSIZE_DIFFERS) {
						bh4_from_bh8(&bhead, &bhead8, (fd->flags & FD_FLAGS_SWITCH_ENDIAN));
					} else {
						memcpy(&bhead, &bhead8, sizeof(bhead));
					}
				} else {
					fd->eof = 1;
					bhead.len= 0;
				}
			}

			/* make sure people are not trying to pass bad blend files */
			if (bhead.len < 0) fd->eof = 1;

			// bhead now contains the (converted) bhead structure. Now read
			// the associated data and put everything in a BHeadN (creative naming !)

			if ( ! fd->eof) {
				new_bhead = MEM_mallocN(sizeof(BHeadN) + bhead.len, "new_bhead");
				if (new_bhead) {
					new_bhead->next = new_bhead->prev = 0;
					new_bhead->bhead = bhead;

					readsize = fd->read(fd, new_bhead + 1, bhead.len);

					if (readsize != bhead.len) {
						fd->eof = 1;
						MEM_freeN(new_bhead);
						new_bhead = 0;
					}
				} else {
					fd->eof = 1;
				}
			}
		}
	}

	// We've read a new block. Now add it to the list
	// of blocks.

	if (new_bhead) {
		BLI_addtail(&fd->listbase, new_bhead);
	}

	return(new_bhead);
}

BHead *blo_firstbhead(FileData *fd)
{
	BHeadN *new_bhead;
	BHead *bhead = 0;

	// Rewind the file
	// Read in a new block if necessary

	new_bhead = fd->listbase.first;
	if (new_bhead == 0) {
		new_bhead = get_bhead(fd);
	}

	if (new_bhead) {
		bhead = &new_bhead->bhead;
	}

	return(bhead);
}

BHead *blo_prevbhead(FileData *UNUSED(fd), BHead *thisblock)
{
	BHeadN *bheadn= (BHeadN *) (((char *) thisblock) - GET_INT_FROM_POINTER( &((BHeadN*)0)->bhead) );
	BHeadN *prev= bheadn->prev;

	return prev?&prev->bhead:NULL;
}

BHead *blo_nextbhead(FileData *fd, BHead *thisblock)
{
	BHeadN *new_bhead = NULL;
	BHead *bhead = NULL;

	if (thisblock) {
		// bhead is actually a sub part of BHeadN
		// We calculate the BHeadN pointer from the BHead pointer below
		new_bhead = (BHeadN *) (((char *) thisblock) - GET_INT_FROM_POINTER( &((BHeadN*)0)->bhead) );

		// get the next BHeadN. If it doesn't exist we read in the next one
		new_bhead = new_bhead->next;
		if (new_bhead == 0) {
			new_bhead = get_bhead(fd);
		}
	}

	if (new_bhead) {
		// here we do the reverse:
		// go from the BHeadN pointer to the BHead pointer
		bhead = &new_bhead->bhead;
	}

	return(bhead);
}

static void decode_blender_header(FileData *fd)
{
	char header[SIZEOFBLENDERHEADER], num[4];
	int readsize;

	// read in the header data
	readsize = fd->read(fd, header, sizeof(header));

	if (readsize == sizeof(header)) {
		if(strncmp(header, "BLENDER", 7) == 0) {
			int remove_this_endian_test= 1;

			fd->flags |= FD_FLAGS_FILE_OK;

			// what size are pointers in the file ?
			if(header[7]=='_') {
				fd->flags |= FD_FLAGS_FILE_POINTSIZE_IS_4;
				if (sizeof(void *) != 4) {
					fd->flags |= FD_FLAGS_POINTSIZE_DIFFERS;
				}
			} else {
				if (sizeof(void *) != 8) {
					fd->flags |= FD_FLAGS_POINTSIZE_DIFFERS;
				}
			}

			// is the file saved in a different endian
			// than we need ?
			if (((((char*)&remove_this_endian_test)[0]==1)?L_ENDIAN:B_ENDIAN) != ((header[8]=='v')?L_ENDIAN:B_ENDIAN)) {
				fd->flags |= FD_FLAGS_SWITCH_ENDIAN;
			}

			// get the version number

			memcpy(num, header+9, 3);
			num[3] = 0;
			fd->fileversion = atoi(num);
		}
	}
}

static int read_file_dna(FileData *fd)
{
	BHead *bhead;

	for (bhead= blo_firstbhead(fd); bhead; bhead= blo_nextbhead(fd, bhead)) {
		if (bhead->code==DNA1) {
			int do_endian_swap= (fd->flags&FD_FLAGS_SWITCH_ENDIAN)?1:0;

			fd->filesdna= DNA_sdna_from_data(&bhead[1], bhead->len, do_endian_swap);
			if (fd->filesdna) {
				
				fd->compflags= DNA_struct_get_compareflags(fd->filesdna, fd->memsdna);
				/* used to retrieve ID names from (bhead+1) */
				fd->id_name_offs= DNA_elem_offset(fd->filesdna, "ID", "char", "name[]");
			}

			return 1;
		} else if (bhead->code==ENDB)
			break;
	}

	return 0;
}

static int fd_read_from_file(FileData *filedata, void *buffer, unsigned int size)
{
	int readsize = read(filedata->filedes, buffer, size);

	if (readsize < 0) {
		readsize = EOF;
	} else {
		filedata->seek += readsize;
	}

	return (readsize);
}

static int fd_read_gzip_from_file(FileData *filedata, void *buffer, unsigned int size)
{
	int readsize = gzread(filedata->gzfiledes, buffer, size);

	if (readsize < 0) {
		readsize = EOF;
	} else {
		filedata->seek += readsize;
	}

	return (readsize);
}

static int fd_read_from_memory(FileData *filedata, void *buffer, unsigned int size)
{
	// don't read more bytes then there are available in the buffer
	int readsize = (int)MIN2(size, (unsigned int)(filedata->buffersize - filedata->seek));

	memcpy(buffer, filedata->buffer + filedata->seek, readsize);
	filedata->seek += readsize;

	return (readsize);
}

static int fd_read_from_memfile(FileData *filedata, void *buffer, unsigned int size)
{
	static unsigned int seek= 1<<30;	/* the current position */
	static unsigned int offset= 0;		/* size of previous chunks */
	static MemFileChunk *chunk=NULL;
	unsigned int chunkoffset, readsize, totread;
	
	if(size==0) return 0;
	
	if(seek != (unsigned int)filedata->seek) {
		chunk= filedata->memfile->chunks.first;
		seek= 0;
		
		while(chunk) {
			if(seek + chunk->size > (unsigned) filedata->seek) break;
			seek+= chunk->size;
			chunk= chunk->next;
		}
		offset= seek;
		seek= filedata->seek;
	}
	
	if(chunk) {
		totread= 0;

		do {
			/* first check if it's on the end if current chunk */
			if(seek-offset == chunk->size) {
				offset+= chunk->size;
				chunk= chunk->next;
			}

			/* debug, should never happen */
			if(chunk==NULL) {
				printf("illegal read, chunk zero\n");
				return 0;
			}

			chunkoffset= seek-offset;
			readsize= size-totread;

			/* data can be spread over multiple chunks, so clamp size
			 * to within this chunk, and then it will read further in
			 * the next chunk */
			if(chunkoffset+readsize > chunk->size)
				readsize= chunk->size-chunkoffset;

			memcpy((char*)buffer+totread, chunk->buf+chunkoffset, readsize);
			totread += readsize;
			filedata->seek += readsize;
			seek += readsize;
		} while(totread < size);
		
		return totread;
	}

	return 0;
}

static FileData *filedata_new(void)
{
	FileData *fd = MEM_callocN(sizeof(FileData), "FileData");

	fd->filedes = -1;
	fd->gzfiledes = NULL;

		/* XXX, this doesn't need to be done all the time,
		 * but it keeps us reentrant,  remove once we have
		 * a lib that provides a nice lock. - zr
		 */
	fd->memsdna = DNA_sdna_from_data(DNAstr,  DNAlen,  0);

	fd->datamap = oldnewmap_new();
	fd->globmap = oldnewmap_new();
	fd->libmap = oldnewmap_new();

	return fd;
}

static FileData *blo_decode_and_check(FileData *fd, ReportList *reports)
{
	decode_blender_header(fd);

	if (fd->flags & FD_FLAGS_FILE_OK) {
		if (!read_file_dna(fd)) {
			BKE_report(reports, RPT_ERROR, "File incomplete");
			blo_freefiledata(fd);
			fd= NULL;
		}
	} 
	else {
		BKE_report(reports, RPT_ERROR, "File is not a Blender file");
		blo_freefiledata(fd);
		fd= NULL;
	}

	return fd;
}

/* cannot be called with relative paths anymore! */
/* on each new library added, it now checks for the current FileData and expands relativeness */
FileData *blo_openblenderfile(char *name, ReportList *reports)
{
	gzFile gzfile;
	errno= 0;
	gzfile= gzopen(name, "rb");

	if (gzfile == Z_NULL) {
		BKE_reportf(reports, RPT_ERROR, "Unable to open \"%s\": %s.", name, errno ? strerror(errno) : "Unknown erro reading file");
		return NULL;
	} else {
		FileData *fd = filedata_new();
		fd->gzfiledes = gzfile;
		fd->read = fd_read_gzip_from_file;

		/* needed for library_append and read_libraries */
		BLI_strncpy(fd->relabase, name, sizeof(fd->relabase));

		return blo_decode_and_check(fd, reports);
	}
}

FileData *blo_openblendermemory(void *mem, int memsize, ReportList *reports)
{
	if (!mem || memsize<SIZEOFBLENDERHEADER) {
		BKE_report(reports, RPT_ERROR, (mem)? "Unable to read": "Unable to open");
		return NULL;
	} else {
		FileData *fd= filedata_new();
		fd->buffer= mem;
		fd->buffersize= memsize;
		fd->read= fd_read_from_memory;
		fd->flags|= FD_FLAGS_NOT_MY_BUFFER;

		return blo_decode_and_check(fd, reports);
	}
}

FileData *blo_openblendermemfile(MemFile *memfile, ReportList *reports)
{
	if (!memfile) {
		BKE_report(reports, RPT_ERROR, "Unable to open blend <memory>");
		return NULL;
	} else {
		FileData *fd= filedata_new();
		fd->memfile= memfile;

		fd->read= fd_read_from_memfile;
		fd->flags|= FD_FLAGS_NOT_MY_BUFFER;

		return blo_decode_and_check(fd, reports);
	}
}


void blo_freefiledata(FileData *fd)
{
	if (fd) {
		
		if (fd->filedes != -1) {
			close(fd->filedes);
		}

		if (fd->gzfiledes != NULL)
		{
			gzclose(fd->gzfiledes);
		}

		if (fd->buffer && !(fd->flags & FD_FLAGS_NOT_MY_BUFFER)) {
			MEM_freeN(fd->buffer);
			fd->buffer = 0;
		}

		// Free all BHeadN data blocks
		BLI_freelistN(&fd->listbase);

		if (fd->memsdna)
			DNA_sdna_free(fd->memsdna);
		if (fd->filesdna)
			DNA_sdna_free(fd->filesdna);
		if (fd->compflags)
			MEM_freeN(fd->compflags);

		if (fd->datamap)
			oldnewmap_free(fd->datamap);
		if (fd->globmap)
			oldnewmap_free(fd->globmap);
		if (fd->imamap)
			oldnewmap_free(fd->imamap);
		if (fd->libmap && !(fd->flags & FD_FLAGS_NOT_MY_LIBMAP))
			oldnewmap_free(fd->libmap);
		if (fd->bheadmap)
			MEM_freeN(fd->bheadmap);
		
		MEM_freeN(fd);
	}
}

/* ************ DIV ****************** */

int BLO_has_bfile_extension(char *str)
{
	return (BLI_testextensie(str, ".ble") || BLI_testextensie(str, ".blend")||BLI_testextensie(str, ".blend.gz"));
}

int BLO_is_a_library(const char *path, char *dir, char *group)
{
	/* return ok when a blenderfile, in dir is the filename,
	 * in group the type of libdata
	 */
	int len;
	char *fd;
	
	strcpy(dir, path);
	len= strlen(dir);
	if(len<7) return 0;
	if( dir[len-1] != '/' && dir[len-1] != '\\') return 0;
	
	group[0]= 0;
	dir[len-1]= 0;

	/* Find the last slash */
	fd= BLI_last_slash(dir);

	if(fd==0) return 0;
	*fd= 0;
	if(BLO_has_bfile_extension(fd+1)) {
		/* the last part of the dir is a .blend file, no group follows */
		*fd= '/'; /* put back the removed slash separating the dir and the .blend file name */
	}
	else {		
		char *gp = fd+1; // in case we have a .blend file, gp points to the group

		/* Find the last slash */
		fd= BLI_last_slash(dir);
		if (!fd || !BLO_has_bfile_extension(fd+1)) return 0;

		/* now we know that we are in a blend file and it is safe to 
		   assume that gp actually points to a group */
		if (BLI_streq("Screen", gp)==0)
			BLI_strncpy(group, gp, GROUP_MAX);
	}
	return 1;
}

/* ************** OLD POINTERS ******************* */

static void *newdataadr(FileData *fd, void *adr)		/* only direct databocks */
{
	return oldnewmap_lookup_and_inc(fd->datamap, adr);
}

static void *newglobadr(FileData *fd, void *adr)		/* direct datablocks with global linking */
{
	return oldnewmap_lookup_and_inc(fd->globmap, adr);
}

static void *newimaadr(FileData *fd, void *adr)		/* used to restore image data after undo */
{
	if(fd->imamap && adr)
		return oldnewmap_lookup_and_inc(fd->imamap, adr);
	return NULL;
}


static void *newlibadr(FileData *fd, void *lib, void *adr)		/* only lib data */
{
	return oldnewmap_liblookup(fd->libmap, adr, lib);
}

static void *newlibadr_us(FileData *fd, void *lib, void *adr)	/* increases user number */
{
	ID *id= newlibadr(fd, lib, adr);

	if(id)
		id->us++;

	return id;
}

static void change_idid_adr_fd(FileData *fd, void *old, void *new)
{
	int i;
	
	for (i=0; i<fd->libmap->nentries; i++) {
		OldNew *entry= &fd->libmap->entries[i];
		
		if (old==entry->newp && entry->nr==ID_ID) {
			entry->newp= new;
			if(new) entry->nr= GS( ((ID *)new)->name );
			break;
		}
	}
}

static void change_idid_adr(ListBase *mainlist, FileData *basefd, void *old, void *new)
{
	Main *mainptr;
	
	for(mainptr= mainlist->first; mainptr; mainptr= mainptr->next) {
		FileData *fd;
		
		if(mainptr->curlib) fd= mainptr->curlib->filedata;
		else fd= basefd;
		
		if(fd) {
			change_idid_adr_fd(fd, old, new);
		}
	}
}

/* lib linked proxy objects point to our local data, we need
 * to clear that pointer before reading the undo memfile since
 * the object might be removed, it is set again in reading
 * if the local object still exists */
void blo_clear_proxy_pointers_from_lib(Main *oldmain)
{
	Object *ob= oldmain->object.first;
	
	for(;ob; ob= ob->id.next)
		if(ob->id.lib)
			ob->proxy_from= NULL;
}

void blo_make_image_pointer_map(FileData *fd, Main *oldmain)
{
	Image *ima= oldmain->image.first;
	Scene *sce= oldmain->scene.first;
	int a;
	
	fd->imamap= oldnewmap_new();
	
	for(;ima; ima= ima->id.next) {
		Link *ibuf= ima->ibufs.first;
		for(; ibuf; ibuf= ibuf->next) 
			oldnewmap_insert(fd->imamap, ibuf, ibuf, 0);
		if(ima->gputexture)
			oldnewmap_insert(fd->imamap, ima->gputexture, ima->gputexture, 0);
		for(a=0; a<IMA_MAX_RENDER_SLOT; a++)
			if(ima->renders[a])
				oldnewmap_insert(fd->imamap, ima->renders[a], ima->renders[a], 0);
	}
	for(; sce; sce= sce->id.next) {
		if(sce->nodetree) {
			bNode *node;
			for(node= sce->nodetree->nodes.first; node; node= node->next)
				oldnewmap_insert(fd->imamap, node->preview, node->preview, 0);
		}
	}
}

/* set old main image ibufs to zero if it has been restored */
/* this works because freeing old main only happens after this call */
void blo_end_image_pointer_map(FileData *fd, Main *oldmain)
{
	OldNew *entry= fd->imamap->entries;
	Image *ima= oldmain->image.first;
	Scene *sce= oldmain->scene.first;
	int i, a;
	
	/* used entries were restored, so we put them to zero */
	for (i=0; i<fd->imamap->nentries; i++, entry++) {
		 if (entry->nr>0)
			entry->newp= NULL;
	}
	
	for(;ima; ima= ima->id.next) {
		Link *ibuf, *next;
		
		/* this mirrors direct_link_image */
		for(ibuf= ima->ibufs.first; ibuf; ibuf= next) {
			next= ibuf->next;
			if(NULL==newimaadr(fd, ibuf)) {	/* so was restored */
				BLI_remlink(&ima->ibufs, ibuf);
				ima->bindcode= 0;
				ima->gputexture= NULL;
			}
		}

		ima->gputexture= newimaadr(fd, ima->gputexture);
		for(a=0; a<IMA_MAX_RENDER_SLOT; a++)
			ima->renders[a]= newimaadr(fd, ima->renders[a]);
	}
	for(; sce; sce= sce->id.next) {
		if(sce->nodetree) {
			bNode *node;
			for(node= sce->nodetree->nodes.first; node; node= node->next)
				node->preview= newimaadr(fd, node->preview);
		}
	}
}

/* undo file support: add all library pointers in lookup */
void blo_add_library_pointer_map(ListBase *mainlist, FileData *fd)
{
	Main *ptr= mainlist->first;
	ListBase *lbarray[MAX_LIBARRAY];
	
	for(ptr= ptr->next; ptr; ptr= ptr->next) {
		int i= set_listbasepointers(ptr, lbarray);
		while(i--) {
			ID *id;
			for(id= lbarray[i]->first; id; id= id->next)
				oldnewmap_insert(fd->libmap, id, id, GS(id->name));
		}
	}
}
		

/* ********** END OLD POINTERS ****************** */
/* ********** READ FILE ****************** */

static void switch_endian_structs(struct SDNA *filesdna, BHead *bhead)
{
	int blocksize, nblocks;
	char *data;

	data= (char *)(bhead+1);
	blocksize= filesdna->typelens[ filesdna->structs[bhead->SDNAnr][0] ];

	nblocks= bhead->nr;
	while(nblocks--) {
		DNA_struct_switch_endian(filesdna, bhead->SDNAnr, data);

		data+= blocksize;
	}
}

static void *read_struct(FileData *fd, BHead *bh, char *blockname)
{
	void *temp= NULL;

	if (bh->len) {
		/* switch is based on file dna */
		if (bh->SDNAnr && (fd->flags & FD_FLAGS_SWITCH_ENDIAN))
			switch_endian_structs(fd->filesdna, bh);

		if (fd->compflags[bh->SDNAnr]) {	/* flag==0: doesn't exist anymore */
			if(fd->compflags[bh->SDNAnr]==2) {
				temp= DNA_struct_reconstruct(fd->memsdna, fd->filesdna, fd->compflags, bh->SDNAnr, bh->nr, (bh+1));
			} else {
				temp= MEM_mallocN(bh->len, blockname);
				memcpy(temp, (bh+1), bh->len);
			}
		}
	}

	return temp;
}

static void link_list(FileData *fd, ListBase *lb)		/* only direct data */
{
	Link *ln, *prev;

	if(lb->first==NULL) return;

	lb->first= newdataadr(fd, lb->first);
	ln= lb->first;
	prev= NULL;
	while(ln) {
		ln->next= newdataadr(fd, ln->next);
		ln->prev= prev;
		prev= ln;
		ln= ln->next;
	}
	lb->last= prev;
}

static void link_glob_list(FileData *fd, ListBase *lb)		/* for glob data */
{
	Link *ln, *prev;
	void *poin;

	if(lb->first==0) return;
	poin= newdataadr(fd, lb->first);
	if(lb->first) {
		oldnewmap_insert(fd->globmap, lb->first, poin, 0);
	}
	lb->first= poin;

	ln= lb->first;
	prev= 0;
	while(ln) {
		poin= newdataadr(fd, ln->next);
		if(ln->next) {
			oldnewmap_insert(fd->globmap, ln->next, poin, 0);
		}
		ln->next= poin;
		ln->prev= prev;
		prev= ln;
		ln= ln->next;
	}
	lb->last= prev;
}

static void test_pointer_array(FileData *fd, void **mat)
{
#if defined(WIN32) && !defined(FREE_WINDOWS)
	__int64 *lpoin, *lmat;
#else
	long long *lpoin, *lmat;
#endif
	int *ipoin, *imat;
	size_t len;

		/* manually convert the pointer array in
		 * the old dna format to a pointer array in
		 * the new dna format.
		 */
	if(*mat) {
		len= MEM_allocN_len(*mat)/fd->filesdna->pointerlen;

		if(fd->filesdna->pointerlen==8 && fd->memsdna->pointerlen==4) {
			ipoin=imat= MEM_mallocN( len*4, "newmatar");
			lpoin= *mat;

			while(len-- > 0) {
				if((fd->flags & FD_FLAGS_SWITCH_ENDIAN))
					SWITCH_LONGINT(*lpoin);
				*ipoin= (int) ((*lpoin) >> 3);
				ipoin++;
				lpoin++;
			}
			MEM_freeN(*mat);
			*mat= imat;
		}

		if(fd->filesdna->pointerlen==4 && fd->memsdna->pointerlen==8) {
			lpoin=lmat= MEM_mallocN( len*8, "newmatar");
			ipoin= *mat;

			while(len-- > 0) {
				*lpoin= *ipoin;
				ipoin++;
				lpoin++;
			}
			MEM_freeN(*mat);
			*mat= lmat;
		}
	}
}

/* ************ READ ID Properties *************** */

static void IDP_DirectLinkProperty(IDProperty *prop, int switch_endian, FileData *fd);
static void IDP_LibLinkProperty(IDProperty *prop, int switch_endian, FileData *fd);

static void IDP_DirectLinkIDPArray(IDProperty *prop, int switch_endian, FileData *fd)
{
	IDProperty *array;
	int i;

	/*since we didn't save the extra buffer, set totallen to len.*/
	prop->totallen = prop->len;
	prop->data.pointer = newdataadr(fd, prop->data.pointer);

	array= (IDProperty*) prop->data.pointer;
	
	/* note!, idp-arrays didn't exist in 2.4x, so the pointer will be cleared
	 * theres not really anything we can do to correct this, at least dont crash */
	if(array==NULL) {
		prop->len= 0;
		prop->totallen= 0;
	}
	

	for(i=0; i<prop->len; i++)
		IDP_DirectLinkProperty(&array[i], switch_endian, fd);
}

static void IDP_DirectLinkArray(IDProperty *prop, int switch_endian, FileData *fd)
{
	IDProperty **array;
	int i;

	/*since we didn't save the extra buffer, set totallen to len.*/
	prop->totallen = prop->len;
	prop->data.pointer = newdataadr(fd, prop->data.pointer);

	if(prop->subtype == IDP_GROUP) {
		test_pointer_array(fd, prop->data.pointer);
		array= prop->data.pointer;

		for(i=0; i<prop->len; i++)
			IDP_DirectLinkProperty(array[i], switch_endian, fd);
	}
	else if(prop->subtype == IDP_DOUBLE) {
		if (switch_endian) {
			for (i=0; i<prop->len; i++) {
				SWITCH_LONGINT(((double*)prop->data.pointer)[i]);
			}
		}
	}
	else {
		if (switch_endian) {
			for (i=0; i<prop->len; i++) {
				SWITCH_INT(((int*)prop->data.pointer)[i]);
			}
		}
	}
}

static void IDP_DirectLinkString(IDProperty *prop, FileData *fd)
{
	/*since we didn't save the extra string buffer, set totallen to len.*/
	prop->totallen = prop->len;
	prop->data.pointer = newdataadr(fd, prop->data.pointer);
}

static void IDP_DirectLinkGroup(IDProperty *prop, int switch_endian, FileData *fd)
{
	ListBase *lb = &prop->data.group;
	IDProperty *loop;

	link_list(fd, lb);

	/*Link child id properties now*/
	for (loop=prop->data.group.first; loop; loop=loop->next) {
		IDP_DirectLinkProperty(loop, switch_endian, fd);
	}
}

void IDP_DirectLinkProperty(IDProperty *prop, int switch_endian, FileData *fd)
{
	switch (prop->type) {
		case IDP_GROUP:
			IDP_DirectLinkGroup(prop, switch_endian, fd);
			break;
		case IDP_STRING:
			IDP_DirectLinkString(prop, fd);
			break;
		case IDP_ARRAY:
			IDP_DirectLinkArray(prop, switch_endian, fd);
			break;
		case IDP_IDPARRAY:
			IDP_DirectLinkIDPArray(prop, switch_endian, fd);
			break;
		case IDP_DOUBLE:
			/*erg, stupid doubles.  since I'm storing them
			 in the same field as int val; val2 in the
			 IDPropertyData struct, they have to deal with
			 endianness specifically
			 
			 in theory, val and val2 would've already been swapped
			 if switch_endian is true, so we have to first unswap
			 them then reswap them as a single 64-bit entity.
			 */
			
			if (switch_endian) {
				SWITCH_INT(prop->data.val);
				SWITCH_INT(prop->data.val2);
				SWITCH_LONGINT(prop->data.val);
			}
			
			break;
	}
}

/*stub function*/
void IDP_LibLinkProperty(IDProperty *UNUSED(prop), int UNUSED(switch_endian), FileData *UNUSED(fd))
{
}

/* ************ READ CurveMapping *************** */

/* cuma itself has been read! */
static void direct_link_curvemapping(FileData *fd, CurveMapping *cumap)
{
	int a;
	
	/* flag seems to be able to hang? Maybe old files... not bad to clear anyway */
	cumap->flag &= ~CUMA_PREMULLED;
	
	for(a=0; a<CM_TOT; a++) {
		cumap->cm[a].curve= newdataadr(fd, cumap->cm[a].curve);
		cumap->cm[a].table= NULL;
		cumap->cm[a].premultable= NULL;
	}
}

/* ************ READ Brush *************** */
/* library brush linking after fileread */
static void lib_link_brush(FileData *fd, Main *main)
{
	Brush *brush;
	
	/* only link ID pointers */
	for(brush= main->brush.first; brush; brush= brush->id.next) {
		if(brush->id.flag & LIB_NEEDLINK) {
			brush->id.flag -= LIB_NEEDLINK;

			brush->mtex.tex= newlibadr_us(fd, brush->id.lib, brush->mtex.tex);
			brush->clone.image= newlibadr_us(fd, brush->id.lib, brush->clone.image);
		}
	}
}

static void direct_link_brush(FileData *fd, Brush *brush)
{
	/* brush itself has been read */

	/* fallof curve */
	brush->curve= newdataadr(fd, brush->curve);
	if(brush->curve)
		direct_link_curvemapping(fd, brush->curve);
	else
		brush_curve_preset(brush, CURVE_PRESET_SHARP);

	brush->preview= NULL;
	brush->icon_imbuf= NULL;
}

static void direct_link_script(FileData *UNUSED(fd), Script *script)
{
	script->id.us = 1;
	SCRIPT_SET_NULL(script)
}


/* ************ READ PACKEDFILE *************** */

static PackedFile *direct_link_packedfile(FileData *fd, PackedFile *oldpf)
{
	PackedFile *pf= newdataadr(fd, oldpf);

	if (pf) {
		pf->data= newdataadr(fd, pf->data);
	}

	return pf;
}

/* ************ READ IMAGE PREVIEW *************** */

static PreviewImage *direct_link_preview_image(FileData *fd, PreviewImage *old_prv)
{
	PreviewImage *prv= newdataadr(fd, old_prv);

	if (prv) {
		int i;
		for (i=0; i < PREVIEW_MIPMAPS; ++i) {
			if (prv->rect[i]) {
				prv->rect[i] = newdataadr(fd, prv->rect[i]);
			}
		}
	}

	return prv;
}

/* ************ READ ANIMATION STUFF ***************** */

/* Legacy Data Support (for Version Patching) ----------------------------- */

// XXX depreceated - old animation system
static void lib_link_ipo(FileData *fd, Main *main)
{
	Ipo *ipo;

	ipo= main->ipo.first;
	while(ipo) {
		if(ipo->id.flag & LIB_NEEDLINK) {
			IpoCurve *icu;
			for(icu= ipo->curve.first; icu; icu= icu->next) {
				if(icu->driver)
					icu->driver->ob= newlibadr(fd, ipo->id.lib, icu->driver->ob);
			}
			ipo->id.flag -= LIB_NEEDLINK;
		}
		ipo= ipo->id.next;
	}
}

// XXX depreceated - old animation system
static void direct_link_ipo(FileData *fd, Ipo *ipo)
{
	IpoCurve *icu;

	link_list(fd, &(ipo->curve));
	icu= ipo->curve.first;
	while(icu) {
		icu->bezt= newdataadr(fd, icu->bezt);
		icu->bp= newdataadr(fd, icu->bp);
		icu->driver= newdataadr(fd, icu->driver);
		icu= icu->next;
	}
}

// XXX depreceated - old animation system
static void lib_link_nlastrips(FileData *fd, ID *id, ListBase *striplist)
{
	bActionStrip *strip;
	bActionModifier *amod;
	
	for (strip=striplist->first; strip; strip=strip->next){
		strip->object = newlibadr(fd, id->lib, strip->object);
		strip->act = newlibadr_us(fd, id->lib, strip->act);
		strip->ipo = newlibadr(fd, id->lib, strip->ipo);
		for(amod= strip->modifiers.first; amod; amod= amod->next)
			amod->ob= newlibadr(fd, id->lib, amod->ob);
	}
}

// XXX depreceated - old animation system
static void direct_link_nlastrips(FileData *fd, ListBase *strips)
{
	bActionStrip *strip;
	
	link_list(fd, strips);
	
	for(strip= strips->first; strip; strip= strip->next)
		link_list(fd, &strip->modifiers);
}

// XXX depreceated - old animation system
static void lib_link_constraint_channels(FileData *fd, ID *id, ListBase *chanbase)
{
	bConstraintChannel *chan;

	for (chan=chanbase->first; chan; chan=chan->next){
		chan->ipo = newlibadr_us(fd, id->lib, chan->ipo);
	}
}

/* Data Linking ----------------------------- */

static void lib_link_fmodifiers(FileData *fd, ID *id, ListBase *list)
{
	FModifier *fcm;
	
	for (fcm= list->first; fcm; fcm= fcm->next) {
		/* data for specific modifiers */
		switch (fcm->type) {
			case FMODIFIER_TYPE_PYTHON:
			{
				FMod_Python *data= (FMod_Python *)fcm->data;
				data->script = newlibadr(fd, id->lib, data->script);
			}
				break;
		}
	}
}

static void lib_link_fcurves(FileData *fd, ID *id, ListBase *list) 
{
	FCurve *fcu;
	
	if (list == NULL)
		return;
	
	/* relink ID-block references... */
	for (fcu= list->first; fcu; fcu= fcu->next) {
		/* driver data */
		if (fcu->driver) {
			ChannelDriver *driver= fcu->driver;
			DriverVar *dvar;
			
			for (dvar= driver->variables.first; dvar; dvar= dvar->next) {
				DRIVER_TARGETS_LOOPER(dvar)
				{	
					/* only relink if still used */
					if (tarIndex < dvar->num_targets)
						dtar->id= newlibadr(fd, id->lib, dtar->id); 
					else
						dtar->id= NULL;
				}
				DRIVER_TARGETS_LOOPER_END
			}
		}
		
		/* modifiers */
		lib_link_fmodifiers(fd, id, &fcu->modifiers);
	}
}


/* NOTE: this assumes that link_list has already been called on the list */
static void direct_link_fmodifiers(FileData *fd, ListBase *list)
{
	FModifier *fcm;
	
	for (fcm= list->first; fcm; fcm= fcm->next) {
		/* relink general data */
		fcm->data = newdataadr(fd, fcm->data);
		fcm->edata= NULL;
		
		/* do relinking of data for specific types */
		switch (fcm->type) {
			case FMODIFIER_TYPE_GENERATOR:
			{
				FMod_Generator *data= (FMod_Generator *)fcm->data;
				
				data->coefficients= newdataadr(fd, data->coefficients);
			}
				break;
			case FMODIFIER_TYPE_ENVELOPE:
			{
				FMod_Envelope *data= (FMod_Envelope *)fcm->data;
				
				data->data= newdataadr(fd, data->data);
			}
				break;
			case FMODIFIER_TYPE_PYTHON:
			{
				FMod_Python *data= (FMod_Python *)fcm->data;
				
				data->prop = newdataadr(fd, data->prop);
				IDP_DirectLinkProperty(data->prop, (fd->flags & FD_FLAGS_SWITCH_ENDIAN), fd);
			}
				break;
		}
	}
}

/* NOTE: this assumes that link_list has already been called on the list */
static void direct_link_fcurves(FileData *fd, ListBase *list)
{
	FCurve *fcu;
	
	/* link F-Curve data to F-Curve again (non ID-libs) */
	for (fcu= list->first; fcu; fcu= fcu->next) {
		/* curve data */
		fcu->bezt= newdataadr(fd, fcu->bezt);
		fcu->fpt= newdataadr(fd, fcu->fpt);
		
		/* rna path */
		fcu->rna_path= newdataadr(fd, fcu->rna_path);
		
		/* group */
		fcu->grp= newdataadr(fd, fcu->grp);
		
		/* driver */
		fcu->driver= newdataadr(fd, fcu->driver);
		if (fcu->driver) {
			ChannelDriver *driver= fcu->driver;
			DriverVar *dvar;

			driver->expr_comp= NULL;
			
			/* relink variables, targets and their paths */
			link_list(fd, &driver->variables);
			for (dvar= driver->variables.first; dvar; dvar= dvar->next) {
				DRIVER_TARGETS_LOOPER(dvar)
				{
					/* only relink the targets being used */
					if (tarIndex < dvar->num_targets)
						dtar->rna_path= newdataadr(fd, dtar->rna_path);
					else
						dtar->rna_path= NULL;
				}
				DRIVER_TARGETS_LOOPER_END
			}
		}
		
		/* modifiers */
		link_list(fd, &fcu->modifiers);
		direct_link_fmodifiers(fd, &fcu->modifiers);
	}
}


static void lib_link_action(FileData *fd, Main *main)
{
	bAction *act;
	bActionChannel *chan;

	for (act= main->action.first; act; act= act->id.next) {
		if (act->id.flag & LIB_NEEDLINK) {
			act->id.flag -= LIB_NEEDLINK;
			
// XXX depreceated - old animation system <<<
			for (chan=act->chanbase.first; chan; chan=chan->next) {
				chan->ipo= newlibadr_us(fd, act->id.lib, chan->ipo);
				lib_link_constraint_channels(fd, &act->id, &chan->constraintChannels);
			}
// >>> XXX depreceated - old animation system
			
			lib_link_fcurves(fd, &act->id, &act->curves);
		}
	}
}

static void direct_link_action(FileData *fd, bAction *act)
{
	bActionChannel *achan; // XXX depreceated - old animation system
	bActionGroup *agrp;

	link_list(fd, &act->curves);
	link_list(fd, &act->chanbase); // XXX depreceated - old animation system
	link_list(fd, &act->groups);
	link_list(fd, &act->markers);

// XXX depreceated - old animation system <<<
	for (achan = act->chanbase.first; achan; achan=achan->next) {
		achan->grp= newdataadr(fd, achan->grp);
		
		link_list(fd, &achan->constraintChannels);
	}
// >>> XXX depreceated - old animation system

	direct_link_fcurves(fd, &act->curves);
	
	for (agrp = act->groups.first; agrp; agrp= agrp->next) {
		agrp->channels.first= newdataadr(fd, agrp->channels.first);
		agrp->channels.last= newdataadr(fd, agrp->channels.last);
	}
}

static void lib_link_nladata_strips(FileData *fd, ID *id, ListBase *list)
{
	NlaStrip *strip;
	
	for (strip= list->first; strip; strip= strip->next) {
		/* check strip's children */
		lib_link_nladata_strips(fd, id, &strip->strips);
		
		/* check strip's F-Curves */
		lib_link_fcurves(fd, id, &strip->fcurves);
		
		/* reassign the counted-reference to action */
		strip->act = newlibadr_us(fd, id->lib, strip->act);
	}
}

static void lib_link_nladata(FileData *fd, ID *id, ListBase *list)
{
	NlaTrack *nlt;
	
	/* we only care about the NLA strips inside the tracks */
	for (nlt= list->first; nlt; nlt= nlt->next) {
		lib_link_nladata_strips(fd, id, &nlt->strips);
	}
}

/* This handles Animato NLA-Strips linking 
 * NOTE: this assumes that link_list has already been called on the list 
 */
static void direct_link_nladata_strips(FileData *fd, ListBase *list)
{
	NlaStrip *strip;
	
	for (strip= list->first; strip; strip= strip->next) {
		/* strip's child strips */
		link_list(fd, &strip->strips);
		direct_link_nladata_strips(fd, &strip->strips);
		
		/* strip's F-Curves */
		link_list(fd, &strip->fcurves);
		direct_link_fcurves(fd, &strip->fcurves);
		
		/* strip's F-Modifiers */
		link_list(fd, &strip->modifiers);
		direct_link_fcurves(fd, &strip->modifiers);
	}
}

/* NOTE: this assumes that link_list has already been called on the list */
static void direct_link_nladata(FileData *fd, ListBase *list)
{
	NlaTrack *nlt;
	
	for (nlt= list->first; nlt; nlt= nlt->next) {
		/* relink list of strips */
		link_list(fd, &nlt->strips);
		
		/* relink strip data */
		direct_link_nladata_strips(fd, &nlt->strips);
	}
}

/* ------- */

static void lib_link_keyingsets(FileData *fd, ID *id, ListBase *list)
{
	KeyingSet *ks;
	KS_Path *ksp;
	
	/* here, we're only interested in the ID pointer stored in some of the paths */
	for (ks= list->first; ks; ks= ks->next) {
		for (ksp= ks->paths.first; ksp; ksp= ksp->next) {
			ksp->id= newlibadr(fd, id->lib, ksp->id); 
		}
	}
}

/* NOTE: this assumes that link_list has already been called on the list */
static void direct_link_keyingsets(FileData *fd, ListBase *list)
{
	KeyingSet *ks;
	KS_Path *ksp;
	
	/* link KeyingSet data to KeyingSet again (non ID-libs) */
	for (ks= list->first; ks; ks= ks->next) {
		/* paths */
		link_list(fd, &ks->paths);
		
		for (ksp= ks->paths.first; ksp; ksp= ksp->next) {
			/* rna path */
			ksp->rna_path= newdataadr(fd, ksp->rna_path);
		}
	}
}

/* ------- */

static void lib_link_animdata(FileData *fd, ID *id, AnimData *adt)
{
	if (adt == NULL)
		return;
	
	/* link action data */
	adt->action= newlibadr_us(fd, id->lib, adt->action);
	adt->tmpact= newlibadr_us(fd, id->lib, adt->tmpact);
	
	/* link drivers */
	lib_link_fcurves(fd, id, &adt->drivers);
	
	/* overrides don't have lib-link for now, so no need to do anything */
	
	/* link NLA-data */
	lib_link_nladata(fd, id, &adt->nla_tracks);
}

static void direct_link_animdata(FileData *fd, AnimData *adt)
{
	/* NOTE: must have called newdataadr already before doing this... */
	if (adt == NULL)
		return;
	
	/* link drivers */
	link_list(fd, &adt->drivers);
	direct_link_fcurves(fd, &adt->drivers);
	
	/* link overrides */
	// TODO...
	
	/* link NLA-data */
	link_list(fd, &adt->nla_tracks);
	direct_link_nladata(fd, &adt->nla_tracks);
	
	/* relink active strip - even though strictly speaking this should only be used
	 * if we're in 'tweaking mode', we need to be able to have this loaded back for
	 * undo, but also since users may not exit tweakmode before saving (#24535)
	 */
	// TODO: it's not really nice that anyone should be able to save the file in this
	//		state, but it's going to be too hard to enforce this single case...
	adt->actstrip= newdataadr(fd, adt->actstrip);
}	

/* ************ READ MOTION PATHS *************** */

/* direct data for cache */
static void direct_link_motionpath(FileData *fd, bMotionPath *mpath)
{
	/* sanity check */
	if (mpath == NULL)
		return;
	
	/* relink points cache */
	mpath->points= newdataadr(fd, mpath->points);
}

/* ************ READ NODE TREE *************** */

/* singe node tree (also used for material/scene trees), ntree is not NULL */
static void lib_link_ntree(FileData *fd, ID *id, bNodeTree *ntree)
{
	bNode *node;
	
	if(ntree->adt) lib_link_animdata(fd, &ntree->id, ntree->adt);
	
	ntree->gpd= newlibadr_us(fd, id->lib, ntree->gpd);
	
	for(node= ntree->nodes.first; node; node= node->next)
		node->id= newlibadr_us(fd, id->lib, node->id);
}

/* library ntree linking after fileread */
static void lib_link_nodetree(FileData *fd, Main *main)
{
	bNodeTree *ntree;
	
	/* only link ID pointers */
	for(ntree= main->nodetree.first; ntree; ntree= ntree->id.next) {
		if(ntree->id.flag & LIB_NEEDLINK) {
			ntree->id.flag -= LIB_NEEDLINK;
			lib_link_ntree(fd, &ntree->id, ntree);
		}
	}
}

/* verify types for nodes and groups, all data has to be read */
/* open = 0: appending/linking, open = 1: open new file (need to clean out dynamic
* typedefs*/
static void lib_verify_nodetree(Main *main, int UNUSED(open))
{
	Scene *sce;
	Material *ma;
	Tex *tx;
	bNodeTree *ntree;
	
	/* this crashes blender on undo/redo
		if(open==1) {
			reinit_nodesystem();
		}*/
	
	/* now create the own typeinfo structs an verify nodes */
	/* here we still assume no groups in groups */
	for(ntree= main->nodetree.first; ntree; ntree= ntree->id.next) {
		ntreeVerifyTypes(ntree);	/* internal nodes, no groups! */
		ntreeMakeOwnType(ntree);	/* for group usage */
	}
	
	/* now verify all types in material trees, groups are set OK now */
	for(ma= main->mat.first; ma; ma= ma->id.next) {
		if(ma->nodetree)
			ntreeVerifyTypes(ma->nodetree);
	}
	/* and scene trees */
	for(sce= main->scene.first; sce; sce= sce->id.next) {
		if(sce->nodetree)
			ntreeVerifyTypes(sce->nodetree);
	}
	/* and texture trees */
	for(tx= main->tex.first; tx; tx= tx->id.next) {
		if(tx->nodetree)
			ntreeVerifyTypes(tx->nodetree);
	}
}



/* ntree itself has been read! */
static void direct_link_nodetree(FileData *fd, bNodeTree *ntree)
{
	/* note: writing and reading goes in sync, for speed */
	bNode *node;
	bNodeSocket *sock;
	bNodeLink *link;
	
	ntree->init= 0;		/* to set callbacks and force setting types */
	ntree->owntype= NULL;
	ntree->progress= NULL;
	
	ntree->adt= newdataadr(fd, ntree->adt);
	direct_link_animdata(fd, ntree->adt);
	
	link_list(fd, &ntree->nodes);
	for(node= ntree->nodes.first; node; node= node->next) {
		if(node->type == NODE_DYNAMIC) {
			node->custom1= 0;
			node->custom1= BSET(node->custom1, NODE_DYNAMIC_LOADED);
			node->typeinfo= NULL;
		}
		
		node->storage= newdataadr(fd, node->storage);
		if(node->storage) {
			
			/* could be handlerized at some point */
			if(ntree->type==NTREE_SHADER && (node->type==SH_NODE_CURVE_VEC || node->type==SH_NODE_CURVE_RGB))
				direct_link_curvemapping(fd, node->storage);
			else if(ntree->type==NTREE_COMPOSIT) {
				if( ELEM4(node->type, CMP_NODE_TIME, CMP_NODE_CURVE_VEC, CMP_NODE_CURVE_RGB, CMP_NODE_HUECORRECT))
					direct_link_curvemapping(fd, node->storage);
				else if(ELEM3(node->type, CMP_NODE_IMAGE, CMP_NODE_VIEWER, CMP_NODE_SPLITVIEWER))
					((ImageUser *)node->storage)->ok= 1;
			}
			else if( ntree->type==NTREE_TEXTURE && (node->type==TEX_NODE_CURVE_RGB || node->type==TEX_NODE_CURVE_TIME) ) {
				direct_link_curvemapping(fd, node->storage);
			}
		}
		link_list(fd, &node->inputs);
		link_list(fd, &node->outputs);
	}
	link_list(fd, &ntree->links);
	
	/* and we connect the rest */
	for(node= ntree->nodes.first; node; node= node->next) {
		node->preview= newimaadr(fd, node->preview);
		node->lasty= 0;
		for(sock= node->inputs.first; sock; sock= sock->next)
			sock->link= newdataadr(fd, sock->link);
		for(sock= node->outputs.first; sock; sock= sock->next)
			sock->ns.data= NULL;
	}
	for(link= ntree->links.first; link; link= link->next) {
		link->fromnode= newdataadr(fd, link->fromnode);
		link->tonode= newdataadr(fd, link->tonode);
		link->fromsock= newdataadr(fd, link->fromsock);
		link->tosock= newdataadr(fd, link->tosock);
	}
		
	/* type verification is in lib-link */
}

/* ************ READ ARMATURE ***************** */

/* temp struct used to transport needed info to lib_link_constraint_cb() */
typedef struct tConstraintLinkData {
	FileData *fd;
	ID *id;
} tConstraintLinkData;
/* callback function used to relink constraint ID-links */
static void lib_link_constraint_cb(bConstraint *UNUSED(con), ID **idpoin, void *userdata)
{
	tConstraintLinkData *cld= (tConstraintLinkData *)userdata;
	*idpoin = newlibadr(cld->fd, cld->id->lib, *idpoin);
}

static void lib_link_constraints(FileData *fd, ID *id, ListBase *conlist)
{
	tConstraintLinkData cld;
	bConstraint *con;
	
	/* legacy fixes */
	for (con = conlist->first; con; con=con->next) {
		/* patch for error introduced by changing constraints (dunno how) */
		/* if con->data type changes, dna cannot resolve the pointer! (ton) */
		if(con->data==NULL) {
			con->type= CONSTRAINT_TYPE_NULL;
		}
		/* own ipo, all constraints have it */
		con->ipo= newlibadr_us(fd, id->lib, con->ipo); // XXX depreceated - old animation system
	}
	
	/* relink all ID-blocks used by the constraints */
	cld.fd= fd;
	cld.id= id;
	
	id_loop_constraints(conlist, lib_link_constraint_cb, &cld);
}

static void direct_link_constraints(FileData *fd, ListBase *lb)
{
	bConstraint *con;

	link_list(fd, lb);
	for (con=lb->first; con; con=con->next) {
		con->data = newdataadr(fd, con->data);
		
		switch (con->type) {
			case CONSTRAINT_TYPE_PYTHON:
			{
				bPythonConstraint *data= con->data;
				
				link_list(fd, &data->targets);
				
				data->prop = newdataadr(fd, data->prop);
				if (data->prop)
					IDP_DirectLinkProperty(data->prop, (fd->flags & FD_FLAGS_SWITCH_ENDIAN), fd);
			}
				break;
			case CONSTRAINT_TYPE_SPLINEIK:
			{
				bSplineIKConstraint *data= con->data;
				
				data->points= newdataadr(fd, data->points);
			}
				break;
			case CONSTRAINT_TYPE_KINEMATIC:
			{
				con->lin_error = 0.f;
				con->rot_error = 0.f;
			}
				break;
		}
	}
}

static void lib_link_pose(FileData *fd, Object *ob, bPose *pose)
{
	bPoseChannel *pchan;
	bArmature *arm= ob->data;
	int rebuild;
	
	if (!pose || !arm)
		return;
	
	/* always rebuild to match proxy or lib changes */
	rebuild= ob->proxy || (ob->id.lib==NULL && arm->id.lib);

	if (ob->proxy && pose->proxy_act_bone[0]) {
		Bone *bone = get_named_bone(arm, pose->proxy_act_bone);
		if (bone)
			arm->act_bone = bone;
	}

	for (pchan = pose->chanbase.first; pchan; pchan=pchan->next) {
		lib_link_constraints(fd, (ID *)ob, &pchan->constraints);
		
		/* hurms... loop in a loop, but yah... later... (ton) */
		pchan->bone= get_named_bone(arm, pchan->name);
		
		pchan->custom= newlibadr(fd, arm->id.lib, pchan->custom);
		if(pchan->bone==NULL)
			rebuild= 1;
		else if(ob->id.lib==NULL && arm->id.lib) {
			/* local pose selection copied to armature, bit hackish */
			pchan->bone->flag &= ~BONE_SELECTED;
			pchan->bone->flag |= pchan->selectflag;
		}
	}
	
	if(rebuild) {
		ob->recalc= OB_RECALC_ALL;
		pose->flag |= POSE_RECALC;
	}
}

static void lib_link_armature(FileData *fd, Main *main)
{
	bArmature *arm;

	arm= main->armature.first;

	while(arm) {
		if(arm->id.flag & LIB_NEEDLINK) {
			if (arm->adt) lib_link_animdata(fd, &arm->id, arm->adt);
			arm->id.flag -= LIB_NEEDLINK;
		}
		arm= arm->id.next;
	}
}

static void direct_link_bones(FileData *fd, Bone* bone)
{
	Bone	*child;

	bone->parent= newdataadr(fd, bone->parent);
	bone->prop= newdataadr(fd, bone->prop);
	if(bone->prop)
		IDP_DirectLinkProperty(bone->prop, (fd->flags & FD_FLAGS_SWITCH_ENDIAN), fd);
		
	bone->flag &= ~BONE_DRAW_ACTIVE;

	link_list(fd, &bone->childbase);

	for(child=bone->childbase.first; child; child=child->next)
		direct_link_bones(fd, child);
}

static void direct_link_armature(FileData *fd, bArmature *arm)
{
	Bone	*bone;

	link_list(fd, &arm->bonebase);
	arm->edbo= NULL;
	arm->sketch = NULL;
	
	arm->adt= newdataadr(fd, arm->adt);
	direct_link_animdata(fd, arm->adt);
	
	bone=arm->bonebase.first;
	while (bone) {
		direct_link_bones(fd, bone);
		bone=bone->next;
	}

	arm->act_bone= newdataadr(fd, arm->act_bone);
	arm->act_edbone= NULL;
}

/* ************ READ CAMERA ***************** */

static void lib_link_camera(FileData *fd, Main *main)
{
	Camera *ca;

	ca= main->camera.first;
	while(ca) {
		if(ca->id.flag & LIB_NEEDLINK) {
			if (ca->adt) lib_link_animdata(fd, &ca->id, ca->adt);
			
			ca->ipo= newlibadr_us(fd, ca->id.lib, ca->ipo); // XXX depreceated - old animation system
			
			ca->dof_ob= newlibadr_us(fd, ca->id.lib, ca->dof_ob);
			
			ca->id.flag -= LIB_NEEDLINK;
		}
		ca= ca->id.next;
	}
}

static void direct_link_camera(FileData *fd, Camera *ca)
{
	ca->adt= newdataadr(fd, ca->adt);
	direct_link_animdata(fd, ca->adt);
}


/* ************ READ LAMP ***************** */

static void lib_link_lamp(FileData *fd, Main *main)
{
	Lamp *la;
	MTex *mtex;
	int a;

	la= main->lamp.first;
	while(la) {
		if(la->id.flag & LIB_NEEDLINK) {
			if (la->adt) lib_link_animdata(fd, &la->id, la->adt);
			
			for(a=0; a<MAX_MTEX; a++) {
				mtex= la->mtex[a];
				if(mtex) {
					mtex->tex= newlibadr_us(fd, la->id.lib, mtex->tex);
					mtex->object= newlibadr(fd, la->id.lib, mtex->object);
				}
			}
			
			la->ipo= newlibadr_us(fd, la->id.lib, la->ipo); // XXX depreceated - old animation system
			
			la->id.flag -= LIB_NEEDLINK;
		}
		la= la->id.next;
	}
}

static void direct_link_lamp(FileData *fd, Lamp *la)
{
	int a;
	
	la->adt= newdataadr(fd, la->adt);
	direct_link_animdata(fd, la->adt);

	for(a=0; a<MAX_MTEX; a++) {
		la->mtex[a]= newdataadr(fd, la->mtex[a]);
	}
	
	la->curfalloff= newdataadr(fd, la->curfalloff);
	if(la->curfalloff)
		direct_link_curvemapping(fd, la->curfalloff);
	
	la->preview = direct_link_preview_image(fd, la->preview);
}

/* ************ READ keys ***************** */

static void lib_link_key(FileData *fd, Main *main)
{
	Key *key;

	key= main->key.first;
	while(key) {
		if(key->id.flag & LIB_NEEDLINK) {
			if(key->adt) lib_link_animdata(fd, &key->id, key->adt);
			
			key->ipo= newlibadr_us(fd, key->id.lib, key->ipo); // XXX depreceated - old animation system
			key->from= newlibadr(fd, key->id.lib, key->from);

			key->id.flag -= LIB_NEEDLINK;
		}
		key= key->id.next;
	}
}

static void switch_endian_keyblock(Key *key, KeyBlock *kb)
{
	int elemsize, a, b;
	char *data, *poin, *cp;

	elemsize= key->elemsize;
	data= kb->data;

	for(a=0; a<kb->totelem; a++) {

		cp= key->elemstr;
		poin= data;

		while( cp[0] ) {	/* cp[0]==amount */

			switch(cp[1]) {		/* cp[1]= type */
			case IPO_FLOAT:
			case IPO_BPOINT:
			case IPO_BEZTRIPLE:
				b= cp[0];
				while(b--) {
					SWITCH_INT((*poin));
					poin+= 4;
				}
				break;
			}

			cp+= 2;

		}
		data+= elemsize;
	}
}

static void direct_link_key(FileData *fd, Key *key)
{
	KeyBlock *kb;

	link_list(fd, &(key->block));

	key->adt= newdataadr(fd, key->adt);
	direct_link_animdata(fd, key->adt);
	
	key->refkey= newdataadr(fd, key->refkey);

	kb= key->block.first;
	while(kb) {

		kb->data= newdataadr(fd, kb->data);

		if(fd->flags & FD_FLAGS_SWITCH_ENDIAN)
			switch_endian_keyblock(key, kb);

		kb= kb->next;
	}
}

/* ************ READ mball ***************** */

static void lib_link_mball(FileData *fd, Main *main)
{
	MetaBall *mb;
	int a;

	mb= main->mball.first;
	while(mb) {
		if(mb->id.flag & LIB_NEEDLINK) {
			if (mb->adt) lib_link_animdata(fd, &mb->id, mb->adt);
			
			for(a=0; a<mb->totcol; a++) mb->mat[a]= newlibadr_us(fd, mb->id.lib, mb->mat[a]);

			mb->ipo= newlibadr_us(fd, mb->id.lib, mb->ipo); // XXX depreceated - old animation system

			mb->id.flag -= LIB_NEEDLINK;
		}
		mb= mb->id.next;
	}
}

static void direct_link_mball(FileData *fd, MetaBall *mb)
{
	mb->adt= newdataadr(fd, mb->adt);
	direct_link_animdata(fd, mb->adt);
	
	mb->mat= newdataadr(fd, mb->mat);
	test_pointer_array(fd, (void **)&mb->mat);

	link_list(fd, &(mb->elems));

	mb->disp.first= mb->disp.last= NULL;
	mb->editelems= NULL;
	mb->bb= NULL;
/*	mb->edit_elems.first= mb->edit_elems.last= NULL;*/
	mb->lastelem= NULL;
}

/* ************ READ WORLD ***************** */

static void lib_link_world(FileData *fd, Main *main)
{
	World *wrld;
	MTex *mtex;
	int a;

	wrld= main->world.first;
	while(wrld) {
		if(wrld->id.flag & LIB_NEEDLINK) {
			if (wrld->adt) lib_link_animdata(fd, &wrld->id, wrld->adt);
			
			wrld->ipo= newlibadr_us(fd, wrld->id.lib, wrld->ipo); // XXX depreceated - old animation system
			
			for(a=0; a<MAX_MTEX; a++) {
				mtex= wrld->mtex[a];
				if(mtex) {
					mtex->tex= newlibadr_us(fd, wrld->id.lib, mtex->tex);
					mtex->object= newlibadr(fd, wrld->id.lib, mtex->object);
				}
			}
			
			wrld->id.flag -= LIB_NEEDLINK;
		}
		wrld= wrld->id.next;
	}
}

static void direct_link_world(FileData *fd, World *wrld)
{
	int a;

	wrld->adt= newdataadr(fd, wrld->adt);
	direct_link_animdata(fd, wrld->adt);

	for(a=0; a<MAX_MTEX; a++) {
		wrld->mtex[a]= newdataadr(fd, wrld->mtex[a]);
	}
	wrld->preview = direct_link_preview_image(fd, wrld->preview);
}


/* ************ READ VFONT ***************** */

static void lib_link_vfont(FileData *UNUSED(fd), Main *main)
{
	VFont *vf;

	vf= main->vfont.first;
	while(vf) {
		if(vf->id.flag & LIB_NEEDLINK) {
			vf->id.flag -= LIB_NEEDLINK;
		}
		vf= vf->id.next;
	}
}

static void direct_link_vfont(FileData *fd, VFont *vf)
{
	vf->data= NULL;
	vf->packedfile= direct_link_packedfile(fd, vf->packedfile);
}

/* ************ READ TEXT ****************** */

static void lib_link_text(FileData *UNUSED(fd), Main *main)
{
	Text *text;

	text= main->text.first;
	while(text) {
		if(text->id.flag & LIB_NEEDLINK) {
			text->id.flag -= LIB_NEEDLINK;
		}
		text= text->id.next;
	}
}

static void direct_link_text(FileData *fd, Text *text)
{
	TextLine *ln;

	text->name= newdataadr(fd, text->name);

	text->undo_pos= -1;
	text->undo_len= TXT_INIT_UNDO;
	text->undo_buf= MEM_mallocN(text->undo_len, "undo buf");

	text->compiled= NULL;

/*
	if(text->flags & TXT_ISEXT) {
		reopen_text(text);
	} else {
*/

	link_list(fd, &text->lines);
	link_list(fd, &text->markers);

	text->curl= newdataadr(fd, text->curl);
	text->sell= newdataadr(fd, text->sell);

	ln= text->lines.first;
	while(ln) {
		ln->line= newdataadr(fd, ln->line);
		ln->format= NULL;
		
		if (ln->len != (int) strlen(ln->line)) {
			printf("Error loading text, line lengths differ\n");
			ln->len = strlen(ln->line);
		}

		ln= ln->next;
	}

	text->flags = (text->flags) & ~TXT_ISEXT;

	text->id.us= 1;
}

/* ************ READ IMAGE ***************** */

static void lib_link_image(FileData *fd, Main *main)
{
	Image *ima;

	ima= main->image.first;
	while (ima) {
		if(ima->id.flag & LIB_NEEDLINK) {
			if (ima->id.properties) IDP_LibLinkProperty(ima->id.properties, (fd->flags & FD_FLAGS_SWITCH_ENDIAN), fd);

			ima->id.flag -= LIB_NEEDLINK;
		}
		ima= ima->id.next;
	}
}

static void link_ibuf_list(FileData *fd, ListBase *lb)
{
	Link *ln, *prev;
	
	if(lb->first==NULL) return;
	
	lb->first= newimaadr(fd, lb->first);
	ln= lb->first;
	prev= NULL;
	while(ln) {
		ln->next= newimaadr(fd, ln->next);
		ln->prev= prev;
		prev= ln;
		ln= ln->next;
	}
	lb->last= prev;
}

static void direct_link_image(FileData *fd, Image *ima)
{
	/* for undo system, pointers could be restored */
	if(fd->imamap)
		link_ibuf_list(fd, &ima->ibufs);
	else
		ima->ibufs.first= ima->ibufs.last= NULL;
	
	/* if not restored, we keep the binded opengl index */
	if(ima->ibufs.first==NULL) {
		ima->bindcode= 0;
		ima->gputexture= NULL;
	}
	
	ima->anim= NULL;
	ima->rr= NULL;
	ima->repbind= NULL;
	memset(ima->renders, 0, sizeof(ima->renders));
	ima->last_render_slot= ima->render_slot;
	
	ima->packedfile = direct_link_packedfile(fd, ima->packedfile);
	ima->preview = direct_link_preview_image(fd, ima->preview);
	ima->ok= 1;
}


/* ************ READ CURVE ***************** */

static void lib_link_curve(FileData *fd, Main *main)
{
	Curve *cu;
	int a;

	cu= main->curve.first;
	while(cu) {
		if(cu->id.flag & LIB_NEEDLINK) {
			if(cu->adt) lib_link_animdata(fd, &cu->id, cu->adt);

			for(a=0; a<cu->totcol; a++) cu->mat[a]= newlibadr_us(fd, cu->id.lib, cu->mat[a]);

			cu->bevobj= newlibadr(fd, cu->id.lib, cu->bevobj);
			cu->taperobj= newlibadr(fd, cu->id.lib, cu->taperobj);
			cu->textoncurve= newlibadr(fd, cu->id.lib, cu->textoncurve);
			cu->vfont= newlibadr_us(fd, cu->id.lib, cu->vfont);
			cu->vfontb= newlibadr_us(fd, cu->id.lib, cu->vfontb);			
			cu->vfonti= newlibadr_us(fd, cu->id.lib, cu->vfonti);
			cu->vfontbi= newlibadr_us(fd, cu->id.lib, cu->vfontbi);

			cu->ipo= newlibadr_us(fd, cu->id.lib, cu->ipo); // XXX depreceated - old animation system
			cu->key= newlibadr_us(fd, cu->id.lib, cu->key);

			cu->id.flag -= LIB_NEEDLINK;
		}
		cu= cu->id.next;
	}
}


static void switch_endian_knots(Nurb *nu)
{
	int len;

	if(nu->knotsu) {
		len= KNOTSU(nu);
		while(len--) {
			SWITCH_INT(nu->knotsu[len]);
		}
	}
	if(nu->knotsv) {
		len= KNOTSV(nu);
		while(len--) {
			SWITCH_INT(nu->knotsv[len]);
		}
	}
}

static void direct_link_curve(FileData *fd, Curve *cu)
{
	Nurb *nu;
	TextBox *tb;
	
	cu->adt= newdataadr(fd, cu->adt);
	direct_link_animdata(fd, cu->adt);
	
	cu->mat= newdataadr(fd, cu->mat);
	test_pointer_array(fd, (void **)&cu->mat);
	cu->str= newdataadr(fd, cu->str);
	cu->strinfo= newdataadr(fd, cu->strinfo);	
	cu->tb= newdataadr(fd, cu->tb);

	if(cu->vfont == NULL) link_list(fd, &(cu->nurb));
	else {
		cu->nurb.first=cu->nurb.last= 0;

		tb= MEM_callocN(MAXTEXTBOX*sizeof(TextBox), "TextBoxread");
		if (cu->tb) {
			memcpy(tb, cu->tb, cu->totbox*sizeof(TextBox));
			MEM_freeN(cu->tb);
			cu->tb= tb;			
		} else {
			cu->totbox = 1;
			cu->actbox = 1;
			cu->tb = tb;
			cu->tb[0].w = cu->linewidth;
		}		
		if (cu->wordspace == 0.0) cu->wordspace = 1.0;
	}

	cu->bev.first=cu->bev.last= NULL;
	cu->disp.first=cu->disp.last= NULL;
	cu->editnurb= NULL;
	cu->lastsel= NULL;
	cu->path= NULL;
	cu->editfont= NULL;
	
	nu= cu->nurb.first;
	while(nu) {
		nu->bezt= newdataadr(fd, nu->bezt);
		nu->bp= newdataadr(fd, nu->bp);
		nu->knotsu= newdataadr(fd, nu->knotsu);
		nu->knotsv= newdataadr(fd, nu->knotsv);
		if (cu->vfont == NULL) nu->charidx= nu->mat_nr;

		if(fd->flags & FD_FLAGS_SWITCH_ENDIAN) {
			switch_endian_knots(nu);
		}

		nu= nu->next;
	}
	cu->bb= NULL;
}

/* ************ READ TEX ***************** */

static void lib_link_texture(FileData *fd, Main *main)
{
	Tex *tex;

	tex= main->tex.first;
	while(tex) {
		if(tex->id.flag & LIB_NEEDLINK) {
			if(tex->adt) lib_link_animdata(fd, &tex->id, tex->adt);

			tex->ima= newlibadr_us(fd, tex->id.lib, tex->ima);
			tex->ipo= newlibadr_us(fd, tex->id.lib, tex->ipo);
			if(tex->env) tex->env->object= newlibadr(fd, tex->id.lib, tex->env->object);
			if(tex->pd)
				tex->pd->object= newlibadr(fd, tex->id.lib, tex->pd->object);
			if(tex->vd) tex->vd->object= newlibadr(fd, tex->id.lib, tex->vd->object);

			if(tex->nodetree)
				lib_link_ntree(fd, &tex->id, tex->nodetree);
			
			tex->id.flag -= LIB_NEEDLINK;
		}
		tex= tex->id.next;
	}
}

static void direct_link_texture(FileData *fd, Tex *tex)
{
	tex->adt= newdataadr(fd, tex->adt);
	direct_link_animdata(fd, tex->adt);
	
	tex->plugin= newdataadr(fd, tex->plugin);
	if(tex->plugin) {
		tex->plugin->handle= 0;
		open_plugin_tex(tex->plugin);
		/* initialize data for this instance, if an initialization
		 * function exists.
		 */
		if (tex->plugin->instance_init)
			tex->plugin->instance_init((void *) tex->plugin->data);
	}
	tex->coba= newdataadr(fd, tex->coba);
	tex->env= newdataadr(fd, tex->env);
	if(tex->env) {
		tex->env->ima= NULL;
		memset(tex->env->cube, 0, 6*sizeof(void *));
		tex->env->ok= 0;
	}
	tex->pd= newdataadr(fd, tex->pd);
	if(tex->pd) {
		tex->pd->point_tree = NULL;
		tex->pd->coba= newdataadr(fd, tex->pd->coba);
	}
	
	tex->vd= newdataadr(fd, tex->vd);
	if(tex->vd) {
		tex->vd->dataset = NULL;
		tex->vd->ok = 0;
	}
	
	tex->nodetree= newdataadr(fd, tex->nodetree);
	if(tex->nodetree)
		direct_link_nodetree(fd, tex->nodetree);
	
	tex->preview = direct_link_preview_image(fd, tex->preview);

	tex->iuser.ok= 1;
}



/* ************ READ MATERIAL ***************** */

static void lib_link_material(FileData *fd, Main *main)
{
	Material *ma;
	MTex *mtex;
	int a;

	ma= main->mat.first;
	while(ma) {
		if(ma->id.flag & LIB_NEEDLINK) {
			if(ma->adt) lib_link_animdata(fd, &ma->id, ma->adt);

			/*Link ID Properties -- and copy this comment EXACTLY for easy finding
			of library blocks that implement this.*/
			if (ma->id.properties) IDP_LibLinkProperty(ma->id.properties, (fd->flags & FD_FLAGS_SWITCH_ENDIAN), fd);

			ma->ipo= newlibadr_us(fd, ma->id.lib, ma->ipo);
			ma->group= newlibadr_us(fd, ma->id.lib, ma->group);
			
			for(a=0; a<MAX_MTEX; a++) {
				mtex= ma->mtex[a];
				if(mtex) {
					mtex->tex= newlibadr_us(fd, ma->id.lib, mtex->tex);
					mtex->object= newlibadr(fd, ma->id.lib, mtex->object);
				}
			}
			
			if(ma->nodetree)
				lib_link_ntree(fd, &ma->id, ma->nodetree);
			
			ma->id.flag -= LIB_NEEDLINK;
		}
		ma= ma->id.next;
	}
}

static void direct_link_material(FileData *fd, Material *ma)
{
	int a;

	ma->adt= newdataadr(fd, ma->adt);
	direct_link_animdata(fd, ma->adt);
	
	for(a=0; a<MAX_MTEX; a++) {
		ma->mtex[a]= newdataadr(fd, ma->mtex[a]);
	}

	ma->ramp_col= newdataadr(fd, ma->ramp_col);
	ma->ramp_spec= newdataadr(fd, ma->ramp_spec);
	
	ma->nodetree= newdataadr(fd, ma->nodetree);
	if(ma->nodetree)
		direct_link_nodetree(fd, ma->nodetree);

	ma->preview = direct_link_preview_image(fd, ma->preview);
	ma->gpumaterial.first = ma->gpumaterial.last = NULL;
}

/* ************ READ PARTICLE SETTINGS ***************** */

static void direct_link_pointcache(FileData *fd, PointCache *cache)
{
	if((cache->flag & PTCACHE_DISK_CACHE)==0) {
		PTCacheMem *pm;
		int i;

		link_list(fd, &cache->mem_cache);

		pm = cache->mem_cache.first;

		for(; pm; pm=pm->next) {
			if(pm->index_array)
				pm->index_array = newdataadr(fd, pm->index_array);
			
			for(i=0; i<BPHYS_TOT_DATA; i++) {
				if(pm->data[i] && pm->data_types & (1<<i))
					pm->data[i] = newdataadr(fd, pm->data[i]);
			}
		}
	}
	else
		cache->mem_cache.first = cache->mem_cache.last = NULL;

	cache->flag &= ~PTCACHE_SIMULATION_VALID;
	cache->simframe= 0;
	cache->edit= NULL;
	cache->free_edit= NULL;
	cache->cached_frames= NULL;
}

static void direct_link_pointcache_list(FileData *fd, ListBase *ptcaches, PointCache **ocache)
{
	PointCache *cache;

	if(ptcaches->first) {
		link_list(fd, ptcaches);
		for(cache=ptcaches->first; cache; cache=cache->next)
			direct_link_pointcache(fd, cache);

		*ocache = newdataadr(fd, *ocache);
	}
	else if(*ocache) {
		/* old "single" caches need to be linked too */
		*ocache = newdataadr(fd, *ocache);
		direct_link_pointcache(fd, *ocache);

		ptcaches->first = ptcaches->last = *ocache;
	}
}

void lib_link_partdeflect(FileData *fd, ID *id, PartDeflect *pd)
{
	if(pd && pd->tex)
		pd->tex=newlibadr_us(fd, id->lib, pd->tex);
}

static void lib_link_particlesettings(FileData *fd, Main *main)
{
	ParticleSettings *part;
	ParticleDupliWeight *dw;

	part= main->particle.first;
	while(part) {
		if(part->id.flag & LIB_NEEDLINK) {
			if (part->adt) lib_link_animdata(fd, &part->id, part->adt);
			part->ipo= newlibadr_us(fd, part->id.lib, part->ipo); // XXX depreceated - old animation system
			
			part->dup_ob = newlibadr(fd, part->id.lib, part->dup_ob);
			part->dup_group = newlibadr(fd, part->id.lib, part->dup_group);
			part->eff_group = newlibadr(fd, part->id.lib, part->eff_group);
			part->bb_ob = newlibadr(fd, part->id.lib, part->bb_ob);

			lib_link_partdeflect(fd, &part->id, part->pd);
			lib_link_partdeflect(fd, &part->id, part->pd2);

			if(part->effector_weights)
				part->effector_weights->group = newlibadr(fd, part->id.lib, part->effector_weights->group);

			dw = part->dupliweights.first;
			for(; dw; dw=dw->next)
				dw->ob = newlibadr(fd, part->id.lib, dw->ob);

			if(part->boids) {
				BoidState *state = part->boids->states.first;
				BoidRule *rule;
				for(; state; state=state->next) {
					rule = state->rules.first;
				for(; rule; rule=rule->next)
					switch(rule->type) {
						case eBoidRuleType_Goal:
						case eBoidRuleType_Avoid:
						{
							BoidRuleGoalAvoid *brga = (BoidRuleGoalAvoid*)rule;
							brga->ob = newlibadr(fd, part->id.lib, brga->ob);
							break;
						}
						case eBoidRuleType_FollowLeader:
						{
							BoidRuleFollowLeader *brfl = (BoidRuleFollowLeader*)rule;
							brfl->ob = newlibadr(fd, part->id.lib, brfl->ob);
							break;
						}
					}
				}
			}
			part->id.flag -= LIB_NEEDLINK;
		}
		part= part->id.next;
	}
}

static void direct_link_partdeflect(PartDeflect *pd)
{
	if(pd) pd->rng=NULL;
}

static void direct_link_particlesettings(FileData *fd, ParticleSettings *part)
{
	part->adt= newdataadr(fd, part->adt);
	part->pd= newdataadr(fd, part->pd);
	part->pd2= newdataadr(fd, part->pd2);

	direct_link_animdata(fd, part->adt);
	direct_link_partdeflect(part->pd);
	direct_link_partdeflect(part->pd2);

	part->effector_weights = newdataadr(fd, part->effector_weights);
	if(!part->effector_weights)
		part->effector_weights = BKE_add_effector_weights(part->eff_group);

	link_list(fd, &part->dupliweights);

	part->boids= newdataadr(fd, part->boids);
	part->fluid= newdataadr(fd, part->fluid);

	if(part->boids) {
		BoidState *state;
		link_list(fd, &part->boids->states);
		
		for(state=part->boids->states.first; state; state=state->next) {
			link_list(fd, &state->rules);
			link_list(fd, &state->conditions);
			link_list(fd, &state->actions);
		}
	}
}

static void lib_link_particlesystems(FileData *fd, Object *ob, ID *id, ListBase *particles)
{
	ParticleSystem *psys, *psysnext;

	for(psys=particles->first; psys; psys=psysnext){
		psysnext= psys->next;
		
		psys->part = newlibadr_us(fd, id->lib, psys->part);
		if(psys->part) {
			ParticleTarget *pt = psys->targets.first;

			for(; pt; pt=pt->next)
				pt->ob=newlibadr(fd, id->lib, pt->ob);

			psys->parent= newlibadr_us(fd, id->lib, psys->parent);
			psys->target_ob = newlibadr(fd, id->lib, psys->target_ob);

			if(psys->clmd) {
				/* XXX - from reading existing code this seems correct but intended usage of
				 * pointcache should /w cloth should be added in 'ParticleSystem' - campbell */
				psys->clmd->point_cache= psys->pointcache;
				psys->clmd->ptcaches.first= psys->clmd->ptcaches.last= NULL;
				psys->clmd->coll_parms->group= newlibadr(fd, id->lib, psys->clmd->coll_parms->group);
			}
		}
		else {
			/* particle modifier must be removed before particle system */
			ParticleSystemModifierData *psmd= psys_get_modifier(ob,psys);
			BLI_remlink(&ob->modifiers, psmd);
			modifier_free((ModifierData *)psmd);

			BLI_remlink(particles, psys);
			MEM_freeN(psys);
		}
	}
}
static void direct_link_particlesystems(FileData *fd, ListBase *particles)
{
	ParticleSystem *psys;
	ParticleData *pa;
	int a;

	for(psys=particles->first; psys; psys=psys->next) {
		psys->particles=newdataadr(fd,psys->particles);
		
		if(psys->particles && psys->particles->hair){
			for(a=0,pa=psys->particles; a<psys->totpart; a++, pa++)
				pa->hair=newdataadr(fd,pa->hair);
		}
		
		if(psys->particles && psys->particles->keys){
			for(a=0,pa=psys->particles; a<psys->totpart; a++, pa++) {
				pa->keys= NULL;
				pa->totkey= 0;
			}

			psys->flag &= ~PSYS_KEYED;
		}

		if(psys->particles && psys->particles->boid) {
			pa = psys->particles;
			pa->boid = newdataadr(fd, pa->boid);
			for(a=1,pa++; a<psys->totpart; a++, pa++)
				pa->boid = (pa-1)->boid + 1;
		}
		else {
			for(a=0,pa=psys->particles; a<psys->totpart; a++, pa++)
				pa->boid = NULL;
		}


		psys->child = newdataadr(fd,psys->child);
		psys->effectors = NULL;

		link_list(fd, &psys->targets);

		psys->edit = NULL;
		psys->free_edit = NULL;
		psys->pathcache = NULL;
		psys->childcache = NULL;
		psys->pathcachebufs.first = psys->pathcachebufs.last = NULL;
		psys->childcachebufs.first = psys->childcachebufs.last = NULL;
		psys->frand = NULL;
		psys->pdd = NULL;
		psys->renderdata = NULL;
		
		direct_link_pointcache_list(fd, &psys->ptcaches, &psys->pointcache);

		if(psys->clmd) {
			psys->clmd = newdataadr(fd, psys->clmd);
			psys->clmd->clothObject = NULL;
			
			psys->clmd->sim_parms= newdataadr(fd, psys->clmd->sim_parms);
			psys->clmd->sim_parms->effector_weights = NULL;
			psys->clmd->coll_parms= newdataadr(fd, psys->clmd->coll_parms);
			
			if(psys->clmd->sim_parms) {
				if(psys->clmd->sim_parms->presets > 10)
					psys->clmd->sim_parms->presets = 0;
			}

			psys->hair_in_dm = psys->hair_out_dm = NULL;

			psys->clmd->point_cache = psys->pointcache;
		}

		psys->tree = NULL;
	}
	return;
}

/* ************ READ MESH ***************** */

static void lib_link_mtface(FileData *fd, Mesh *me, MTFace *mtface, int totface)
{
	MTFace *tf= mtface;
	int i;

	for (i=0; i<totface; i++, tf++) {
		tf->tpage= newlibadr(fd, me->id.lib, tf->tpage);
		if(tf->tpage && tf->tpage->id.us==0)
			tf->tpage->id.us= 1;
	}
}

static void lib_link_customdata_mtface(FileData *fd, Mesh *me, CustomData *fdata, int totface)
{
	int i;	
	for(i=0; i<fdata->totlayer; i++) {
		CustomDataLayer *layer = &fdata->layers[i];
		
		if(layer->type == CD_MTFACE)
			lib_link_mtface(fd, me, layer->data, totface);
	}

}

static void lib_link_mesh(FileData *fd, Main *main)
{
	Mesh *me;

	me= main->mesh.first;
	while(me) {
		if(me->id.flag & LIB_NEEDLINK) {
			int i;

			/*Link ID Properties -- and copy this comment EXACTLY for easy finding
			of library blocks that implement this.*/
			if (me->id.properties) IDP_LibLinkProperty(me->id.properties, (fd->flags & FD_FLAGS_SWITCH_ENDIAN), fd);
			if (me->adt) lib_link_animdata(fd, &me->id, me->adt);

			/* this check added for python created meshes */
			if(me->mat) {
				for(i=0; i<me->totcol; i++) {
					me->mat[i]= newlibadr_us(fd, me->id.lib, me->mat[i]);
				}
			}
			else me->totcol= 0;

			me->ipo= newlibadr_us(fd, me->id.lib, me->ipo);
			me->key= newlibadr_us(fd, me->id.lib, me->key);
			me->texcomesh= newlibadr_us(fd, me->id.lib, me->texcomesh);

			lib_link_customdata_mtface(fd, me, &me->fdata, me->totface);
			if(me->mr && me->mr->levels.first)
				lib_link_customdata_mtface(fd, me, &me->mr->fdata,
							   ((MultiresLevel*)me->mr->levels.first)->totface);

			me->id.flag -= LIB_NEEDLINK;
		}
		me= me->id.next;
	}
}

static void direct_link_dverts(FileData *fd, int count, MDeformVert *mdverts)
{
	int	i;

	if (!mdverts)
		return;

	for (i=0; i<count; i++) {
		mdverts[i].dw=newdataadr(fd, mdverts[i].dw);
		if (!mdverts[i].dw)
			mdverts[i].totweight=0;
	}
}

static void direct_link_mdisps(FileData *fd, int count, MDisps *mdisps, int external)
{
	if(mdisps) {
		int i;

		for(i = 0; i < count; ++i) {
			mdisps[i].disps = newdataadr(fd, mdisps[i].disps);

			if( (fd->flags & FD_FLAGS_SWITCH_ENDIAN) && (mdisps[i].disps) ) {
				/* DNA_struct_switch_endian doesn't do endian swap for (*disps)[] */
				/* this does swap for data written at write_mdisps() - readfile.c */
				int x;
				float *tmpdisps= *mdisps[i].disps;
				for(x=0;x<mdisps[i].totdisp*3;x++) {
					SWITCH_INT(*tmpdisps);
					tmpdisps++;
				}
			}
			if(!external && !mdisps[i].disps)
				mdisps[i].totdisp = 0;
		}
	}
}

static void direct_link_customdata(FileData *fd, CustomData *data, int count)
{
	int i = 0;

	data->layers= newdataadr(fd, data->layers);
	data->external= newdataadr(fd, data->external);

	while (i < data->totlayer) {
		CustomDataLayer *layer = &data->layers[i];

		if(layer->flag & CD_FLAG_EXTERNAL)
			layer->flag &= ~CD_FLAG_IN_MEMORY;

		if (CustomData_verify_versions(data, i)) {
			layer->data = newdataadr(fd, layer->data);
			if(layer->type == CD_MDISPS)
				direct_link_mdisps(fd, count, layer->data, layer->flag & CD_FLAG_EXTERNAL);
			i++;
		}
	}
}

static void direct_link_mesh(FileData *fd, Mesh *mesh)
{
	mesh->mat= newdataadr(fd, mesh->mat);
	test_pointer_array(fd, (void **)&mesh->mat);

	mesh->mvert= newdataadr(fd, mesh->mvert);
	mesh->medge= newdataadr(fd, mesh->medge);
	mesh->mface= newdataadr(fd, mesh->mface);
	mesh->tface= newdataadr(fd, mesh->tface);
	mesh->mtface= newdataadr(fd, mesh->mtface);
	mesh->mcol= newdataadr(fd, mesh->mcol);
	mesh->msticky= newdataadr(fd, mesh->msticky);
	mesh->dvert= newdataadr(fd, mesh->dvert);
	
	/* animdata */
	mesh->adt= newdataadr(fd, mesh->adt);
	direct_link_animdata(fd, mesh->adt);

	/* Partial-mesh visibility (do this before using totvert, totface, or totedge!) */
	mesh->pv= newdataadr(fd, mesh->pv);
	if(mesh->pv) {
		mesh->pv->vert_map= newdataadr(fd, mesh->pv->vert_map);
		mesh->pv->edge_map= newdataadr(fd, mesh->pv->edge_map);
		mesh->pv->old_faces= newdataadr(fd, mesh->pv->old_faces);
		mesh->pv->old_edges= newdataadr(fd, mesh->pv->old_edges);
	}

	/* normally direct_link_dverts should be called in direct_link_customdata,
	   but for backwards compat in do_versions to work we do it here */
	direct_link_dverts(fd, mesh->pv ? mesh->pv->totvert : mesh->totvert, mesh->dvert);

	direct_link_customdata(fd, &mesh->vdata, mesh->pv ? mesh->pv->totvert : mesh->totvert);
	direct_link_customdata(fd, &mesh->edata, mesh->pv ? mesh->pv->totedge : mesh->totedge);
	direct_link_customdata(fd, &mesh->fdata, mesh->pv ? mesh->pv->totface : mesh->totface);

	mesh->bb= NULL;
	mesh->mselect = NULL;
	mesh->edit_mesh= NULL;
	
	/* Multires data */
	mesh->mr= newdataadr(fd, mesh->mr);
	if(mesh->mr) {
		MultiresLevel *lvl;
		
		link_list(fd, &mesh->mr->levels);
		lvl= mesh->mr->levels.first;
		
		direct_link_customdata(fd, &mesh->mr->vdata, lvl->totvert);
		direct_link_dverts(fd, lvl->totvert, CustomData_get(&mesh->mr->vdata, 0, CD_MDEFORMVERT));
		direct_link_customdata(fd, &mesh->mr->fdata, lvl->totface);
		
		mesh->mr->edge_flags= newdataadr(fd, mesh->mr->edge_flags);
		mesh->mr->edge_creases= newdataadr(fd, mesh->mr->edge_creases);

		mesh->mr->verts = newdataadr(fd, mesh->mr->verts);
			
		for(; lvl; lvl= lvl->next) {
			lvl->verts= newdataadr(fd, lvl->verts);
			lvl->faces= newdataadr(fd, lvl->faces);
			lvl->edges= newdataadr(fd, lvl->edges);
			lvl->colfaces= newdataadr(fd, lvl->colfaces);
		}
	}

	/* Gracefully handle corrupted mesh */
	if(mesh->mr && !mesh->mr->verts) {
		/* If totals match, simply load the current mesh verts into multires */
		if(mesh->totvert == ((MultiresLevel*)mesh->mr->levels.last)->totvert)
			mesh->mr->verts = MEM_dupallocN(mesh->mvert);
		else {
			/* Otherwise, we can't recover the data, silently remove multires */
			multires_free(mesh->mr);
			mesh->mr = NULL;
		}
	}
	
	if((fd->flags & FD_FLAGS_SWITCH_ENDIAN) && mesh->tface) {
		TFace *tf= mesh->tface;
		unsigned int i;

		for (i=0; i< (mesh->pv ? mesh->pv->totface : mesh->totface); i++, tf++) {
			SWITCH_INT(tf->col[0]);
			SWITCH_INT(tf->col[1]);
			SWITCH_INT(tf->col[2]);
			SWITCH_INT(tf->col[3]);
		}
	}
}

/* ************ READ LATTICE ***************** */

static void lib_link_latt(FileData *fd, Main *main)
{
	Lattice *lt;
	
	lt= main->latt.first;
	while(lt) {
		if(lt->id.flag & LIB_NEEDLINK) {
			
			lt->ipo= newlibadr_us(fd, lt->id.lib, lt->ipo); // XXX depreceated - old animation system
			lt->key= newlibadr_us(fd, lt->id.lib, lt->key);
			
			lt->id.flag -= LIB_NEEDLINK;
		}
		lt= lt->id.next;
	}
}

static void direct_link_latt(FileData *fd, Lattice *lt)
{
	lt->def= newdataadr(fd, lt->def);
	
	lt->dvert= newdataadr(fd, lt->dvert);
	direct_link_dverts(fd, lt->pntsu*lt->pntsv*lt->pntsw, lt->dvert);
	
	lt->editlatt= NULL;
}


/* ************ READ OBJECT ***************** */

static void lib_link_modifiers__linkModifiers(void *userData, Object *ob,
											  ID **idpoin)
{
	FileData *fd = userData;

	*idpoin = newlibadr(fd, ob->id.lib, *idpoin);
	/* hardcoded bad exception; non-object modifier data gets user count (texture, displace) */
	if(*idpoin && GS((*idpoin)->name)!=ID_OB)
		(*idpoin)->us++;
}
static void lib_link_modifiers(FileData *fd, Object *ob)
{
	modifiers_foreachIDLink(ob, lib_link_modifiers__linkModifiers, fd);
}

static void lib_link_object(FileData *fd, Main *main)
{
	Object *ob;
	PartEff *paf;
	bSensor *sens;
	bController *cont;
	bActuator *act;
	void *poin;
	int warn=0, a;

	ob= main->object.first;
	while(ob) {
		if(ob->id.flag & LIB_NEEDLINK) {
			if (ob->id.properties) IDP_LibLinkProperty(ob->id.properties, (fd->flags & FD_FLAGS_SWITCH_ENDIAN), fd);
			if (ob->adt) lib_link_animdata(fd, &ob->id, ob->adt);
			
// XXX depreceated - old animation system <<<			
			ob->ipo= newlibadr_us(fd, ob->id.lib, ob->ipo);
			ob->action = newlibadr_us(fd, ob->id.lib, ob->action);
// >>> XXX depreceated - old animation system

			ob->parent= newlibadr(fd, ob->id.lib, ob->parent);
			ob->track= newlibadr(fd, ob->id.lib, ob->track);
			ob->poselib= newlibadr_us(fd, ob->id.lib, ob->poselib);
			ob->dup_group= newlibadr_us(fd, ob->id.lib, ob->dup_group);
			
			ob->proxy= newlibadr_us(fd, ob->id.lib, ob->proxy);
			if(ob->proxy) {
				/* paranoia check, actually a proxy_from pointer should never be written... */
				if(ob->proxy->id.lib==NULL) {
					ob->proxy->proxy_from= NULL;
					ob->proxy= NULL;
					
					if (ob->id.lib)
						printf("Proxy lost from  object %s lib %s\n", ob->id.name+2, ob->id.lib->name);
					else
						printf("Proxy lost from  object %s lib <NONE>\n", ob->id.name+2);
				}
				else {
					/* this triggers object_update to always use a copy */
					ob->proxy->proxy_from= ob;
					/* force proxy updates after load/undo, a bit weak */
					ob->recalc= ob->proxy->recalc= OB_RECALC_ALL;
				}
			}
			ob->proxy_group= newlibadr(fd, ob->id.lib, ob->proxy_group);
			
			poin= ob->data;
			ob->data= newlibadr_us(fd, ob->id.lib, ob->data);
			   
			if(ob->data==NULL && poin!=NULL) {
				if(ob->id.lib)
					printf("Can't find obdata of %s lib %s\n", ob->id.name+2, ob->id.lib->name);
				else
					printf("Object %s lost data.\n", ob->id.name+2);

				ob->type= OB_EMPTY;
				warn= 1;

				if(ob->pose) {
					free_pose(ob->pose);
					ob->pose= NULL;
					ob->mode &= ~OB_MODE_POSE;
				}
			}
			for(a=0; a<ob->totcol; a++) ob->mat[a]= newlibadr_us(fd, ob->id.lib, ob->mat[a]);
			
			ob->gpd= newlibadr_us(fd, ob->id.lib, ob->gpd);
			ob->duplilist= NULL;
            
			ob->id.flag -= LIB_NEEDLINK;
			/* if id.us==0 a new base will be created later on */
			
			/* WARNING! Also check expand_object(), should reflect the stuff below. */
			lib_link_pose(fd, ob, ob->pose);
			lib_link_constraints(fd, &ob->id, &ob->constraints);
			
// XXX depreceated - old animation system <<<	
			lib_link_constraint_channels(fd, &ob->id, &ob->constraintChannels);
			lib_link_nlastrips(fd, &ob->id, &ob->nlastrips);
// >>> XXX depreceated - old animation system

			for(paf= ob->effect.first; paf; paf= paf->next) {
				if(paf->type==EFF_PARTICLE) {
					paf->group= newlibadr_us(fd, ob->id.lib, paf->group);
				}
			}				

			sens= ob->sensors.first;
			while(sens) {
				for(a=0; a<sens->totlinks; a++)
					sens->links[a]= newglobadr(fd, sens->links[a]);

				if(sens->type==SENS_TOUCH) {
					bTouchSensor *ts= sens->data;
					ts->ma= newlibadr(fd, ob->id.lib, ts->ma);
				}
				else if(sens->type==SENS_MESSAGE) {
					bMessageSensor *ms= sens->data;
					ms->fromObject=
						newlibadr(fd, ob->id.lib, ms->fromObject);
				}
				sens= sens->next;
			}

			cont= ob->controllers.first;
			while(cont) {
				for(a=0; a<cont->totlinks; a++)
					cont->links[a]= newglobadr(fd, cont->links[a]);

				if(cont->type==CONT_PYTHON) {
					bPythonCont *pc= cont->data;
					pc->text= newlibadr(fd, ob->id.lib, pc->text);
				}
				cont->slinks= NULL;
				cont->totslinks= 0;

				cont= cont->next;
			}

			act= ob->actuators.first;
			while(act) {
				if(act->type==ACT_SOUND) {
					bSoundActuator *sa= act->data;
					sa->sound= newlibadr_us(fd, ob->id.lib, sa->sound);
				}
				else if(act->type==ACT_GAME) {
					/* bGameActuator *ga= act->data; */
				}
				else if(act->type==ACT_CAMERA) {
					bCameraActuator *ca= act->data;
					ca->ob= newlibadr(fd, ob->id.lib, ca->ob);
				}
					/* leave this one, it's obsolete but necessary to read for conversion */
				else if(act->type==ACT_ADD_OBJECT) {
					bAddObjectActuator *eoa= act->data;
					if(eoa) eoa->ob= newlibadr(fd, ob->id.lib, eoa->ob);
				}
				else if(act->type==ACT_OBJECT) {
					bObjectActuator *oa= act->data;
					oa->reference= newlibadr(fd, ob->id.lib, oa->reference);
				}
				else if(act->type==ACT_EDIT_OBJECT) {
					bEditObjectActuator *eoa= act->data;
					if(eoa==NULL) {
						init_actuator(act);
					}
					else {
						eoa->ob= newlibadr(fd, ob->id.lib, eoa->ob);
						eoa->me= newlibadr(fd, ob->id.lib, eoa->me);
					}
				}
				else if(act->type==ACT_OBJECT) {
					bObjectActuator *oa= act->data;
					if(oa==NULL) {
						init_actuator(act);
					}
					else {
						oa->reference= newlibadr(fd, ob->id.lib, oa->reference);
					}
				}
				else if(act->type==ACT_SCENE) {
					bSceneActuator *sa= act->data;
					sa->camera= newlibadr(fd, ob->id.lib, sa->camera);
					sa->scene= newlibadr(fd, ob->id.lib, sa->scene);
				}
				else if(act->type==ACT_ACTION) {
					bActionActuator *aa= act->data;
					aa->act= newlibadr(fd, ob->id.lib, aa->act);
				}
				else if(act->type==ACT_SHAPEACTION) {
					bActionActuator *aa= act->data;
					aa->act= newlibadr(fd, ob->id.lib, aa->act);
				}
				else if(act->type==ACT_PROPERTY) {
					bPropertyActuator *pa= act->data;
					pa->ob= newlibadr(fd, ob->id.lib, pa->ob);
				}
				else if(act->type==ACT_MESSAGE) {
					bMessageActuator *ma= act->data;
					ma->toObject= newlibadr(fd, ob->id.lib, ma->toObject);
				}
				else if(act->type==ACT_2DFILTER){
					bTwoDFilterActuator *_2dfa = act->data; 
					_2dfa->text= newlibadr(fd, ob->id.lib, _2dfa->text);
				}
				else if(act->type==ACT_PARENT) {
					bParentActuator *parenta = act->data; 
					parenta->ob = newlibadr(fd, ob->id.lib, parenta->ob);
				}
				else if(act->type==ACT_STATE) {
					/* bStateActuator *statea = act->data; */
				}
				else if(act->type==ACT_ARMATURE) {
					bArmatureActuator *arma= act->data;
					arma->target= newlibadr(fd, ob->id.lib, arma->target);
					arma->subtarget= newlibadr(fd, ob->id.lib, arma->subtarget);
				}
				act= act->next;
			}
			
			{
				FluidsimModifierData *fluidmd = (FluidsimModifierData *)modifiers_findByType(ob, eModifierType_Fluidsim);
				
				if(fluidmd && fluidmd->fss) 
					fluidmd->fss->ipo = newlibadr_us(fd, ob->id.lib, fluidmd->fss->ipo);
			}

			{
				SmokeModifierData *smd = (SmokeModifierData *)modifiers_findByType(ob, eModifierType_Smoke);
				
				if(smd && smd->type == MOD_SMOKE_TYPE_DOMAIN && smd->domain) 
				{
					smd->domain->coll_group = newlibadr_us(fd, ob->id.lib, smd->domain->coll_group);
					smd->domain->eff_group = newlibadr_us(fd, ob->id.lib, smd->domain->eff_group);
					smd->domain->fluid_group = newlibadr_us(fd, ob->id.lib, smd->domain->fluid_group);

					smd->domain->effector_weights->group = newlibadr(fd, ob->id.lib, smd->domain->effector_weights->group);
				}
			}

			{
				ClothModifierData *clmd = (ClothModifierData *)modifiers_findByType(ob, eModifierType_Cloth);
				
				if(clmd) 
				{
					clmd->sim_parms->effector_weights->group = newlibadr(fd, ob->id.lib, clmd->sim_parms->effector_weights->group);
					clmd->coll_parms->group= newlibadr(fd, ob->id.lib, clmd->coll_parms->group);
				}
			}
			
			/* texture field */
			if(ob->pd)
				lib_link_partdeflect(fd, &ob->id, ob->pd);

			if(ob->soft)
				ob->soft->effector_weights->group = newlibadr(fd, ob->id.lib, ob->soft->effector_weights->group);

			lib_link_particlesystems(fd, ob, &ob->id, &ob->particlesystem);
			lib_link_modifiers(fd, ob);
		}
		ob= ob->id.next;
	}

	if(warn)
		BKE_report(fd->reports, RPT_WARNING, "Warning in console");
}


static void direct_link_pose(FileData *fd, bPose *pose)
{
	bPoseChannel *pchan;

	if (!pose)
		return;

	link_list(fd, &pose->chanbase);
	link_list(fd, &pose->agroups);

	pose->chanhash= NULL;

	for (pchan = pose->chanbase.first; pchan; pchan=pchan->next) {
		pchan->bone= NULL;
		pchan->parent= newdataadr(fd, pchan->parent);
		pchan->child= newdataadr(fd, pchan->child);
		pchan->custom_tx= newdataadr(fd, pchan->custom_tx);
		
		direct_link_constraints(fd, &pchan->constraints);
		
		pchan->prop = newdataadr(fd, pchan->prop);
		if (pchan->prop)
			IDP_DirectLinkProperty(pchan->prop, (fd->flags & FD_FLAGS_SWITCH_ENDIAN), fd);
		
		pchan->mpath= newdataadr(fd, pchan->mpath);
		if (pchan->mpath)
			direct_link_motionpath(fd, pchan->mpath);
		
		pchan->iktree.first= pchan->iktree.last= NULL;
		pchan->path= NULL;
		
		/* incase this value changes in future, clamp else we get undefined behavior */
		CLAMP(pchan->rotmode, ROT_MODE_MIN, ROT_MODE_MAX);
	}
	pose->ikdata = NULL;
	if (pose->ikparam != NULL) {
		pose->ikparam= newdataadr(fd, pose->ikparam);
	}
}

static void direct_link_modifiers(FileData *fd, ListBase *lb)
{
	ModifierData *md;

	link_list(fd, lb);

	for (md=lb->first; md; md=md->next) {
		md->error = NULL;
		md->scene = NULL;
		
		/* if modifiers disappear, or for upward compatibility */
		if(NULL==modifierType_getInfo(md->type))
			md->type= eModifierType_None;
			
		if (md->type==eModifierType_Subsurf) {
			SubsurfModifierData *smd = (SubsurfModifierData*) md;

			smd->emCache = smd->mCache = 0;
		}
		else if (md->type==eModifierType_Armature) {
			ArmatureModifierData *amd = (ArmatureModifierData*) md;
			
			amd->prevCos= NULL;
		}
		else if (md->type==eModifierType_Cloth) {
			ClothModifierData *clmd = (ClothModifierData*) md;
			
			clmd->clothObject = NULL;
			
			clmd->sim_parms= newdataadr(fd, clmd->sim_parms);
			clmd->coll_parms= newdataadr(fd, clmd->coll_parms);

			direct_link_pointcache_list(fd, &clmd->ptcaches, &clmd->point_cache);
			
			if(clmd->sim_parms) {
				if(clmd->sim_parms->presets > 10)
					clmd->sim_parms->presets = 0;

				clmd->sim_parms->reset = 0;
			}

			clmd->sim_parms->effector_weights = newdataadr(fd, clmd->sim_parms->effector_weights);
			if(!clmd->sim_parms->effector_weights)
				clmd->sim_parms->effector_weights = BKE_add_effector_weights(NULL);
			
		}
		else if (md->type==eModifierType_Fluidsim) {
			FluidsimModifierData *fluidmd = (FluidsimModifierData*) md;
			
			fluidmd->fss= newdataadr(fd, fluidmd->fss);
			fluidmd->fss->fmd= fluidmd;
			fluidmd->fss->meshSurfNormals = 0;
		}
		else if (md->type==eModifierType_Smoke) {
			SmokeModifierData *smd = (SmokeModifierData*) md;

			if(smd->type==MOD_SMOKE_TYPE_DOMAIN)
			{
				smd->flow = NULL;
				smd->coll = NULL;
				smd->domain = newdataadr(fd, smd->domain);
				smd->domain->smd = smd;

				smd->domain->fluid = NULL;
				smd->domain->wt = NULL;
				smd->domain->shadow = NULL;
				smd->domain->tex = NULL;
				smd->domain->tex_shadow = NULL;
				smd->domain->tex_wt = NULL;

				smd->domain->effector_weights = newdataadr(fd, smd->domain->effector_weights);
				if(!smd->domain->effector_weights)
					smd->domain->effector_weights = BKE_add_effector_weights(NULL);

				direct_link_pointcache_list(fd, &(smd->domain->ptcaches[0]), &(smd->domain->point_cache[0]));
				direct_link_pointcache_list(fd, &(smd->domain->ptcaches[1]), &(smd->domain->point_cache[1]));
			}
			else if(smd->type==MOD_SMOKE_TYPE_FLOW)
			{
				smd->domain = NULL;
				smd->coll = NULL;
				smd->flow = newdataadr(fd, smd->flow);
				smd->flow->smd = smd;
				smd->flow->psys = newdataadr(fd, smd->flow->psys);
			}
			else if(smd->type==MOD_SMOKE_TYPE_COLL)
			{
				smd->flow = NULL;
				smd->domain = NULL;
				smd->coll = newdataadr(fd, smd->coll);
				if(smd->coll)
				{
					smd->coll->points = NULL;
					smd->coll->numpoints = 0;
				}
				else
					smd->type = 0;

			}
		}
		else if (md->type==eModifierType_Collision) {
			
			CollisionModifierData *collmd = (CollisionModifierData*) md;
			/*
			// TODO: CollisionModifier should use pointcache 
			// + have proper reset events before enabling this
			collmd->x = newdataadr(fd, collmd->x);
			collmd->xnew = newdataadr(fd, collmd->xnew);
			collmd->mfaces = newdataadr(fd, collmd->mfaces);
			
			collmd->current_x = MEM_callocN(sizeof(MVert)*collmd->numverts,"current_x");
			collmd->current_xnew = MEM_callocN(sizeof(MVert)*collmd->numverts,"current_xnew");
			collmd->current_v = MEM_callocN(sizeof(MVert)*collmd->numverts,"current_v");
			*/
			
			collmd->x = NULL;
			collmd->xnew = NULL;
			collmd->current_x = NULL;
			collmd->current_xnew = NULL;
			collmd->current_v = NULL;
			collmd->time = -1000;
			collmd->numverts = 0;
			collmd->bvhtree = NULL;
			collmd->mfaces = NULL;
			
		}
		else if (md->type==eModifierType_Surface) {
			SurfaceModifierData *surmd = (SurfaceModifierData*) md;

			surmd->dm = NULL;
			surmd->bvhtree = NULL;
			surmd->x = NULL;
			surmd->v = NULL;
			surmd->numverts = 0;
		}
		else if (md->type==eModifierType_Hook) {
			HookModifierData *hmd = (HookModifierData*) md;

			hmd->indexar= newdataadr(fd, hmd->indexar);
			if(fd->flags & FD_FLAGS_SWITCH_ENDIAN) {
				int a;
				for(a=0; a<hmd->totindex; a++) {
					SWITCH_INT(hmd->indexar[a]);
				}
			}
		} else if (md->type==eModifierType_ParticleSystem) {
			ParticleSystemModifierData *psmd = (ParticleSystemModifierData*) md;

			psmd->dm=0;
			psmd->psys=newdataadr(fd, psmd->psys);
			psmd->flag &= ~eParticleSystemFlag_psys_updated;
		} else if (md->type==eModifierType_Explode) {
			ExplodeModifierData *psmd = (ExplodeModifierData*) md;

			psmd->facepa=0;
		}
		else if (md->type==eModifierType_MeshDeform) {
			MeshDeformModifierData *mmd = (MeshDeformModifierData*) md;

			mmd->bindinfluences= newdataadr(fd, mmd->bindinfluences);
			mmd->bindoffsets= newdataadr(fd, mmd->bindoffsets);
			mmd->bindcagecos= newdataadr(fd, mmd->bindcagecos);
			mmd->dyngrid= newdataadr(fd, mmd->dyngrid);
			mmd->dyninfluences= newdataadr(fd, mmd->dyninfluences);
			mmd->dynverts= newdataadr(fd, mmd->dynverts);

			mmd->bindweights= newdataadr(fd, mmd->bindweights);
			mmd->bindcos= newdataadr(fd, mmd->bindcos);

			if(fd->flags & FD_FLAGS_SWITCH_ENDIAN) {
				int a;

				if(mmd->bindoffsets)
					for(a=0; a<mmd->totvert+1; a++)
						SWITCH_INT(mmd->bindoffsets[a])
				if(mmd->bindcagecos)
					for(a=0; a<mmd->totcagevert*3; a++)
						SWITCH_INT(mmd->bindcagecos[a])
				if(mmd->dynverts)
					for(a=0; a<mmd->totvert; a++)
						SWITCH_INT(mmd->dynverts[a])

				if(mmd->bindweights)
					for(a=0; a<mmd->totcagevert*mmd->totvert; a++)
						SWITCH_INT(mmd->bindweights[a])
				if(mmd->bindcos)
					for(a=0; a<mmd->totcagevert*3; a++)
						SWITCH_INT(mmd->bindcos[a])
			}
		}
	}
}

static void direct_link_object(FileData *fd, Object *ob)
{
	PartEff *paf;
	bProperty *prop;
	bSensor *sens;
	bController *cont;
	bActuator *act;
	int a;
	
	/* weak weak... this was only meant as draw flag, now is used in give_base too */
	ob->flag &= ~OB_FROMGROUP;

	/* loading saved files with editmode enabled works, but for undo we like
	   to stay in object mode during undo presses so keep editmode disabled */
	if(fd->memfile)
		ob->mode &= ~(OB_MODE_EDIT|OB_MODE_PARTICLE_EDIT);
	
	ob->disp.first=ob->disp.last= NULL;
	
	ob->adt= newdataadr(fd, ob->adt);
	direct_link_animdata(fd, ob->adt);
	
	ob->pose= newdataadr(fd, ob->pose);
	direct_link_pose(fd, ob->pose);
	
	ob->mpath= newdataadr(fd, ob->mpath);
	if (ob->mpath)
		direct_link_motionpath(fd, ob->mpath);

	link_list(fd, &ob->defbase);
// XXX depreceated - old animation system <<<
	direct_link_nlastrips(fd, &ob->nlastrips);
	link_list(fd, &ob->constraintChannels);
// >>> XXX depreceated - old animation system 

	ob->mat= newdataadr(fd, ob->mat);
	test_pointer_array(fd, (void **)&ob->mat);
	ob->matbits= newdataadr(fd, ob->matbits);
	
	/* do it here, below old data gets converted */
	direct_link_modifiers(fd, &ob->modifiers);
	
	link_list(fd, &ob->effect);
	paf= ob->effect.first;
	while(paf) {
		if(paf->type==EFF_PARTICLE) {
			paf->keys= NULL;
		}
		if(paf->type==EFF_WAVE) {
			WaveEff *wav = (WaveEff*) paf;
			PartEff *next = paf->next;
			WaveModifierData *wmd = (WaveModifierData*) modifier_new(eModifierType_Wave);

			wmd->damp = wav->damp;
			wmd->flag = wav->flag;
			wmd->height = wav->height;
			wmd->lifetime = wav->lifetime;
			wmd->narrow = wav->narrow;
			wmd->speed = wav->speed;
			wmd->startx = wav->startx;
			wmd->starty = wav->startx;
			wmd->timeoffs = wav->timeoffs;
			wmd->width = wav->width;

			BLI_addtail(&ob->modifiers, wmd);

			BLI_remlink(&ob->effect, paf);
			MEM_freeN(paf);

			paf = next;
			continue;
		}
		if(paf->type==EFF_BUILD) {
			BuildEff *baf = (BuildEff*) paf;
			PartEff *next = paf->next;
			BuildModifierData *bmd = (BuildModifierData*) modifier_new(eModifierType_Build);

			bmd->start = baf->sfra;
			bmd->length = baf->len;
			bmd->randomize = 0;
			bmd->seed = 1;

			BLI_addtail(&ob->modifiers, bmd);

			BLI_remlink(&ob->effect, paf);
			MEM_freeN(paf);

			paf = next;
			continue;
		}
		paf= paf->next;
	}

	ob->pd= newdataadr(fd, ob->pd);
	direct_link_partdeflect(ob->pd);
	ob->soft= newdataadr(fd, ob->soft);
	if(ob->soft) {
		SoftBody *sb= ob->soft;		
		
		sb->bpoint= NULL;	// init pointers so it gets rebuilt nicely
		sb->bspring= NULL;
		sb->scratch= NULL;
		/* although not used anymore */
		/* still have to be loaded to be compatible with old files */
		sb->keys= newdataadr(fd, sb->keys);
		test_pointer_array(fd, (void **)&sb->keys);
		if(sb->keys) {
			for(a=0; a<sb->totkey; a++) {
				sb->keys[a]= newdataadr(fd, sb->keys[a]);
			}
		}

		sb->effector_weights = newdataadr(fd, sb->effector_weights);
		if(!sb->effector_weights)
			sb->effector_weights = BKE_add_effector_weights(NULL);

		direct_link_pointcache_list(fd, &sb->ptcaches, &sb->pointcache);
	}
	ob->bsoft= newdataadr(fd, ob->bsoft);
	ob->fluidsimSettings= newdataadr(fd, ob->fluidsimSettings); /* NT */

	link_list(fd, &ob->particlesystem);
	direct_link_particlesystems(fd,&ob->particlesystem);
	
	link_list(fd, &ob->prop);
	prop= ob->prop.first;
	while(prop) {
		prop->poin= newdataadr(fd, prop->poin);
		if(prop->poin==0) prop->poin= &prop->data;
		prop= prop->next;
	}

	link_list(fd, &ob->sensors);
	sens= ob->sensors.first;
	while(sens) {
		sens->data= newdataadr(fd, sens->data);
		sens->links= newdataadr(fd, sens->links);
		test_pointer_array(fd, (void **)&sens->links);
		sens= sens->next;
	}

	direct_link_constraints(fd, &ob->constraints);

	link_glob_list(fd, &ob->controllers);
	if (ob->init_state) {
		/* if a known first state is specified, set it so that the game will start ok */
		ob->state = ob->init_state;
	} else if (!ob->state) {
		ob->state = 1;
	}
	cont= ob->controllers.first;
	while(cont) {
		cont->data= newdataadr(fd, cont->data);
		cont->links= newdataadr(fd, cont->links);
		test_pointer_array(fd, (void **)&cont->links);
		if (cont->state_mask == 0)
			cont->state_mask = 1;
		cont= cont->next;
	}

	link_glob_list(fd, &ob->actuators);
	act= ob->actuators.first;
	while(act) {
		act->data= newdataadr(fd, act->data);
		act= act->next;
	}

	link_list(fd, &ob->hooks);
	while (ob->hooks.first) {
		ObHook *hook = ob->hooks.first;
		HookModifierData *hmd = (HookModifierData*) modifier_new(eModifierType_Hook);

		hook->indexar= newdataadr(fd, hook->indexar);
		if(fd->flags & FD_FLAGS_SWITCH_ENDIAN) {
			int a;
			for(a=0; a<hook->totindex; a++) {
				SWITCH_INT(hook->indexar[a]);
			}
		}

			/* Do conversion here because if we have loaded
			 * a hook we need to make sure it gets converted
			 * and free'd, regardless of version.
			 */
		VECCOPY(hmd->cent, hook->cent);
		hmd->falloff = hook->falloff;
		hmd->force = hook->force;
		hmd->indexar = hook->indexar;
		hmd->object = hook->parent;
		memcpy(hmd->parentinv, hook->parentinv, sizeof(hmd->parentinv));
		hmd->totindex = hook->totindex;

		BLI_addhead(&ob->modifiers, hmd);
		BLI_remlink(&ob->hooks, hook);
		
		modifier_unique_name(&ob->modifiers, (ModifierData*)hmd);

		MEM_freeN(hook);
	}
	
	ob->bb= NULL;
	ob->derivedDeform= NULL;
	ob->derivedFinal= NULL;
	ob->gpulamp.first= ob->gpulamp.last= NULL;
	link_list(fd, &ob->pc_ids);

	/* incase this value changes in future, clamp else we get undefined behavior */
	CLAMP(ob->rotmode, ROT_MODE_MIN, ROT_MODE_MAX);

	if(ob->sculpt) {
		ob->sculpt= MEM_callocN(sizeof(SculptSession), "reload sculpt session");
		ob->sculpt->ob= ob;
	}
}

/* ************ READ SCENE ***************** */

/* patch for missing scene IDs, can't be in do-versions */
static void composite_patch(bNodeTree *ntree, Scene *scene)
{
	bNode *node;
	
	for(node= ntree->nodes.first; node; node= node->next)
		if(node->id==NULL && ELEM4(node->type, CMP_NODE_R_LAYERS, CMP_NODE_COMPOSITE, CMP_NODE_DEFOCUS, CMP_NODE_OUTPUT_FILE))
			node->id= &scene->id;
}

static void link_paint(FileData *fd, Scene *sce, Paint *p)
{
	if(p) {
		p->brush= newlibadr_us(fd, sce->id.lib, p->brush);
		p->paint_cursor= NULL;
	}
}

static void lib_link_scene(FileData *fd, Main *main)
{
	Scene *sce;
	Base *base, *next;
	Sequence *seq;
	SceneRenderLayer *srl;
	TimeMarker *marker;
	
	sce= main->scene.first;
	while(sce) {
		if(sce->id.flag & LIB_NEEDLINK) {
			/*Link ID Properties -- and copy this comment EXACTLY for easy finding
			of library blocks that implement this.*/
			if (sce->id.properties) IDP_LibLinkProperty(sce->id.properties, (fd->flags & FD_FLAGS_SWITCH_ENDIAN), fd);
			if (sce->adt) lib_link_animdata(fd, &sce->id, sce->adt);
			
			lib_link_keyingsets(fd, &sce->id, &sce->keyingsets);
			
			sce->camera= newlibadr(fd, sce->id.lib, sce->camera);
			sce->world= newlibadr_us(fd, sce->id.lib, sce->world);
			sce->set= newlibadr(fd, sce->id.lib, sce->set);
			sce->gpd= newlibadr_us(fd, sce->id.lib, sce->gpd);
			
			link_paint(fd, sce, &sce->toolsettings->sculpt->paint);
			link_paint(fd, sce, &sce->toolsettings->vpaint->paint);
			link_paint(fd, sce, &sce->toolsettings->wpaint->paint);
			link_paint(fd, sce, &sce->toolsettings->imapaint.paint);

			sce->toolsettings->skgen_template = newlibadr(fd, sce->id.lib, sce->toolsettings->skgen_template);

			for(base= sce->base.first; base; base= next) {
				next= base->next;

				/* base->object= newlibadr_us(fd, sce->id.lib, base->object); */
				base->object= newlibadr_us(fd, sce->id.lib, base->object);
				
				if(base->object==NULL) {
					BKE_reportf(fd->reports, RPT_ERROR, "LIB ERROR: Object lost from scene:'%s\'\n", sce->id.name+2);
					if(G.background==0) printf("LIB ERROR: base removed from scene:'%s\'\n", sce->id.name+2);
					BLI_remlink(&sce->base, base);
					if(base==sce->basact) sce->basact= 0;
					MEM_freeN(base);
				}
			}

			SEQ_BEGIN(sce->ed, seq) {
				if(seq->ipo) seq->ipo= newlibadr_us(fd, sce->id.lib, seq->ipo);
				if(seq->scene) {
					seq->scene= newlibadr(fd, sce->id.lib, seq->scene);
					seq->scene_sound = sound_scene_add_scene_sound(sce, seq, seq->startdisp, seq->enddisp, seq->startofs + seq->anim_startofs);
				}
				if(seq->scene_camera) seq->scene_camera= newlibadr(fd, sce->id.lib, seq->scene_camera);
				if(seq->sound) {
					seq->scene_sound = NULL;
					if(seq->type == SEQ_HD_SOUND)
						seq->type = SEQ_SOUND;
					else
						seq->sound= newlibadr(fd, sce->id.lib, seq->sound);
					if (seq->sound) {
						seq->sound->id.us++;
						seq->scene_sound = sound_add_scene_sound(sce, seq, seq->startdisp, seq->enddisp, seq->startofs + seq->anim_startofs);
					}
				}
				seq->anim= 0;
			}
			SEQ_END

#ifdef DURIAN_CAMERA_SWITCH
			for(marker= sce->markers.first; marker; marker= marker->next) {
				if(marker->camera) {
					marker->camera= newlibadr(fd, sce->id.lib, marker->camera);
				}
			}
#endif

			if(sce->ed)
				seq_update_muting(sce, sce->ed);
			
			if(sce->nodetree) {
				lib_link_ntree(fd, &sce->id, sce->nodetree);
				composite_patch(sce->nodetree, sce);
			}
			
			for(srl= sce->r.layers.first; srl; srl= srl->next) {
				srl->mat_override= newlibadr_us(fd, sce->id.lib, srl->mat_override);
				srl->light_override= newlibadr_us(fd, sce->id.lib, srl->light_override);
			}
			/*Game Settings: Dome Warp Text*/
			sce->gm.dome.warptext= newlibadr(fd, sce->id.lib, sce->gm.dome.warptext);

			sce->id.flag -= LIB_NEEDLINK;
		}

		sce= sce->id.next;
	}
}

static void link_recurs_seq(FileData *fd, ListBase *lb)
{
	Sequence *seq;

	link_list(fd, lb);

	for(seq=lb->first; seq; seq=seq->next)
		if(seq->seqbase.first)
			link_recurs_seq(fd, &seq->seqbase);
}

static void direct_link_paint(FileData *fd, Paint **paint)
{
	Paint *p;
/* TODO. is this needed */
	p= (*paint)= newdataadr(fd, (*paint));
	}

static void direct_link_scene(FileData *fd, Scene *sce)
{
	Editing *ed;
	Sequence *seq;
	MetaStack *ms;

	sce->theDag = NULL;
	sce->dagisvalid = 0;
	sce->obedit= NULL;
	sce->stats= 0;
	sce->fps_info= NULL;

	sound_create_scene(sce);

	/* set users to one by default, not in lib-link, this will increase it for compo nodes */
	sce->id.us= 1;

	link_list(fd, &(sce->base));
	
	sce->adt= newdataadr(fd, sce->adt);
	direct_link_animdata(fd, sce->adt);
	
	link_list(fd, &sce->keyingsets);
	direct_link_keyingsets(fd, &sce->keyingsets);
	
	sce->basact= newdataadr(fd, sce->basact);
	
	sce->toolsettings= newdataadr(fd, sce->toolsettings);
	if(sce->toolsettings) {
		direct_link_paint(fd, (Paint**)&sce->toolsettings->sculpt);
		direct_link_paint(fd, (Paint**)&sce->toolsettings->vpaint);
		direct_link_paint(fd, (Paint**)&sce->toolsettings->wpaint);

		sce->toolsettings->imapaint.paintcursor= NULL;
		sce->toolsettings->particle.paintcursor= NULL;
	}

	if(sce->ed) {
		ListBase *old_seqbasep= &((Editing *)sce->ed)->seqbase;
		
		ed= sce->ed= newdataadr(fd, sce->ed);

		ed->act_seq= newdataadr(fd, ed->act_seq);

		/* recursive link sequences, lb will be correctly initialized */
		link_recurs_seq(fd, &ed->seqbase);

		SEQ_BEGIN(ed, seq) {
			seq->seq1= newdataadr(fd, seq->seq1);
			seq->seq2= newdataadr(fd, seq->seq2);
			seq->seq3= newdataadr(fd, seq->seq3);
			/* a patch: after introduction of effects with 3 input strips */
			if(seq->seq3==0) seq->seq3= seq->seq2;

			seq->plugin= newdataadr(fd, seq->plugin);
			seq->effectdata= newdataadr(fd, seq->effectdata);
			
			if(seq->type & SEQ_EFFECT)
				seq->flag |= SEQ_EFFECT_NOT_LOADED;

			if(seq->type == SEQ_SPEED) {
				SpeedControlVars *s= seq->effectdata;
				s->frameMap= NULL;
			}

			seq->strip= newdataadr(fd, seq->strip);
			if(seq->strip && seq->strip->done==0) {
				seq->strip->done= 1;

				if(seq->type == SEQ_IMAGE ||
				   seq->type == SEQ_MOVIE ||
				   seq->type == SEQ_RAM_SOUND ||
				   seq->type == SEQ_HD_SOUND) {
					seq->strip->stripdata = newdataadr(
						fd, seq->strip->stripdata);
				} else {
					seq->strip->stripdata = 0;
				}
				if (seq->flag & SEQ_USE_CROP) {
					seq->strip->crop = newdataadr(
						fd, seq->strip->crop);
				} else {
					seq->strip->crop = 0;
				}
				if (seq->flag & SEQ_USE_TRANSFORM) {
					seq->strip->transform = newdataadr(
						fd, seq->strip->transform);
				} else {
					seq->strip->transform = 0;
				}
				if (seq->flag & SEQ_USE_PROXY) {
					seq->strip->proxy = newdataadr(
						fd, seq->strip->proxy);
					seq->strip->proxy->anim = 0;
				} else {
					seq->strip->proxy = 0;
				}
				if (seq->flag & SEQ_USE_COLOR_BALANCE) {
					seq->strip->color_balance = newdataadr(
						fd, seq->strip->color_balance);
				} else {
					seq->strip->color_balance = 0;
				}
				if (seq->strip->color_balance) {
					// seq->strip->color_balance->gui = 0; // XXX - peter, is this relevant in 2.5?
				}
			}
		}
		SEQ_END
		
		/* link metastack, slight abuse of structs here, have to restore pointer to internal part in struct */
		{
			Sequence temp;
			char *poin;
			intptr_t offset;
			
			offset= ((intptr_t)&(temp.seqbase)) - ((intptr_t)&temp);
			
			/* root pointer */
			if(ed->seqbasep == old_seqbasep) {
				ed->seqbasep= &ed->seqbase;
			}
			else {
				
				poin= (char *)ed->seqbasep;
				poin -= offset;
				
				poin= newdataadr(fd, poin);
				if(poin) ed->seqbasep= (ListBase *)(poin+offset);
				else ed->seqbasep= &ed->seqbase;
			}			
			/* stack */
			link_list(fd, &(ed->metastack));
			
			for(ms= ed->metastack.first; ms; ms= ms->next) {
				ms->parseq= newdataadr(fd, ms->parseq);
				
				if(ms->oldbasep == old_seqbasep)
					ms->oldbasep= &ed->seqbase;
				else {
					poin= (char *)ms->oldbasep;
					poin -= offset;
					poin= newdataadr(fd, poin);
					if(poin) ms->oldbasep= (ListBase *)(poin+offset);
					else ms->oldbasep= &ed->seqbase;
				}
			}
		}
	}
	
	sce->r.avicodecdata = newdataadr(fd, sce->r.avicodecdata);
	if (sce->r.avicodecdata) {
		sce->r.avicodecdata->lpFormat = newdataadr(fd, sce->r.avicodecdata->lpFormat);
		sce->r.avicodecdata->lpParms = newdataadr(fd, sce->r.avicodecdata->lpParms);
	}
	
	sce->r.qtcodecdata = newdataadr(fd, sce->r.qtcodecdata);
	if (sce->r.qtcodecdata) {
		sce->r.qtcodecdata->cdParms = newdataadr(fd, sce->r.qtcodecdata->cdParms);
	}
	if (sce->r.ffcodecdata.properties) {
		sce->r.ffcodecdata.properties = newdataadr(
			fd, sce->r.ffcodecdata.properties);
		if (sce->r.ffcodecdata.properties) { 
			IDP_DirectLinkProperty(
				sce->r.ffcodecdata.properties, 
				(fd->flags & FD_FLAGS_SWITCH_ENDIAN), fd);
		}
	}

	link_list(fd, &(sce->markers));
	link_list(fd, &(sce->transform_spaces));
	link_list(fd, &(sce->r.layers));

	sce->nodetree= newdataadr(fd, sce->nodetree);
	if(sce->nodetree)
		direct_link_nodetree(fd, sce->nodetree);
	
}

/* ************ READ WM ***************** */

static void direct_link_windowmanager(FileData *fd, wmWindowManager *wm)
{
	wmWindow *win;
	
	wm->id.us= 1;
	link_list(fd, &(wm->windows));
	
	for(win= wm->windows.first; win; win= win->next) {
		win->ghostwin= NULL;
		win->eventstate= NULL;
		win->curswin= NULL;
		win->tweak= NULL;

		win->queue.first= win->queue.last= NULL;
		win->handlers.first= win->handlers.last= NULL;
		win->modalhandlers.first= win->modalhandlers.last= NULL;
		win->subwindows.first= win->subwindows.last= NULL;
		win->gesture.first= win->gesture.last= NULL;

		win->drawdata= NULL;
		win->drawmethod= -1;
		win->drawfail= 0;
	}
	
	wm->timers.first= wm->timers.last= NULL;
	wm->operators.first= wm->operators.last= NULL;
	wm->paintcursors.first= wm->paintcursors.last= NULL;
	wm->queue.first= wm->queue.last= NULL;
	BKE_reports_init(&wm->reports, RPT_STORE);

	wm->keyconfigs.first= wm->keyconfigs.last= NULL;
	wm->defaultconf= NULL;

	wm->jobs.first= wm->jobs.last= NULL;
	wm->drags.first= wm->drags.last= NULL;
	
	wm->windrawable= NULL;
	wm->initialized= 0;
	wm->op_undo_depth= 0;
}

static void lib_link_windowmanager(FileData *fd, Main *main)
{
	wmWindowManager *wm;
	wmWindow *win;
	
	for(wm= main->wm.first; wm; wm= wm->id.next) {
		if(wm->id.flag & LIB_NEEDLINK) {
			for(win= wm->windows.first; win; win= win->next)
				win->screen= newlibadr(fd, NULL, win->screen);

			wm->id.flag -= LIB_NEEDLINK;
		}
	}
}

/* ****************** READ GREASE PENCIL ***************** */

/* relinks grease-pencil data - used for direct_link and old file linkage */
static void direct_link_gpencil(FileData *fd, bGPdata *gpd)
{
	bGPDlayer *gpl;
	bGPDframe *gpf;
	bGPDstroke *gps;
	
	/* we must firstly have some grease-pencil data to link! */
	if (gpd == NULL)
		return;
	
	/* relink layers */
	link_list(fd, &gpd->layers);
	
	for (gpl= gpd->layers.first; gpl; gpl= gpl->next) {
		/* relink frames */
		link_list(fd, &gpl->frames);
		gpl->actframe= newdataadr(fd, gpl->actframe);
		
		for (gpf= gpl->frames.first; gpf; gpf= gpf->next) {
			/* relink strokes (and their points) */
			link_list(fd, &gpf->strokes);
			
			for (gps= gpf->strokes.first; gps; gps= gps->next) {
				gps->points= newdataadr(fd, gps->points);
			}
		}
	}
}

/* ****************** READ SCREEN ***************** */

static void butspace_version_132(SpaceButs *buts)
{
	buts->v2d.tot.xmin= 0.0f;
	buts->v2d.tot.ymin= 0.0f;
	buts->v2d.tot.xmax= 1279.0f;
	buts->v2d.tot.ymax= 228.0f;

	buts->v2d.min[0]= 256.0f;
	buts->v2d.min[1]= 42.0f;

	buts->v2d.max[0]= 2048.0f;
	buts->v2d.max[1]= 450.0f;

	buts->v2d.minzoom= 0.5f;
	buts->v2d.maxzoom= 1.21f;

	buts->v2d.scroll= 0;
	buts->v2d.keepzoom= 1;
	buts->v2d.keeptot= 1;
}

/* note: file read without screens option G_FILE_NO_UI; 
   check lib pointers in call below */
static void lib_link_screen(FileData *fd, Main *main)
{
	bScreen *sc;
	ScrArea *sa;

	for(sc= main->screen.first; sc; sc= sc->id.next) {
		if(sc->id.flag & LIB_NEEDLINK) {
			sc->id.us= 1;
			sc->scene= newlibadr(fd, sc->id.lib, sc->scene);
			sc->animtimer= NULL; /* saved in rare cases */
			
			sa= sc->areabase.first;
			while(sa) {
				SpaceLink *sl;
				
				sa->full= newlibadr(fd, sc->id.lib, sa->full);
				
				for (sl= sa->spacedata.first; sl; sl= sl->next) {
					if(sl->spacetype==SPACE_VIEW3D) {
						View3D *v3d= (View3D*) sl;
						BGpic *bgpic = NULL;
						
						v3d->camera= newlibadr(fd, sc->id.lib, v3d->camera);
						v3d->ob_centre= newlibadr(fd, sc->id.lib, v3d->ob_centre);
						
						/* should be do_versions but not easy adding into the listbase */
						if(v3d->bgpic) {
							v3d->bgpic= newlibadr(fd, sc->id.lib, v3d->bgpic);
							BLI_addtail(&v3d->bgpicbase, bgpic);
							v3d->bgpic= NULL;
						}

						for(bgpic= v3d->bgpicbase.first; bgpic; bgpic= bgpic->next) {
							bgpic->ima= newlibadr_us(fd, sc->id.lib, bgpic->ima);
						}
						if(v3d->localvd) {
							v3d->localvd->camera= newlibadr(fd, sc->id.lib, v3d->localvd->camera);
						}

						v3d->matcap_ima= newlibadr_us(fd, sc->id.lib, v3d->matcap_ima);
					}
					else if(sl->spacetype==SPACE_IPO) {
						SpaceIpo *sipo= (SpaceIpo *)sl;
						bDopeSheet *ads= sipo->ads;
						
						if (ads) {
							ads->source= newlibadr(fd, sc->id.lib, ads->source);
							ads->filter_grp= newlibadr(fd, sc->id.lib, ads->filter_grp);
						}
					}
					else if(sl->spacetype==SPACE_BUTS) {
						SpaceButs *sbuts= (SpaceButs *)sl;
						sbuts->ri= NULL;
						sbuts->pinid= newlibadr(fd, sc->id.lib, sbuts->pinid);
						sbuts->mainbo= sbuts->mainb;
						sbuts->mainbuser= sbuts->mainb;
						if(main->versionfile<132)
							butspace_version_132(sbuts);
					}
					else if(sl->spacetype==SPACE_FILE) {
						SpaceFile *sfile= (SpaceFile *)sl;
						sfile->files= NULL;
						sfile->params= NULL;
						sfile->op= NULL;
						sfile->layout= NULL;
						sfile->folders_prev= NULL;
						sfile->folders_next= NULL;
					}
					else if(sl->spacetype==SPACE_IMASEL) {
						SpaceImaSel *simasel= (SpaceImaSel *)sl;

						simasel->files = NULL;						
						simasel->returnfunc= NULL;
						simasel->menup= NULL;
						simasel->pupmenu= NULL;
						simasel->img= NULL;
					}
					else if(sl->spacetype==SPACE_ACTION) {
						SpaceAction *saction= (SpaceAction *)sl;
						bDopeSheet *ads= &saction->ads;
						
						if (ads) {
							ads->source= newlibadr(fd, sc->id.lib, ads->source);
							ads->filter_grp= newlibadr(fd, sc->id.lib, ads->filter_grp);
						}
						
						saction->action = newlibadr(fd, sc->id.lib, saction->action);
					}
					else if(sl->spacetype==SPACE_IMAGE) {
						SpaceImage *sima= (SpaceImage *)sl;

						sima->image= newlibadr_us(fd, sc->id.lib, sima->image);
						
						/* NOTE: pre-2.5, this was local data not lib data, but now we need this as lib data
						 * so fingers crossed this works fine!
						 */
						sima->gpd= newlibadr_us(fd, sc->id.lib, sima->gpd);
					}
					else if(sl->spacetype==SPACE_NLA){
						SpaceNla *snla= (SpaceNla *)sl;
						bDopeSheet *ads= snla->ads;
						
						if (ads) {
							ads->source= newlibadr(fd, sc->id.lib, ads->source);
							ads->filter_grp= newlibadr(fd, sc->id.lib, ads->filter_grp);
						}
					}
					else if(sl->spacetype==SPACE_TEXT) {
						SpaceText *st= (SpaceText *)sl;

						st->text= newlibadr(fd, sc->id.lib, st->text);
						st->drawcache= NULL;

					}
					else if(sl->spacetype==SPACE_SCRIPT) {

						SpaceScript *scpt= (SpaceScript *)sl;
						/*scpt->script = NULL; - 2.45 set to null, better re-run the script */
						if (scpt->script) {
							scpt->script= newlibadr(fd, sc->id.lib, scpt->script);
							if (scpt->script) {
								SCRIPT_SET_NULL(scpt->script)
							}
						}
					}
					else if(sl->spacetype==SPACE_OUTLINER) {
						SpaceOops *so= (SpaceOops *)sl;
						TreeStoreElem *tselem;
						int a;

						so->tree.first= so->tree.last= NULL;
						so->search_tse.id= newlibadr(fd, NULL, so->search_tse.id);
						
						if(so->treestore) {
							tselem= so->treestore->data;
							for(a=0; a<so->treestore->usedelem; a++, tselem++) {
								tselem->id= newlibadr(fd, NULL, tselem->id);
							}
						}
					}
					else if(sl->spacetype==SPACE_SOUND) {
						SpaceSound *ssound= (SpaceSound *)sl;

						ssound->sound= newlibadr_us(fd, sc->id.lib, ssound->sound);
					}
					else if(sl->spacetype==SPACE_NODE) {
						SpaceNode *snode= (SpaceNode *)sl;
						
						snode->id= newlibadr(fd, sc->id.lib, snode->id);
						
						/* internal data, a bit patchy */
						if(snode->id) {
							if(GS(snode->id->name)==ID_MA)
								snode->nodetree= ((Material *)snode->id)->nodetree;
							else if(GS(snode->id->name)==ID_SCE)
								snode->nodetree= ((Scene *)snode->id)->nodetree;
							else if(GS(snode->id->name)==ID_TE)
								snode->nodetree= ((Tex *)snode->id)->nodetree;
						}
					}
				}
				sa= sa->next;
			}
			sc->id.flag -= LIB_NEEDLINK;
		}
	}
}

/* Only for undo files, or to restore a screen after reading without UI... */
static void *restore_pointer_by_name(Main *mainp, ID *id, int user)
{
		
	if(id) {
		ListBase *lb= which_libbase(mainp, GS(id->name));
		
		if(lb) {	// there's still risk of checking corrupt mem (freed Ids in oops)
			ID *idn= lb->first;
			char *name= id->name+2;
			
			while(idn) {
				if(idn->name[2]==name[0] && strcmp(idn->name+2, name)==0) {
					if(idn->lib==id->lib) {
						if(user && idn->us==0) idn->us++;
						break;
					}
				}
				idn= idn->next;
			}
			return idn;
		}
	}
	return NULL;
}

/* called from kernel/blender.c */
/* used to link a file (without UI) to the current UI */
/* note that it assumes the old pointers in UI are still valid, so old Main is not freed */
void lib_link_screen_restore(Main *newmain, bScreen *curscreen, Scene *curscene)
{
	wmWindow *win;
	wmWindowManager *wm;
	bScreen *sc;
	ScrArea *sa;

	/* first windowmanager */
	for(wm= newmain->wm.first; wm; wm= wm->id.next) {
		for(win= wm->windows.first; win; win= win->next) {
			win->screen= restore_pointer_by_name(newmain, (ID *)win->screen, 1);
			
			if(win->screen==NULL)
				win->screen= curscreen;

			win->screen->winid= win->winid;
		}
	}
	
	
	for(sc= newmain->screen.first; sc; sc= sc->id.next) {
		Scene *oldscene= sc->scene;

		sc->scene= restore_pointer_by_name(newmain, (ID *)sc->scene, 1);
		if(sc->scene==NULL)
			sc->scene= curscene;

		/* keep cursor location through undo */
		copy_v3_v3(sc->scene->cursor, oldscene->cursor);

		sa= sc->areabase.first;
		while(sa) {
			SpaceLink *sl;

			for (sl= sa->spacedata.first; sl; sl= sl->next) {
				if(sl->spacetype==SPACE_VIEW3D) {
					View3D *v3d= (View3D*) sl;
					BGpic *bgpic;
					
					if(v3d->scenelock)
						v3d->camera= NULL; /* always get from scene */
					else
						v3d->camera= restore_pointer_by_name(newmain, (ID *)v3d->camera, 1);
					if(v3d->camera==NULL)
						v3d->camera= sc->scene->camera;
					v3d->ob_centre= restore_pointer_by_name(newmain, (ID *)v3d->ob_centre, 1);
					
					for(bgpic= v3d->bgpicbase.first; bgpic; bgpic= bgpic->next) {
						bgpic->ima= restore_pointer_by_name(newmain, (ID *)bgpic->ima, 1);
					}
					if(v3d->localvd) {
						/*Base *base;*/

						v3d->localvd->camera= sc->scene->camera;
						
						/* localview can become invalid during undo/redo steps, so we exit it when no could be found */
						/* XXX  regionlocalview ?
						for(base= sc->scene->base.first; base; base= base->next) {
							if(base->lay & v3d->lay) break;
						}
						if(base==NULL) {
							v3d->lay= v3d->localvd->lay;
							v3d->layact= v3d->localvd->layact;
							MEM_freeN(v3d->localvd); 
							v3d->localvd= NULL;
						}
						*/
					}
					else if(v3d->scenelock) v3d->lay= sc->scene->lay;

					/* not very nice, but could help */
					if((v3d->layact & v3d->lay)==0) v3d->layact= v3d->lay;

					v3d->matcap_ima = restore_pointer_by_name(newmain, (ID *)v3d->matcap_ima, 1);
				}
				else if(sl->spacetype==SPACE_IPO) {
					SpaceIpo *sipo= (SpaceIpo *)sl;
					bDopeSheet *ads= sipo->ads;
					
					if (ads) {
						ads->source= restore_pointer_by_name(newmain, (ID *)ads->source, 1);
						
						if (ads->filter_grp)
							ads->filter_grp= restore_pointer_by_name(newmain, (ID *)ads->filter_grp, 0);
					}
				}
				else if(sl->spacetype==SPACE_BUTS) {
					SpaceButs *sbuts= (SpaceButs *)sl;
					sbuts->pinid = restore_pointer_by_name(newmain, sbuts->pinid, 0);
					//XXX if (sbuts->ri) sbuts->ri->curtile = 0;
				}
				else if(sl->spacetype==SPACE_FILE) {
					
					SpaceFile *sfile= (SpaceFile *)sl;
					sfile->files= NULL;
					sfile->folders_prev= NULL;
					sfile->folders_next= NULL;
					sfile->params= NULL;
					sfile->op= NULL;
				}
				else if(sl->spacetype==SPACE_IMASEL) {
					SpaceImaSel *simasel= (SpaceImaSel *)sl;
					if (simasel->files) {
						//XXX BIF_filelist_freelib(simasel->files);
					}
				}
				else if(sl->spacetype==SPACE_ACTION) {
					SpaceAction *saction= (SpaceAction *)sl;
					
					saction->action = restore_pointer_by_name(newmain, (ID *)saction->action, 1);
					saction->ads.source= restore_pointer_by_name(newmain, (ID *)saction->ads.source, 1);

					if (saction->ads.filter_grp)
						saction->ads.filter_grp= restore_pointer_by_name(newmain, (ID *)saction->ads.filter_grp, 0);
				}
				else if(sl->spacetype==SPACE_IMAGE) {
					SpaceImage *sima= (SpaceImage *)sl;

					sima->image= restore_pointer_by_name(newmain, (ID *)sima->image, 1);

					sima->scopes.waveform_1 = NULL;
					sima->scopes.waveform_2 = NULL;
					sima->scopes.waveform_3 = NULL;
					sima->scopes.vecscope = NULL;
					sima->scopes.ok = 0;
					
					/* NOTE: pre-2.5, this was local data not lib data, but now we need this as lib data
					 * so assume that here we're doing for undo only...
					 */
					sima->gpd= restore_pointer_by_name(newmain, (ID *)sima->gpd, 1);
				}
				else if(sl->spacetype==SPACE_NLA){
					SpaceNla *snla= (SpaceNla *)sl;
					bDopeSheet *ads= snla->ads;
					
					if (ads) {
						ads->source= restore_pointer_by_name(newmain, (ID *)ads->source, 1);
						
						if (ads->filter_grp)
							ads->filter_grp= restore_pointer_by_name(newmain, (ID *)ads->filter_grp, 0);
					}
				}
				else if(sl->spacetype==SPACE_TEXT) {
					SpaceText *st= (SpaceText *)sl;

					st->text= restore_pointer_by_name(newmain, (ID *)st->text, 1);
					if(st->text==NULL) st->text= newmain->text.first;

					st->drawcache= NULL;
				}
				else if(sl->spacetype==SPACE_SCRIPT) {
					SpaceScript *scpt= (SpaceScript *)sl;
					
					scpt->script= restore_pointer_by_name(newmain, (ID *)scpt->script, 1);
					
					/*sc->script = NULL; - 2.45 set to null, better re-run the script */
					if (scpt->script) {
						SCRIPT_SET_NULL(scpt->script)
					}
				}
				else if(sl->spacetype==SPACE_OUTLINER) {
					SpaceOops *so= (SpaceOops *)sl;
					int a;
					
					so->search_tse.id= restore_pointer_by_name(newmain, so->search_tse.id, 0);
					
					if(so->treestore) {
						TreeStore *ts= so->treestore;
						TreeStoreElem *tselem=ts->data;
						for(a=0; a<ts->usedelem; a++, tselem++) {
							tselem->id= restore_pointer_by_name(newmain, tselem->id, 0);
						}
					}
				}
				else if(sl->spacetype==SPACE_SOUND) {
					SpaceSound *ssound= (SpaceSound *)sl;

					ssound->sound= restore_pointer_by_name(newmain, (ID *)ssound->sound, 1);
				}
				else if(sl->spacetype==SPACE_NODE) {
					SpaceNode *snode= (SpaceNode *)sl;
					
					snode->id= restore_pointer_by_name(newmain, snode->id, 1);
					snode->edittree= NULL;
					
					if(snode->id==NULL)
						snode->nodetree= NULL;
					else {
						if(GS(snode->id->name)==ID_MA)
							snode->nodetree= ((Material *)snode->id)->nodetree;
						else if(GS(snode->id->name)==ID_SCE)
							snode->nodetree= ((Scene *)snode->id)->nodetree;
						else if(GS(snode->id->name)==ID_TE)
							snode->nodetree= ((Tex *)snode->id)->nodetree;
					}
				}
			}
			sa= sa->next;
		}
	}
}

static void direct_link_region(FileData *fd, ARegion *ar, int spacetype)
{
	Panel *pa;

	link_list(fd, &(ar->panels));

	for(pa= ar->panels.first; pa; pa=pa->next) {
		pa->paneltab= newdataadr(fd, pa->paneltab);
		pa->runtime_flag= 0;
		pa->activedata= NULL;
		pa->type= NULL;
	}
	
	ar->regiondata= newdataadr(fd, ar->regiondata);
	if(ar->regiondata) {
		if(spacetype==SPACE_VIEW3D) {
			RegionView3D *rv3d= ar->regiondata;
			
			rv3d->localvd= newdataadr(fd, rv3d->localvd);
			rv3d->clipbb= newdataadr(fd, rv3d->clipbb);
			
			rv3d->depths= NULL;
			rv3d->retopo_view_data= NULL;
			rv3d->ri= NULL;
			rv3d->sms= NULL;
			rv3d->smooth_timer= NULL;
		}
	}
	
	ar->v2d.tab_offset= NULL;
	ar->v2d.tab_num= 0;
	ar->v2d.tab_cur= 0;
	ar->handlers.first= ar->handlers.last= NULL;
	ar->uiblocks.first= ar->uiblocks.last= NULL;
	ar->headerstr= NULL;
	ar->swinid= 0;
	ar->type= NULL;
	ar->swap= 0;
	ar->do_draw= 0;
	memset(&ar->drawrct, 0, sizeof(ar->drawrct));
}

/* for the saved 2.50 files without regiondata */
/* and as patch for 2.48 and older */
static void view3d_split_250(View3D *v3d, ListBase *regions)
{
	ARegion *ar;
	
	for(ar= regions->first; ar; ar= ar->next) {
		if(ar->regiontype==RGN_TYPE_WINDOW && ar->regiondata==NULL) {
			RegionView3D *rv3d;
			
			rv3d= ar->regiondata= MEM_callocN(sizeof(RegionView3D), "region v3d patch");
			rv3d->persp= v3d->persp;
			rv3d->view= v3d->view;
			rv3d->dist= v3d->dist;
			VECCOPY(rv3d->ofs, v3d->ofs);
			QUATCOPY(rv3d->viewquat, v3d->viewquat);
		}
	}

	/* this was not initialized correct always */
	if(v3d->twtype == 0)
		v3d->twtype= V3D_MANIP_TRANSLATE;
}

static void direct_link_screen(FileData *fd, bScreen *sc)
{
	ScrArea *sa;
	ScrVert *sv;
	ScrEdge *se;
	int a;
	
	link_list(fd, &(sc->vertbase));
	link_list(fd, &(sc->edgebase));
	link_list(fd, &(sc->areabase));
	sc->regionbase.first= sc->regionbase.last= NULL;
	sc->context= NULL;

	sc->mainwin= sc->subwinactive= 0;	/* indices */
	sc->swap= 0;
	
	/* hacky patch... but people have been saving files with the verse-blender,
	   causing the handler to keep running for ever, with no means to disable it */
	for(a=0; a<SCREEN_MAXHANDLER; a+=2) {
		if( sc->handler[a]==SCREEN_HANDLER_VERSE) {
			sc->handler[a]= 0;
			break;
		}
	}
	
	/* edges */
	for(se= sc->edgebase.first; se; se= se->next) {
		se->v1= newdataadr(fd, se->v1);
		se->v2= newdataadr(fd, se->v2);
		if( (intptr_t)se->v1 > (intptr_t)se->v2) {
			sv= se->v1;
			se->v1= se->v2;
			se->v2= sv;
		}

		if(se->v1==NULL) {
			printf("error reading screen... file corrupt\n");
			se->v1= se->v2;
		}
	}

	/* areas */
	for(sa= sc->areabase.first; sa; sa= sa->next) {
		SpaceLink *sl;
		ARegion *ar;

		link_list(fd, &(sa->spacedata));
		link_list(fd, &(sa->regionbase));

		sa->handlers.first= sa->handlers.last= NULL;
		sa->type= NULL;	/* spacetype callbacks */
		
		for(ar= sa->regionbase.first; ar; ar= ar->next)
			direct_link_region(fd, ar, sa->spacetype);
		
		/* accident can happen when read/save new file with older version */
		/* 2.50: we now always add spacedata for info */
		if(sa->spacedata.first==NULL) {
			SpaceInfo *sinfo= MEM_callocN(sizeof(SpaceInfo), "spaceinfo");
			sa->spacetype= sinfo->spacetype= SPACE_INFO;
			BLI_addtail(&sa->spacedata, sinfo);
		}
		/* add local view3d too */
		else if(sa->spacetype==SPACE_VIEW3D)
			view3d_split_250(sa->spacedata.first, &sa->regionbase);
		
		for (sl= sa->spacedata.first; sl; sl= sl->next) {
			link_list(fd, &(sl->regionbase));

			for(ar= sl->regionbase.first; ar; ar= ar->next)
				direct_link_region(fd, ar, sl->spacetype);

			if (sl->spacetype==SPACE_VIEW3D) {
				View3D *v3d= (View3D*) sl;
				BGpic *bgpic;

				v3d->flag |= V3D_INVALID_BACKBUF;

				link_list(fd, &(v3d->bgpicbase));

				/* should be do_versions except this doesnt fit well there */
				if(v3d->bgpic) {
					bgpic= newdataadr(fd, v3d->bgpic);
					BLI_addtail(&v3d->bgpicbase, bgpic);
					v3d->bgpic= NULL;
				}

				for(bgpic= v3d->bgpicbase.first; bgpic; bgpic= bgpic->next)
					bgpic->iuser.ok= 1;

				if(v3d->gpd) {
					v3d->gpd= newdataadr(fd, v3d->gpd);
					direct_link_gpencil(fd, v3d->gpd);
				}
				v3d->localvd= newdataadr(fd, v3d->localvd);
				v3d->afterdraw_transp.first= v3d->afterdraw_transp.last= NULL;
				v3d->afterdraw_xray.first= v3d->afterdraw_xray.last= NULL;
				v3d->afterdraw_xraytransp.first= v3d->afterdraw_xraytransp.last= NULL;
				v3d->properties_storage= NULL;

				view3d_split_250(v3d, &sl->regionbase);
			}
			else if (sl->spacetype==SPACE_IPO) {
				SpaceIpo *sipo= (SpaceIpo*)sl;
				
				sipo->ads= newdataadr(fd, sipo->ads);
				sipo->ghostCurves.first= sipo->ghostCurves.last= NULL;
			}
			else if (sl->spacetype==SPACE_NLA) {
				SpaceNla *snla= (SpaceNla*)sl;
				
				snla->ads= newdataadr(fd, snla->ads);
			}
			else if (sl->spacetype==SPACE_OUTLINER) {
				SpaceOops *soops= (SpaceOops*) sl;
				
				soops->treestore= newdataadr(fd, soops->treestore);
				if(soops->treestore) {
					soops->treestore->data= newdataadr(fd, soops->treestore->data);
					/* we only saved what was used */
					soops->treestore->totelem= soops->treestore->usedelem;
					soops->storeflag |= SO_TREESTORE_CLEANUP;	// at first draw
				}
			}
			else if(sl->spacetype==SPACE_IMAGE) {
				SpaceImage *sima= (SpaceImage *)sl;
				
				sima->cumap= newdataadr(fd, sima->cumap);
				if(sima->cumap)
					direct_link_curvemapping(fd, sima->cumap);
				
				sima->iuser.scene= NULL;
				sima->iuser.ok= 1;
				sima->scopes.waveform_1 = NULL;
				sima->scopes.waveform_2 = NULL;
				sima->scopes.waveform_3 = NULL;
				sima->scopes.vecscope = NULL;
				sima->scopes.ok = 0;
				
				/* WARNING: gpencil data is no longer stored directly in sima after 2.5 
				 * so sacrifice a few old files for now to avoid crashes with new files!
				 */
				//sima->gpd= newdataadr(fd, sima->gpd);
				//if (sima->gpd)
				//	direct_link_gpencil(fd, sima->gpd);
			}
			else if(sl->spacetype==SPACE_NODE) {
				SpaceNode *snode= (SpaceNode *)sl;
				
				if(snode->gpd) {
					snode->gpd= newdataadr(fd, snode->gpd);
					direct_link_gpencil(fd, snode->gpd);
				}
				snode->nodetree= snode->edittree= NULL;
			}
			else if(sl->spacetype==SPACE_TIME) {
				SpaceTime *stime= (SpaceTime *)sl;
				stime->caches.first= stime->caches.last= NULL;
			}
			else if(sl->spacetype==SPACE_LOGIC) {
				SpaceLogic *slogic= (SpaceLogic *)sl;
					
				if(slogic->gpd) {
					slogic->gpd= newdataadr(fd, slogic->gpd);
					direct_link_gpencil(fd, slogic->gpd);
				}
			}
			else if(sl->spacetype==SPACE_SEQ) {
				SpaceSeq *sseq= (SpaceSeq *)sl;
				if(sseq->gpd) {
					sseq->gpd= newdataadr(fd, sseq->gpd);
					direct_link_gpencil(fd, sseq->gpd);
				}
			}
			else if(sl->spacetype==SPACE_BUTS) {
				SpaceButs *sbuts= (SpaceButs *)sl;
				sbuts->path= NULL;
			}
			else if(sl->spacetype==SPACE_CONSOLE) {
				SpaceConsole *sconsole= (SpaceConsole *)sl;
				ConsoleLine *cl, *cl_next;
				
				link_list(fd, &sconsole->scrollback);
				link_list(fd, &sconsole->history);
				
				//for(cl= sconsole->scrollback.first; cl; cl= cl->next)
				//	cl->line= newdataadr(fd, cl->line);
				
				/*comma expressions, (e.g. expr1, expr2, expr3) evalutate each expression,
				  from left to right.  the right-most expression sets the result of the comma
				  expression as a whole*/
				for(cl= sconsole->history.first; cl; cl= cl_next) {
					cl_next= cl->next;
					cl->line= newdataadr(fd, cl->line);
					if (cl->line == NULL) {
						BLI_remlink(&sconsole->history, cl);
						MEM_freeN(cl);
					}
				}
			}
			else if(sl->spacetype==SPACE_FILE) {
				SpaceFile *sfile= (SpaceFile *)sl;
				
				/* this sort of info is probably irrelevant for reloading...
				 * plus, it isn't saved to files yet!
				 */
				sfile->folders_prev= sfile->folders_next= NULL;
				sfile->files= NULL;
				sfile->layout= NULL;
				sfile->op= NULL;
				sfile->params= NULL;
			}
		}
		
		sa->actionzones.first= sa->actionzones.last= NULL;

		sa->v1= newdataadr(fd, sa->v1);
		sa->v2= newdataadr(fd, sa->v2);
		sa->v3= newdataadr(fd, sa->v3);
		sa->v4= newdataadr(fd, sa->v4);
	}
}

/* ********** READ LIBRARY *************** */


static void direct_link_library(FileData *fd, Library *lib, Main *main)
{
	Main *newmain;
	
	for(newmain= fd->mainlist.first; newmain; newmain= newmain->next) {
		if(newmain->curlib) {
			if(strcmp(newmain->curlib->filepath, lib->filepath)==0) {
				printf("Fixed error in file; multiple instances of lib:\n %s\n", lib->filepath);
				
				change_idid_adr(&fd->mainlist, fd, lib, newmain->curlib);
//				change_idid_adr_fd(fd, lib, newmain->curlib);
				
				BLI_remlink(&main->library, lib);
				MEM_freeN(lib);
				
				BKE_report(fd->reports, RPT_WARNING, "Library had multiple instances, save and reload!");

				return;
			}
		}
	}
	/* make sure we have full path in lib->filename */
	BLI_strncpy(lib->filepath, lib->name, sizeof(lib->name));
	cleanup_path(fd->relabase, lib->filepath);
	
//	printf("direct_link_library: name %s\n", lib->name);
//	printf("direct_link_library: filename %s\n", lib->filename);
	
	/* new main */
	newmain= MEM_callocN(sizeof(Main), "directlink");
	BLI_addtail(&fd->mainlist, newmain);
	newmain->curlib= lib;

	lib->parent= NULL;
}

static void lib_link_library(FileData *UNUSED(fd), Main *main)
{
	Library *lib;
	for(lib= main->library.first; lib; lib= lib->id.next) {
		lib->id.us= 1;
	}
}

/* Always call this once you havbe loaded new library data to set the relative paths correctly in relation to the blend file */
static void fix_relpaths_library(const char *basepath, Main *main)
{
	Library *lib;
	/* BLO_read_from_memory uses a blank filename */
	if (basepath==NULL || basepath[0] == '\0')
		return;
		
	for(lib= main->library.first; lib; lib= lib->id.next) {
		/* Libraries store both relative and abs paths, recreate relative paths,
		 * relative to the blend file since indirectly linked libs will be relative to their direct linked library */
		if (strncmp(lib->name, "//", 2)==0) { /* if this is relative to begin with? */
			strncpy(lib->name, lib->filepath, sizeof(lib->name));
			BLI_path_rel(lib->name, basepath);
		}
	}
}

/* ************** READ SOUND ******************* */

static void direct_link_sound(FileData *fd, bSound *sound)
{
	sound->handle = NULL;
	sound->playback_handle = NULL;

	sound->packedfile = direct_link_packedfile(fd, sound->packedfile);
	sound->newpackedfile = direct_link_packedfile(fd, sound->newpackedfile);
}

static void lib_link_sound(FileData *fd, Main *main)
{
	bSound *sound;

	sound= main->sound.first;
	while(sound) {
		if(sound->id.flag & LIB_NEEDLINK) {
			sound->id.flag -= LIB_NEEDLINK;
			sound->ipo= newlibadr_us(fd, sound->id.lib, sound->ipo); // XXX depreceated - old animation system
			
			sound_load(main, sound);

			if(sound->cache)
				sound_cache(sound, 1);
		}
		sound= sound->id.next;
	}
}
/* ***************** READ GROUP *************** */

static void direct_link_group(FileData *fd, Group *group)
{
	link_list(fd, &group->gobject);
}

static void lib_link_group(FileData *fd, Main *main)
{
	Group *group= main->group.first;
	GroupObject *go;
	int add_us;
	
	while(group) {
		if(group->id.flag & LIB_NEEDLINK) {
			group->id.flag -= LIB_NEEDLINK;
			
			add_us= 0;
			
			go= group->gobject.first;
			while(go) {
				go->ob= newlibadr(fd, group->id.lib, go->ob);
				if(go->ob) {
					go->ob->flag |= OB_FROMGROUP;
					/* if group has an object, it increments user... */
					add_us= 1;
					if(go->ob->id.us==0) 
						go->ob->id.us= 1;
				}
				go= go->next;
			}
			if(add_us) group->id.us++;
			rem_from_group(group, NULL, NULL, NULL);	/* removes NULL entries */
		}
		group= group->id.next;
	}
}

/* ************** GENERAL & MAIN ******************** */


static char *dataname(short id_code)
{
	
	switch( id_code ) {
		case ID_OB: return "Data from OB";
		case ID_ME: return "Data from ME";
		case ID_IP: return "Data from IP";
		case ID_SCE: return "Data from SCE";
		case ID_MA: return "Data from MA";
		case ID_TE: return "Data from TE";
		case ID_CU: return "Data from CU";
		case ID_GR: return "Data from GR";
		case ID_AR: return "Data from AR";
		case ID_AC: return "Data from AC";
		case ID_LI: return "Data from LI";
		case ID_MB: return "Data from MB";
		case ID_IM: return "Data from IM";
		case ID_LT: return "Data from LT";
		case ID_LA: return "Data from LA";
		case ID_CA: return "Data from CA";
		case ID_KE: return "Data from KE";
		case ID_WO: return "Data from WO";
		case ID_SCR: return "Data from SCR";
		case ID_VF: return "Data from VF";
		case ID_TXT	: return "Data from TXT";
		case ID_SO: return "Data from SO";
		case ID_NT: return "Data from NT";
		case ID_BR: return "Data from BR";
		case ID_PA: return "Data from PA";
		case ID_GD: return "Data from GD";
	}
	return "Data from Lib Block";
	
}

static BHead *read_data_into_oldnewmap(FileData *fd, BHead *bhead, char *allocname)
{
	bhead = blo_nextbhead(fd, bhead);

	while(bhead && bhead->code==DATA) {
		void *data;
#if 0
		/* XXX DUMB DEBUGGING OPTION TO GIVE NAMES for guarded malloc errors */		
		short *sp= fd->filesdna->structs[bhead->SDNAnr];
		char *allocname = fd->filesdna->types[ sp[0] ];
		char *tmp= malloc(100);
		
		strcpy(tmp, allocname);
		data= read_struct(fd, bhead, tmp);
#else
		data= read_struct(fd, bhead, allocname);
#endif
		
		if (data) {
			oldnewmap_insert(fd->datamap, bhead->old, data, 0);
		}

		bhead = blo_nextbhead(fd, bhead);
	}

	return bhead;
}

static BHead *read_libblock(FileData *fd, Main *main, BHead *bhead, int flag, ID **id_r)
{
	/* this routine reads a libblock and its direct data. Use link functions
	 * to connect it all
	 */

	ID *id;
	ListBase *lb;
	char *allocname;
	
	/* read libblock */
	id = read_struct(fd, bhead, "lib block");
	if (id_r)
		*id_r= id;
	if (!id)
		return blo_nextbhead(fd, bhead);
	
	oldnewmap_insert(fd->libmap, bhead->old, id, bhead->code);	/* for ID_ID check */
	
	/* do after read_struct, for dna reconstruct */
	if(bhead->code==ID_ID) {
		lb= which_libbase(main, GS(id->name));
	}
	else {
		lb= which_libbase(main, bhead->code);
	}
	
	BLI_addtail(lb, id);

	/* clear first 8 bits */
	id->flag= (id->flag & 0xFF00) | flag | LIB_NEEDLINK;
	id->lib= main->curlib;
	if(id->flag & LIB_FAKEUSER) id->us= 1;
	else id->us= 0;
	id->icon_id = 0;

	/* this case cannot be direct_linked: it's just the ID part */
	if(bhead->code==ID_ID) {
		return blo_nextbhead(fd, bhead);
	}

	/* need a name for the mallocN, just for debugging and sane prints on leaks */
	allocname= dataname(GS(id->name));
	
	/* read all data into fd->datamap */
	bhead= read_data_into_oldnewmap(fd, bhead, allocname);

	/* init pointers direct data */
	switch( GS(id->name) ) {
		case ID_WM:
			direct_link_windowmanager(fd, (wmWindowManager *)id);
			break;
		case ID_SCR:
			direct_link_screen(fd, (bScreen *)id);
			break;
		case ID_SCE:
			direct_link_scene(fd, (Scene *)id);
			break;
		case ID_OB:
			direct_link_object(fd, (Object *)id);
			break;
		case ID_ME:
			direct_link_mesh(fd, (Mesh *)id);
			break;
		case ID_CU:
			direct_link_curve(fd, (Curve *)id);
			break;
		case ID_MB:
			direct_link_mball(fd, (MetaBall *)id);
			break;
		case ID_MA:
			direct_link_material(fd, (Material *)id);
			break;
		case ID_TE:
			direct_link_texture(fd, (Tex *)id);
			break;
		case ID_IM:
			direct_link_image(fd, (Image *)id);
			break;
		case ID_LA:
			direct_link_lamp(fd, (Lamp *)id);
			break;
		case ID_VF:
			direct_link_vfont(fd, (VFont *)id);
			break;
		case ID_TXT:
			direct_link_text(fd, (Text *)id);
			break;
		case ID_IP:
			direct_link_ipo(fd, (Ipo *)id);
			break;
		case ID_KE:
			direct_link_key(fd, (Key *)id);
			break;
		case ID_LT:
			direct_link_latt(fd, (Lattice *)id);
			break;
		case ID_WO:
			direct_link_world(fd, (World *)id);
			break;
		case ID_LI:
			direct_link_library(fd, (Library *)id, main);
			break;
		case ID_CA:
			direct_link_camera(fd, (Camera *)id);
			break;
		case ID_SO:
			direct_link_sound(fd, (bSound *)id);
			break;
		case ID_GR:
			direct_link_group(fd, (Group *)id);
			break;
		case ID_AR:
			direct_link_armature(fd, (bArmature*)id);
			break;
		case ID_AC:
			direct_link_action(fd, (bAction*)id);
			break;
		case ID_NT:
			direct_link_nodetree(fd, (bNodeTree*)id);
			break;
		case ID_BR:
			direct_link_brush(fd, (Brush*)id);
			break;
		case ID_PA:
			direct_link_particlesettings(fd, (ParticleSettings*)id);
			break;
		case ID_SCRIPT:
			direct_link_script(fd, (Script*)id);
			break;
		case ID_GD:
			direct_link_gpencil(fd, (bGPdata *)id);
			break;
	}
	
	/*link direct data of ID properties*/
	if (id->properties) {
		id->properties = newdataadr(fd, id->properties);
		if (id->properties) { /* this case means the data was written incorrectly, it should not happen */
			IDP_DirectLinkProperty(id->properties, (fd->flags & FD_FLAGS_SWITCH_ENDIAN), fd);
		}
	}

	oldnewmap_free_unused(fd->datamap);
	oldnewmap_clear(fd->datamap);

	return (bhead);
}

/* note, this has to be kept for reading older files... */
/* also version info is written here */
static BHead *read_global(BlendFileData *bfd, FileData *fd, BHead *bhead)
{
	FileGlobal *fg= read_struct(fd, bhead, "Global");
	
	/* copy to bfd handle */
	bfd->main->subversionfile= fg->subversion;
	bfd->main->minversionfile= fg->minversion;
	bfd->main->minsubversionfile= fg->minsubversion;
	
	bfd->winpos= fg->winpos;
	bfd->fileflags= fg->fileflags;
	bfd->displaymode= fg->displaymode;
	bfd->globalf= fg->globalf;
	BLI_strncpy(bfd->filename, fg->filename, sizeof(bfd->filename));
	if(G.fileflags & G_FILE_RECOVER)
		BLI_strncpy(fd->relabase, fg->filename, sizeof(fd->relabase));
	
	bfd->curscreen= fg->curscreen;
	bfd->curscene= fg->curscene;
	
	MEM_freeN(fg);

	fd->globalf= bfd->globalf;
	fd->fileflags= bfd->fileflags;
	
	return blo_nextbhead(fd, bhead);
}

/* note, this has to be kept for reading older files... */
static void link_global(FileData *fd, BlendFileData *bfd)
{
	
	bfd->curscreen= newlibadr(fd, 0, bfd->curscreen);
	bfd->curscene= newlibadr(fd, 0, bfd->curscene);
	// this happens in files older than 2.35
	if(bfd->curscene==NULL) {
		if(bfd->curscreen) bfd->curscene= bfd->curscreen->scene;
	}
}

static void vcol_to_fcol(Mesh *me)
{
	MFace *mface;
	unsigned int *mcol, *mcoln, *mcolmain;
	int a;

	if(me->totface==0 || me->mcol==0) return;

	mcoln= mcolmain= MEM_mallocN(4*sizeof(int)*me->totface, "mcoln");
	mcol = (unsigned int *)me->mcol;
	mface= me->mface;
	for(a=me->totface; a>0; a--, mface++) {
		mcoln[0]= mcol[mface->v1];
		mcoln[1]= mcol[mface->v2];
		mcoln[2]= mcol[mface->v3];
		mcoln[3]= mcol[mface->v4];
		mcoln+= 4;
	}

	MEM_freeN(me->mcol);
	me->mcol= (MCol *)mcolmain;
}

static int map_223_keybd_code_to_224_keybd_code(int code)
{
	switch (code) {
		case 312:	return 311; /* F12KEY */
		case 159:	return 161; /* PADSLASHKEY */
		case 161:	return 150; /* PAD0 */
		case 154:	return 151; /* PAD1 */
		case 150:	return 152; /* PAD2 */
		case 155:	return 153; /* PAD3 */
		case 151:	return 154; /* PAD4 */
		case 156:	return 155; /* PAD5 */
		case 152:	return 156; /* PAD6 */
		case 157:	return 157; /* PAD7 */
		case 153:	return 158; /* PAD8 */
		case 158:	return 159; /* PAD9 */
		default: return code;
	}
}

static void bone_version_238(ListBase *lb)
{
	Bone *bone;
	
	for(bone= lb->first; bone; bone= bone->next) {
		if(bone->rad_tail==0.0f && bone->rad_head==0.0f) {
			bone->rad_head= 0.25f*bone->length;
			bone->rad_tail= 0.1f*bone->length;
			
			bone->dist-= bone->rad_head;
			if(bone->dist<=0.0f) bone->dist= 0.0f;
		}
		bone_version_238(&bone->childbase);
	}
}

static void bone_version_239(ListBase *lb)
{
	Bone *bone;
	
	for(bone= lb->first; bone; bone= bone->next) {
		if(bone->layer==0) 
			bone->layer= 1;
		bone_version_239(&bone->childbase);
	}
}

static void ntree_version_241(bNodeTree *ntree)
{
	bNode *node;
	
	if(ntree->type==NTREE_COMPOSIT) {
		for(node= ntree->nodes.first; node; node= node->next) {
			if(node->type==CMP_NODE_BLUR) {
				if(node->storage==NULL) {
					NodeBlurData *nbd= MEM_callocN(sizeof(NodeBlurData), "node blur patch");
					nbd->sizex= node->custom1;
					nbd->sizey= node->custom2;
					nbd->filtertype= R_FILTER_QUAD;
					node->storage= nbd;
				}
			}
			else if(node->type==CMP_NODE_VECBLUR) {
				if(node->storage==NULL) {
					NodeBlurData *nbd= MEM_callocN(sizeof(NodeBlurData), "node blur patch");
					nbd->samples= node->custom1;
					nbd->maxspeed= node->custom2;
					nbd->fac= 1.0f;
					node->storage= nbd;
				}
			}
		}
	}
}

static void ntree_version_242(bNodeTree *ntree)
{
	bNode *node;
	
	if(ntree->type==NTREE_COMPOSIT) {
		for(node= ntree->nodes.first; node; node= node->next) {
			if(node->type==CMP_NODE_HUE_SAT) {
				if(node->storage) {
					NodeHueSat *nhs= node->storage;
					if(nhs->val==0.0f) nhs->val= 1.0f;
				}
			}
		}
	}
	else if(ntree->type==NTREE_SHADER) {
		for(node= ntree->nodes.first; node; node= node->next)
			if(node->type == SH_NODE_GEOMETRY && node->storage == NULL)
				node->storage= MEM_callocN(sizeof(NodeGeometry), "NodeGeometry");
	}
	
}


/* somehow, probably importing via python, keyblock adrcodes are not in order */
static void sort_shape_fix(Main *main)
{
	Key *key;
	KeyBlock *kb;
	int sorted= 0;
	
	while(sorted==0) {
		sorted= 1;
		for(key= main->key.first; key; key= key->id.next) {
			for(kb= key->block.first; kb; kb= kb->next) {
				if(kb->next && kb->adrcode>kb->next->adrcode) {
					KeyBlock *next= kb->next;
					BLI_remlink(&key->block, kb);
					BLI_insertlink(&key->block, next, kb);
					kb= next;
					sorted= 0;
				}
			}
		}
		if(sorted==0) printf("warning, shape keys were sorted incorrect, fixed it!\n");
	}
}

static void customdata_version_242(Mesh *me)
{
	CustomDataLayer *layer;
	MTFace *mtf;
	MCol *mcol;
	TFace *tf;
	int a, mtfacen, mcoln;

	if (!me->vdata.totlayer) {
		CustomData_add_layer(&me->vdata, CD_MVERT, CD_ASSIGN, me->mvert, me->totvert);

		if (me->msticky)
			CustomData_add_layer(&me->vdata, CD_MSTICKY, CD_ASSIGN, me->msticky, me->totvert);
		if (me->dvert)
			CustomData_add_layer(&me->vdata, CD_MDEFORMVERT, CD_ASSIGN, me->dvert, me->totvert);
	}

	if (!me->edata.totlayer)
		CustomData_add_layer(&me->edata, CD_MEDGE, CD_ASSIGN, me->medge, me->totedge);
	
	if (!me->fdata.totlayer) {
		CustomData_add_layer(&me->fdata, CD_MFACE, CD_ASSIGN, me->mface, me->totface);

		if (me->tface) {
			if (me->mcol)
				MEM_freeN(me->mcol);

			me->mcol= CustomData_add_layer(&me->fdata, CD_MCOL, CD_CALLOC, NULL, me->totface);
			me->mtface= CustomData_add_layer(&me->fdata, CD_MTFACE, CD_CALLOC, NULL, me->totface);

			mtf= me->mtface;
			mcol= me->mcol;
			tf= me->tface;

			for (a=0; a < me->totface; a++, mtf++, tf++, mcol+=4) {
				memcpy(mcol, tf->col, sizeof(tf->col));
				memcpy(mtf->uv, tf->uv, sizeof(tf->uv));

				mtf->flag= tf->flag;
				mtf->unwrap= tf->unwrap;
				mtf->mode= tf->mode;
				mtf->tile= tf->tile;
				mtf->tpage= tf->tpage;
				mtf->transp= tf->transp;
			}

			MEM_freeN(me->tface);
			me->tface= NULL;
		}
		else if (me->mcol) {
			me->mcol= CustomData_add_layer(&me->fdata, CD_MCOL, CD_ASSIGN, me->mcol, me->totface);
		}
	}

	if (me->tface) {
		MEM_freeN(me->tface);
		me->tface= NULL;
	}

	for (a=0, mtfacen=0, mcoln=0; a < me->fdata.totlayer; a++) {
		layer= &me->fdata.layers[a];

		if (layer->type == CD_MTFACE) {
			if (layer->name[0] == 0) {
				if (mtfacen == 0) strcpy(layer->name, "UVTex");
				else sprintf(layer->name, "UVTex.%.3d", mtfacen);
			}
			mtfacen++;
		}
		else if (layer->type == CD_MCOL) {
			if (layer->name[0] == 0) {
				if (mcoln == 0) strcpy(layer->name, "Col");
				else sprintf(layer->name, "Col.%.3d", mcoln);
			}
			mcoln++;
		}
	}

	mesh_update_customdata_pointers(me);
}

/*only copy render texface layer from active*/
static void customdata_version_243(Mesh *me)
{
	CustomDataLayer *layer;
	int a;

	for (a=0; a < me->fdata.totlayer; a++) {
		layer= &me->fdata.layers[a];
		layer->active_rnd = layer->active;
	}
}

/* struct NodeImageAnim moved to ImageUser, and we make it default available */
static void do_version_ntree_242_2(bNodeTree *ntree)
{
	bNode *node;
	
	if(ntree->type==NTREE_COMPOSIT) {
		for(node= ntree->nodes.first; node; node= node->next) {
			if(ELEM3(node->type, CMP_NODE_IMAGE, CMP_NODE_VIEWER, CMP_NODE_SPLITVIEWER)) {
				/* only image had storage */
				if(node->storage) {
					NodeImageAnim *nia= node->storage;
					ImageUser *iuser= MEM_callocN(sizeof(ImageUser), "ima user node");

					iuser->frames= nia->frames;
					iuser->sfra= nia->sfra;
					iuser->offset= nia->nr-1;
					iuser->cycl= nia->cyclic;
					iuser->fie_ima= 2;
					iuser->ok= 1;
					
					node->storage= iuser;
					MEM_freeN(nia);
				}
				else {
					ImageUser *iuser= node->storage= MEM_callocN(sizeof(ImageUser), "node image user");
					iuser->sfra= 1;
					iuser->fie_ima= 2;
					iuser->ok= 1;
				}
			}
		}
	}
}

static void ntree_version_245(FileData *fd, Library *lib, bNodeTree *ntree)
{
	bNode *node;
	NodeTwoFloats *ntf;
	ID *nodeid;
	Image *image;
	ImageUser *iuser;

	if(ntree->type==NTREE_COMPOSIT) {
		for(node= ntree->nodes.first; node; node= node->next) {
			if(node->type == CMP_NODE_ALPHAOVER) {
				if(!node->storage) {
					ntf= MEM_callocN(sizeof(NodeTwoFloats), "NodeTwoFloats");
					node->storage= ntf;
					if(node->custom1)
						ntf->x= 1.0f;
				}
			}
			
			/* fix for temporary flag changes during 245 cycle */
			nodeid= newlibadr(fd, lib, node->id);
			if(node->storage && nodeid && GS(nodeid->name) == ID_IM) {
				image= (Image*)nodeid;
				iuser= node->storage;
				if(iuser->flag & IMA_OLD_PREMUL) {
					iuser->flag &= ~IMA_OLD_PREMUL;
					iuser->flag |= IMA_DO_PREMUL;
				}
				if(iuser->flag & IMA_DO_PREMUL) {
					image->flag &= ~IMA_OLD_PREMUL;
					image->flag |= IMA_DO_PREMUL;
				}
			}
		}
	}
}

static void idproperties_fix_groups_lengths_recurse(IDProperty *prop)
{
	IDProperty *loop;
	int i;
	
	for (loop=prop->data.group.first, i=0; loop; loop=loop->next, i++) {
		if (loop->type == IDP_GROUP) idproperties_fix_groups_lengths_recurse(loop);
	}
	
	if (prop->len != i) {
		printf("Found and fixed bad id property group length.\n");
		prop->len = i;
	}
}

static void idproperties_fix_group_lengths(ListBase idlist)
{
	ID *id;
	
	for (id=idlist.first; id; id=id->next) {
		if (id->properties) {
			idproperties_fix_groups_lengths_recurse(id->properties);
		}
	}
}

static void alphasort_version_246(FileData *fd, Library *lib, Mesh *me)
{
	Material *ma;
	MFace *mf;
	MTFace *tf;
	int a, b, texalpha;

	/* verify we have a tface layer */
	for(b=0; b<me->fdata.totlayer; b++)
		if(me->fdata.layers[b].type == CD_MTFACE)
			break;
	
	if(b == me->fdata.totlayer)
		return;

	/* if we do, set alpha sort if the game engine did it before */
	for(a=0, mf=me->mface; a<me->totface; a++, mf++) {
		if(mf->mat_nr < me->totcol) {
			ma= newlibadr(fd, lib, me->mat[(int)mf->mat_nr]);
			texalpha = 0;

			/* we can't read from this if it comes from a library,
			 * because direct_link might not have happened on it,
			 * so ma->mtex is not pointing to valid memory yet */
			if(ma && ma->id.lib)
				ma= NULL;

			for(b=0; ma && b<MAX_MTEX; b++)
				if(ma->mtex && ma->mtex[b] && ma->mtex[b]->mapto & MAP_ALPHA)
					texalpha = 1;
		}
		else {
			ma= NULL;
			texalpha = 0;
		}

		for(b=0; b<me->fdata.totlayer; b++) {
			if(me->fdata.layers[b].type == CD_MTFACE) {
				tf = ((MTFace*)me->fdata.layers[b].data) + a;

				tf->mode &= ~TF_ALPHASORT;
				if(ma && (ma->mode & MA_ZTRANSP))
					if(ELEM(tf->transp, TF_ALPHA, TF_ADD) || (texalpha && (tf->transp != TF_CLIP)))
						tf->mode |= TF_ALPHASORT;
			}
		}
	}
}

/* 2.50 patch */
static void area_add_header_region(ScrArea *sa, ListBase *lb)
{
	ARegion *ar= MEM_callocN(sizeof(ARegion), "area region from do_versions");
	
	BLI_addtail(lb, ar);
	ar->regiontype= RGN_TYPE_HEADER;
	if(sa->headertype==1)
		ar->alignment= RGN_ALIGN_BOTTOM;
	else
		ar->alignment= RGN_ALIGN_TOP;
	
	/* initialise view2d data for header region, to allow panning */
	/* is copy from ui_view2d.c */
	ar->v2d.keepzoom = (V2D_LOCKZOOM_X|V2D_LOCKZOOM_Y|V2D_LIMITZOOM|V2D_KEEPASPECT);
	ar->v2d.keepofs = V2D_LOCKOFS_Y;
	ar->v2d.keeptot = V2D_KEEPTOT_STRICT; 
	ar->v2d.align = V2D_ALIGN_NO_NEG_X|V2D_ALIGN_NO_NEG_Y;
	ar->v2d.flag = (V2D_PIXELOFS_X|V2D_PIXELOFS_Y);
}

static void sequencer_init_preview_region(ARegion* ar)
{
	// XXX a bit ugly still, copied from space_sequencer
	/* NOTE: if you change values here, also change them in space_sequencer.c, sequencer_new */
	ar->regiontype= RGN_TYPE_PREVIEW;
	ar->alignment= RGN_ALIGN_TOP;
	ar->flag |= RGN_FLAG_HIDDEN;
	ar->v2d.keepzoom= V2D_KEEPASPECT | V2D_KEEPZOOM;
	ar->v2d.minzoom= 0.00001f;
	ar->v2d.maxzoom= 100000.0f;
	ar->v2d.tot.xmin= -960.0f; /* 1920 width centered */
	ar->v2d.tot.ymin= -540.0f; /* 1080 height centered */
	ar->v2d.tot.xmax= 960.0f;
	ar->v2d.tot.ymax= 540.0f;
	ar->v2d.min[0]= 0.0f;
	ar->v2d.min[1]= 0.0f;
	ar->v2d.max[0]= 12000.0f;
	ar->v2d.max[1]= 12000.0f;
	ar->v2d.cur= ar->v2d.tot;
	ar->v2d.align= V2D_ALIGN_FREE; // (V2D_ALIGN_NO_NEG_X|V2D_ALIGN_NO_NEG_Y);
	ar->v2d.keeptot= V2D_KEEPTOT_FREE;
}

/* 2.50 patch */
static void area_add_window_regions(ScrArea *sa, SpaceLink *sl, ListBase *lb)
{
	ARegion *ar;
	ARegion *ar_main;

	if(sl) {
		/* first channels for ipo action nla... */
		switch(sl->spacetype) {
			case SPACE_IPO:
				ar= MEM_callocN(sizeof(ARegion), "area region from do_versions");
				BLI_addtail(lb, ar);
				ar->regiontype= RGN_TYPE_CHANNELS;
				ar->alignment= RGN_ALIGN_LEFT; 
				ar->v2d.scroll= (V2D_SCROLL_RIGHT|V2D_SCROLL_BOTTOM);
				
					// for some reason, this doesn't seem to go auto like for NLA...
				ar= MEM_callocN(sizeof(ARegion), "area region from do_versions");
				BLI_addtail(lb, ar);
				ar->regiontype= RGN_TYPE_UI;
				ar->alignment= RGN_ALIGN_RIGHT;
				ar->v2d.scroll= V2D_SCROLL_RIGHT;
				ar->v2d.flag = RGN_FLAG_HIDDEN;
				break;
				
			case SPACE_ACTION:
				ar= MEM_callocN(sizeof(ARegion), "area region from do_versions");
				BLI_addtail(lb, ar);
				ar->regiontype= RGN_TYPE_CHANNELS;
				ar->alignment= RGN_ALIGN_LEFT;
				ar->v2d.scroll= V2D_SCROLL_BOTTOM;
				ar->v2d.flag = V2D_VIEWSYNC_AREA_VERTICAL;
				break;
				
			case SPACE_NLA:
				ar= MEM_callocN(sizeof(ARegion), "area region from do_versions");
				BLI_addtail(lb, ar);
				ar->regiontype= RGN_TYPE_CHANNELS;
				ar->alignment= RGN_ALIGN_LEFT;
				ar->v2d.scroll= V2D_SCROLL_BOTTOM;
				ar->v2d.flag = V2D_VIEWSYNC_AREA_VERTICAL;
				
					// for some reason, some files still don't get this auto
				ar= MEM_callocN(sizeof(ARegion), "area region from do_versions");
				BLI_addtail(lb, ar);
				ar->regiontype= RGN_TYPE_UI;
				ar->alignment= RGN_ALIGN_RIGHT;
				ar->v2d.scroll= V2D_SCROLL_RIGHT;
				ar->v2d.flag = RGN_FLAG_HIDDEN;
				break;
				
			case SPACE_NODE:
				ar= MEM_callocN(sizeof(ARegion), "nodetree area for node");
				BLI_addtail(lb, ar);
				ar->regiontype= RGN_TYPE_CHANNELS;
				ar->alignment= RGN_ALIGN_LEFT;
				ar->v2d.scroll = (V2D_SCROLL_RIGHT|V2D_SCROLL_BOTTOM);
				ar->v2d.flag = V2D_VIEWSYNC_AREA_VERTICAL;
				/* temporarily hide it */
				ar->flag = RGN_FLAG_HIDDEN;
				break;
			case SPACE_FILE:
				ar= MEM_callocN(sizeof(ARegion), "nodetree area for node");
				BLI_addtail(lb, ar);
				ar->regiontype= RGN_TYPE_CHANNELS;
				ar->alignment= RGN_ALIGN_LEFT;

				ar= MEM_callocN(sizeof(ARegion), "ui area for file");
				BLI_addtail(lb, ar);
				ar->regiontype= RGN_TYPE_UI;
				ar->alignment= RGN_ALIGN_TOP;
				break;
			case SPACE_SEQ:
				ar_main = (ARegion*)lb->first;
				for (; ar_main; ar_main = ar_main->next) {
					if (ar_main->regiontype == RGN_TYPE_WINDOW)
						break;
				}
				ar= MEM_callocN(sizeof(ARegion), "preview area for sequencer");
				BLI_insertlinkbefore(lb, ar_main, ar);
				sequencer_init_preview_region(ar);
				break;
			case SPACE_VIEW3D:
				/* toolbar */
				ar= MEM_callocN(sizeof(ARegion), "toolbar for view3d");
				
				BLI_addtail(lb, ar);
				ar->regiontype= RGN_TYPE_TOOLS;
				ar->alignment= RGN_ALIGN_LEFT;
				ar->flag = RGN_FLAG_HIDDEN;
				
				/* tool properties */
				ar= MEM_callocN(sizeof(ARegion), "tool properties for view3d");
				
				BLI_addtail(lb, ar);
				ar->regiontype= RGN_TYPE_TOOL_PROPS;
				ar->alignment= RGN_ALIGN_BOTTOM|RGN_SPLIT_PREV;
				ar->flag = RGN_FLAG_HIDDEN;
				
				/* buttons/list view */
				ar= MEM_callocN(sizeof(ARegion), "buttons for view3d");
				
				BLI_addtail(lb, ar);
				ar->regiontype= RGN_TYPE_UI;
				ar->alignment= RGN_ALIGN_RIGHT;
				ar->flag = RGN_FLAG_HIDDEN;
#if 0
			case SPACE_BUTS:
				/* context UI region */
				ar= MEM_callocN(sizeof(ARegion), "area region from do_versions");
				BLI_addtail(lb, ar);
				ar->regiontype= RGN_TYPE_UI;
				ar->alignment= RGN_ALIGN_RIGHT;
				
				break;
#endif
		}
	}

	/* main region */
	ar= MEM_callocN(sizeof(ARegion), "area region from do_versions");
	
	BLI_addtail(lb, ar);
	ar->winrct= sa->totrct;
	
	ar->regiontype= RGN_TYPE_WINDOW;
	
	if(sl) {
		/* if active spacetype has view2d data, copy that over to main region */
		/* and we split view3d */
		switch(sl->spacetype) {
			case SPACE_VIEW3D:
				view3d_split_250((View3D *)sl, lb);
				break;		
						
			case SPACE_OUTLINER:
			{
				SpaceOops *soops= (SpaceOops *)sl;
				
				memcpy(&ar->v2d, &soops->v2d, sizeof(View2D));
				
				ar->v2d.scroll &= ~V2D_SCROLL_LEFT;
				ar->v2d.scroll |= (V2D_SCROLL_RIGHT|V2D_SCROLL_BOTTOM_O);
				ar->v2d.align = (V2D_ALIGN_NO_NEG_X|V2D_ALIGN_NO_POS_Y);
				ar->v2d.keepzoom |= (V2D_LOCKZOOM_X|V2D_LOCKZOOM_Y|V2D_KEEPASPECT);
				ar->v2d.keeptot = V2D_KEEPTOT_STRICT;
				ar->v2d.minzoom= ar->v2d.maxzoom= 1.0f;
				//ar->v2d.flag |= V2D_IS_INITIALISED;
			}
				break;
			case SPACE_TIME:
			{
				SpaceTime *stime= (SpaceTime *)sl;
				memcpy(&ar->v2d, &stime->v2d, sizeof(View2D));
				
				ar->v2d.scroll |= (V2D_SCROLL_BOTTOM|V2D_SCROLL_SCALE_HORIZONTAL);
				ar->v2d.align |= V2D_ALIGN_NO_NEG_Y;
				ar->v2d.keepofs |= V2D_LOCKOFS_Y;
				ar->v2d.keepzoom |= V2D_LOCKZOOM_Y;
				ar->v2d.tot.ymin= ar->v2d.cur.ymin= -10.0;
				ar->v2d.min[1]= ar->v2d.max[1]= 20.0;
			}
				break;
			case SPACE_IPO:
			{
				SpaceIpo *sipo= (SpaceIpo *)sl;
				memcpy(&ar->v2d, &sipo->v2d, sizeof(View2D));
				
				/* init mainarea view2d */
				ar->v2d.scroll |= (V2D_SCROLL_BOTTOM|V2D_SCROLL_SCALE_HORIZONTAL);
				ar->v2d.scroll |= (V2D_SCROLL_LEFT|V2D_SCROLL_SCALE_VERTICAL);
				
				ar->v2d.min[0]= FLT_MIN;
				ar->v2d.min[1]= FLT_MIN;
				
				ar->v2d.max[0]= MAXFRAMEF;
				ar->v2d.max[1]= FLT_MAX;
				
				//ar->v2d.flag |= V2D_IS_INITIALISED;
				break;
			}
			case SPACE_SOUND:
			{
				SpaceSound *ssound= (SpaceSound *)sl;
				memcpy(&ar->v2d, &ssound->v2d, sizeof(View2D));
				
				ar->v2d.scroll |= (V2D_SCROLL_BOTTOM|V2D_SCROLL_SCALE_HORIZONTAL);
				ar->v2d.scroll |= (V2D_SCROLL_LEFT);
				//ar->v2d.flag |= V2D_IS_INITIALISED;
				break;
			}
			case SPACE_NLA:
			{
				SpaceNla *snla= (SpaceNla *)sl;
				memcpy(&ar->v2d, &snla->v2d, sizeof(View2D));
				
				ar->v2d.tot.ymin= (float)(-sa->winy)/3.0f;
				ar->v2d.tot.ymax= 0.0f;
				
				ar->v2d.scroll |= (V2D_SCROLL_BOTTOM|V2D_SCROLL_SCALE_HORIZONTAL);
				ar->v2d.scroll |= (V2D_SCROLL_RIGHT);
				ar->v2d.align = V2D_ALIGN_NO_POS_Y;
				ar->v2d.flag |= V2D_VIEWSYNC_AREA_VERTICAL;
				break;
			}
			case SPACE_ACTION:
			{
				/* we totally reinit the view for the Action Editor, as some old instances had some weird cruft set */
				ar->v2d.tot.xmin= -20.0f;
				ar->v2d.tot.ymin= (float)(-sa->winy)/3.0f;
				ar->v2d.tot.xmax= (float)((sa->winx > 120)? (sa->winx) : 120);
				ar->v2d.tot.ymax= 0.0f;
				
				ar->v2d.cur= ar->v2d.tot;
				
				ar->v2d.min[0]= 0.0f;
				 ar->v2d.min[1]= 0.0f;
				
				ar->v2d.max[0]= MAXFRAMEF;
				 ar->v2d.max[1]= FLT_MAX;
			 	
				ar->v2d.minzoom= 0.01f;
				ar->v2d.maxzoom= 50;
				ar->v2d.scroll = (V2D_SCROLL_BOTTOM|V2D_SCROLL_SCALE_HORIZONTAL);
				ar->v2d.scroll |= (V2D_SCROLL_RIGHT);
				ar->v2d.keepzoom= V2D_LOCKZOOM_Y;
				ar->v2d.align= V2D_ALIGN_NO_POS_Y;
				ar->v2d.flag = V2D_VIEWSYNC_AREA_VERTICAL;
				break;
			}
			case SPACE_SEQ:
			{
				SpaceSeq *sseq= (SpaceSeq *)sl;
				memcpy(&ar->v2d, &sseq->v2d, sizeof(View2D));
				
				ar->v2d.scroll |= (V2D_SCROLL_BOTTOM|V2D_SCROLL_SCALE_HORIZONTAL);
				ar->v2d.scroll |= (V2D_SCROLL_LEFT|V2D_SCROLL_SCALE_VERTICAL);
				ar->v2d.align= V2D_ALIGN_NO_NEG_Y;
				ar->v2d.flag |= V2D_IS_INITIALISED;
				break;
			}
			case SPACE_NODE:
			{
				SpaceNode *snode= (SpaceNode *)sl;
				memcpy(&ar->v2d, &snode->v2d, sizeof(View2D));
				
				ar->v2d.scroll= (V2D_SCROLL_RIGHT|V2D_SCROLL_BOTTOM);
				ar->v2d.keepzoom= V2D_LIMITZOOM|V2D_KEEPASPECT;
				break;
			}
			case SPACE_BUTS:
			{
				SpaceButs *sbuts= (SpaceButs *)sl;
				memcpy(&ar->v2d, &sbuts->v2d, sizeof(View2D));
				
				ar->v2d.scroll |= (V2D_SCROLL_RIGHT|V2D_SCROLL_BOTTOM); 
				break;
			}
			case SPACE_FILE:
			 {
				// SpaceFile *sfile= (SpaceFile *)sl;
				ar->v2d.tot.xmin = ar->v2d.tot.ymin = 0;
				ar->v2d.tot.xmax = ar->winx;
				ar->v2d.tot.ymax = ar->winy;
				ar->v2d.cur = ar->v2d.tot;
				ar->regiontype= RGN_TYPE_WINDOW;
				ar->v2d.scroll = (V2D_SCROLL_RIGHT|V2D_SCROLL_BOTTOM_O);
				ar->v2d.align = (V2D_ALIGN_NO_NEG_X|V2D_ALIGN_NO_POS_Y);
				ar->v2d.keepzoom = (V2D_LOCKZOOM_X|V2D_LOCKZOOM_Y|V2D_LIMITZOOM|V2D_KEEPASPECT);
				break;
			}
			case SPACE_TEXT:
			{
				SpaceText *st= (SpaceText *)sl;
				st->flags |= ST_FIND_WRAP;
			}
				//case SPACE_XXX: // FIXME... add other ones
				//	memcpy(&ar->v2d, &((SpaceXxx *)sl)->v2d, sizeof(View2D));
				//	break;
		}
	}
}

static void do_versions_windowmanager_2_50(bScreen *screen)
{
	ScrArea *sa;
	SpaceLink *sl;
	
	/* add regions */
	for(sa= screen->areabase.first; sa; sa= sa->next) {
		
		/* we keep headertype variable to convert old files only */
		if(sa->headertype)
			area_add_header_region(sa, &sa->regionbase);
		
		area_add_window_regions(sa, sa->spacedata.first, &sa->regionbase);
		
		/* space imageselect is depricated */
		for(sl= sa->spacedata.first; sl; sl= sl->next) {
			if(sl->spacetype==SPACE_IMASEL)
				sl->spacetype= SPACE_INFO;	/* spacedata then matches */
		}		
		
		/* pushed back spaces also need regions! */
		if(sa->spacedata.first) {
			sl= sa->spacedata.first;
			for(sl= sl->next; sl; sl= sl->next) {
				if(sa->headertype)
					area_add_header_region(sa, &sl->regionbase);
				area_add_window_regions(sa, sl, &sl->regionbase);
			}
		}
	}
}

static void versions_gpencil_add_main(ListBase *lb, ID *id, char *name)
{
	
	BLI_addtail(lb, id);
	id->us= 1;
	id->flag= LIB_FAKEUSER;
	*( (short *)id->name )= ID_GD;
	
	new_id(lb, id, name);
	/* alphabetic insterion: is in new_id */
	
	if(G.f & G_DEBUG)
		printf("Converted GPencil to ID: %s\n", id->name+2);
}

static void do_versions_gpencil_2_50(Main *main, bScreen *screen)
{
	ScrArea *sa;
	SpaceLink *sl;
	
	/* add regions */
	for(sa= screen->areabase.first; sa; sa= sa->next) {
		for(sl= sa->spacedata.first; sl; sl= sl->next) {
			if (sl->spacetype==SPACE_VIEW3D) {
				View3D *v3d= (View3D*) sl;
				if(v3d->gpd) {
					versions_gpencil_add_main(&main->gpencil, (ID *)v3d->gpd, "GPencil View3D");
					v3d->gpd= NULL;
				}
			}
			else if (sl->spacetype==SPACE_NODE) {
				SpaceNode *snode= (SpaceNode *)sl;
				if(snode->gpd) {
					versions_gpencil_add_main(&main->gpencil, (ID *)snode->gpd, "GPencil Node");
					snode->gpd= NULL;
				}
			}
			else if (sl->spacetype==SPACE_SEQ) {
				SpaceSeq *sseq= (SpaceSeq *)sl;
				if(sseq->gpd) {
					versions_gpencil_add_main(&main->gpencil, (ID *)sseq->gpd, "GPencil Node");
					sseq->gpd= NULL;
				}
			}
			else if (sl->spacetype==SPACE_IMAGE) {
				SpaceImage *sima= (SpaceImage *)sl;
				if(sima->gpd) {
					versions_gpencil_add_main(&main->gpencil, (ID *)sima->gpd, "GPencil Image");
					sima->gpd= NULL;
				}
			}
		}
	}		
}

static void do_version_mtex_factor_2_50(MTex **mtex_array, short idtype)
{
	MTex *mtex;
	float varfac, colfac;
	int a, neg;

	if(!mtex_array)
		return;

	for(a=0; a<MAX_MTEX; a++) {
		if(mtex_array[a]) {
			mtex= mtex_array[a];

			neg= mtex->maptoneg;
			varfac= mtex->varfac;
			colfac= mtex->colfac;

			if(neg & MAP_DISP) mtex->dispfac= -mtex->dispfac;
			if(neg & MAP_NORM) mtex->norfac= -mtex->norfac;
			if(neg & MAP_WARP) mtex->warpfac= -mtex->warpfac;

			mtex->colspecfac= (neg & MAP_COLSPEC)? -colfac: colfac;
			mtex->mirrfac= (neg & MAP_COLMIR)? -colfac: colfac;
			mtex->alphafac= (neg & MAP_ALPHA)? -varfac: varfac;
			mtex->difffac= (neg & MAP_REF)? -varfac: varfac;
			mtex->specfac= (neg & MAP_SPEC)? -varfac: varfac;
			mtex->emitfac= (neg & MAP_EMIT)? -varfac: varfac;
			mtex->hardfac= (neg & MAP_HAR)? -varfac: varfac;
			mtex->raymirrfac= (neg & MAP_RAYMIRR)? -varfac: varfac;
			mtex->translfac= (neg & MAP_TRANSLU)? -varfac: varfac;
			mtex->ambfac= (neg & MAP_AMB)? -varfac: varfac;
			mtex->colemitfac= (neg & MAP_EMISSION_COL)? -colfac: colfac;
			mtex->colreflfac= (neg & MAP_REFLECTION_COL)? -colfac: colfac;
			mtex->coltransfac= (neg & MAP_TRANSMISSION_COL)? -colfac: colfac;
			mtex->densfac= (neg & MAP_DENSITY)? -varfac: varfac;
			mtex->scatterfac= (neg & MAP_SCATTERING)? -varfac: varfac;
			mtex->reflfac= (neg & MAP_REFLECTION)? -varfac: varfac;

			mtex->timefac= (neg & MAP_PA_TIME)? -varfac: varfac;
			mtex->lengthfac= (neg & MAP_PA_LENGTH)? -varfac: varfac;
			mtex->clumpfac= (neg & MAP_PA_CLUMP)? -varfac: varfac;
			mtex->kinkfac= (neg & MAP_PA_KINK)? -varfac: varfac;
			mtex->roughfac= (neg & MAP_PA_ROUGH)? -varfac: varfac;
			mtex->padensfac= (neg & MAP_PA_DENS)? -varfac: varfac;
			mtex->lifefac= (neg & MAP_PA_LIFE)? -varfac: varfac;
			mtex->sizefac= (neg & MAP_PA_SIZE)? -varfac: varfac;
			mtex->ivelfac= (neg & MAP_PA_IVEL)? -varfac: varfac;
			mtex->pvelfac= (neg & MAP_PA_PVEL)? -varfac: varfac;

			mtex->shadowfac= (neg & LAMAP_SHAD)? -colfac: colfac;

			mtex->zenupfac= (neg & WOMAP_ZENUP)? -colfac: colfac;
			mtex->zendownfac= (neg & WOMAP_ZENDOWN)? -colfac: colfac;
			mtex->blendfac= (neg & WOMAP_BLEND)? -varfac: varfac;

			if(idtype == ID_MA)
				mtex->colfac= (neg & MAP_COL)? -colfac: colfac;
			else if(idtype == ID_LA)
				mtex->colfac= (neg & LAMAP_COL)? -colfac: colfac;
			else if(idtype == ID_WO)
				mtex->colfac= (neg & WOMAP_HORIZ)? -colfac: colfac;
		}
	}
}

static void do_version_mdef_250(Main *main)
{
	Object *ob;
	ModifierData *md;
	MeshDeformModifierData *mmd;

	for(ob= main->object.first; ob; ob=ob->id.next) {
		for(md=ob->modifiers.first; md; md=md->next) {
			if(md->type == eModifierType_MeshDeform) {
				mmd= (MeshDeformModifierData*)md;

				if(mmd->bindcos) {
					/* make bindcos NULL in order to trick older versions
					   into thinking that the mesh was not bound yet */
					mmd->bindcagecos= mmd->bindcos;
					mmd->bindcos= NULL;

					modifier_mdef_compact_influences(md);
				}
			}
		}
	}
}

static void do_version_constraints_radians_degrees_250(ListBase *lb)
{
	bConstraint *con;

	for	(con=lb->first; con; con=con->next) {
		if(con->type==CONSTRAINT_TYPE_RIGIDBODYJOINT) {
			bRigidBodyJointConstraint *data = con->data;
			data->axX *= (float)(M_PI/180.0);
			data->axY *= (float)(M_PI/180.0);
			data->axZ *= (float)(M_PI/180.0);
		}
		else if(con->type==CONSTRAINT_TYPE_KINEMATIC) {
			bKinematicConstraint *data = con->data;
			data->poleangle *= (float)(M_PI/180.0);
		}
		else if(con->type==CONSTRAINT_TYPE_ROTLIMIT) {
			bRotLimitConstraint *data = con->data;

			data->xmin *= (float)(M_PI/180.0);
			data->xmax *= (float)(M_PI/180.0);
			data->ymin *= (float)(M_PI/180.0);
			data->ymax *= (float)(M_PI/180.0);
			data->zmin *= (float)(M_PI/180.0);
			data->zmax *= (float)(M_PI/180.0);
		}
	}
}

/* NOTE: this version patch is intended for versions < 2.52.2, but was initially introduced in 2.27 already */
static void do_version_old_trackto_to_constraints(Object *ob)
{
	/* create new trackto constraint from the relationship */
	if (ob->track)
	{
		bConstraint *con= add_ob_constraint(ob, "AutoTrack", CONSTRAINT_TYPE_TRACKTO);
		bTrackToConstraint *data = con->data;
		
		/* copy tracking settings from the object */
		data->tar = ob->track;
		data->reserved1 = ob->trackflag;
		data->reserved2 = ob->upflag;
	}
	
	/* clear old track setting */
	ob->track = NULL;
}

static void do_versions_seq_unique_name_all_strips(
	Scene * sce, ListBase *seqbasep)
{
	Sequence * seq = seqbasep->first;

	while(seq) {
		seqbase_unique_name_recursive(&sce->ed->seqbase, seq);
		if (seq->seqbase.first) {
			do_versions_seq_unique_name_all_strips(
				sce, &seq->seqbase);
		}
		seq=seq->next;
	}
}

static void do_versions(FileData *fd, Library *lib, Main *main)
{
	/* WATCH IT!!!: pointers from libdata have not been converted */

	if(G.f & G_DEBUG)
		printf("read file %s\n  Version %d sub %d\n", fd->relabase, main->versionfile, main->subversionfile);
	
	if(main->versionfile == 100) {
		/* tex->extend and tex->imageflag have changed: */
		Tex *tex = main->tex.first;
		while(tex) {
			if(tex->id.flag & LIB_NEEDLINK) {

				if(tex->extend==0) {
					if(tex->xrepeat || tex->yrepeat) tex->extend= TEX_REPEAT;
					else {
						tex->extend= TEX_EXTEND;
						tex->xrepeat= tex->yrepeat= 1;
					}
				}

			}
			tex= tex->id.next;
		}
	}
	if(main->versionfile <= 101) {
		/* frame mapping */
		Scene *sce = main->scene.first;
		while(sce) {
			sce->r.framapto= 100;
			sce->r.images= 100;
			sce->r.framelen= 1.0;
			sce= sce->id.next;
		}
	}
	if(main->versionfile <= 102) {
		/* init halo's at 1.0 */
		Material *ma = main->mat.first;
		while(ma) {
			ma->add= 1.0;
			ma= ma->id.next;
		}
	}
	if(main->versionfile <= 103) {
		/* new variable in object: colbits */
		Object *ob = main->object.first;
		int a;
		while(ob) {
			ob->colbits= 0;
			if(ob->totcol) {
				for(a=0; a<ob->totcol; a++) {
					if(ob->mat[a]) ob->colbits |= (1<<a);
				}
			}
			ob= ob->id.next;
		}
	}
	if(main->versionfile <= 104) {
		/* timeoffs moved */
		Object *ob = main->object.first;
		while(ob) {
			if(ob->transflag & 1) {
				ob->transflag -= 1;
				ob->ipoflag |= OB_OFFS_OB;
			}
			ob= ob->id.next;
		}
	}
	if(main->versionfile <= 105) {
		Object *ob = main->object.first;
		while(ob) {
			ob->dupon= 1; ob->dupoff= 0;
			ob->dupsta= 1; ob->dupend= 100;
			ob= ob->id.next;
		}
	}
	if(main->versionfile <= 106) {
		/* mcol changed */
		Mesh *me = main->mesh.first;
		while(me) {
			if(me->mcol) vcol_to_fcol(me);
			me= me->id.next;
		}

	}
	if(main->versionfile <= 107) {
		Object *ob;
		Scene *sce = main->scene.first;
		while(sce) {
			sce->r.mode |= R_GAMMA;
			sce= sce->id.next;
		}
		ob= main->object.first;
		while(ob) {
			ob->ipoflag |= OB_OFFS_PARENT;
			if(ob->dt==0) ob->dt= OB_SOLID;
			ob= ob->id.next;
		}

	}
	if(main->versionfile <= 109) {
		/* new variable: gridlines */
		bScreen *sc = main->screen.first;
		while(sc) {
			ScrArea *sa= sc->areabase.first;
			while(sa) {
				SpaceLink *sl= sa->spacedata.first;
				while (sl) {
					if (sl->spacetype==SPACE_VIEW3D) {
						View3D *v3d= (View3D*) sl;

						if (v3d->gridlines==0) v3d->gridlines= 20;
					}
					sl= sl->next;
				}
				sa= sa->next;
			}
			sc= sc->id.next;
		}
	}
	if(main->versionfile <= 112) {
		Mesh *me = main->mesh.first;
		while(me) {
			me->cubemapsize= 1.0;
			me= me->id.next;
		}
	}
	if(main->versionfile <= 113) {
		Material *ma = main->mat.first;
		while(ma) {
			if(ma->flaresize==0.0) ma->flaresize= 1.0;
			ma->subsize= 1.0;
			ma->flareboost= 1.0;
			ma= ma->id.next;
		}
	}

	if(main->versionfile <= 134) {
		Tex *tex = main->tex.first;
		while (tex) {
			if ((tex->rfac == 0.0) &&
				(tex->gfac == 0.0) &&
				(tex->bfac == 0.0)) {
				tex->rfac = 1.0;
				tex->gfac = 1.0;
				tex->bfac = 1.0;
				tex->filtersize = 1.0;
			}
			tex = tex->id.next;
		}
	}
	if(main->versionfile <= 140) {
		/* r-g-b-fac in texture */
		Tex *tex = main->tex.first;
		while (tex) {
			if ((tex->rfac == 0.0) &&
				(tex->gfac == 0.0) &&
				(tex->bfac == 0.0)) {
				tex->rfac = 1.0;
				tex->gfac = 1.0;
				tex->bfac = 1.0;
				tex->filtersize = 1.0;
			}
			tex = tex->id.next;
		}
	}
	if(main->versionfile <= 153) {
		Scene *sce = main->scene.first;
		while(sce) {
			if(sce->r.blurfac==0.0) sce->r.blurfac= 1.0;
			sce= sce->id.next;
		}
	}
	if(main->versionfile <= 163) {
		Scene *sce = main->scene.first;
		while(sce) {
			if(sce->r.frs_sec==0) sce->r.frs_sec= 25;
			sce= sce->id.next;
		}
	}
	if(main->versionfile <= 164) {
		Mesh *me= main->mesh.first;
		while(me) {
			me->smoothresh= 30;
			me= me->id.next;
		}
	}
	if(main->versionfile <= 165) {
		Mesh *me= main->mesh.first;
		TFace *tface;
		int nr;
		char *cp;

		while(me) {
			if(me->tface) {
				nr= me->totface;
				tface= me->tface;
				while(nr--) {
					cp= (char *)&tface->col[0];
					if(cp[1]>126) cp[1]= 255; else cp[1]*=2;
					if(cp[2]>126) cp[2]= 255; else cp[2]*=2;
					if(cp[3]>126) cp[3]= 255; else cp[3]*=2;
					cp= (char *)&tface->col[1];
					if(cp[1]>126) cp[1]= 255; else cp[1]*=2;
					if(cp[2]>126) cp[2]= 255; else cp[2]*=2;
					if(cp[3]>126) cp[3]= 255; else cp[3]*=2;
					cp= (char *)&tface->col[2];
					if(cp[1]>126) cp[1]= 255; else cp[1]*=2;
					if(cp[2]>126) cp[2]= 255; else cp[2]*=2;
					if(cp[3]>126) cp[3]= 255; else cp[3]*=2;
					cp= (char *)&tface->col[3];
					if(cp[1]>126) cp[1]= 255; else cp[1]*=2;
					if(cp[2]>126) cp[2]= 255; else cp[2]*=2;
					if(cp[3]>126) cp[3]= 255; else cp[3]*=2;

					tface++;
				}
			}
			me= me->id.next;
		}
	}

	if(main->versionfile <= 169) {
		Mesh *me= main->mesh.first;
		while(me) {
			if(me->subdiv==0) me->subdiv= 1;
			me= me->id.next;
		}
	}

	if(main->versionfile <= 169) {
		bScreen *sc= main->screen.first;
		while(sc) {
			ScrArea *sa= sc->areabase.first;
			while(sa) {
				SpaceLink *sl= sa->spacedata.first;
				while(sl) {
					if(sl->spacetype==SPACE_IPO) {
						SpaceIpo *sipo= (SpaceIpo*) sl;
						sipo->v2d.max[0]= 15000.0;
					}
					sl= sl->next;
				}
				sa= sa->next;
			}
			sc= sc->id.next;
		}
	}

	if(main->versionfile <= 170) {
		Object *ob = main->object.first;
		PartEff *paf;
		while (ob) {
			paf = give_parteff(ob);
			if (paf) {
				if (paf->staticstep == 0) {
					paf->staticstep= 5;
				}
			}
			ob = ob->id.next;
		}
	}

	if(main->versionfile <= 171) {
		bScreen *sc= main->screen.first;
		while(sc) {
			ScrArea *sa= sc->areabase.first;
			while(sa) {
				SpaceLink *sl= sa->spacedata.first;
				while(sl) {
					if(sl->spacetype==SPACE_TEXT) {
						SpaceText *st= (SpaceText*) sl;
						st->lheight= 12;
					}
					sl= sl->next;
				}
				sa= sa->next;
			}
			sc= sc->id.next;
		}
	}

	if(main->versionfile <= 173) {
		int a, b;
		Mesh *me= main->mesh.first;
		while(me) {
			if(me->tface) {
				TFace *tface= me->tface;
				for(a=0; a<me->totface; a++, tface++) {
					for(b=0; b<4; b++) {
						tface->uv[b][0]/= 32767.0;
						tface->uv[b][1]/= 32767.0;
					}
				}
			}
			me= me->id.next;
		}
	}

	if(main->versionfile <= 191) {
		Object *ob= main->object.first;
		Material *ma = main->mat.first;

		/* let faces have default add factor of 0.0 */
		while(ma) {
		  if (!(ma->mode & MA_HALO)) ma->add = 0.0;
		  ma = ma->id.next;
		}

		while(ob) {
			ob->mass= 1.0f;
			ob->damping= 0.1f;
			/*ob->quat[1]= 1.0f;*/ /* quats arnt used yet */
			ob= ob->id.next;
		}
	}

	if(main->versionfile <= 193) {
		Object *ob= main->object.first;
		while(ob) {
			ob->inertia= 1.0f;
			ob->rdamping= 0.1f;
			ob= ob->id.next;
		}
	}

	if(main->versionfile <= 196) {
		Mesh *me= main->mesh.first;
		int a, b;
		while(me) {
			if(me->tface) {
				TFace *tface= me->tface;
				for(a=0; a<me->totface; a++, tface++) {
					for(b=0; b<4; b++) {
						tface->mode |= TF_DYNAMIC;
						tface->mode &= ~TF_INVISIBLE;
					}
				}
			}
			me= me->id.next;
		}
	}

	if(main->versionfile <= 200) {
		Object *ob= main->object.first;
		while(ob) {
			ob->scaflag = ob->gameflag & (64+128+256+512+1024+2048);
				/* 64 is do_fh */
			ob->gameflag &= ~(128+256+512+1024+2048);
			ob = ob->id.next;
		}
	}

	if(main->versionfile <= 201) {
		/* add-object + end-object are joined to edit-object actuator */
		Object *ob = main->object.first;
		bProperty *prop;
		bActuator *act;
		bIpoActuator *ia;
		bEditObjectActuator *eoa;
		bAddObjectActuator *aoa;
		while (ob) {
			act = ob->actuators.first;
			while (act) {
				if(act->type==ACT_IPO) {
					ia= act->data;
					prop= get_ob_property(ob, ia->name);
					if(prop) {
						ia->type= ACT_IPO_FROM_PROP;
					}
				}
				else if(act->type==ACT_ADD_OBJECT) {
					aoa= act->data;
					eoa= MEM_callocN(sizeof(bEditObjectActuator), "edit ob act");
					eoa->type= ACT_EDOB_ADD_OBJECT;
					eoa->ob= aoa->ob;
					eoa->time= aoa->time;
					MEM_freeN(aoa);
					act->data= eoa;
					act->type= act->otype= ACT_EDIT_OBJECT;
				}
				else if(act->type==ACT_END_OBJECT) {
					eoa= MEM_callocN(sizeof(bEditObjectActuator), "edit ob act");
					eoa->type= ACT_EDOB_END_OBJECT;
					act->data= eoa;
					act->type= act->otype= ACT_EDIT_OBJECT;
				}
				act= act->next;
			}
			ob = ob->id.next;
		}
	}

	if(main->versionfile <= 202) {
		/* add-object and end-object are joined to edit-object
		 * actuator */
		Object *ob= main->object.first;
		bActuator *act;
		bObjectActuator *oa;
		while(ob) {
			act= ob->actuators.first;
			while(act) {
				if(act->type==ACT_OBJECT) {
					oa= act->data;
					oa->flag &= ~(ACT_TORQUE_LOCAL|ACT_DROT_LOCAL);		/* this actuator didn't do local/glob rot before */
				}
				act= act->next;
			}
			ob= ob->id.next;
		}
	}

	if(main->versionfile <= 204) {
		/* patches for new physics */
		Object *ob= main->object.first;
		bActuator *act;
		bObjectActuator *oa;
		bSound *sound;
		while(ob) {

			/* please check this for demo20 files like
			 * original Egypt levels etc.  converted
			 * rotation factor of 50 is not workable */
			act= ob->actuators.first;
			while(act) {
				if(act->type==ACT_OBJECT) {
					oa= act->data;

					oa->forceloc[0]*= 25.0;
					oa->forceloc[1]*= 25.0;
					oa->forceloc[2]*= 25.0;

					oa->forcerot[0]*= 10.0;
					oa->forcerot[1]*= 10.0;
					oa->forcerot[2]*= 10.0;
				}
				act= act->next;
			}
			ob= ob->id.next;
		}

		sound = main->sound.first;
		while (sound) {
			if (sound->volume < 0.01) {
				sound->volume = 1.0;
			}
			sound = sound->id.next;
		}
	}

	if(main->versionfile <= 205) {
		/* patches for new physics */
		Object *ob= main->object.first;
		bActuator *act;
		bSensor *sens;
		bEditObjectActuator *oa;
		bRaySensor *rs;
		bCollisionSensor *cs;
		while(ob) {
			/* Set anisotropic friction off for old objects,
			 * values to 1.0.  */
			ob->gameflag &= ~OB_ANISOTROPIC_FRICTION;
			ob->anisotropicFriction[0] = 1.0;
			ob->anisotropicFriction[1] = 1.0;
			ob->anisotropicFriction[2] = 1.0;

			act= ob->actuators.first;
			while(act) {
				if(act->type==ACT_EDIT_OBJECT) {
					/* Zero initial velocity for newly
					 * added objects */
					oa= act->data;
					oa->linVelocity[0] = 0.0;
					oa->linVelocity[1] = 0.0;
					oa->linVelocity[2] = 0.0;
					oa->localflag = 0;
				}
				act= act->next;
			}

			sens= ob->sensors.first;
			while (sens) {
				/* Extra fields for radar sensors. */
				if(sens->type == SENS_RADAR) {
					bRadarSensor *s = sens->data;
					s->range = 10000.0;
				}

				/* Pulsing: defaults for new sensors. */
				if(sens->type != SENS_ALWAYS) {
					sens->pulse = 0;
					sens->freq = 0;
				} else {
					sens->pulse = 1;
				}

				/* Invert: off. */
				sens->invert = 0;

				/* Collision and ray: default = trigger
				 * on property. The material field can
				 * remain empty. */
				if(sens->type == SENS_COLLISION) {
					cs = (bCollisionSensor*) sens->data;
					cs->mode = 0;
				}
				if(sens->type == SENS_RAY) {
					rs = (bRaySensor*) sens->data;
					rs->mode = 0;
				}
				sens = sens->next;
			}
			ob= ob->id.next;
		}
		/* have to check the exact multiplier */
	}

	if(main->versionfile <= 211) {
		/* Render setting: per scene, the applicable gamma value
		 * can be set. Default is 1.0, which means no
		 * correction.  */
		bActuator *act;
		bObjectActuator *oa;
		Object *ob;

		/* added alpha in obcolor */
		ob= main->object.first;
		while(ob) {
			ob->col[3]= 1.0;
			ob= ob->id.next;
		}

		/* added alpha in obcolor */
		ob= main->object.first;
		while(ob) {
			act= ob->actuators.first;
			while(act) {
				if (act->type==ACT_OBJECT) {
					/* multiply velocity with 50 in old files */
					oa= act->data;
					if (fabs(oa->linearvelocity[0]) >= 0.01f)
						oa->linearvelocity[0] *= 50.0;
					if (fabs(oa->linearvelocity[1]) >= 0.01f)
						oa->linearvelocity[1] *= 50.0;
					if (fabs(oa->linearvelocity[2]) >= 0.01f)
						oa->linearvelocity[2] *= 50.0;
					if (fabs(oa->angularvelocity[0])>=0.01f)
						oa->angularvelocity[0] *= 50.0;
					if (fabs(oa->angularvelocity[1])>=0.01f)
						oa->angularvelocity[1] *= 50.0;
					if (fabs(oa->angularvelocity[2])>=0.01f)
						oa->angularvelocity[2] *= 50.0;
				}
				act= act->next;
			}
			ob= ob->id.next;
		}
	}

	if(main->versionfile <= 212) {

		bSound* sound;
		bProperty *prop;
		Object *ob;
		Mesh *me;

		sound = main->sound.first;
		while (sound)
		{
			sound->max_gain = 1.0;
			sound->min_gain = 0.0;
			sound->distance = 1.0;

			if (sound->attenuation > 0.0)
				sound->flags |= SOUND_FLAGS_3D;
			else
				sound->flags &= ~SOUND_FLAGS_3D;

			sound = sound->id.next;
		}

		ob = main->object.first;

		while (ob) {
			prop= ob->prop.first;
			while(prop) {
				if (prop->type == GPROP_TIME) {
					// convert old GPROP_TIME values from int to float
					*((float *)&prop->data) = (float) prop->data;
				}

				prop= prop->next;
			}
			ob = ob->id.next;
		}

			/* me->subdiv changed to reflect the actual reparametization
			 * better, and smeshes were removed - if it was a smesh make
			 * it a subsurf, and reset the subdiv level because subsurf
			 * takes a lot more work to calculate.
			 */
		for (me= main->mesh.first; me; me= me->id.next) {
			if (me->flag&ME_SMESH) {
				me->flag&= ~ME_SMESH;
				me->flag|= ME_SUBSURF;

				me->subdiv= 1;
			} else {
				if (me->subdiv<2)
					me->subdiv= 1;
				else
					me->subdiv--;
			}
		}
	}

	if(main->versionfile <= 220) {
		Object *ob;
		Mesh *me;

		ob = main->object.first;

		/* adapt form factor in order to get the 'old' physics
		 * behaviour back...*/

		while (ob) {
			/* in future, distinguish between different
			 * object bounding shapes */
			ob->formfactor = 0.4f;
			/* patch form factor , note that inertia equiv radius
			 * of a rotation symmetrical obj */
			if (ob->inertia != 1.0) {
				ob->formfactor /= ob->inertia * ob->inertia;
			}
			ob = ob->id.next;
		}

			/* Began using alpha component of vertex colors, but
			 * old file vertex colors are undefined, reset them
			 * to be fully opaque. -zr
			 */
		for (me= main->mesh.first; me; me= me->id.next) {
			if (me->mcol) {
				int i;

				for (i=0; i<me->totface*4; i++) {
					MCol *mcol= &me->mcol[i];
					mcol->a= 255;
				}
			}
			if (me->tface) {
				int i, j;

				for (i=0; i<me->totface; i++) {
					TFace *tf= &((TFace*) me->tface)[i];

					for (j=0; j<4; j++) {
						char *col= (char*) &tf->col[j];

						col[0]= 255;
					}
				}
			}
		}
	}
	if(main->versionfile <= 221) {
		Scene *sce= main->scene.first;

		// new variables for std-alone player and runtime
		while(sce) {

			sce->r.xplay= 640;
			sce->r.yplay= 480;
			sce->r.freqplay= 60;

			sce= sce->id.next;
		}

	}
	if(main->versionfile <= 222) {
		Scene *sce= main->scene.first;

		// new variables for std-alone player and runtime
		while(sce) {

			sce->r.depth= 32;

			sce= sce->id.next;
		}
	}


	if(main->versionfile <= 223) {
		VFont *vf;
		Image *ima;
		Object *ob;

		for (vf= main->vfont.first; vf; vf= vf->id.next) {
			if (strcmp(vf->name+strlen(vf->name)-6, ".Bfont")==0) {
				strcpy(vf->name, FO_BUILTIN_NAME);
			}
		}

		/* Old textures animate at 25 FPS */
		for (ima = main->image.first; ima; ima=ima->id.next){
			ima->animspeed = 25;
		}

			/* Zr remapped some keyboard codes to be linear (stupid zr) */
		for (ob= main->object.first; ob; ob= ob->id.next) {
			bSensor *sens;

			for (sens= ob->sensors.first; sens; sens= sens->next) {
				if (sens->type==SENS_KEYBOARD) {
					bKeyboardSensor *ks= sens->data;

					ks->key= map_223_keybd_code_to_224_keybd_code(ks->key);
					ks->qual= map_223_keybd_code_to_224_keybd_code(ks->qual);
					ks->qual2= map_223_keybd_code_to_224_keybd_code(ks->qual2);
				}
			}
		}
	}
	if(main->versionfile <= 224) {
		bSound* sound;
		Scene *sce;
		Mesh *me;
		bScreen *sc;

		for (sound=main->sound.first; sound; sound=sound->id.next) {
			if (sound->packedfile) {
				if (sound->newpackedfile == NULL) {
					sound->newpackedfile = sound->packedfile;
				}
				sound->packedfile = NULL;
			}
		}
		/* Make sure that old subsurf meshes don't have zero subdivision level for rendering */
		for (me=main->mesh.first; me; me=me->id.next){
			if ((me->flag & ME_SUBSURF) && (me->subdivr==0))
				me->subdivr=me->subdiv;
		}

		for (sce= main->scene.first; sce; sce= sce->id.next) {
			sce->r.stereomode = 1;  // no stereo
		}

			/* some oldfile patch, moved from set_func_space */
		for (sc= main->screen.first; sc; sc= sc->id.next) {
			ScrArea *sa;

			for (sa= sc->areabase.first; sa; sa= sa->next) {
				SpaceLink *sl;

				for (sl= sa->spacedata.first; sl; sl= sl->next) {
					if (sl->spacetype==SPACE_IPO) {
						SpaceSeq *sseq= (SpaceSeq*) sl;
						sseq->v2d.keeptot= 0;
					}
				}
			}
		}

	}


	if(main->versionfile <= 225) {
		World *wo;
		/* Use Sumo for old games */
		for (wo = main->world.first; wo; wo= wo->id.next) {
			wo->physicsEngine = 2;
		}
	}

	if(main->versionfile <= 227) {
		Scene *sce;
		Material *ma;
		bScreen *sc;
		Object *ob;

		/*  As of now, this insures that the transition from the old Track system
			to the new full constraint Track is painless for everyone. - theeth
		*/
		ob = main->object.first;

		while (ob) {
			ListBase *list;
			list = &ob->constraints;

			/* check for already existing TrackTo constraint
			   set their track and up flag correctly */

			if (list){
				bConstraint *curcon;
				for (curcon = list->first; curcon; curcon=curcon->next){
					if (curcon->type == CONSTRAINT_TYPE_TRACKTO){
						bTrackToConstraint *data = curcon->data;
						data->reserved1 = ob->trackflag;
						data->reserved2 = ob->upflag;
					}
				}
			}

			if (ob->type == OB_ARMATURE) {
				if (ob->pose){
					bConstraint *curcon;
					bPoseChannel *pchan;
					for (pchan = ob->pose->chanbase.first;
						 pchan; pchan=pchan->next){
						for (curcon = pchan->constraints.first;
							 curcon; curcon=curcon->next){
							if (curcon->type == CONSTRAINT_TYPE_TRACKTO){
								bTrackToConstraint *data = curcon->data;
								data->reserved1 = ob->trackflag;
								data->reserved2 = ob->upflag;
							}
						}
					}
				}
			}

			/* Change Ob->Track in real TrackTo constraint */
			do_version_old_trackto_to_constraints(ob);
			
			ob = ob->id.next;
		}


		for (sce= main->scene.first; sce; sce= sce->id.next) {
			sce->audio.mixrate = 44100;
			sce->audio.flag |= AUDIO_SCRUB;
			sce->r.mode |= R_ENVMAP;
		}
		// init new shader vars
		for (ma= main->mat.first; ma; ma= ma->id.next) {
			ma->refrac= 4.0f;
			ma->roughness= 0.5f;
			ma->param[0]= 0.5f;
			ma->param[1]= 0.1f;
			ma->param[2]= 0.1f;
			ma->param[3]= 0.05f;
		}
		// patch for old wrong max view2d settings, allows zooming out more
		for (sc= main->screen.first; sc; sc= sc->id.next) {
			ScrArea *sa;

			for (sa= sc->areabase.first; sa; sa= sa->next) {
				SpaceLink *sl;

				for (sl= sa->spacedata.first; sl; sl= sl->next) {
					if (sl->spacetype==SPACE_ACTION) {
						SpaceAction *sac= (SpaceAction *) sl;
						sac->v2d.max[0]= 32000;
					}
					else if (sl->spacetype==SPACE_NLA) {
						SpaceNla *sla= (SpaceNla *) sl;
						sla->v2d.max[0]= 32000;
					}
				}
			}
		}
	}
	if(main->versionfile <= 228) {
		Scene *sce;
		bScreen *sc;
		Object *ob;


		/*  As of now, this insures that the transition from the old Track system
			to the new full constraint Track is painless for everyone.*/
		ob = main->object.first;

		while (ob) {
			ListBase *list;
			list = &ob->constraints;

			/* check for already existing TrackTo constraint
			   set their track and up flag correctly */

			if (list){
				bConstraint *curcon;
				for (curcon = list->first; curcon; curcon=curcon->next){
					if (curcon->type == CONSTRAINT_TYPE_TRACKTO){
						bTrackToConstraint *data = curcon->data;
						data->reserved1 = ob->trackflag;
						data->reserved2 = ob->upflag;
					}
				}
			}

			if (ob->type == OB_ARMATURE) {
				if (ob->pose){
					bConstraint *curcon;
					bPoseChannel *pchan;
					for (pchan = ob->pose->chanbase.first;
						 pchan; pchan=pchan->next){
						for (curcon = pchan->constraints.first;
							 curcon; curcon=curcon->next){
							if (curcon->type == CONSTRAINT_TYPE_TRACKTO){
								bTrackToConstraint *data = curcon->data;
								data->reserved1 = ob->trackflag;
								data->reserved2 = ob->upflag;
							}
						}
					}
				}
			}

			ob = ob->id.next;
		}

		for (sce= main->scene.first; sce; sce= sce->id.next) {
			sce->r.mode |= R_ENVMAP;
		}

		// convert old mainb values for new button panels
		for (sc= main->screen.first; sc; sc= sc->id.next) {
			ScrArea *sa;

			for (sa= sc->areabase.first; sa; sa= sa->next) {
				SpaceLink *sl;

				for (sl= sa->spacedata.first; sl; sl= sl->next) {
					if (sl->spacetype==SPACE_BUTS) {
						SpaceButs *sbuts= (SpaceButs *) sl;

						sbuts->v2d.maxzoom= 1.2f;
						sbuts->align= 1;	/* horizontal default */
					
						if(sbuts->mainb==BUTS_LAMP) {
							sbuts->mainb= CONTEXT_SHADING;
							//sbuts->tab[CONTEXT_SHADING]= TAB_SHADING_LAMP;
						}
						else if(sbuts->mainb==BUTS_MAT) {
							sbuts->mainb= CONTEXT_SHADING;
							//sbuts->tab[CONTEXT_SHADING]= TAB_SHADING_MAT;
						}
						else if(sbuts->mainb==BUTS_TEX) {
							sbuts->mainb= CONTEXT_SHADING;
							//sbuts->tab[CONTEXT_SHADING]= TAB_SHADING_TEX;
						}
						else if(sbuts->mainb==BUTS_ANIM) {
							sbuts->mainb= CONTEXT_OBJECT;
						}
						else if(sbuts->mainb==BUTS_WORLD) {
							sbuts->mainb= CONTEXT_SCENE;
							//sbuts->tab[CONTEXT_SCENE]= TAB_SCENE_WORLD;
						}
						else if(sbuts->mainb==BUTS_RENDER) {
							sbuts->mainb= CONTEXT_SCENE;
							//sbuts->tab[CONTEXT_SCENE]= TAB_SCENE_RENDER;
						}
						else if(sbuts->mainb==BUTS_GAME) {
							sbuts->mainb= CONTEXT_LOGIC;
						}
						else if(sbuts->mainb==BUTS_FPAINT) {
							sbuts->mainb= CONTEXT_EDITING;
						}
						else if(sbuts->mainb==BUTS_RADIO) {
							sbuts->mainb= CONTEXT_SHADING;
							//sbuts->tab[CONTEXT_SHADING]= TAB_SHADING_RAD;
						}
						else if(sbuts->mainb==BUTS_CONSTRAINT) {
							sbuts->mainb= CONTEXT_OBJECT;
						}
						else if(sbuts->mainb==BUTS_SCRIPT) {
							sbuts->mainb= CONTEXT_OBJECT;
						}
						else if(sbuts->mainb==BUTS_EDIT) {
							sbuts->mainb= CONTEXT_EDITING;
						}
						else sbuts->mainb= CONTEXT_SCENE;
					}
				}
			}
		}
	}
	/* ton: made this 230 instead of 229,
	   to be sure (tuho files) and this is a reliable check anyway
	   nevertheless, we might need to think over a fitness (initialize)
	   check apart from the do_versions() */

	if(main->versionfile <= 230) {
		bScreen *sc;

		// new variable blockscale, for panels in any area
		for (sc= main->screen.first; sc; sc= sc->id.next) {
			ScrArea *sa;

			for (sa= sc->areabase.first; sa; sa= sa->next) {
				SpaceLink *sl;

				for (sl= sa->spacedata.first; sl; sl= sl->next) {
					if(sl->blockscale==0.0) sl->blockscale= 0.7f;
					/* added: 5x better zoom in for action */
					if(sl->spacetype==SPACE_ACTION) {
						SpaceAction *sac= (SpaceAction *)sl;
						sac->v2d.maxzoom= 50;
					}
				}
			}
		}
	}
	if(main->versionfile <= 231) {
		/* new bit flags for showing/hiding grid floor and axes */
		bScreen *sc = main->screen.first;
		while(sc) {
			ScrArea *sa= sc->areabase.first;
			while(sa) {
				SpaceLink *sl= sa->spacedata.first;
				while (sl) {
					if (sl->spacetype==SPACE_VIEW3D) {
						View3D *v3d= (View3D*) sl;

						if (v3d->gridflag==0) {
							v3d->gridflag |= V3D_SHOW_X;
							v3d->gridflag |= V3D_SHOW_Y;
							v3d->gridflag |= V3D_SHOW_FLOOR;
							v3d->gridflag &= ~V3D_SHOW_Z;
						}
					}
					sl= sl->next;
				}
				sa= sa->next;
			}
			sc= sc->id.next;
		}
	}
	if(main->versionfile <= 231) {
		Material *ma= main->mat.first;
		bScreen *sc = main->screen.first;
		Scene *sce;
		Lamp *la;
		World *wrld;

		/* introduction of raytrace */
		while(ma) {
			if(ma->fresnel_tra_i==0.0) ma->fresnel_tra_i= 1.25;
			if(ma->fresnel_mir_i==0.0) ma->fresnel_mir_i= 1.25;

			ma->ang= 1.0;
			ma->ray_depth= 2;
			ma->ray_depth_tra= 2;
			ma->fresnel_tra= 0.0;
			ma->fresnel_mir= 0.0;

			ma= ma->id.next;
		}
		sce= main->scene.first;
		while(sce) {
			if(sce->r.gauss==0.0) sce->r.gauss= 1.0;
			sce= sce->id.next;
		}
		la= main->lamp.first;
		while(la) {
			if(la->k==0.0) la->k= 1.0;
			if(la->ray_samp==0) la->ray_samp= 1;
			if(la->ray_sampy==0) la->ray_sampy= 1;
			if(la->ray_sampz==0) la->ray_sampz= 1;
			if(la->area_size==0.0) la->area_size= 1.0;
			if(la->area_sizey==0.0) la->area_sizey= 1.0;
			if(la->area_sizez==0.0) la->area_sizez= 1.0;
			la= la->id.next;
		}
		wrld= main->world.first;
		while(wrld) {
			if(wrld->range==0.0) {
				wrld->range= 1.0f/wrld->exposure;
			}
			wrld= wrld->id.next;
		}

		/* new bit flags for showing/hiding grid floor and axes */

		while(sc) {
			ScrArea *sa= sc->areabase.first;
			while(sa) {
				SpaceLink *sl= sa->spacedata.first;
				while (sl) {
					if (sl->spacetype==SPACE_VIEW3D) {
						View3D *v3d= (View3D*) sl;

						if (v3d->gridflag==0) {
							v3d->gridflag |= V3D_SHOW_X;
							v3d->gridflag |= V3D_SHOW_Y;
							v3d->gridflag |= V3D_SHOW_FLOOR;
							v3d->gridflag &= ~V3D_SHOW_Z;
						}
					}
					sl= sl->next;
				}
				sa= sa->next;
			}
			sc= sc->id.next;
		}
	}
	if(main->versionfile <= 232) {
		Tex *tex= main->tex.first;
		World *wrld= main->world.first;
		bScreen *sc;
		Scene *sce;

		while(tex) {
			if((tex->flag & (TEX_CHECKER_ODD+TEX_CHECKER_EVEN))==0) {
				tex->flag |= TEX_CHECKER_ODD;
			}
			/* copied from kernel texture.c */
			if(tex->ns_outscale==0.0) {
				/* musgrave */
				tex->mg_H = 1.0f;
				tex->mg_lacunarity = 2.0f;
				tex->mg_octaves = 2.0f;
				tex->mg_offset = 1.0f;
				tex->mg_gain = 1.0f;
				tex->ns_outscale = 1.0f;
				/* distnoise */
				tex->dist_amount = 1.0f;
				/* voronoi */
				tex->vn_w1 = 1.0f;
				tex->vn_mexp = 2.5f;
			}
			tex= tex->id.next;
		}

		while(wrld) {
			if(wrld->aodist==0.0) {
				wrld->aodist= 10.0f;
				wrld->aobias= 0.05f;
			}
			if(wrld->aosamp==0.0) wrld->aosamp= 5;
			if(wrld->aoenergy==0.0) wrld->aoenergy= 1.0;
			wrld= wrld->id.next;
		}


		// new variable blockscale, for panels in any area, do again because new
		// areas didnt initialize it to 0.7 yet
		for (sc= main->screen.first; sc; sc= sc->id.next) {
			ScrArea *sa;
			for (sa= sc->areabase.first; sa; sa= sa->next) {
				SpaceLink *sl;
				for (sl= sa->spacedata.first; sl; sl= sl->next) {
					if(sl->blockscale==0.0) sl->blockscale= 0.7f;

					/* added: 5x better zoom in for nla */
					if(sl->spacetype==SPACE_NLA) {
						SpaceNla *snla= (SpaceNla *)sl;
						snla->v2d.maxzoom= 50;
					}
				}
			}
		}
		sce= main->scene.first;
		while(sce) {
			if(sce->r.ocres==0) sce->r.ocres= 64;
			sce= sce->id.next;
		}

	}
	if(main->versionfile <= 233) {
		bScreen *sc;
		Material *ma= main->mat.first;
		Object *ob= main->object.first;
		
		while(ma) {
			if(ma->rampfac_col==0.0) ma->rampfac_col= 1.0;
			if(ma->rampfac_spec==0.0) ma->rampfac_spec= 1.0;
			if(ma->pr_lamp==0) ma->pr_lamp= 3;
			ma= ma->id.next;
		}
		
		/* this should have been done loooong before! */
		while(ob) {
			if(ob->ipowin==0) ob->ipowin= ID_OB;
			ob= ob->id.next;
		}
		
		for (sc= main->screen.first; sc; sc= sc->id.next) {
			ScrArea *sa;
			for (sa= sc->areabase.first; sa; sa= sa->next) {
				SpaceLink *sl;
				for (sl= sa->spacedata.first; sl; sl= sl->next) {
					if(sl->spacetype==SPACE_VIEW3D) {
						View3D *v3d= (View3D *)sl;
						v3d->flag |= V3D_SELECT_OUTLINE;
					}
				}
			}
		}
	}


	

	if(main->versionfile <= 234) {
		World *wo;
		bScreen *sc;
		
		// force sumo engine to be active
		for (wo = main->world.first; wo; wo= wo->id.next) {
			if(wo->physicsEngine==0) wo->physicsEngine = 2;
		}
		
		for (sc= main->screen.first; sc; sc= sc->id.next) {
			ScrArea *sa;
			for (sa= sc->areabase.first; sa; sa= sa->next) {
				SpaceLink *sl;
				for (sl= sa->spacedata.first; sl; sl= sl->next) {
					if(sl->spacetype==SPACE_VIEW3D) {
						View3D *v3d= (View3D *)sl;
						v3d->flag |= V3D_ZBUF_SELECT;
					}
					else if(sl->spacetype==SPACE_TEXT) {
						SpaceText *st= (SpaceText *)sl;
						if(st->tabnumber==0) st->tabnumber= 2;
					}
				}
			}
		}
	}
	if(main->versionfile <= 235) {
		Tex *tex= main->tex.first;
		Scene *sce= main->scene.first;
		Sequence *seq;
		Editing *ed;
		
		while(tex) {
			if(tex->nabla==0.0) tex->nabla= 0.025f;
			tex= tex->id.next;
		}
		while(sce) {
			ed= sce->ed;
			if(ed) {
				SEQ_BEGIN(sce->ed, seq) {
					if(seq->type==SEQ_IMAGE || seq->type==SEQ_MOVIE)
						seq->flag |= SEQ_MAKE_PREMUL;
				}
				SEQ_END
			}
			
			sce= sce->id.next;
		}
	}
	if(main->versionfile <= 236) {
		Object *ob;
		Camera *cam= main->camera.first;
		Material *ma;
		bScreen *sc;

		while(cam) {
			if(cam->ortho_scale==0.0) {
				cam->ortho_scale= 256.0f/cam->lens;
				if(cam->type==CAM_ORTHO) printf("NOTE: ortho render has changed, tweak new Camera 'scale' value.\n");
			}
			cam= cam->id.next;
		}
		/* set manipulator type */
		/* force oops draw if depgraph was set*/
		/* set time line var */
		for (sc= main->screen.first; sc; sc= sc->id.next) {
			ScrArea *sa;
			for (sa= sc->areabase.first; sa; sa= sa->next) {
				SpaceLink *sl;
				for (sl= sa->spacedata.first; sl; sl= sl->next) {
					if(sl->spacetype==SPACE_VIEW3D) {
						View3D *v3d= (View3D *)sl;
						if(v3d->twtype==0) v3d->twtype= V3D_MANIP_TRANSLATE;
					}
					else if(sl->spacetype==SPACE_TIME) {
						SpaceTime *stime= (SpaceTime *)sl;
						if(stime->redraws==0)
							stime->redraws= TIME_ALL_3D_WIN|TIME_ALL_ANIM_WIN;
					}
				}
			}
		}
		// init new shader vars
		for (ma= main->mat.first; ma; ma= ma->id.next) {
			if(ma->darkness==0.0) {
				ma->rms=0.1f;
				ma->darkness=1.0f;
			}
		}
		
		/* softbody init new vars */
		for(ob= main->object.first; ob; ob= ob->id.next) {
			if(ob->soft) {
				if(ob->soft->defgoal==0.0) ob->soft->defgoal= 0.7f;
				if(ob->soft->physics_speed==0.0) ob->soft->physics_speed= 1.0f;
				
				if(ob->soft->interval==0) {
					ob->soft->interval= 2;
					ob->soft->sfra= 1;
					ob->soft->efra= 100;
				}
			}
			if(ob->soft && ob->soft->vertgroup==0) {
				bDeformGroup *locGroup = defgroup_find_name(ob, "SOFTGOAL");
				if(locGroup){
					/* retrieve index for that group */
					ob->soft->vertgroup =  1 + defgroup_find_index(ob, locGroup); 
				}
			}
		}
	}
	if(main->versionfile <= 237) {
		bArmature *arm;
		bConstraint *con;
		Object *ob;
		
		// armature recode checks 
		for(arm= main->armature.first; arm; arm= arm->id.next) {
			where_is_armature(arm);
		}
		for(ob= main->object.first; ob; ob= ob->id.next) {
			if(ob->parent) {
				Object *parent= newlibadr(fd, lib, ob->parent);
				if (parent && parent->type==OB_LATTICE)
					ob->partype = PARSKEL;
			}

			// btw. armature_rebuild_pose is further only called on leave editmode
			if(ob->type==OB_ARMATURE) {
				if(ob->pose)
					ob->pose->flag |= POSE_RECALC;
				ob->recalc |= OB_RECALC_ALL;	// cannot call stuff now (pointers!), done in setup_app_data

				/* new generic xray option */
				arm= newlibadr(fd, lib, ob->data);
				if(arm->flag & ARM_DRAWXRAY) {
					ob->dtx |= OB_DRAWXRAY;
				}
			} else if (ob->type==OB_MESH) {
				Mesh *me = newlibadr(fd, lib, ob->data);
				
				if ((me->flag&ME_SUBSURF)) {
					SubsurfModifierData *smd = (SubsurfModifierData*) modifier_new(eModifierType_Subsurf);
					
					smd->levels = MAX2(1, me->subdiv);
					smd->renderLevels = MAX2(1, me->subdivr);
					smd->subdivType = me->subsurftype;
					
					smd->modifier.mode = 0;
					if (me->subdiv!=0)
						smd->modifier.mode |= 1;
					if (me->subdivr!=0)
						smd->modifier.mode |= 2;
					if (me->flag&ME_OPT_EDGES)
						smd->flags |= eSubsurfModifierFlag_ControlEdges;
					
					BLI_addtail(&ob->modifiers, smd);
					
					modifier_unique_name(&ob->modifiers, (ModifierData*)smd);
				}
			}
			
			// follow path constraint needs to set the 'path' option in curves...
			for(con=ob->constraints.first; con; con= con->next) {
				if(con->type==CONSTRAINT_TYPE_FOLLOWPATH) {
					bFollowPathConstraint *data = con->data;
					Object *obc= newlibadr(fd, lib, data->tar);
					
					if(obc && obc->type==OB_CURVE) {
						Curve *cu= newlibadr(fd, lib, obc->data);
						if(cu) cu->flag |= CU_PATH;
					}
				}
			}
		}
	}
	if(main->versionfile <= 238) {
		Lattice *lt;
		Object *ob;
		bArmature *arm;
		Mesh *me;
		Key *key;
		Scene *sce= main->scene.first;

		while(sce){
			if(sce->toolsettings == NULL){
				sce->toolsettings = MEM_callocN(sizeof(struct ToolSettings),"Tool Settings Struct");	
				sce->toolsettings->cornertype=0;
				sce->toolsettings->degr = 90; 
				sce->toolsettings->step = 9;
				sce->toolsettings->turn = 1; 				
				sce->toolsettings->extr_offs = 1; 
				sce->toolsettings->doublimit = 0.001f;
				sce->toolsettings->segments = 32;
				sce->toolsettings->rings = 32;
				sce->toolsettings->vertices = 32;
				sce->toolsettings->editbutflag =1;
			}
			sce= sce->id.next;	
		}

		for (lt=main->latt.first; lt; lt=lt->id.next) {
			if (lt->fu==0.0 && lt->fv==0.0 && lt->fw==0.0) {
				calc_lat_fudu(lt->flag, lt->pntsu, &lt->fu, &lt->du);
				calc_lat_fudu(lt->flag, lt->pntsv, &lt->fv, &lt->dv);
				calc_lat_fudu(lt->flag, lt->pntsw, &lt->fw, &lt->dw);
			}
		}

		for(ob=main->object.first; ob; ob= ob->id.next) {
			ModifierData *md;
			PartEff *paf;

			for (md=ob->modifiers.first; md; md=md->next) {
				if (md->type==eModifierType_Subsurf) {
					SubsurfModifierData *smd = (SubsurfModifierData*) md;

					smd->flags &= ~(eSubsurfModifierFlag_Incremental|eSubsurfModifierFlag_DebugIncr);
				}
			}

			if ((ob->softflag&OB_SB_ENABLE) && !modifiers_findByType(ob, eModifierType_Softbody)) {
				if (ob->softflag&OB_SB_POSTDEF) {
					md = ob->modifiers.first;

					while (md && modifierType_getInfo(md->type)->type==eModifierTypeType_OnlyDeform) {
						md = md->next;
					}

					BLI_insertlinkbefore(&ob->modifiers, md, modifier_new(eModifierType_Softbody));
				} else {
					BLI_addhead(&ob->modifiers, modifier_new(eModifierType_Softbody));
				}

				ob->softflag &= ~OB_SB_ENABLE;
			}
			if(ob->pose) {
				bPoseChannel *pchan;
				bConstraint *con;
				for(pchan= ob->pose->chanbase.first; pchan; pchan= pchan->next) {
					// note, pchan->bone is also lib-link stuff
					if (pchan->limitmin[0] == 0.0f && pchan->limitmax[0] == 0.0f) {
						pchan->limitmin[0]= pchan->limitmin[1]= pchan->limitmin[2]= -180.0f;
						pchan->limitmax[0]= pchan->limitmax[1]= pchan->limitmax[2]= 180.0f;
						
						for(con= pchan->constraints.first; con; con= con->next) {
							if(con->type == CONSTRAINT_TYPE_KINEMATIC) {
								bKinematicConstraint *data = (bKinematicConstraint*)con->data;
								data->weight = 1.0f;
								data->orientweight = 1.0f;
								data->flag &= ~CONSTRAINT_IK_ROT;
								
								/* enforce conversion from old IK_TOPARENT to rootbone index */
								data->rootbone= -1;
								
								/* update_pose_etc handles rootbone==-1 */
								ob->pose->flag |= POSE_RECALC;
							}	
						}
					}
				}
			}

			paf = give_parteff(ob);
			if (paf) {
				if(paf->disp == 0)
					paf->disp = 100;
				if(paf->speedtex == 0)
					paf->speedtex = 8;
				if(paf->omat == 0)
					paf->omat = 1;
			}
		}
		
		for(arm=main->armature.first; arm; arm= arm->id.next) {
			bone_version_238(&arm->bonebase);
			arm->deformflag |= ARM_DEF_VGROUP;
		}

		for(me=main->mesh.first; me; me= me->id.next) {
			if (!me->medge) {
				make_edges(me, 1);	/* 1 = use mface->edcode */
			} else {
				mesh_strip_loose_faces(me);
			}
		}
		
		for(key= main->key.first; key; key= key->id.next) {
			KeyBlock *kb;
			int index= 1;
			
			/* trick to find out if we already introduced adrcode */
			for(kb= key->block.first; kb; kb= kb->next)
				if(kb->adrcode) break;
			
			if(kb==NULL) {
				for(kb= key->block.first; kb; kb= kb->next) {
					if(kb==key->refkey) {
						if(kb->name[0]==0)
							strcpy(kb->name, "Basis");
					}
					else {
						if(kb->name[0]==0)
							sprintf(kb->name, "Key %d", index);
						kb->adrcode= index++;
					}
				}
			}
		}
	}
	if(main->versionfile <= 239) {
		bArmature *arm;
		Object *ob;
		Scene *sce= main->scene.first;
		Camera *cam= main->camera.first;
		Material *ma= main->mat.first;
		int set_passepartout= 0;
		
		/* deformflag is local in modifier now */
		for(ob=main->object.first; ob; ob= ob->id.next) {
			ModifierData *md;
			
			for (md=ob->modifiers.first; md; md=md->next) {
				if (md->type==eModifierType_Armature) {
					ArmatureModifierData *amd = (ArmatureModifierData*) md;
					if(amd->object && amd->deformflag==0) {
						Object *oba= newlibadr(fd, lib, amd->object);
						bArmature *arm= newlibadr(fd, lib, oba->data);
						amd->deformflag= arm->deformflag;
					}
				}
			}
		}
		
		/* updating stepsize for ghost drawing */
		for(arm= main->armature.first; arm; arm= arm->id.next) {
			if (arm->ghostsize==0) arm->ghostsize=1;
			bone_version_239(&arm->bonebase);
			if(arm->layer==0) arm->layer= 1;
		}
		
		for(;sce;sce= sce->id.next) {
			/* make 'innervert' the default subdivide type, for backwards compat */
			sce->toolsettings->cornertype=1;
		
			if(sce->r.scemode & R_PASSEPARTOUT) {
				set_passepartout= 1;
				sce->r.scemode &= ~R_PASSEPARTOUT;
			}
			/* gauss is filter variable now */
			if(sce->r.mode & R_GAUSS) {
				sce->r.filtertype= R_FILTER_GAUSS;
				sce->r.mode &= ~R_GAUSS;
			}
		}
		
		for(;cam; cam= cam->id.next) {
			if(set_passepartout)
				cam->flag |= CAM_SHOWPASSEPARTOUT;
			
			/* make sure old cameras have title safe on */
			if (!(cam->flag & CAM_SHOWTITLESAFE))
			 cam->flag |= CAM_SHOWTITLESAFE;
			
			/* set an appropriate camera passepartout alpha */
			if (!(cam->passepartalpha)) cam->passepartalpha = 0.2f;
		}
		
		for(; ma; ma= ma->id.next) {
			if(ma->strand_sta==0.0f) {
				ma->strand_sta= ma->strand_end= 1.0f;
				ma->mode |= MA_TANGENT_STR;
			}
			if(ma->mode & MA_TRACEBLE) ma->mode |= MA_SHADBUF;
		}
	}
	
	if(main->versionfile <= 241) {
		Object *ob;
		Tex *tex;
		Scene *sce;
		World *wo;
		Lamp *la;
		Material *ma;
		bArmature *arm;
		bNodeTree *ntree;
		
		for (wo = main->world.first; wo; wo= wo->id.next) {
			/* Migrate to Bullet for games, except for the NaN versions */
			/* People can still explicitely choose for Sumo (after 2.42 is out) */
			if(main->versionfile > 225)
				wo->physicsEngine = WOPHY_BULLET;
			if(WO_AODIST == wo->aomode)
				wo->aocolor= WO_AOPLAIN;
		}
		
		/* updating layers still */
		for(arm= main->armature.first; arm; arm= arm->id.next) {
			bone_version_239(&arm->bonebase);
			if(arm->layer==0) arm->layer= 1;
		}
		for(sce= main->scene.first; sce; sce= sce->id.next) {
			if(sce->audio.mixrate==0) sce->audio.mixrate= 44100;

			if(sce->r.xparts<2) sce->r.xparts= 4;
			if(sce->r.yparts<2) sce->r.yparts= 4;
			/* adds default layer */
			if(sce->r.layers.first==NULL)
				scene_add_render_layer(sce);
			else {
				SceneRenderLayer *srl;
				/* new layer flag for sky, was default for solid */
				for(srl= sce->r.layers.first; srl; srl= srl->next) {
					if(srl->layflag & SCE_LAY_SOLID)
						srl->layflag |= SCE_LAY_SKY;
					srl->passflag &= (SCE_PASS_COMBINED|SCE_PASS_Z|SCE_PASS_NORMAL|SCE_PASS_VECTOR);
				}
			}
			
			/* node version changes */
			if(sce->nodetree)
				ntree_version_241(sce->nodetree);

			/* uv calculation options moved to toolsettings */
			if (sce->toolsettings->uvcalc_radius == 0.0) {
				sce->toolsettings->uvcalc_radius = 1.0f;
				sce->toolsettings->uvcalc_cubesize = 1.0f;
				sce->toolsettings->uvcalc_mapdir = 1;
				sce->toolsettings->uvcalc_mapalign = 1;
				sce->toolsettings->uvcalc_flag = UVCALC_FILLHOLES;
				sce->toolsettings->unwrapper = 1;
			}

			if(sce->r.mode & R_PANORAMA) {
				/* all these checks to ensure saved files with svn version keep working... */
				if(sce->r.xsch < sce->r.ysch) {
					Object *obc= newlibadr(fd, lib, sce->camera);
					if(obc && obc->type==OB_CAMERA) {
						Camera *cam= newlibadr(fd, lib, obc->data);
						if(cam->lens>=10.0f) {
							sce->r.xsch*= sce->r.xparts;
							cam->lens*= (float)sce->r.ysch/(float)sce->r.xsch;
						}
					}
				}
			}
		}
		
		for(ntree= main->nodetree.first; ntree; ntree= ntree->id.next)
			ntree_version_241(ntree);
		
		for(la= main->lamp.first; la; la= la->id.next)
			if(la->buffers==0)
				la->buffers= 1;
		
		for(tex= main->tex.first; tex; tex= tex->id.next) {
			if(tex->env && tex->env->viewscale==0.0f)
				tex->env->viewscale= 1.0f;
//			tex->imaflag |= TEX_GAUSS_MIP;
		}
		
		/* for empty drawsize and drawtype */
		for(ob=main->object.first; ob; ob= ob->id.next) {
			if(ob->empty_drawsize==0.0f) {
				ob->empty_drawtype = OB_ARROWS;
				ob->empty_drawsize = 1.0;
			}
		}
		
		for(ma= main->mat.first; ma; ma= ma->id.next) {
			/* stucci returns intensity from now on */
			int a;
			for(a=0; a<MAX_MTEX; a++) {
				if(ma->mtex[a] && ma->mtex[a]->tex) {
					Tex *tex= newlibadr(fd, lib, ma->mtex[a]->tex);
					if(tex && tex->type==TEX_STUCCI)
						ma->mtex[a]->mapto &= ~(MAP_COL|MAP_SPEC|MAP_REF);
				}
			}
			/* transmissivity defaults */
			if(ma->tx_falloff==0.0) ma->tx_falloff= 1.0;
		}
		
		/* during 2.41 images with this name were used for viewer node output, lets fix that */
		if(main->versionfile == 241) {
			Image *ima;
			for(ima= main->image.first; ima; ima= ima->id.next)
				if(strcmp(ima->name, "Compositor")==0) {
					strcpy(ima->id.name+2, "Viewer Node");
					strcpy(ima->name, "Viewer Node");
				}
		}
	}
		
	if(main->versionfile <= 242) {
		Scene *sce;
		bScreen *sc;
		Object *ob;
		Curve *cu;
		Material *ma;
		Mesh *me;
		Group *group;
		Nurb *nu;
		BezTriple *bezt;
		BPoint *bp;
		bNodeTree *ntree;
		int a;
		
		for(sc= main->screen.first; sc; sc= sc->id.next) {
			ScrArea *sa;
			sa= sc->areabase.first;
			while(sa) {
				SpaceLink *sl;

				for (sl= sa->spacedata.first; sl; sl= sl->next) {
					if(sl->spacetype==SPACE_VIEW3D) {
						View3D *v3d= (View3D*) sl;
						if (v3d->gridsubdiv == 0)
							v3d->gridsubdiv = 10;
					}
				}
				sa = sa->next;
			}
		}
		
		for(sce= main->scene.first; sce; sce= sce->id.next) {
			if (sce->toolsettings->select_thresh == 0.0f)
				sce->toolsettings->select_thresh= 0.01f;
			if (sce->toolsettings->clean_thresh == 0.0f) 
				sce->toolsettings->clean_thresh = 0.1f;
				
			if (sce->r.threads==0) {
				if (sce->r.mode & R_THREADS)
					sce->r.threads= 2;
				else
					sce->r.threads= 1;
			}
			if(sce->nodetree)
				ntree_version_242(sce->nodetree);
		}
		
		for(ntree= main->nodetree.first; ntree; ntree= ntree->id.next)
			ntree_version_242(ntree);
		
		/* add default radius values to old curve points */
		for(cu= main->curve.first; cu; cu= cu->id.next) {
			for(nu= cu->nurb.first; nu; nu= nu->next) {
				if (nu) {
					if(nu->bezt) {
						for(bezt=nu->bezt, a=0; a<nu->pntsu; a++, bezt++) {
							if (!bezt->radius) bezt->radius= 1.0;
						}
					}
					else if(nu->bp) {
						for(bp=nu->bp, a=0; a<nu->pntsu*nu->pntsv; a++, bp++) {
							if(!bp->radius) bp->radius= 1.0;
						}
					}
				}
			}
		}
		
		for(ob = main->object.first; ob; ob= ob->id.next) {
			ModifierData *md;
			ListBase *list;
			list = &ob->constraints;

			/* check for already existing MinMax (floor) constraint
			   and update the sticky flagging */

			if (list){
				bConstraint *curcon;
				for (curcon = list->first; curcon; curcon=curcon->next){
					switch (curcon->type) {
						case CONSTRAINT_TYPE_MINMAX:
						{
							bMinMaxConstraint *data = curcon->data;
							if (data->sticky==1) 
								data->flag |= MINMAX_STICKY;
							else 
								data->flag &= ~MINMAX_STICKY;
						}
							break;
						case CONSTRAINT_TYPE_ROTLIKE:
						{
							bRotateLikeConstraint *data = curcon->data;
							
							/* version patch from buttons_object.c */
							if(data->flag==0) 
								data->flag = ROTLIKE_X|ROTLIKE_Y|ROTLIKE_Z;
						}
							break;
					}
				}
			}

			if (ob->type == OB_ARMATURE) {
				if (ob->pose){
					bConstraint *curcon;
					bPoseChannel *pchan;
					for (pchan = ob->pose->chanbase.first; pchan; pchan=pchan->next){
						for (curcon = pchan->constraints.first; curcon; curcon=curcon->next){
							switch (curcon->type) {
								case CONSTRAINT_TYPE_MINMAX:
								{
									bMinMaxConstraint *data = curcon->data;
									if (data->sticky==1) 
										data->flag |= MINMAX_STICKY;
									else 
										data->flag &= ~MINMAX_STICKY;
								}
									break;
								case CONSTRAINT_TYPE_KINEMATIC:
								{
									bKinematicConstraint *data = curcon->data;
									if (!(data->flag & CONSTRAINT_IK_POS)) {
										data->flag |= CONSTRAINT_IK_POS;
										data->flag |= CONSTRAINT_IK_STRETCH;
									}
								}
									break;
								case CONSTRAINT_TYPE_ROTLIKE:
								{
									bRotateLikeConstraint *data = curcon->data;
									
									/* version patch from buttons_object.c */
									if(data->flag==0) 
										data->flag = ROTLIKE_X|ROTLIKE_Y|ROTLIKE_Z;
								}
									break;
							}
						}
					}
				}
			}
			
			/* copy old object level track settings to curve modifers */
			for (md=ob->modifiers.first; md; md=md->next) {
				if (md->type==eModifierType_Curve) {
					CurveModifierData *cmd = (CurveModifierData*) md;

					if (cmd->defaxis == 0) cmd->defaxis = ob->trackflag+1;
				}
			}
			
		}
		
		for(ma = main->mat.first; ma; ma= ma->id.next) {
			if(ma->shad_alpha==0.0f)
				ma->shad_alpha= 1.0f;
			if(ma->nodetree)
				ntree_version_242(ma->nodetree);
		}

		for(me=main->mesh.first; me; me=me->id.next)
			customdata_version_242(me);
		
		for(group= main->group.first; group; group= group->id.next)
			if(group->layer==0)
			   group->layer= (1<<20)-1;
		
		/* History fix (python?), shape key adrcode numbers have to be sorted */
		sort_shape_fix(main);
				
		/* now, subversion control! */
		if(main->subversionfile < 3) {
			bScreen *sc;
			Image *ima;
			Tex *tex;
			
			/* Image refactor initialize */
			for(ima= main->image.first; ima; ima= ima->id.next) {
				ima->source= IMA_SRC_FILE;
				ima->type= IMA_TYPE_IMAGE;
				
				ima->gen_x= 256; ima->gen_y= 256;
				ima->gen_type= 1;
				
				if(0==strncmp(ima->id.name+2, "Viewer Node", sizeof(ima->id.name+2))) {
					ima->source= IMA_SRC_VIEWER;
					ima->type= IMA_TYPE_COMPOSITE;
				}
				if(0==strncmp(ima->id.name+2, "Render Result", sizeof(ima->id.name+2))) {
					ima->source= IMA_SRC_VIEWER;
					ima->type= IMA_TYPE_R_RESULT;
				}
				
			}
			for(tex= main->tex.first; tex; tex= tex->id.next) {
				if(tex->type==TEX_IMAGE && tex->ima) {
					ima= newlibadr(fd, lib, tex->ima);
					if(tex->imaflag & TEX_ANIM5_)
						ima->source= IMA_SRC_MOVIE;
					if(tex->imaflag & TEX_FIELDS_)
						ima->flag |= IMA_FIELDS;
					if(tex->imaflag & TEX_STD_FIELD_)
						ima->flag |= IMA_STD_FIELD;
				}
				tex->iuser.frames= tex->frames;
				tex->iuser.fie_ima= tex->fie_ima;
				tex->iuser.offset= tex->offset;
				tex->iuser.sfra= tex->sfra;
				tex->iuser.cycl= (tex->imaflag & TEX_ANIMCYCLIC_)!=0;
			}
			for(sce= main->scene.first; sce; sce= sce->id.next) {
				if(sce->nodetree)
					do_version_ntree_242_2(sce->nodetree);
			}
			for(ntree= main->nodetree.first; ntree; ntree= ntree->id.next)
				do_version_ntree_242_2(ntree);
			for(ma = main->mat.first; ma; ma= ma->id.next)
				if(ma->nodetree)
					do_version_ntree_242_2(ma->nodetree);
			
			for(sc= main->screen.first; sc; sc= sc->id.next) {
				ScrArea *sa;
				for(sa= sc->areabase.first; sa; sa= sa->next) {
					SpaceLink *sl;
					for (sl= sa->spacedata.first; sl; sl= sl->next) {
						if(sl->spacetype==SPACE_IMAGE)
							((SpaceImage *)sl)->iuser.fie_ima= 2;
						else if(sl->spacetype==SPACE_VIEW3D) {
							View3D *v3d= (View3D *)sl;
							BGpic *bgpic;
							for(bgpic= v3d->bgpicbase.first; bgpic; bgpic= bgpic->next)
								bgpic->iuser.fie_ima= 2;
						}
					}
				}
			}
		}
		
		if(main->subversionfile < 4) {
			for(sce= main->scene.first; sce; sce= sce->id.next) {
				sce->r.bake_mode= 1;	/* prevent to include render stuff here */
				sce->r.bake_filter= 2;
				sce->r.bake_osa= 5;
				sce->r.bake_flag= R_BAKE_CLEAR;
			}
		}

		if(main->subversionfile < 5) {
			for(sce= main->scene.first; sce; sce= sce->id.next) {
				/* improved triangle to quad conversion settings */
				if(sce->toolsettings->jointrilimit==0.0f)
					sce->toolsettings->jointrilimit= 0.8f;
			}
		}
	}
	if(main->versionfile <= 243) {
		Object *ob= main->object.first;
		Material *ma;

		for(ma=main->mat.first; ma; ma= ma->id.next) {
			if(ma->sss_scale==0.0f) {
				ma->sss_radius[0]= 1.0f;
				ma->sss_radius[1]= 1.0f;
				ma->sss_radius[2]= 1.0f;
				ma->sss_col[0]= 0.8f;
				ma->sss_col[1]= 0.8f;
				ma->sss_col[2]= 0.8f;
				ma->sss_error= 0.05f;
				ma->sss_scale= 0.1f;
				ma->sss_ior= 1.3f;
				ma->sss_colfac= 1.0f;
				ma->sss_texfac= 0.0f;
			}
			if(ma->sss_front==0 && ma->sss_back==0) {
				ma->sss_front= 1.0f;
				ma->sss_back= 1.0f;
			}
			if(ma->sss_col[0]==0 && ma->sss_col[1]==0 && ma->sss_col[2]==0) {
				ma->sss_col[0]= ma->r;
				ma->sss_col[1]= ma->g;
				ma->sss_col[2]= ma->b;
			}
		}
		
		for(; ob; ob= ob->id.next) {
			bDeformGroup *curdef;
			
			for(curdef= ob->defbase.first; curdef; curdef=curdef->next) {
				/* replace an empty-string name with unique name */
				if (curdef->name[0] == '\0') {
					defgroup_unique_name(curdef, ob);
				}
			}

			if(main->versionfile < 243 || main->subversionfile < 1) {
				ModifierData *md;

				/* translate old mirror modifier axis values to new flags */
				for (md=ob->modifiers.first; md; md=md->next) {
					if (md->type==eModifierType_Mirror) {
						MirrorModifierData *mmd = (MirrorModifierData*) md;

						switch(mmd->axis)
						{
						case 0:
							mmd->flag |= MOD_MIR_AXIS_X;
							break;
						case 1:
							mmd->flag |= MOD_MIR_AXIS_Y;
							break;
						case 2:
							mmd->flag |= MOD_MIR_AXIS_Z;
							break;
						}

						mmd->axis = 0;
					}
				}
			}
		}
		
		/* render layer added, this is not the active layer */
		if(main->versionfile <= 243 || main->subversionfile < 2) {
			Mesh *me;
			for(me=main->mesh.first; me; me=me->id.next)
				customdata_version_243(me);
		}		

	}
	
	if(main->versionfile <= 244) {
		Scene *sce;
		bScreen *sc;
		Lamp *la;
		World *wrld;
		
		if(main->versionfile != 244 || main->subversionfile < 2) {
			for(sce= main->scene.first; sce; sce= sce->id.next)
				sce->r.mode |= R_SSS;

			/* correct older action editors - incorrect scrolling */
			for(sc= main->screen.first; sc; sc= sc->id.next) {
				ScrArea *sa;
				sa= sc->areabase.first;
				while(sa) {
					SpaceLink *sl;

					for (sl= sa->spacedata.first; sl; sl= sl->next) {
						if(sl->spacetype==SPACE_ACTION) {
							SpaceAction *saction= (SpaceAction*) sl;
							
							saction->v2d.tot.ymin= -1000.0;
							saction->v2d.tot.ymax= 0.0;
							
							saction->v2d.cur.ymin= -75.0;
							saction->v2d.cur.ymax= 5.0;
						}
					}
					sa = sa->next;
				}
			}
		}
		if (main->versionfile != 244 || main->subversionfile < 3) {	
			/* constraints recode version patch used to be here. Moved to 245 now... */
			
			
			for(wrld=main->world.first; wrld; wrld= wrld->id.next) {
				if (wrld->mode & WO_AMB_OCC)
					wrld->ao_samp_method = WO_AOSAMP_CONSTANT;
				else
					wrld->ao_samp_method = WO_AOSAMP_HAMMERSLEY;
				
				wrld->ao_adapt_thresh = 0.005f;
			}
			
			for(la=main->lamp.first; la; la= la->id.next) {
				if (la->type == LA_AREA)
					la->ray_samp_method = LA_SAMP_CONSTANT;
				else
					la->ray_samp_method = LA_SAMP_HALTON;
				
				la->adapt_thresh = 0.001f;
			}
		}
	}
	if(main->versionfile <= 245) {
		Scene *sce;
		bScreen *sc;
		Object *ob;
		Image *ima;
		Lamp *la;
		Material *ma;
		ParticleSettings *part;
		World *wrld;
		Mesh *me;
		bNodeTree *ntree;
		Tex *tex;
		ModifierData *md;
		ParticleSystem *psys;
		
		/* unless the file was created 2.44.3 but not 2.45, update the constraints */
		if ( !(main->versionfile==244 && main->subversionfile==3) &&
			 ((main->versionfile<245) || (main->versionfile==245 && main->subversionfile==0)) ) 
		{
			for (ob = main->object.first; ob; ob= ob->id.next) {
				ListBase *list;
				list = &ob->constraints;
				
				/* fix up constraints due to constraint recode changes (originally at 2.44.3) */
				if (list) {
					bConstraint *curcon;
					for (curcon = list->first; curcon; curcon=curcon->next) {
						/* old CONSTRAINT_LOCAL check -> convert to CONSTRAINT_SPACE_LOCAL */
						if (curcon->flag & 0x20) {
							curcon->ownspace = CONSTRAINT_SPACE_LOCAL;
							curcon->tarspace = CONSTRAINT_SPACE_LOCAL;
						}
						
						switch (curcon->type) {
							case CONSTRAINT_TYPE_LOCLIMIT:
							{
								bLocLimitConstraint *data= (bLocLimitConstraint *)curcon->data;
								
								/* old limit without parent option for objects */
								if (data->flag2)
									curcon->ownspace = CONSTRAINT_SPACE_LOCAL;
							}
								break;
						}	
					}
				}
				
				/* correctly initialise constinv matrix */
				unit_m4(ob->constinv);
				
				if (ob->type == OB_ARMATURE) {
					if (ob->pose) {
						bConstraint *curcon;
						bPoseChannel *pchan;
						
						for (pchan = ob->pose->chanbase.first; pchan; pchan=pchan->next) {
							/* make sure constraints are all up to date */
							for (curcon = pchan->constraints.first; curcon; curcon=curcon->next) {
								/* old CONSTRAINT_LOCAL check -> convert to CONSTRAINT_SPACE_LOCAL */
								if (curcon->flag & 0x20) {
									curcon->ownspace = CONSTRAINT_SPACE_LOCAL;
									curcon->tarspace = CONSTRAINT_SPACE_LOCAL;
								}
								
								switch (curcon->type) {
									case CONSTRAINT_TYPE_ACTION:
									{
										bActionConstraint *data= (bActionConstraint *)curcon->data;
										
										/* 'data->local' used to mean that target was in local-space */
										if (data->local)
											curcon->tarspace = CONSTRAINT_SPACE_LOCAL;
									}							
										break;
								}
							}
							
							/* correctly initialise constinv matrix */
							unit_m4(pchan->constinv);
						}
					}
				}
			}
		}
		
		/* fix all versions before 2.45 */
		if (main->versionfile != 245) {

			/* repair preview from 242 - 244*/
			for(ima= main->image.first; ima; ima= ima->id.next) {
				ima->preview = NULL;
			}
			
			/* repair imasel space - completely reworked */
			for(sc= main->screen.first; sc; sc= sc->id.next) {
				ScrArea *sa;
				sa= sc->areabase.first;
				while(sa) {
					SpaceLink *sl;
					
					for (sl= sa->spacedata.first; sl; sl= sl->next) {
						if(sl->spacetype==SPACE_IMASEL) {
							SpaceImaSel *simasel= (SpaceImaSel*) sl;
							simasel->blockscale= 0.7f;
							/* view 2D */
							simasel->v2d.tot.xmin=  -10.0f;
							simasel->v2d.tot.ymin=  -10.0f;
							simasel->v2d.tot.xmax= (float)sa->winx + 10.0f;
							simasel->v2d.tot.ymax= (float)sa->winy + 10.0f;						
							simasel->v2d.cur.xmin=  0.0f;
							simasel->v2d.cur.ymin=  0.0f;
							simasel->v2d.cur.xmax= (float)sa->winx;
							simasel->v2d.cur.ymax= (float)sa->winy;						
							simasel->v2d.min[0]= 1.0;
							simasel->v2d.min[1]= 1.0;						
							simasel->v2d.max[0]= 32000.0f;
							simasel->v2d.max[1]= 32000.0f;						
							simasel->v2d.minzoom= 0.5f;
							simasel->v2d.maxzoom= 1.21f;						
							simasel->v2d.scroll= 0;
							simasel->v2d.keepzoom= V2D_LIMITZOOM|V2D_KEEPASPECT;
							simasel->v2d.keeptot= 0;
							simasel->prv_h = 96;
							simasel->prv_w = 96;
							simasel->flag = 7; /* ??? elubie */
							strcpy (simasel->dir,  U.textudir);	/* TON */
							strcpy (simasel->file, "");
							
							simasel->returnfunc     =  0;	
							simasel->title[0]       =  0;
						}
					}
					sa = sa->next;
				}
			}
		}

		/* add point caches */
		for(ob=main->object.first; ob; ob=ob->id.next) {
			if(ob->soft && !ob->soft->pointcache)
				ob->soft->pointcache= BKE_ptcache_add(&ob->soft->ptcaches);

			for(psys=ob->particlesystem.first; psys; psys=psys->next) {
				//if(psys->soft && !psys->soft->pointcache)
				//	psys->soft->pointcache= BKE_ptcache_add(&psys->soft->ptcaches);
				if(!psys->pointcache)
					psys->pointcache= BKE_ptcache_add(&psys->ptcaches);
			}

			for(md=ob->modifiers.first; md; md=md->next) {
				if(md->type==eModifierType_Cloth) {
					ClothModifierData *clmd = (ClothModifierData*) md;
					if(!clmd->point_cache)
						clmd->point_cache= BKE_ptcache_add(&clmd->ptcaches);
				}
			}
		}

		/* Copy over old per-level multires vertex data
		   into a single vertex array in struct Multires */
		for(me = main->mesh.first; me; me=me->id.next) {
			if(me->mr && !me->mr->verts) {
				MultiresLevel *lvl = me->mr->levels.last;
				if(lvl) {
					me->mr->verts = lvl->verts;
					lvl->verts = NULL;
					/* Don't need the other vert arrays */
					for(lvl = lvl->prev; lvl; lvl = lvl->prev) {
						MEM_freeN(lvl->verts);
						lvl->verts = NULL;
					}
				}
			}
		}
		
		if (main->versionfile != 245 || main->subversionfile < 1) {
			for(la=main->lamp.first; la; la= la->id.next) {
				if (la->mode & LA_QUAD) la->falloff_type = LA_FALLOFF_SLIDERS;
				else la->falloff_type = LA_FALLOFF_INVLINEAR;
				
				if (la->curfalloff == NULL) {
					la->curfalloff = curvemapping_add(1, 0.0f, 1.0f, 1.0f, 0.0f);
					curvemapping_initialize(la->curfalloff);
				}
			}
		}		
		
		for(ma=main->mat.first; ma; ma= ma->id.next) {
			if(ma->samp_gloss_mir == 0) {
				ma->gloss_mir = ma->gloss_tra= 1.0f;
				ma->aniso_gloss_mir = 1.0f;
				ma->samp_gloss_mir = ma->samp_gloss_tra= 18;
				ma->adapt_thresh_mir = ma->adapt_thresh_tra = 0.005f;
				ma->dist_mir = 0.0f;
				ma->fadeto_mir = MA_RAYMIR_FADETOSKY;
			}

			if(ma->strand_min == 0.0f)
				ma->strand_min= 1.0f;
		}

		for(part=main->particle.first; part; part=part->id.next) {
			if(part->ren_child_nbr==0)
				part->ren_child_nbr= part->child_nbr;

			if(part->simplify_refsize==0) {
				part->simplify_refsize= 1920;
				part->simplify_rate= 1.0f;
				part->simplify_transition= 0.1f;
				part->simplify_viewport= 0.8f;
			}
		}

		for(wrld=main->world.first; wrld; wrld= wrld->id.next) {
			if(wrld->ao_approx_error == 0.0f)
				wrld->ao_approx_error= 0.25f;
		}

		for(sce= main->scene.first; sce; sce= sce->id.next) {
			if(sce->nodetree)
				ntree_version_245(fd, lib, sce->nodetree);

			if(sce->r.simplify_shadowsamples == 0) {
				sce->r.simplify_subsurf= 6;
				sce->r.simplify_particles= 1.0f;
				sce->r.simplify_shadowsamples= 16;
				sce->r.simplify_aosss= 1.0f;
			}

			if(sce->r.cineongamma == 0) {
				sce->r.cineonblack= 95;
				sce->r.cineonwhite= 685;
				sce->r.cineongamma= 1.7f;
			}
		}

		for(ntree=main->nodetree.first; ntree; ntree= ntree->id.next)
			ntree_version_245(fd, lib, ntree);

		/* fix for temporary flag changes during 245 cycle */
		for(ima= main->image.first; ima; ima= ima->id.next) {
			if(ima->flag & IMA_OLD_PREMUL) {
				ima->flag &= ~IMA_OLD_PREMUL;
				ima->flag |= IMA_DO_PREMUL;
			}
		}

		for(tex=main->tex.first; tex; tex=tex->id.next) {
			if(tex->iuser.flag & IMA_OLD_PREMUL) {
				tex->iuser.flag &= ~IMA_OLD_PREMUL;
				tex->iuser.flag |= IMA_DO_PREMUL;

			}

			ima= newlibadr(fd, lib, tex->ima);
			if(ima && (tex->iuser.flag & IMA_DO_PREMUL)) { 
				ima->flag &= ~IMA_OLD_PREMUL;
				ima->flag |= IMA_DO_PREMUL;
			}
		}
	}
	
	/* sanity check for skgen
	 * */
	{
		Scene *sce;
		for(sce=main->scene.first; sce; sce = sce->id.next)
		{
			if (sce->toolsettings->skgen_subdivisions[0] == sce->toolsettings->skgen_subdivisions[1] ||
				sce->toolsettings->skgen_subdivisions[0] == sce->toolsettings->skgen_subdivisions[2] ||
				sce->toolsettings->skgen_subdivisions[1] == sce->toolsettings->skgen_subdivisions[2])
			{
					sce->toolsettings->skgen_subdivisions[0] = SKGEN_SUB_CORRELATION;
					sce->toolsettings->skgen_subdivisions[1] = SKGEN_SUB_LENGTH;
					sce->toolsettings->skgen_subdivisions[2] = SKGEN_SUB_ANGLE;
			}
		}
	}
	

	if ((main->versionfile < 245) || (main->versionfile == 245 && main->subversionfile < 2)) {
		Image *ima;

		/* initialize 1:1 Aspect */
		for(ima= main->image.first; ima; ima= ima->id.next) {
			ima->aspx = ima->aspy = 1.0f;				
		}

	}

	if ((main->versionfile < 245) || (main->versionfile == 245 && main->subversionfile < 4)) {
		bArmature *arm;
		ModifierData *md;
		Object *ob;
		
		for(arm= main->armature.first; arm; arm= arm->id.next)
			arm->deformflag |= ARM_DEF_B_BONE_REST;
		
		for(ob = main->object.first; ob; ob= ob->id.next) {
			for(md=ob->modifiers.first; md; md=md->next) {
				if(md->type==eModifierType_Armature)
					((ArmatureModifierData*)md)->deformflag |= ARM_DEF_B_BONE_REST;
			}
		}
	}

	if ((main->versionfile < 245) || (main->versionfile == 245 && main->subversionfile < 5)) {
		/* foreground color needs to be somthing other then black */
		Scene *sce;
		for(sce= main->scene.first; sce; sce=sce->id.next) {
			sce->r.fg_stamp[0] = sce->r.fg_stamp[1] = sce->r.fg_stamp[2] = 0.8f;
			sce->r.fg_stamp[3] = 1.0f; /* dont use text alpha yet */
			sce->r.bg_stamp[3] = 0.25f; /* make sure the background has full alpha */
		}
	}

	
	if ((main->versionfile < 245) || (main->versionfile == 245 && main->subversionfile < 6)) {
		Scene *sce;
		/* fix frs_sec_base */
		for(sce= main->scene.first; sce; sce= sce->id.next) {
			if (sce->r.frs_sec_base == 0) {
				sce->r.frs_sec_base = 1;
			}
		}
	}
	
	if ((main->versionfile < 245) || (main->versionfile == 245 && main->subversionfile < 7)) {
		Object *ob;
		bPoseChannel *pchan;
		bConstraint *con;
		bConstraintTarget *ct;
		
		for (ob = main->object.first; ob; ob= ob->id.next) {
			if (ob->pose) {
				for (pchan=ob->pose->chanbase.first; pchan; pchan=pchan->next) {
					for (con=pchan->constraints.first; con; con=con->next) {
						if (con->type == CONSTRAINT_TYPE_PYTHON) {
							bPythonConstraint *data= (bPythonConstraint *)con->data;
							if (data->tar) {
								/* version patching needs to be done */
								ct= MEM_callocN(sizeof(bConstraintTarget), "PyConTarget");
								
								ct->tar = data->tar;
								strcpy(ct->subtarget, data->subtarget);
								ct->space = con->tarspace;
								
								BLI_addtail(&data->targets, ct);
								data->tarnum++;
								
								/* clear old targets to avoid problems */
								data->tar = NULL;
								strcpy(data->subtarget, "");
							}
						}
						else if (con->type == CONSTRAINT_TYPE_LOCLIKE) {
							bLocateLikeConstraint *data= (bLocateLikeConstraint *)con->data;
							
							/* new headtail functionality makes Bone-Tip function obsolete */
							if (data->flag & LOCLIKE_TIP)
								con->headtail = 1.0f;
						}
					}
				}
			}
			
			for (con=ob->constraints.first; con; con=con->next) {
				if (con->type==CONSTRAINT_TYPE_PYTHON) {
					bPythonConstraint *data= (bPythonConstraint *)con->data;
					if (data->tar) {
						/* version patching needs to be done */
						ct= MEM_callocN(sizeof(bConstraintTarget), "PyConTarget");
						
						ct->tar = data->tar;
						strcpy(ct->subtarget, data->subtarget);
						ct->space = con->tarspace;
						
						BLI_addtail(&data->targets, ct);
						data->tarnum++;
						
						/* clear old targets to avoid problems */
						data->tar = NULL;
						strcpy(data->subtarget, "");
					}
				}
				else if (con->type == CONSTRAINT_TYPE_LOCLIKE) {
					bLocateLikeConstraint *data= (bLocateLikeConstraint *)con->data;
					
					/* new headtail functionality makes Bone-Tip function obsolete */
					if (data->flag & LOCLIKE_TIP)
						con->headtail = 1.0f;
				}
			}

			if(ob->soft && ob->soft->keys) {
				SoftBody *sb = ob->soft;
				int k;

				for(k=0; k<sb->totkey; k++) {
					if(sb->keys[k])
						MEM_freeN(sb->keys[k]);
				}

				MEM_freeN(sb->keys);

				sb->keys = NULL;
				sb->totkey = 0;
			}
		}
	}

	if ((main->versionfile < 245) || (main->versionfile == 245 && main->subversionfile < 8)) {
		Scene *sce;
		Object *ob;
		PartEff *paf=0;

		for(ob = main->object.first; ob; ob= ob->id.next) {
			if(ob->soft && ob->soft->keys) {
				SoftBody *sb = ob->soft;
				int k;

				for(k=0; k<sb->totkey; k++) {
					if(sb->keys[k])
						MEM_freeN(sb->keys[k]);
				}

				MEM_freeN(sb->keys);

				sb->keys = NULL;
				sb->totkey = 0;
			}

			/* convert old particles to new system */
			if((paf = give_parteff(ob))) {
				ParticleSystem *psys;
				ModifierData *md;
				ParticleSystemModifierData *psmd;
				ParticleSettings *part;

				/* create new particle system */
				psys = MEM_callocN(sizeof(ParticleSystem), "particle_system");
				psys->pointcache = BKE_ptcache_add(&psys->ptcaches);

				part = psys->part = psys_new_settings("ParticleSettings", main);
				
				/* needed for proper libdata lookup */
				oldnewmap_insert(fd->libmap, psys->part, psys->part, 0);
				part->id.lib= ob->id.lib;

				part->id.us--;
				part->id.flag |= (ob->id.flag & LIB_NEEDLINK);
				
				psys->totpart=0;
				psys->flag= PSYS_ENABLED|PSYS_CURRENT;

				BLI_addtail(&ob->particlesystem, psys);

				md= modifier_new(eModifierType_ParticleSystem);
				sprintf(md->name, "ParticleSystem %i", BLI_countlist(&ob->particlesystem));
				psmd= (ParticleSystemModifierData*) md;
				psmd->psys=psys;
				BLI_addtail(&ob->modifiers, md);

				/* convert settings from old particle system */
				/* general settings */
				part->totpart = MIN2(paf->totpart, 100000);
				part->sta = paf->sta;
				part->end = paf->end;
				part->lifetime = paf->lifetime;
				part->randlife = paf->randlife;
				psys->seed = paf->seed;
				part->disp = paf->disp;
				part->omat = paf->mat[0];
				part->hair_step = paf->totkey;

				part->eff_group = paf->group;

				/* old system didn't interpolate between keypoints at render time */
				part->draw_step = part->ren_step = 0;

				/* physics */
				part->normfac = paf->normfac * 25.0f;
				part->obfac = paf->obfac;
				part->randfac = paf->randfac * 25.0f;
				part->dampfac = paf->damp;
				VECCOPY(part->acc, paf->force);

				/* flags */
				if(paf->stype & PAF_VECT) {
					if(paf->flag & PAF_STATIC) {
						/* new hair lifetime is always 100.0f */
						float fac = paf->lifetime / 100.0f;

						part->draw_as = PART_DRAW_PATH;
						part->type = PART_HAIR;
						psys->recalc |= PSYS_RECALC_REDO;

						part->normfac *= fac;
						part->randfac *= fac;
					}
					else {
						part->draw_as = PART_DRAW_LINE;
						part->draw |= PART_DRAW_VEL_LENGTH;
						part->draw_line[1] = 0.04f;
					}
				}

				part->rotmode = PART_ROT_VEL;
				
				part->flag |= (paf->flag & PAF_BSPLINE) ? PART_HAIR_BSPLINE : 0;
				part->flag |= (paf->flag & PAF_TRAND) ? PART_TRAND : 0;
				part->flag |= (paf->flag & PAF_EDISTR) ? PART_EDISTR : 0;
				part->flag |= (paf->flag & PAF_UNBORN) ? PART_UNBORN : 0;
				part->flag |= (paf->flag & PAF_DIED) ? PART_DIED : 0;
				part->from |= (paf->flag & PAF_FACE) ? PART_FROM_FACE : 0;
				part->draw |= (paf->flag & PAF_SHOWE) ? PART_DRAW_EMITTER : 0;

				psys->vgroup[PSYS_VG_DENSITY] = paf->vertgroup;
				psys->vgroup[PSYS_VG_VEL] = paf->vertgroup_v;
				psys->vgroup[PSYS_VG_LENGTH] = paf->vertgroup_v;

				/* dupliobjects */
				if(ob->transflag & OB_DUPLIVERTS) {
					Object *dup = main->object.first;

					for(; dup; dup= dup->id.next) {
						if(ob == newlibadr(fd, lib, dup->parent)) {
							part->dup_ob = dup;
							ob->transflag |= OB_DUPLIPARTS;
							ob->transflag &= ~OB_DUPLIVERTS;

							part->draw_as = PART_DRAW_OB;

							/* needed for proper libdata lookup */
							oldnewmap_insert(fd->libmap, dup, dup, 0);
						}
					}
				}

				
				{
					FluidsimModifierData *fluidmd = (FluidsimModifierData *)modifiers_findByType(ob, eModifierType_Fluidsim);
					if(fluidmd && fluidmd->fss && fluidmd->fss->type == OB_FLUIDSIM_PARTICLE)
						part->type = PART_FLUID;
				}

				free_effects(&ob->effect);

				printf("Old particle system converted to new system.\n");
			}
		}

		for(sce= main->scene.first; sce; sce=sce->id.next) {
			ParticleEditSettings *pset= &sce->toolsettings->particle;
			int a;

			if(pset->brush[0].size == 0) {
				pset->flag= PE_KEEP_LENGTHS|PE_LOCK_FIRST|PE_DEFLECT_EMITTER;
				pset->emitterdist= 0.25f;
				pset->totrekey= 5;
				pset->totaddkey= 5;
				pset->brushtype= PE_BRUSH_NONE;

				for(a=0; a<PE_TOT_BRUSH; a++) {
					pset->brush[a].strength= 50;
					pset->brush[a].size= 50;
					pset->brush[a].step= 10;
				}

				pset->brush[PE_BRUSH_CUT].strength= 100;
			}
		}
	}
	if ((main->versionfile < 245) || (main->versionfile == 245 && main->subversionfile < 9)) {
		Material *ma;
		int a;

		for(ma=main->mat.first; ma; ma= ma->id.next)
			if(ma->mode & MA_NORMAP_TANG)
				for(a=0; a<MAX_MTEX; a++)
					if(ma->mtex[a] && ma->mtex[a]->tex)
						ma->mtex[a]->normapspace = MTEX_NSPACE_TANGENT;
	}
	
	if ((main->versionfile < 245) || (main->versionfile == 245 && main->subversionfile < 10)) {
		Object *ob;
		
		/* dupliface scale */
		for(ob= main->object.first; ob; ob= ob->id.next)
			ob->dupfacesca = 1.0f;
	}
	
	if ((main->versionfile < 245) || (main->versionfile == 245 && main->subversionfile < 11)) {
		Object *ob;
		bActionStrip *strip;
		
		/* nla-strips - scale */		
		for (ob= main->object.first; ob; ob= ob->id.next) {
			for (strip= ob->nlastrips.first; strip; strip= strip->next) {
				float length, actlength, repeat;
				
				if (strip->flag & ACTSTRIP_USESTRIDE)
					repeat= 1.0f;
				else
					repeat= strip->repeat;
				
				length = strip->end-strip->start;
				if (length == 0.0f) length= 1.0f;
				actlength = strip->actend-strip->actstart;
				
				strip->scale = length / (repeat * actlength);
				if (strip->scale == 0.0f) strip->scale= 1.0f;
			}	
			if(ob->soft){
				ob->soft->inpush =  ob->soft->inspring;
				ob->soft->shearstiff = 1.0f; 
			}
		}
	}

	if ((main->versionfile < 245) || (main->versionfile == 245 && main->subversionfile < 14)) {
		Scene *sce;
		Sequence *seq;
		
		for(sce=main->scene.first; sce; sce=sce->id.next) {
			SEQ_BEGIN(sce->ed, seq) {
				if (seq->blend_mode == 0)
					seq->blend_opacity = 100.0f;
			}
			SEQ_END
		}
	}
	
	/*fix broken group lengths in id properties*/
	if ((main->versionfile < 245) || (main->versionfile == 245 && main->subversionfile < 15)) {
		idproperties_fix_group_lengths(main->scene);
		idproperties_fix_group_lengths(main->library);
		idproperties_fix_group_lengths(main->object);
		idproperties_fix_group_lengths(main->mesh);
		idproperties_fix_group_lengths(main->curve);
		idproperties_fix_group_lengths(main->mball);
		idproperties_fix_group_lengths(main->mat);
		idproperties_fix_group_lengths(main->tex);
		idproperties_fix_group_lengths(main->image);
		idproperties_fix_group_lengths(main->latt);
		idproperties_fix_group_lengths(main->lamp);
		idproperties_fix_group_lengths(main->camera);
		idproperties_fix_group_lengths(main->ipo);
		idproperties_fix_group_lengths(main->key);
		idproperties_fix_group_lengths(main->world);
		idproperties_fix_group_lengths(main->screen);
		idproperties_fix_group_lengths(main->script);
		idproperties_fix_group_lengths(main->vfont);
		idproperties_fix_group_lengths(main->text);
		idproperties_fix_group_lengths(main->sound);
		idproperties_fix_group_lengths(main->group);
		idproperties_fix_group_lengths(main->armature);
		idproperties_fix_group_lengths(main->action);
		idproperties_fix_group_lengths(main->nodetree);
		idproperties_fix_group_lengths(main->brush);
		idproperties_fix_group_lengths(main->particle);		
	}

	/* sun/sky */
	if(main->versionfile < 246) {
		Object *ob;
		bActuator *act;

		/* dRot actuator change direction in 2.46 */
		for(ob = main->object.first; ob; ob= ob->id.next) {
			for(act= ob->actuators.first; act; act= act->next) {
				if (act->type == ACT_OBJECT) {
					bObjectActuator *ba= act->data;

					ba->drot[0] = -ba->drot[0];
					ba->drot[1] = -ba->drot[1];
					ba->drot[2] = -ba->drot[2];
				}
			}
		}
	}
	
	// convert fluids to modifier
	if(main->versionfile < 246 || (main->versionfile == 246 && main->subversionfile < 1))
	{
		Object *ob;
		
		for(ob = main->object.first; ob; ob= ob->id.next) {
			if(ob->fluidsimSettings)
			{
				FluidsimModifierData *fluidmd = (FluidsimModifierData *)modifier_new(eModifierType_Fluidsim);
				BLI_addhead(&ob->modifiers, (ModifierData *)fluidmd);
				
				MEM_freeN(fluidmd->fss);
				fluidmd->fss = MEM_dupallocN(ob->fluidsimSettings);
				fluidmd->fss->ipo = newlibadr_us(fd, ob->id.lib, ob->fluidsimSettings->ipo);
				MEM_freeN(ob->fluidsimSettings);
				
				fluidmd->fss->lastgoodframe = INT_MAX;
				fluidmd->fss->flag = 0;
				fluidmd->fss->meshSurfNormals = 0;
			}
		}
	}
	

	if(main->versionfile < 246 || (main->versionfile == 246 && main->subversionfile < 1)) {
		Mesh *me;

		for(me=main->mesh.first; me; me= me->id.next)
			alphasort_version_246(fd, lib, me);
	}
	
	if(main->versionfile < 246 || (main->versionfile == 246 && main->subversionfile < 1)){
		Object *ob;
		for(ob = main->object.first; ob; ob= ob->id.next) {
			if(ob->pd && (ob->pd->forcefield == PFIELD_WIND))
				ob->pd->f_noise = 0.0f;
		}
	}

	if (main->versionfile < 247 || (main->versionfile == 247 && main->subversionfile < 2)){
		Object *ob;
		for(ob = main->object.first; ob; ob= ob->id.next) {
			ob->gameflag |= OB_COLLISION;
			ob->margin = 0.06f;
		}
	}

	if (main->versionfile < 247 || (main->versionfile == 247 && main->subversionfile < 3)){
		Object *ob;
		for(ob = main->object.first; ob; ob= ob->id.next) {
			// Starting from subversion 3, ACTOR is a separate feature.
			// Before it was conditioning all the other dynamic flags
			if (!(ob->gameflag & OB_ACTOR))
				ob->gameflag &= ~(OB_GHOST|OB_DYNAMIC|OB_RIGID_BODY|OB_SOFT_BODY|OB_COLLISION_RESPONSE);
			/* suitable default for older files */
		}
	}

	if (main->versionfile < 247 || (main->versionfile == 247 && main->subversionfile < 5)) {
		Lamp *la= main->lamp.first;
		for(; la; la= la->id.next) {
			la->skyblendtype= MA_RAMP_ADD;
			la->skyblendfac= 1.0f;
		}
	}
	
	/* set the curve radius interpolation to 2.47 default - easy */
	if (main->versionfile < 247 || (main->versionfile == 247 && main->subversionfile < 6)) {
		Curve *cu;
		Nurb *nu;
		
		for(cu= main->curve.first; cu; cu= cu->id.next) {
			for(nu= cu->nurb.first; nu; nu= nu->next) {
				if (nu) {
					nu->radius_interp = 3;
					
					/* resolu and resolv are now used differently for surfaces
					 * rather then using the resolution to define the entire number of divisions,
					 * use it for the number of divisions per segment
					 */
					if (nu->pntsv > 1) {
						nu->resolu = MAX2( 1, (int)(((float)nu->resolu / (float)nu->pntsu)+0.5f) );
						nu->resolv = MAX2( 1, (int)(((float)nu->resolv / (float)nu->pntsv)+0.5f) );
					}
				}
			}
		}
	}
	/* direction constraint actuators were always local in previous version */
	if (main->versionfile < 247 || (main->versionfile == 247 && main->subversionfile < 7)) {
		bActuator *act;
		Object *ob;
		
		for(ob = main->object.first; ob; ob= ob->id.next) {
			for(act= ob->actuators.first; act; act= act->next) {
				if (act->type == ACT_CONSTRAINT) {
					bConstraintActuator *coa = act->data;
					if (coa->type == ACT_CONST_TYPE_DIST) {
						coa->flag |= ACT_CONST_LOCAL;
					}
				}
			}
		}
	}

	if (main->versionfile < 247 || (main->versionfile == 247 && main->subversionfile < 9)) {
		Lamp *la= main->lamp.first;
		for(; la; la= la->id.next) {
			la->sky_exposure= 1.0f;
		}
	}
	
	/* BGE message actuators needed OB prefix, very confusing */
	if (main->versionfile < 247 || (main->versionfile == 247 && main->subversionfile < 10)) {
		bActuator *act;
		Object *ob;
		
		for(ob = main->object.first; ob; ob= ob->id.next) {
			for(act= ob->actuators.first; act; act= act->next) {
				if (act->type == ACT_MESSAGE) {
					bMessageActuator *msgAct = (bMessageActuator *) act->data;
					if (strlen(msgAct->toPropName) > 2) {
						/* strip first 2 chars, would have only worked if these were OB anyway */
						memmove( msgAct->toPropName, msgAct->toPropName+2, sizeof(msgAct->toPropName)-2 );
					} else {
						msgAct->toPropName[0] = '\0';
					}
				}
			}
		}
	}

	if (main->versionfile < 248) {
		Lamp *la;

		for(la=main->lamp.first; la; la= la->id.next) {
			if(la->atm_turbidity == 0.0) {
				la->sun_effect_type = 0;
				la->horizon_brightness = 1.0f;
				la->spread = 1.0f;
				la->sun_brightness = 1.0f;
				la->sun_size = 1.0f;
				la->backscattered_light = 1.0f;
				la->atm_turbidity = 2.0f;
				la->atm_inscattering_factor = 1.0f;
				la->atm_extinction_factor = 1.0f;
				la->atm_distance_factor = 1.0f;
				la->sun_intensity = 1.0f;
			}
		}
	}

	if (main->versionfile < 248 || (main->versionfile == 248 && main->subversionfile < 2)) {
		Scene *sce;
		
		/* Note, these will need to be added for painting */
		for (sce= main->scene.first; sce; sce= sce->id.next) {
			sce->toolsettings->imapaint.seam_bleed = 2;
			sce->toolsettings->imapaint.normal_angle = 80;

			/* initialize skeleton generation toolsettings */
			sce->toolsettings->skgen_resolution = 250;
			sce->toolsettings->skgen_threshold_internal 	= 0.1f;
			sce->toolsettings->skgen_threshold_external 	= 0.1f;
			sce->toolsettings->skgen_angle_limit	 		= 30.0f;
			sce->toolsettings->skgen_length_ratio			= 1.3f;
			sce->toolsettings->skgen_length_limit			= 1.5f;
			sce->toolsettings->skgen_correlation_limit		= 0.98f;
			sce->toolsettings->skgen_symmetry_limit			= 0.1f;
			sce->toolsettings->skgen_postpro = SKGEN_SMOOTH;
			sce->toolsettings->skgen_postpro_passes = 3;
			sce->toolsettings->skgen_options = SKGEN_FILTER_INTERNAL|SKGEN_FILTER_EXTERNAL|SKGEN_FILTER_SMART|SKGEN_SUB_CORRELATION|SKGEN_HARMONIC;
			sce->toolsettings->skgen_subdivisions[0] = SKGEN_SUB_CORRELATION;
			sce->toolsettings->skgen_subdivisions[1] = SKGEN_SUB_LENGTH;
			sce->toolsettings->skgen_subdivisions[2] = SKGEN_SUB_ANGLE;

			
			sce->toolsettings->skgen_retarget_angle_weight = 1.0f;
			sce->toolsettings->skgen_retarget_length_weight = 1.0f;
			sce->toolsettings->skgen_retarget_distance_weight = 1.0f;
	
			/* Skeleton Sketching */
			sce->toolsettings->bone_sketching = 0;
			sce->toolsettings->skgen_retarget_roll = SK_RETARGET_ROLL_VIEW;
		}
	}
	if (main->versionfile < 248 || (main->versionfile == 248 && main->subversionfile < 3)) {
		bScreen *sc;
		
		/* adjust default settings for Animation Editors */
		for (sc= main->screen.first; sc; sc= sc->id.next) {
			ScrArea *sa;
			
			for (sa= sc->areabase.first; sa; sa= sa->next) { 
				SpaceLink *sl;
				
				for (sl= sa->spacedata.first; sl; sl= sl->next) {
					switch (sl->spacetype) {
						case SPACE_ACTION:
						{
							SpaceAction *sact= (SpaceAction *)sl;
							
							sact->mode= SACTCONT_DOPESHEET;
							sact->autosnap= SACTSNAP_FRAME;
						}
							break;
						case SPACE_IPO:
						{
							SpaceIpo *sipo= (SpaceIpo *)sl;
							sipo->autosnap= SACTSNAP_FRAME;
						}
							break;
						case SPACE_NLA:
						{
							SpaceNla *snla= (SpaceNla *)sl;
							snla->autosnap= SACTSNAP_FRAME;
						}
							break;
					}
				}
			}
		}
	}

	if (main->versionfile < 248 || (main->versionfile == 248 && main->subversionfile < 3)) {
		Object *ob;

		/* Adjustments needed after Bullets update */
		for(ob = main->object.first; ob; ob= ob->id.next) {
			ob->damping *= 0.635f;
			ob->rdamping = 0.1f + (0.8f * ob->rdamping);
		}
	}
	
	if (main->versionfile < 248 || (main->versionfile == 248 && main->subversionfile < 4)) {
		Scene *sce;
		World *wrld;

		/*  Dome (Fisheye) default parameters  */
		for (sce= main->scene.first; sce; sce= sce->id.next) {
			sce->r.domeangle = 180;
			sce->r.domemode = 1;
			sce->r.domeres = 4;
			sce->r.domeresbuf = 1.0f;
			sce->r.dometilt = 0;
		}
		/* DBVT culling by default */
		for(wrld=main->world.first; wrld; wrld= wrld->id.next) {
			wrld->mode |= WO_DBVT_CULLING;
			wrld->occlusionRes = 128;
		}
	}

	if (main->versionfile < 248 || (main->versionfile == 248 && main->subversionfile < 5)) {
		Object *ob;
		World *wrld;
		for(ob = main->object.first; ob; ob= ob->id.next) {
			ob->m_contactProcessingThreshold = 1.; //pad3 is used for m_contactProcessingThreshold
			if(ob->parent) {
				/* check if top parent has compound shape set and if yes, set this object
				   to compound shaper as well (was the behaviour before, now it's optional) */
				Object *parent= newlibadr(fd, lib, ob->parent);
				while (parent && parent != ob &&  parent->parent != NULL) {
					parent = newlibadr(fd, lib, parent->parent);
				}
				if(parent) {
					if (parent->gameflag & OB_CHILD)
						ob->gameflag |= OB_CHILD;
				}
			}
		}
		for(wrld=main->world.first; wrld; wrld= wrld->id.next) {
			wrld->ticrate = 60;
			wrld->maxlogicstep = 5;
			wrld->physubstep = 1;
			wrld->maxphystep = 5;
		}
	}

	if (main->versionfile < 249) {
		Scene *sce;
		for (sce= main->scene.first; sce; sce= sce->id.next)
			sce->r.renderer= 0;
		
	}
	
	// correct introduce of seed for wind force
	if (main->versionfile < 249 && main->subversionfile < 1) {
		Object *ob;
		for(ob = main->object.first; ob; ob= ob->id.next) {
			if(ob->pd)
				ob->pd->seed = ((unsigned int)(ceil(PIL_check_seconds_timer()))+1) % 128;
		}
	
	}

	if (main->versionfile < 249 && main->subversionfile < 2) {
		Scene *sce= main->scene.first;
		Sequence *seq;
		Editing *ed;
		
		while(sce) {
			ed= sce->ed;
			if(ed) {
				SEQP_BEGIN(ed, seq) {
					if (seq->strip && seq->strip->proxy){
						if (sce->r.size != 100.0) {
							seq->strip->proxy->size
								= sce->r.size;
						} else {
							seq->strip->proxy->size = 25;
						}
						seq->strip->proxy->quality =90;
					}
				}
				SEQ_END
			}
			
			sce= sce->id.next;
		}

	}

	if (main->versionfile < 250) {
		bScreen *screen;
		Scene *scene;
		Base *base;
		Material *ma;
		Camera *cam;
		Mesh *me;
		Curve *cu;
		Scene *sce;
		Tex *tx;
		ParticleSettings *part;
		Object *ob;
		//PTCacheID *pid;
		//ListBase pidlist;

		bSound *sound;
		Sequence *seq;
		bActuator *act;
		int a;

		for(sound = main->sound.first; sound; sound = sound->id.next)
		{
			if(sound->newpackedfile)
			{
				sound->packedfile = sound->newpackedfile;
				sound->newpackedfile = NULL;
			}
		}

		for(ob = main->object.first; ob; ob= ob->id.next) {
			for(act= ob->actuators.first; act; act= act->next) {
				if (act->type == ACT_SOUND) {
					bSoundActuator *sAct = (bSoundActuator*) act->data;
					if(sAct->sound)
					{
						sound = newlibadr(fd, lib, sAct->sound);
						sAct->flag = sound->flags & SOUND_FLAGS_3D ? ACT_SND_3D_SOUND : 0;
						sAct->pitch = sound->pitch;
						sAct->volume = sound->volume;
						sAct->sound3D.reference_distance = sound->distance;
						sAct->sound3D.max_gain = sound->max_gain;
						sAct->sound3D.min_gain = sound->min_gain;
						sAct->sound3D.rolloff_factor = sound->attenuation;
					}
					else
					{
						sAct->sound3D.reference_distance = 1.0f;
						sAct->volume = 1.0f;
						sAct->sound3D.max_gain = 1.0f;
						sAct->sound3D.rolloff_factor = 1.0f;
					}
					sAct->sound3D.cone_inner_angle = 360.0f;
					sAct->sound3D.cone_outer_angle = 360.0f;
					sAct->sound3D.max_distance = FLT_MAX;
				}
			}
		}

		for(scene = main->scene.first; scene; scene = scene->id.next)
		{
			if(scene->ed && scene->ed->seqbasep)
			{
				for(seq = scene->ed->seqbasep->first; seq; seq = seq->next)
				{
					if(seq->type == SEQ_HD_SOUND)
					{
						char str[FILE_MAX];
						BLI_join_dirfile(str, seq->strip->dir, seq->strip->stripdata->name);
						BLI_path_abs(str, G.main->name);
						seq->sound = sound_new_file(main, str);
					}
					/* don't know, if anybody used that
					   this way, but just in case, upgrade
					   to new way... */
					if((seq->flag & SEQ_USE_PROXY_CUSTOM_FILE) &&
					   !(seq->flag & SEQ_USE_PROXY_CUSTOM_DIR))
					{
						
						snprintf(seq->strip->proxy->dir, 
							 FILE_MAXDIR, "%s/BL_proxy", 
							 seq->strip->dir);
					}
				}
			}
		}

		for(screen= main->screen.first; screen; screen= screen->id.next) {
			do_versions_windowmanager_2_50(screen);
			do_versions_gpencil_2_50(main, screen);
		}
		
		/* shader, composit and texture node trees have id.name empty, put something in
		 * to have them show in RNA viewer and accessible otherwise.
		 */
		for(ma= main->mat.first; ma; ma= ma->id.next) {
			if(ma->nodetree && strlen(ma->nodetree->id.name)==0)
				strcpy(ma->nodetree->id.name, "NTShader Nodetree");
			
			/* which_output 0 is now "not specified" */
			for(a=0; a<MAX_MTEX; a++) {
				if(ma->mtex[a]) {
					tx= newlibadr(fd, lib, ma->mtex[a]->tex);
					if(tx && tx->use_nodes)
						ma->mtex[a]->which_output++;
				}
			}
		}
		/* and composit trees */
		for(sce= main->scene.first; sce; sce= sce->id.next) {
			if(sce->nodetree && strlen(sce->nodetree->id.name)==0)
				strcpy(sce->nodetree->id.name, "NTCompositing Nodetree");

			/* move to cameras */
			if(sce->r.mode & R_PANORAMA) {
				for(base=sce->base.first; base; base=base->next) {
					ob= newlibadr(fd, lib, base->object);

					if(ob->type == OB_CAMERA && !ob->id.lib) {
						cam= newlibadr(fd, lib, ob->data);
						cam->flag |= CAM_PANORAMA;
					}
				}

				sce->r.mode &= ~R_PANORAMA;
			}
		}
		/* and texture trees */
		for(tx= main->tex.first; tx; tx= tx->id.next) {
			bNode *node;

			if(tx->nodetree) {
				if(strlen(tx->nodetree->id.name)==0)
					strcpy(tx->nodetree->id.name, "NTTexture Nodetree");

				/* which_output 0 is now "not specified" */
				for(node=tx->nodetree->nodes.first; node; node=node->next)
					if(node->type == TEX_NODE_OUTPUT)
						node->custom1++;
			}
		}
		
		/* copy standard draw flag to meshes(used to be global, is not available here) */
		for(me= main->mesh.first; me; me= me->id.next) {
			me->drawflag= ME_DRAWEDGES|ME_DRAWFACES|ME_DRAWCREASES;
		}

		/* particle draw and render types */
		for(part= main->particle.first; part; part= part->id.next) {
			if(part->draw_as) {
				if(part->draw_as == PART_DRAW_DOT) {
					part->ren_as = PART_DRAW_HALO;
					part->draw_as = PART_DRAW_REND;
				}
				else if(part->draw_as <= PART_DRAW_AXIS) {
					part->ren_as = PART_DRAW_HALO;
				}
				else {
					part->ren_as = part->draw_as;
					part->draw_as = PART_DRAW_REND;
				}
			}
			part->path_end = 1.0f;
			part->clength = 1.0f;
		}
		/* set old pointcaches to have disk cache flag */
		for(ob = main->object.first; ob; ob= ob->id.next) {

			//BKE_ptcache_ids_from_object(&pidlist, ob);

			//for(pid=pidlist.first; pid; pid=pid->next)
			//	pid->cache->flag |= PTCACHE_DISK_CACHE;

			//BLI_freelistN(&pidlist);
		}

		/* type was a mixed flag & enum. move the 2d flag elsewhere */
		for(cu = main->curve.first; cu; cu= cu->id.next) {
			Nurb *nu;

			for(nu= cu->nurb.first; nu; nu= nu->next) {
				nu->flag |= (nu->type & CU_2D);
				nu->type &= CU_TYPE;
			}
		}
	}

	if (main->versionfile < 250 || (main->versionfile == 250 && main->subversionfile < 1)) {
		Object *ob;
		Material *ma;
		Tex *tex;
		Scene *sce;
		ToolSettings *ts;
		//PTCacheID *pid;
		//ListBase pidlist;
		int a;

		for(ob = main->object.first; ob; ob = ob->id.next) {
			//BKE_ptcache_ids_from_object(&pidlist, ob);

			//for(pid=pidlist.first; pid; pid=pid->next) {
			//	if(pid->ptcaches->first == NULL)
			//		pid->ptcaches->first = pid->ptcaches->last = pid->cache;
			//}

			//BLI_freelistN(&pidlist);

			if(ob->type == OB_MESH) {
				Mesh *me = newlibadr(fd, lib, ob->data);
				void *olddata = ob->data;
				ob->data = me;

				if(me && me->id.lib==NULL && me->mr && me->mr->level_count > 1) /* XXX - library meshes crash on loading most yoFrankie levels, the multires pointer gets invalid -  Campbell */
					multires_load_old(ob, me);

				ob->data = olddata;
			}

			if(ob->totcol && ob->matbits == NULL) {
				int a;

				ob->matbits= MEM_callocN(sizeof(char)*ob->totcol, "ob->matbits");
				for(a=0; a<ob->totcol; a++)
					ob->matbits[a]= ob->colbits & (1<<a);
			}
		}

		/* texture filter */
		for(tex = main->tex.first; tex; tex = tex->id.next) {
			if(tex->afmax == 0)
				tex->afmax= 8;
		}

		for(ma = main->mat.first; ma; ma = ma->id.next) {
			if(ma->mode & MA_WIRE) {
				ma->material_type= MA_TYPE_WIRE;
				ma->mode &= ~MA_WIRE;
			}
			if(ma->mode & MA_HALO) {
				ma->material_type= MA_TYPE_HALO;
				ma->mode &= ~MA_HALO;
			}

			if(ma->mode & (MA_ZTRANSP|MA_RAYTRANSP)) {
				ma->mode |= MA_TRANSP;
			}
			else {
				ma->mode |= MA_ZTRANSP;
				ma->mode &= ~MA_TRANSP;
			}

			/* set new bump for unused slots */
			for(a=0; a<MAX_MTEX; a++) {
				if(ma->mtex[a]) {
					tex= ma->mtex[a]->tex;
					if(!tex)
						ma->mtex[a]->texflag |= MTEX_NEW_BUMP;
					else {
						tex= (Tex*)newlibadr(fd, ma->id.lib, tex);
						if(tex && tex->type == 0) /* invalid type */
							ma->mtex[a]->texflag |= MTEX_NEW_BUMP;
					}
				}
			}
			
			/* volume rendering settings */
			if (ma->vol.stepsize < 0.0001f) {
				ma->vol.density = 1.0f;
				ma->vol.emission = 0.0f;
				ma->vol.scattering = 1.0f;
				ma->vol.emission_col[0] = ma->vol.emission_col[1] = ma->vol.emission_col[2] = 1.0f;
				ma->vol.density_scale = 1.0f;
				ma->vol.depth_cutoff = 0.01f;
				ma->vol.stepsize_type = MA_VOL_STEP_RANDOMIZED;
				ma->vol.stepsize = 0.2f;
				ma->vol.shade_type = MA_VOL_SHADE_SHADED;
				ma->vol.shadeflag |= MA_VOL_PRECACHESHADING;
				ma->vol.precache_resolution = 50;
			}
		}

		for(sce = main->scene.first; sce; sce = sce->id.next) {
			ts= sce->toolsettings;
			if(ts->normalsize == 0.0 || !ts->uv_selectmode || ts->vgroup_weight == 0.0) {
				ts->normalsize= 0.1f;
				ts->selectmode= SCE_SELECT_VERTEX;
				
				/* autokeying - setting should be taken from the user-prefs
				 * but the userprefs version may not have correct flags set 
				 * (i.e. will result in blank box when enabled)
				 */
				ts->autokey_mode= U.autokey_mode;
				if (ts->autokey_mode == 0) 
					ts->autokey_mode= 2; /* 'add/replace' but not on */
				ts->uv_selectmode= UV_SELECT_VERTEX;
				ts->vgroup_weight= 1.0f;
			}

			/* Game Settings */
			//Dome
			sce->gm.dome.angle = sce->r.domeangle;
			sce->gm.dome.mode = sce->r.domemode;
			sce->gm.dome.res = sce->r.domeres;
			sce->gm.dome.resbuf = sce->r.domeresbuf;
			sce->gm.dome.tilt = sce->r.dometilt;
			sce->gm.dome.warptext = sce->r.dometext;

			//Stand Alone
			sce->gm.fullscreen = sce->r.fullscreen;
			sce->gm.xplay = sce->r.xplay;
			sce->gm.yplay = sce->r.yplay;
			sce->gm.freqplay = sce->r.freqplay;
			sce->gm.depth = sce->r.depth;
			sce->gm.attrib = sce->r.attrib;

			//Stereo
			sce->gm.xsch = sce->r.xsch;
			sce->gm.ysch = sce->r.ysch;
			sce->gm.stereomode = sce->r.stereomode;
			/* reassigning stereomode NO_STEREO and DOME to a separeted flag*/
			if (sce->gm.stereomode == 1){ //1 = STEREO_NOSTEREO
				sce->gm.stereoflag = STEREO_NOSTEREO;
				sce->gm.stereomode = STEREO_ANAGLYPH;
			}
			else if(sce->gm.stereomode == 8){ //8 = STEREO_DOME
				sce->gm.stereoflag = STEREO_DOME;
				sce->gm.stereomode = STEREO_ANAGLYPH;
			}
			else
				sce->gm.stereoflag = STEREO_ENABLED;

			//Framing
			sce->gm.framing = sce->framing;
			sce->gm.xplay = sce->r.xplay;
			sce->gm.yplay = sce->r.yplay;
			sce->gm.freqplay= sce->r.freqplay;
			sce->gm.depth= sce->r.depth;

			//Physic (previously stored in world)
			sce->gm.gravity =9.8f;
			sce->gm.physicsEngine= WOPHY_BULLET;// Bullet by default
			sce->gm.mode = WO_DBVT_CULLING;	// DBVT culling by default
			sce->gm.occlusionRes = 128;
			sce->gm.ticrate = 60;
			sce->gm.maxlogicstep = 5;
			sce->gm.physubstep = 1;
			sce->gm.maxphystep = 5;
		}
	}

	if (main->versionfile < 250 || (main->versionfile == 250 && main->subversionfile < 2)) {
		Scene *sce;
		Object *ob;

		for(sce = main->scene.first; sce; sce = sce->id.next) {
			if(fd->fileflags & G_FILE_ENABLE_ALL_FRAMES)
				sce->gm.flag |= GAME_ENABLE_ALL_FRAMES;
			if(fd->fileflags & G_FILE_SHOW_DEBUG_PROPS)
				sce->gm.flag |= GAME_SHOW_DEBUG_PROPS;
			if(fd->fileflags & G_FILE_SHOW_FRAMERATE)
				sce->gm.flag |= GAME_SHOW_FRAMERATE;
			if(fd->fileflags & G_FILE_SHOW_PHYSICS)
				sce->gm.flag |= GAME_SHOW_PHYSICS;
			if(fd->fileflags & G_FILE_GLSL_NO_SHADOWS)
				sce->gm.flag |= GAME_GLSL_NO_SHADOWS;
			if(fd->fileflags & G_FILE_GLSL_NO_SHADERS)
				sce->gm.flag |= GAME_GLSL_NO_SHADERS;
			if(fd->fileflags & G_FILE_GLSL_NO_RAMPS)
				sce->gm.flag |= GAME_GLSL_NO_RAMPS;
			if(fd->fileflags & G_FILE_GLSL_NO_NODES)
				sce->gm.flag |= GAME_GLSL_NO_NODES;
			if(fd->fileflags & G_FILE_GLSL_NO_EXTRA_TEX)
				sce->gm.flag |= GAME_GLSL_NO_EXTRA_TEX;
			if(fd->fileflags & G_FILE_IGNORE_DEPRECATION_WARNINGS)
				sce->gm.flag |= GAME_IGNORE_DEPRECATION_WARNINGS;

			if(fd->fileflags & G_FILE_GAME_MAT_GLSL)
				sce->gm.matmode= GAME_MAT_GLSL;
			else if(fd->fileflags & G_FILE_GAME_MAT)
				sce->gm.matmode= GAME_MAT_MULTITEX;
			else
				sce->gm.matmode= GAME_MAT_TEXFACE;

			sce->gm.flag |= GAME_DISPLAY_LISTS;
		}
		
		for(ob = main->object.first; ob; ob = ob->id.next) {
			if(ob->flag & 8192) // OB_POSEMODE = 8192
				ob->mode |= OB_MODE_POSE;
		}
	}

	if (main->versionfile < 250 || (main->versionfile == 250 && main->subversionfile < 4)) {
		Scene *sce;
		Object *ob;
		Material *ma;
		Lamp *la;
		World *wo;
		Tex *tex;
		ParticleSettings *part;
		int do_gravity = 0;

		for(sce = main->scene.first; sce; sce = sce->id.next)
			if(sce->unit.scale_length == 0.0f)
				sce->unit.scale_length= 1.0f;
		
		for(ob = main->object.first; ob; ob = ob->id.next) {
			/* fluid-sim stuff */
			FluidsimModifierData *fluidmd = (FluidsimModifierData *)modifiers_findByType(ob, eModifierType_Fluidsim);
			if (fluidmd) fluidmd->fss->fmd = fluidmd;
			
			/* rotation modes were added, but old objects would now default to being 'quaternion based' */
			ob->rotmode= ROT_MODE_EUL;
		}
		
		for(ma = main->mat.first; ma; ma=ma->id.next) {
			if(ma->vol.reflection == 0.f) {
				ma->vol.reflection = 1.f;
				ma->vol.transmission_col[0] = ma->vol.transmission_col[1] = ma->vol.transmission_col[2] = 1.0f;
				ma->vol.reflection_col[0] = ma->vol.reflection_col[1] = ma->vol.reflection_col[2] = 1.0f;
			}

			do_version_mtex_factor_2_50(ma->mtex, ID_MA);
		}

		for(la = main->lamp.first; la; la=la->id.next)
			do_version_mtex_factor_2_50(la->mtex, ID_LA);

		for(wo = main->world.first; wo; wo=wo->id.next)
			do_version_mtex_factor_2_50(wo->mtex, ID_WO);

		for(tex = main->tex.first; tex; tex=tex->id.next)
			if(tex->vd)
				if(tex->vd->extend == 0)
					tex->vd->extend = TEX_CLIP;
		
		for(sce= main->scene.first; sce; sce= sce->id.next)
		{
			if(sce->audio.main == 0.0f)
				sce->audio.main = 1.0f;

			sce->r.ffcodecdata.audio_mixrate = sce->audio.mixrate;
			sce->r.ffcodecdata.audio_volume = sce->audio.main;
			sce->audio.distance_model = 2;
			sce->audio.doppler_factor = 1.0f;
			sce->audio.speed_of_sound = 343.3f;
		}

		/* Add default gravity to scenes */
		for(sce= main->scene.first; sce; sce= sce->id.next) {
			if((sce->physics_settings.flag & PHYS_GLOBAL_GRAVITY) == 0
				&& len_v3(sce->physics_settings.gravity) == 0.0f) {

				sce->physics_settings.gravity[0] = sce->physics_settings.gravity[1] = 0.0f;
				sce->physics_settings.gravity[2] = -9.81f;
				sce->physics_settings.flag = PHYS_GLOBAL_GRAVITY;
				do_gravity = 1;
			}
		}

		/* Assign proper global gravity weights for dynamics (only z-coordinate is taken into account) */
		if(do_gravity) for(part= main->particle.first; part; part= part->id.next)
			part->effector_weights->global_gravity = part->acc[2]/-9.81f;

		for(ob = main->object.first; ob; ob = ob->id.next) {
			ModifierData *md;

			if(do_gravity) {
				for(md= ob->modifiers.first; md; md= md->next) {
					ClothModifierData *clmd = (ClothModifierData *)modifiers_findByType(ob, eModifierType_Cloth);
					if(clmd)
						clmd->sim_parms->effector_weights->global_gravity = clmd->sim_parms->gravity[2]/-9.81f;
				}

				if(ob->soft)
					ob->soft->effector_weights->global_gravity = ob->soft->grav/9.81f;
			}

			/* Normal wind shape is plane */
			if(ob->pd) {
				if(ob->pd->forcefield == PFIELD_WIND)
					ob->pd->shape = PFIELD_SHAPE_PLANE;
				
				if(ob->pd->flag & PFIELD_PLANAR)
					ob->pd->shape = PFIELD_SHAPE_PLANE;
				else if(ob->pd->flag & PFIELD_SURFACE)
					ob->pd->shape = PFIELD_SHAPE_SURFACE;
			}
		}
	}

	if (main->versionfile < 250 || (main->versionfile == 250 && main->subversionfile < 6)) {
		Object *ob;
		Lamp *la;
		
		/* New variables for axis-angle rotations and/or quaternion rotations were added, and need proper initialisation */
		for (ob= main->object.first; ob; ob= ob->id.next) {
			/* new variables for all objects */
			ob->quat[0]= 1.0f;
			ob->rotAxis[1]= 1.0f;
			
			/* bones */
			if (ob->pose) {
				bPoseChannel *pchan;
				
				for (pchan= ob->pose->chanbase.first; pchan; pchan= pchan->next) {
					/* just need to initalise rotation axis properly... */
					pchan->rotAxis[1]= 1.0f;
				}
			}
		}

		for(la = main->lamp.first; la; la=la->id.next)
			la->compressthresh= 0.05f;
	}

	if (main->versionfile < 250 || (main->versionfile == 250 && main->subversionfile < 7)) {
		Mesh *me;
		Nurb *nu;
		Lattice *lt;
		Curve *cu;
		Key *key;
		float *data;
		int a, tot;

		/* shape keys are no longer applied to the mesh itself, but rather
		   to the derivedmesh/displist, so here we ensure that the basis
		   shape key is always set in the mesh coordinates. */

		for(me= main->mesh.first; me; me= me->id.next) {
			if((key = newlibadr(fd, lib, me->key)) && key->refkey) {
				data= key->refkey->data;
				tot= MIN2(me->totvert, key->refkey->totelem);

				for(a=0; a<tot; a++, data+=3)
					VECCOPY(me->mvert[a].co, data)
			}
		}

		for(lt= main->latt.first; lt; lt= lt->id.next) {
			if((key = newlibadr(fd, lib, lt->key)) && key->refkey) {
				data= key->refkey->data;
				tot= MIN2(lt->pntsu*lt->pntsv*lt->pntsw, key->refkey->totelem);

				for(a=0; a<tot; a++, data+=3)
					VECCOPY(lt->def[a].vec, data)
			}
		}

		for(cu= main->curve.first; cu; cu= cu->id.next) {
			if((key = newlibadr(fd, lib, cu->key)) && key->refkey) {
				data= key->refkey->data;

				for(nu=cu->nurb.first; nu; nu=nu->next) {
					if(nu->bezt) {
						BezTriple *bezt = nu->bezt;

						for(a=0; a<nu->pntsu; a++, bezt++) {
							VECCOPY(bezt->vec[0], data); data+=3;
							VECCOPY(bezt->vec[1], data); data+=3;
							VECCOPY(bezt->vec[2], data); data+=3;
							bezt->alfa= *data; data++;
						}
					}
					else if(nu->bp) {
						BPoint *bp = nu->bp;

						for(a=0; a<nu->pntsu*nu->pntsv; a++, bp++) {
							VECCOPY(bp->vec, data); data+=3;
							bp->alfa= *data; data++;
						}
					}
				}
			}
		}
	}

	if (main->versionfile < 250 || (main->versionfile == 250 && main->subversionfile < 8))
	{
		{
			Scene *sce= main->scene.first;
			while(sce) {
				if(sce->r.frame_step==0)
					sce->r.frame_step= 1;
				if (sce->r.mblur_samples==0)
					sce->r.mblur_samples = sce->r.osa;
				
				if (sce->ed && sce->ed->seqbase.first) {
					do_versions_seq_unique_name_all_strips(
						sce, &sce->ed->seqbase);
				}
			
				sce= sce->id.next;
			}
		}
		{
			/* ensure all nodes have unique names */
			bNodeTree *ntree= main->nodetree.first;
			while(ntree) {
				bNode *node=ntree->nodes.first;
				
				while(node) {
					nodeUniqueName(ntree, node);
					node= node->next;
				}
				
				ntree= ntree->id.next;
			}
		}
		{
			Object *ob=main->object.first;
			while (ob) {
				/* shaded mode disabled for now */
				if (ob->dt == OB_SHADED) ob->dt = OB_TEXTURE;
				ob=ob->id.next;
			}
		}
		
		{
			bScreen *screen;
			ScrArea *sa;
			SpaceLink *sl;
			
			for(screen= main->screen.first; screen; screen= screen->id.next) {
				for(sa= screen->areabase.first; sa; sa= sa->next) {
					for(sl= sa->spacedata.first; sl; sl= sl->next) {
						if(sl->spacetype==SPACE_VIEW3D) {
							View3D *v3d = (View3D *)sl;
							if (v3d->drawtype == OB_SHADED) v3d->drawtype = OB_SOLID;
						}
					}
				}
			}
		}
		
		/* only convert old 2.50 files with color management */
		if (main->versionfile == 250) {
			Scene *sce=main->scene.first;
			Material *ma=main->mat.first;
			World *wo=main->world.first;
			Tex *tex=main->tex.first;
			int i, convert=0;
			
			/* convert to new color management system:
			 while previously colors were stored as srgb, 
			 now they are stored as linear internally, 
			 with screen gamma correction in certain places in the UI. */

			/* don't know what scene is active, so we'll convert if any scene has it enabled... */
			while (sce) {
				if(sce->r.color_mgt_flag & R_COLOR_MANAGEMENT)
					convert=1;
				sce=sce->id.next;
			}
			
			if (convert) {
				while(ma) {
					if (ma->ramp_col) {
						ColorBand *band = (ColorBand *)ma->ramp_col;
						for (i=0; i<band->tot; i++) {
							CBData *data = band->data + i;
							srgb_to_linearrgb_v3_v3(&data->r, &data->r);
						}
					}
					if (ma->ramp_spec) {
						ColorBand *band = (ColorBand *)ma->ramp_spec;
						for (i=0; i<band->tot; i++) {
							CBData *data = band->data + i;
							srgb_to_linearrgb_v3_v3(&data->r, &data->r);
						}
					}
					
					srgb_to_linearrgb_v3_v3(&ma->r, &ma->r);
					srgb_to_linearrgb_v3_v3(&ma->specr, &ma->specr);
					srgb_to_linearrgb_v3_v3(&ma->mirr, &ma->mirr);
					srgb_to_linearrgb_v3_v3(ma->sss_col, ma->sss_col);
					ma=ma->id.next;
				}
				
				while(tex) {
					if (tex->coba) {
						ColorBand *band = (ColorBand *)tex->coba;
						for (i=0; i<band->tot; i++) {
							CBData *data = band->data + i;
							srgb_to_linearrgb_v3_v3(&data->r, &data->r);
						}
					}
					tex=tex->id.next;
				}
				
				while(wo) {
					srgb_to_linearrgb_v3_v3(&wo->ambr, &wo->ambr);
					srgb_to_linearrgb_v3_v3(&wo->horr, &wo->horr);
					srgb_to_linearrgb_v3_v3(&wo->zenr, &wo->zenr);
					wo=wo->id.next;
				}
			}
		}
	}
	
	if (main->versionfile < 250 || (main->versionfile == 250 && main->subversionfile < 9))
	{
		Scene *sce;
		Mesh *me;
		Object *ob;

		for(sce=main->scene.first; sce; sce=sce->id.next)
			if(!sce->toolsettings->particle.selectmode)
				sce->toolsettings->particle.selectmode= SCE_SELECT_PATH;

		if (main->versionfile == 250 && main->subversionfile > 1) {
			for(me=main->mesh.first; me; me=me->id.next)
				multires_load_old_250(me);

			for(ob=main->object.first; ob; ob=ob->id.next) {
				MultiresModifierData *mmd = (MultiresModifierData *)modifiers_findByType(ob, eModifierType_Multires);

				if(mmd) {
					mmd->totlvl--;
					mmd->lvl--;
					mmd->sculptlvl= mmd->lvl;
					mmd->renderlvl= mmd->lvl;
				}
			}
		}
	}

	if (main->versionfile < 250 || (main->versionfile == 250 && main->subversionfile < 10))
	{
		Object *ob;

		/* properly initialise hair clothsim data on old files */
		for(ob = main->object.first; ob; ob = ob->id.next) {
			ModifierData *md;
			for(md= ob->modifiers.first; md; md= md->next) {
				if (md->type == eModifierType_Cloth) {
					ClothModifierData *clmd = (ClothModifierData *)md;
					if (clmd->sim_parms->velocity_smooth < 0.01f)
						clmd->sim_parms->velocity_smooth = 0.f;
				}
			}
		}
	}

	/* fix bad area setup in subversion 10 */
	if (main->versionfile == 250 && main->subversionfile == 10)
	{
		/* fix for new view type in sequencer */
		bScreen *screen;
		ScrArea *sa;
		SpaceLink *sl;


		/* remove all preview window in wrong spaces */
		for(screen= main->screen.first; screen; screen= screen->id.next) {
			for(sa= screen->areabase.first; sa; sa= sa->next) {
				for(sl= sa->spacedata.first; sl; sl= sl->next) {
					if(sl->spacetype!=SPACE_SEQ) {
						ARegion *ar;
						ListBase *regionbase;

						if (sl == sa->spacedata.first) {
							regionbase = &sa->regionbase;
						} else {
							regionbase = &sl->regionbase;
						}


						for( ar = regionbase->first; ar; ar = ar->next) {
							if (ar->regiontype == RGN_TYPE_PREVIEW)
								break;
						}

						if (ar && (ar->regiontype == RGN_TYPE_PREVIEW)) {
							SpaceType *st= BKE_spacetype_from_id(SPACE_SEQ);
							BKE_area_region_free(st, ar);
							BLI_freelinkN(regionbase, ar);
						}
					}
				}
			}
		}
	}

	if (main->versionfile < 250 || (main->versionfile == 250 && main->subversionfile < 11))
	{
		{
			/* fix for new view type in sequencer */
			bScreen *screen;
			ScrArea *sa;
			SpaceLink *sl;


			for(screen= main->screen.first; screen; screen= screen->id.next) {
				for(sa= screen->areabase.first; sa; sa= sa->next) {
					for(sl= sa->spacedata.first; sl; sl= sl->next) {
						if(sl->spacetype==SPACE_SEQ) {
							ARegion *ar;
							ARegion *ar_main;
							ListBase *regionbase;
							SpaceSeq *sseq = (SpaceSeq *)sl;

							if (sl == sa->spacedata.first) {
								regionbase = &sa->regionbase;
							} else {
								regionbase = &sl->regionbase;
							}

							if (sseq->view == 0) sseq->view = SEQ_VIEW_SEQUENCE;
							if (sseq->mainb == 0) sseq->mainb = SEQ_DRAW_IMG_IMBUF;

							ar_main = (ARegion*)regionbase->first;
							for (; ar_main; ar_main = ar_main->next) {
								if (ar_main->regiontype == RGN_TYPE_WINDOW)
									break;
							}
							ar= MEM_callocN(sizeof(ARegion), "preview area for sequencer");
							BLI_insertlinkbefore(regionbase, ar_main, ar);
							sequencer_init_preview_region(ar);
						}
					}
				}
			}
		}
	}

	if (main->versionfile < 250 || (main->versionfile == 250 && main->subversionfile < 12))
	{
		Scene *sce;
		Object *ob;
		Brush *brush;
		Material *ma;
		
		/* game engine changes */
		for(sce = main->scene.first; sce; sce = sce->id.next) {
			sce->gm.eyeseparation = 0.10f;
		}
		
		/* anim viz changes */
		for (ob= main->object.first; ob; ob= ob->id.next) {
			/* initialise object defaults */
			animviz_settings_init(&ob->avs);
			
			/* if armature, copy settings for pose from armature data 
			 * performing initialisation where appropriate 
			 */
			if (ob->pose && ob->data) {
				bArmature *arm= newlibadr(fd, lib, ob->data);
				if(arm) { /* XXX - why does this fail in some cases? */
					bAnimVizSettings *avs= &ob->pose->avs;
					
					/* ghosting settings ---------------- */
						/* ranges */
					avs->ghost_bc= avs->ghost_ac= arm->ghostep;
					
					avs->ghost_sf= arm->ghostsf;
					avs->ghost_ef= arm->ghostef;
					if ((avs->ghost_sf == avs->ghost_ef) && (avs->ghost_sf == 0)) {
						avs->ghost_sf= 1;
						avs->ghost_ef= 100;
					}
					
						/* type */
					if (arm->ghostep == 0)
						avs->ghost_type= GHOST_TYPE_NONE;
					else
						avs->ghost_type= arm->ghosttype + 1;
					
						/* stepsize */
					avs->ghost_step= arm->ghostsize;
					if (avs->ghost_step == 0)
						avs->ghost_step= 1;
					
					/* path settings --------------------- */
						/* ranges */
					avs->path_bc= arm->pathbc;
					avs->path_ac= arm->pathac;
					if ((avs->path_bc == avs->path_ac) && (avs->path_bc == 0))
						avs->path_bc= avs->path_ac= 10;
					
					avs->path_sf= arm->pathsf;
					avs->path_ef= arm->pathef;
					if ((avs->path_sf == avs->path_ef) && (avs->path_sf == 0)) {
						avs->path_sf= 1;
						avs->path_ef= 250;
					}
					
						/* flags */
					if (arm->pathflag & ARM_PATH_FNUMS)
						avs->path_viewflag |= MOTIONPATH_VIEW_FNUMS;
					if (arm->pathflag & ARM_PATH_KFRAS)
						avs->path_viewflag |= MOTIONPATH_VIEW_KFRAS;
					if (arm->pathflag & ARM_PATH_KFNOS)
						avs->path_viewflag |= MOTIONPATH_VIEW_KFNOS;
					
						/* bake flags */
					if (arm->pathflag & ARM_PATH_HEADS)
						avs->path_bakeflag |= MOTIONPATH_BAKE_HEADS;
					
						/* type */
					if (arm->pathflag & ARM_PATH_ACFRA)
						avs->path_type = MOTIONPATH_TYPE_ACFRA;
					
						/* stepsize */
					avs->path_step= arm->pathsize;
					if (avs->path_step == 0)
						avs->path_step= 1;
				}
				else
					animviz_settings_init(&ob->pose->avs);
			}
		}
		
		/* brush texture changes */
		for (brush= main->brush.first; brush; brush= brush->id.next) {
			default_mtex(&brush->mtex);
		}

		for (ma= main->mat.first; ma; ma= ma->id.next) {
			if (ma->vol.ms_spread < 0.0001f) {
				ma->vol.ms_spread = 0.2f;
				ma->vol.ms_diff = 1.f;
				ma->vol.ms_intensity = 1.f;	
			}
		}
	}
	
	if (main->versionfile < 250 || (main->versionfile == 250 && main->subversionfile < 13)) {
		/* NOTE: if you do more conversion, be sure to do it outside of this and
		   increase subversion again, otherwise it will not be correct */
		Object *ob;
		
		/* convert degrees to radians for internal use */
		for (ob=main->object.first; ob; ob=ob->id.next) {
			bPoseChannel *pchan;

			do_version_constraints_radians_degrees_250(&ob->constraints);

			if (ob->pose) {
				for (pchan=ob->pose->chanbase.first; pchan; pchan=pchan->next) {
					pchan->limitmin[0] *= (float)(M_PI/180.0);
					pchan->limitmin[1] *= (float)(M_PI/180.0);
					pchan->limitmin[2] *= (float)(M_PI/180.0);
					pchan->limitmax[0] *= (float)(M_PI/180.0);
					pchan->limitmax[1] *= (float)(M_PI/180.0);
					pchan->limitmax[2] *= (float)(M_PI/180.0);

					do_version_constraints_radians_degrees_250(&pchan->constraints);
				}
			}
		}
	}
	
	if (main->versionfile < 250 || (main->versionfile == 250 && main->subversionfile < 14)) {
		/* fix for bad View2D extents for Animation Editors */
		bScreen *screen;
		ScrArea *sa;
		SpaceLink *sl;
		
		for (screen= main->screen.first; screen; screen= screen->id.next) {
			for (sa= screen->areabase.first; sa; sa= sa->next) {
				for (sl= sa->spacedata.first; sl; sl= sl->next) {
					ListBase *regionbase;
					ARegion *ar;
					
					if (sl == sa->spacedata.first)
						regionbase = &sa->regionbase;
					else
						regionbase = &sl->regionbase;
						
					if (ELEM(sl->spacetype, SPACE_ACTION, SPACE_NLA)) {
						for (ar = (ARegion*)regionbase->first; ar; ar = ar->next) {
							if (ar->regiontype == RGN_TYPE_WINDOW) {
								ar->v2d.cur.ymax= ar->v2d.tot.ymax= 0.0f;
								ar->v2d.cur.ymin= ar->v2d.tot.ymin= (float)(-sa->winy) / 3.0f;
							}
						}
					}
				}
			}
		}
	}
	
	if (main->versionfile < 250 || (main->versionfile == 250 && main->subversionfile < 15)) {
		World *wo;
		Material *ma;

		/* ambient default from 0.5f to 1.0f */
		for(ma= main->mat.first; ma; ma=ma->id.next)
			ma->amb *= 2.0f;

		for(wo= main->world.first; wo; wo=wo->id.next) {
			/* ao splitting into ao/env/indirect */
			wo->ao_env_energy= wo->aoenergy;
			wo->aoenergy= 1.0f;

			if(wo->ao_indirect_bounces == 0)
				wo->ao_indirect_bounces= 1;
			else
				wo->mode |= WO_INDIRECT_LIGHT;

			if(wo->aomix == WO_AOSUB)
				wo->ao_env_energy= -wo->ao_env_energy;
			else if(wo->aomix == WO_AOADDSUB)
				wo->mode |= WO_AMB_OCC;

			wo->aomix= WO_AOMUL;

			/* ambient default from 0.5f to 1.0f */
			mul_v3_fl(&wo->ambr, 0.5f);
			wo->ao_env_energy *= 0.5f;
		}
	}
	
	if (main->versionfile < 250 || (main->versionfile == 250 && main->subversionfile < 17)) {
		Scene *sce;
		Sequence *seq;
		Material *ma;

		/* initialize to sane default so toggling on border shows something */
		for(sce = main->scene.first; sce; sce = sce->id.next) {
			if(sce->r.border.xmin == 0.0f && sce->r.border.ymin == 0.0f &&
			   sce->r.border.xmax == 0.0f && sce->r.border.ymax == 0.0f) {
				sce->r.border.xmin= 0.0f;
				sce->r.border.ymin= 0.0f;
				sce->r.border.xmax= 1.0f;
				sce->r.border.ymax= 1.0f;
			}

			if((sce->r.ffcodecdata.flags & FFMPEG_MULTIPLEX_AUDIO) == 0)
				sce->r.ffcodecdata.audio_codec = 0x0; // CODEC_ID_NONE

			SEQ_BEGIN(sce->ed, seq) {
				seq->volume = 1.0f;
			}
			SEQ_END
		}

		/* particle brush strength factor was changed from int to float */
		for(sce= main->scene.first; sce; sce=sce->id.next) {
			ParticleEditSettings *pset= &sce->toolsettings->particle;
			int a;

			for(a=0; a<PE_TOT_BRUSH; a++)
				pset->brush[a].strength /= 100.0f;
		}

		for(ma = main->mat.first; ma; ma=ma->id.next)
			if(ma->mode & MA_TRACEBLE)
				ma->shade_flag |= MA_APPROX_OCCLUSION;

		/* sequencer changes */
		{
			bScreen *screen;
			ScrArea *sa;
			SpaceLink *sl;

			for(screen= main->screen.first; screen; screen= screen->id.next) {
				for(sa= screen->areabase.first; sa; sa= sa->next) {
					for(sl= sa->spacedata.first; sl; sl= sl->next) {
						if(sl->spacetype==SPACE_SEQ) {
							ARegion *ar_preview;
							ListBase *regionbase;

							if (sl == sa->spacedata.first) {
								regionbase = &sa->regionbase;
							} else {
								regionbase = &sl->regionbase;
							}

							ar_preview = (ARegion*)regionbase->first;
							for (; ar_preview; ar_preview = ar_preview->next) {
								if (ar_preview->regiontype == RGN_TYPE_PREVIEW)
									break;
							}
							if (ar_preview && (ar_preview->regiontype == RGN_TYPE_PREVIEW)) {
								sequencer_init_preview_region(ar_preview);
							}
						}
					}
				}
			}
		} /* sequencer changes */
	}
	
	if (main->versionfile <= 251) {	/* 2.5.1 had no subversions */
		bScreen *sc;
		
		/* Blender 2.5.2 - subversion 0 introduced a new setting: V3D_RENDER_OVERRIDE.
		 * This bit was used in the past for V3D_TRANSFORM_SNAP, which is now deprecated. 
		 * Here we clear it for old files so they don't come in with V3D_RENDER_OVERRIDE set,
		 * which would cause cameras, lamps, etc to become invisible */
		for(sc= main->screen.first; sc; sc= sc->id.next) {
			ScrArea *sa;
			for(sa= sc->areabase.first; sa; sa= sa->next) {
				SpaceLink *sl;
				for (sl= sa->spacedata.first; sl; sl= sl->next) {
					if(sl->spacetype==SPACE_VIEW3D) {
						View3D* v3d = (View3D *)sl;
						v3d->flag2 &= ~V3D_RENDER_OVERRIDE;
					}
				}
			}
		}
	}

	if (main->versionfile < 252 || (main->versionfile == 252 && main->subversionfile < 1)) {
		Brush *brush;
		Object *ob;
		Scene *scene;
		bNodeTree *ntree;
		
		for (brush= main->brush.first; brush; brush= brush->id.next) {
			if (brush->curve) brush->curve->preset = CURVE_PRESET_SMOOTH;
		}
		
		/* properly initialise active flag for fluidsim modifiers */
		for(ob = main->object.first; ob; ob = ob->id.next) {
			ModifierData *md;
			for(md= ob->modifiers.first; md; md= md->next) {
				if (md->type == eModifierType_Fluidsim) {
					FluidsimModifierData *fmd = (FluidsimModifierData *)md;
					fmd->fss->flag |= OB_FLUIDSIM_ACTIVE; 
					fmd->fss->flag |= OB_FLUIDSIM_OVERRIDE_TIME;
				}
			}
		}
		
		/* adjustment to color balance node values */
		for(scene= main->scene.first; scene; scene= scene->id.next) {
			if(scene->nodetree) {
				bNode *node=scene->nodetree->nodes.first;
				
				while(node) {
					if (node->type == CMP_NODE_COLORBALANCE) {
						NodeColorBalance *n= (NodeColorBalance *)node->storage;
						n->lift[0] += 1.f;
						n->lift[1] += 1.f;
						n->lift[2] += 1.f;
					}
					node= node->next;
				}
			}
		}
		/* check inside node groups too */
		for (ntree= main->nodetree.first; ntree; ntree=ntree->id.next) {
			bNode *node=ntree->nodes.first;
			
			while(node) {
				if (node->type == CMP_NODE_COLORBALANCE) {
					NodeColorBalance *n= (NodeColorBalance *)node->storage;
					n->lift[0] += 1.f;
					n->lift[1] += 1.f;
					n->lift[2] += 1.f;
				}
				node= node->next;
			}
		}
	}
	
	/* old-track -> constraints (this time we're really doing it!) */
	if (main->versionfile < 252 || (main->versionfile == 252 && main->subversionfile < 2)) {
		Object *ob;
		
		for (ob = main->object.first; ob; ob = ob->id.next)
			do_version_old_trackto_to_constraints(ob);
	}
	
	if (main->versionfile < 252 || (main->versionfile == 252 && main->subversionfile < 5)) {
		bScreen *sc;
		
		/* Image editor scopes */
		for(sc= main->screen.first; sc; sc= sc->id.next) {
			ScrArea *sa;
			for(sa= sc->areabase.first; sa; sa= sa->next) {
				SpaceLink *sl;
				for (sl= sa->spacedata.first; sl; sl= sl->next) {
					if(sl->spacetype==SPACE_IMAGE) {
						SpaceImage *sima = (SpaceImage *)sl;
						scopes_new(&sima->scopes);
					}
				}
			}
		}
	}
	

	if (main->versionfile < 253)
	{
		Object *ob;
		Scene *scene;
		bScreen *sc;
		Tex *tex;

		for (sc= main->screen.first; sc; sc= sc->id.next) {
			ScrArea *sa;
			for (sa= sc->areabase.first; sa; sa= sa->next) {
				SpaceLink *sl;
				for (sl= sa->spacedata.first; sl; sl= sl->next) {
					if (sl->spacetype == SPACE_NODE) {
						SpaceNode *snode= (SpaceNode *)sl;
						ListBase *regionbase;
						ARegion *ar;

						if (sl == sa->spacedata.first)
							regionbase = &sa->regionbase;
						else
							regionbase = &sl->regionbase;

						if (snode->v2d.minzoom > 0.09f)
							snode->v2d.minzoom= 0.09f;
						if (snode->v2d.maxzoom < 2.31f)
							snode->v2d.maxzoom= 2.31f;

						for (ar= regionbase->first; ar; ar= ar->next) {
							if (ar->regiontype == RGN_TYPE_WINDOW) {
								if (ar->v2d.minzoom > 0.09f)
									ar->v2d.minzoom= 0.09f;
								if (ar->v2d.maxzoom < 2.31f)
									ar->v2d.maxzoom= 2.31f;
							}
						}
					}
					else if (sl->spacetype == SPACE_TIME) {
						SpaceTime *stime= (SpaceTime *)sl;
						
						/* enable all cache display */
						stime->cache_display |= TIME_CACHE_DISPLAY;
						stime->cache_display |= (TIME_CACHE_SOFTBODY|TIME_CACHE_PARTICLES);
						stime->cache_display |= (TIME_CACHE_CLOTH|TIME_CACHE_SMOKE);
					}
				}
			}
		}

		do_version_mdef_250(main);

		/* parent type to modifier */
		for(ob = main->object.first; ob; ob = ob->id.next) {
			if(ob->parent) {
				Object *parent= (Object *)newlibadr(fd, lib, ob->parent);
				if(parent) { /* parent may not be in group */
					if(parent->type==OB_ARMATURE && ob->partype==PARSKEL) {
						ArmatureModifierData *amd;
						bArmature *arm= (bArmature *)newlibadr(fd, lib, parent->data);

						amd = (ArmatureModifierData*) modifier_new(eModifierType_Armature);
						amd->object = ob->parent;
						BLI_addtail((ListBase*)&ob->modifiers, amd);
						amd->deformflag= arm->deformflag;
						ob->partype = PAROBJECT;
					}
					else if(parent->type==OB_LATTICE && ob->partype==PARSKEL) {
						LatticeModifierData *lmd;

						lmd = (LatticeModifierData*) modifier_new(eModifierType_Lattice);
						lmd->object = ob->parent;
						BLI_addtail((ListBase*)&ob->modifiers, lmd);
						ob->partype = PAROBJECT;
					}
					else if(parent->type==OB_CURVE && ob->partype==PARCURVE) {
						CurveModifierData *cmd;

						cmd = (CurveModifierData*) modifier_new(eModifierType_Curve);
						cmd->object = ob->parent;
						BLI_addtail((ListBase*)&ob->modifiers, cmd);
						ob->partype = PAROBJECT;
					}
				}
			}
		}
		
		/* initialise scene active layer */
		for (scene= main->scene.first; scene; scene=scene->id.next) {
			int i;
			for(i=0; i<20; i++) {
				if(scene->lay & (1<<i)) {
					scene->layact= 1<<i;
					break;
				}
			}
		}

		for(tex= main->tex.first; tex; tex= tex->id.next) {
			/* if youre picky, this isn't correct until we do a version bump
			 * since you could set saturation to be 0.0*/
			if(tex->saturation==0.0f)
				tex->saturation= 1.0f;
		}

		{
			Curve *cu;
			for(cu= main->curve.first; cu; cu= cu->id.next) {
				cu->smallcaps_scale= 0.75f;
			}
		}

		for (scene= main->scene.first; scene; scene=scene->id.next) {
			if(scene) {
				Sequence *seq;
				SEQ_BEGIN(scene->ed, seq) {
					if(seq->sat==0.0f) {
						seq->sat= 1.0f;
					}
				}
				SEQ_END
			}
		}
	}

	/* GSOC Sculpt 2010 - Sanity check on Sculpt/Paint settings */
	/* These sanity checks are useful for any version so do not
	   put a condition on them */
	{
		Scene *sce;
		for (sce= main->scene.first; sce; sce= sce->id.next) {
			if (sce->toolsettings->sculpt_paint_unified_alpha == 0)
				sce->toolsettings->sculpt_paint_unified_alpha = 0.5f;

			if (sce->toolsettings->sculpt_paint_unified_unprojected_radius == 0) 
				sce->toolsettings->sculpt_paint_unified_unprojected_radius = 0.125f;

			if (sce->toolsettings->sculpt_paint_unified_size == 0)
				sce->toolsettings->sculpt_paint_unified_size = 35;
		}
	}

	{
		/* GSOC 2010 Sculpt - New settings for Brush */

		Brush *brush;
		for (brush= main->brush.first; brush; brush= brush->id.next) {
			/* Sanity Check for Brushes 2.52 */
			/* These sanity checks are useful for any version so do not
			   put a condition on them */

			// infinite number of dabs
			if (brush->spacing == 0)
				brush->spacing = 10;

			// will have no effect
			if (brush->alpha == 0)
				brush->alpha = 0.5f;

			// bad radius
			if (brush->unprojected_radius == 0)
				brush->unprojected_radius = 0.125f;

			// unusable size
			if (brush->size == 0)
				brush->size = 35;

			// can't see overlay
			if (brush->texture_overlay_alpha == 0)
				brush->texture_overlay_alpha = 33;

			// same as draw brush
			if (brush->crease_pinch_factor == 0)
				brush->crease_pinch_factor = 0.5f;

			// will sculpt no vertexes
			if (brush->plane_trim == 0)
				brush->plane_trim = 0.5f;

			// same as smooth stroke off
			if (brush->smooth_stroke_radius == 0)
				brush->smooth_stroke_radius= 75;

			// will keep cursor in one spot
			if (brush->smooth_stroke_radius == 1)
				brush->smooth_stroke_factor= 0.9f;

			// same as dots
			if (brush->rate == 0)
				brush->rate= 0.1f;

			/* Sanity Check for Brushes 2.53 */

			// divide by zero
			if (brush->adaptive_space_factor == 0)
				brush->adaptive_space_factor= 1;

			if (brush->sculpt_plane_range == 0)
				brush->sculpt_plane_range= 1;

			if (brush->frontface_angle== 0)
				brush->frontface_angle= (float)(M_PI_2 * 80.0/90.0);

			if (brush->layer_distance== 0)
				brush->layer_distance= 0.25f;

			/* New Settings */
			if (main->versionfile < 252 || (main->versionfile == 252 && main->subversionfile < 5)) {
				brush->flag |= BRUSH_SPACE_ATTEN; // explicitly enable adaptive strength

				// spacing was originally in pixels, convert it to percentage for new version
				// size should not be zero due to sanity check above
				brush->spacing = (int)(100*((float)brush->spacing) / ((float)brush->size));

				if (brush->add_col[0] == 0 &&
					brush->add_col[1] == 0 &&
					brush->add_col[2] == 0)
				{
					brush->add_col[0] = 1.00f;
					brush->add_col[1] = 0.39f;
					brush->add_col[2] = 0.39f;
				}

				if (brush->sub_col[0] == 0 &&
					brush->sub_col[1] == 0 &&
					brush->sub_col[2] == 0)
				{
					brush->sub_col[0] = 0.39f;
					brush->sub_col[1] = 0.39f;
					brush->sub_col[2] = 1.00f;
				}
			}

			if (main->versionfile < 253)
				brush->flag |= BRUSH_ADAPTIVE_SPACE; // explicitly enable adaptive space
		}
	}

	{
		Object *ob;

		/* MatCaps */
		for (ob=main->object.first; ob; ob=ob->id.next) {
			if (main->versionfile < 253) {
			/* If max drawtype is textured then assume user won't mind if we bump it up to use MatCaps, */
			/* Otherwise, assume that if max drawtype is less than textured then user doesn't want to use MatCaps */
				if (ob->dt == OB_TEXTURE)
					ob->dt = OB_MATCAP;
			}
		}
	}

	if (main->versionfile < 253 || (main->versionfile == 253 && main->subversionfile < 1))
		{
			Object *ob;

			for(ob = main->object.first; ob; ob = ob->id.next) {
				ModifierData *md;
				for(md= ob->modifiers.first; md; md= md->next) {
					if (md->type == eModifierType_Smoke) {
						SmokeModifierData *smd = (SmokeModifierData *)md;

						if((smd->type & MOD_SMOKE_TYPE_DOMAIN) && smd->domain)
						{
							smd->domain->vorticity = 2.0f;
							smd->domain->time_scale = 1.0f;

							if(!(smd->domain->flags & (1<<4)))
								continue;

							/* delete old MOD_SMOKE_INITVELOCITY flag */
							smd->domain->flags &= ~(1<<4);

							/* for now just add it to all flow objects in the scene */
							{
								Object *ob2;
								for(ob2 = main->object.first; ob2; ob2 = ob2->id.next) {
									ModifierData *md2;
									for(md2= ob2->modifiers.first; md2; md2= md2->next) {
										if (md2->type == eModifierType_Smoke) {
											SmokeModifierData *smd2 = (SmokeModifierData *)md2;

											if((smd2->type & MOD_SMOKE_TYPE_FLOW) && smd2->flow)
											{
												smd2->flow->flags |= MOD_SMOKE_FLOW_INITVELOCITY;
											}
										}
									}
								}
							}

						}
						else if((smd->type & MOD_SMOKE_TYPE_FLOW) && smd->flow)
						{
							smd->flow->vel_multi = 1.0f;
						}

					}
				}
			}
		}

	/* put compatibility code here until next subversion bump */
	{
		Brush *br;
		for(br= main->brush.first; br; br= br->id.next) {
			if(br->ob_mode==0)
<<<<<<< HEAD
				br->ob_mode= (OB_MODE_SCULPT|OB_MODE_WEIGHT_PAINT|OB_MODE_TEXTURE_PAINT|OB_MODE_VERTEX_PAINT);
	}

=======
				br->ob_mode= OB_MODE_ALL_PAINT;
		}
		
>>>>>>> f48f8d3b
	}
	{
		ParticleSettings *part;
		for(part = main->particle.first; part; part = part->id.next) {
			if(part->boids)
				part->boids->pitch = 1.0f;
		}
	}

	{
		bScreen *sc;
		for (sc= main->screen.first; sc; sc= sc->id.next) {
			ScrArea *sa;
			for (sa= sc->areabase.first; sa; sa= sa->next) {
				SpaceLink *sl;
				for (sl= sa->spacedata.first; sl; sl= sl->next) {
					if (sl->spacetype == SPACE_INFO) {
						SpaceInfo *sinfo= (SpaceInfo *)sl;
						ARegion *ar;

						sinfo->rpt_mask= INFO_RPT_OP;

						for (ar= sa->regionbase.first; ar; ar= ar->next) {
							if (ar->regiontype == RGN_TYPE_WINDOW) {
								ar->v2d.scroll = (V2D_SCROLL_RIGHT);
								ar->v2d.align = V2D_ALIGN_NO_NEG_X|V2D_ALIGN_NO_NEG_Y; /* align bottom left */
								ar->v2d.keepofs = V2D_LOCKOFS_X;
								ar->v2d.keepzoom = (V2D_LOCKZOOM_X|V2D_LOCKZOOM_Y|V2D_LIMITZOOM|V2D_KEEPASPECT);
								ar->v2d.keeptot= V2D_KEEPTOT_BOUNDS;
								ar->v2d.minzoom= ar->v2d.maxzoom= 1.0f;
							}
						}
					}
				}
			}
		}
	}
	
	/* WATCH IT!!!: pointers from libdata have not been converted yet here! */
	/* WATCH IT 2!: Userdef struct init has to be in editors/interface/resources.c! */

	/* don't forget to set version number in blender.c! */
}

#if 0 // XXX: disabled for now... we still don't have this in the right place in the loading code for it to work
static void do_versions_after_linking(FileData *fd, Library *lib, Main *main)
{
	/* old Animation System (using IPO's) needs to be converted to the new Animato system */
	if(main->versionfile < 250)
		do_versions_ipos_to_animato(main);
}
#endif

static void lib_link_all(FileData *fd, Main *main)
{
	oldnewmap_sort(fd);
	
	lib_link_windowmanager(fd, main);
	lib_link_screen(fd, main);
	lib_link_scene(fd, main);
	lib_link_object(fd, main);
	lib_link_curve(fd, main);
	lib_link_mball(fd, main);
	lib_link_material(fd, main);
	lib_link_texture(fd, main);
	lib_link_image(fd, main);
	lib_link_ipo(fd, main);		// XXX depreceated... still needs to be maintained for version patches still
	lib_link_key(fd, main);
	lib_link_world(fd, main);
	lib_link_lamp(fd, main);
	lib_link_latt(fd, main);
	lib_link_text(fd, main);
	lib_link_camera(fd, main);
	lib_link_sound(fd, main);
	lib_link_group(fd, main);
	lib_link_armature(fd, main);
	lib_link_action(fd, main);
	lib_link_vfont(fd, main);
	lib_link_nodetree(fd, main);	/* has to be done after scene/materials, this will verify group nodes */
	lib_link_brush(fd, main);
	lib_link_particlesettings(fd, main);

	lib_link_mesh(fd, main);		/* as last: tpage images with users at zero */

	lib_link_library(fd, main);		/* only init users */
}


static BHead *read_userdef(BlendFileData *bfd, FileData *fd, BHead *bhead)
{
	UserDef *user;
	wmKeyMap *keymap;
	wmKeyMapItem *kmi;

	bfd->user= user= read_struct(fd, bhead, "user def");

	/* read all data into fd->datamap */
	bhead= read_data_into_oldnewmap(fd, bhead, "user def");

	link_list(fd, &user->themes);
	link_list(fd, &user->keymaps);
	link_list(fd, &user->addons);

	for(keymap=user->keymaps.first; keymap; keymap=keymap->next) {
		keymap->modal_items= NULL;
		keymap->poll= NULL;

		link_list(fd, &keymap->items);
		for(kmi=keymap->items.first; kmi; kmi=kmi->next) {
			kmi->properties= newdataadr(fd, kmi->properties);
			if(kmi->properties)
				IDP_DirectLinkProperty(kmi->properties, (fd->flags & FD_FLAGS_SWITCH_ENDIAN), fd);
			kmi->ptr= NULL;
		}
	}

	// XXX
	user->uifonts.first= user->uifonts.last= NULL;
	user->uistyles.first= user->uistyles.last= NULL;

	/* free fd->datamap again */
	oldnewmap_free_unused(fd->datamap);
	oldnewmap_clear(fd->datamap);

	return bhead;
}

BlendFileData *blo_read_file_internal(FileData *fd, const char *filename)
{
	BHead *bhead= blo_firstbhead(fd);
	BlendFileData *bfd;

	bfd= MEM_callocN(sizeof(BlendFileData), "blendfiledata");
	bfd->main= MEM_callocN(sizeof(Main), "main");
	BLI_addtail(&fd->mainlist, bfd->main);

	bfd->main->versionfile= fd->fileversion;
	
	bfd->type= BLENFILETYPE_BLEND;
	strncpy(bfd->main->name, filename, sizeof(bfd->main->name)-1);

	while(bhead) {
		switch(bhead->code) {
		case DATA:
		case DNA1:
		case TEST: /* used as preview since 2.5x */
		case REND:
			bhead = blo_nextbhead(fd, bhead);
			break;
		case GLOB:
			bhead= read_global(bfd, fd, bhead);
			break;
		case USER:
			bhead= read_userdef(bfd, fd, bhead);
			break;
		case ENDB:
			bhead = NULL;
			break;

		case ID_LI:
			/* skip library datablocks in undo, this works together with
			   BLO_read_from_memfile, where the old main->library is restored
			   overwriting  the libraries from the memory file. previously
			   it did not save ID_LI/ID_ID blocks in this case, but they are
			   needed to make quit.blend recover them correctly. */
			if(fd->memfile)
				bhead= blo_nextbhead(fd, bhead);
			else
				bhead= read_libblock(fd, bfd->main, bhead, LIB_LOCAL, NULL);
			break;
		case ID_ID:
			/* same as above */
			if(fd->memfile)
				bhead= blo_nextbhead(fd, bhead);
			else
				/* always adds to the most recently loaded
				 * ID_LI block, see direct_link_library.
				 * this is part of the file format definition. */
				bhead = read_libblock(fd, fd->mainlist.last, bhead, LIB_READ+LIB_EXTERN, NULL);
			break;
			
			/* in 2.50+ files, the file identifier for screens is patched, forward compatibility */
		case ID_SCRN:
			bhead->code= ID_SCR;
			/* deliberate pass on to default */
		default:
			bhead = read_libblock(fd, bfd->main, bhead, LIB_LOCAL, NULL);
		}
	}

	/* do before read_libraries, but skip undo case */
//	if(fd->memfile==NULL) (the mesh shuffle hacks don't work yet? ton)
		do_versions(fd, NULL, bfd->main);

	read_libraries(fd, &fd->mainlist);
	
	blo_join_main(&fd->mainlist);

	lib_link_all(fd, bfd->main);
	//do_versions_after_linking(fd, NULL, bfd->main); // XXX: not here (or even in this function at all)! this causes crashes on many files - Aligorith (July 04, 2010)
	lib_verify_nodetree(bfd->main, TRUE);
	fix_relpaths_library(fd->relabase, bfd->main); /* make all relative paths, relative to the open blend file */
	
	link_global(fd, bfd);	/* as last */
	
	return bfd;
}

/* ************* APPEND LIBRARY ************** */

struct bheadsort {
	BHead *bhead;
	void *old;
};

static int verg_bheadsort(const void *v1, const void *v2)
{
	const struct bheadsort *x1=v1, *x2=v2;
	
	if( x1->old > x2->old) return 1;
	else if( x1->old < x2->old) return -1;
	return 0;
}

static void sort_bhead_old_map(FileData *fd)
{
	BHead *bhead;
	struct bheadsort *bhs;
	int tot= 0;
	
	for (bhead= blo_firstbhead(fd); bhead; bhead= blo_nextbhead(fd, bhead))
		tot++;
	
	fd->tot_bheadmap= tot;
	if(tot==0) return;
	
	bhs= fd->bheadmap= MEM_mallocN(tot*sizeof(struct bheadsort), "bheadsort");
	
	for (bhead= blo_firstbhead(fd); bhead; bhead= blo_nextbhead(fd, bhead), bhs++) {
		bhs->bhead= bhead;
		bhs->old= bhead->old;
	}
	
	qsort(fd->bheadmap, tot, sizeof(struct bheadsort), verg_bheadsort);
		
}

static BHead *find_previous_lib(FileData *fd, BHead *bhead)
{
	/* skip library datablocks in undo, see comment in read_libblock */
	if(fd->memfile)
		return NULL;

	for (; bhead; bhead= blo_prevbhead(fd, bhead))
		if (bhead->code==ID_LI)
			break;

	return bhead;
}

static BHead *find_bhead(FileData *fd, void *old)
{
#if 0
	BHead *bhead;
#endif
	struct bheadsort *bhs, bhs_s;
	
	if (!old)
		return NULL;

	if (fd->bheadmap==NULL)
		sort_bhead_old_map(fd);
	
	bhs_s.old= old;
	bhs= bsearch(&bhs_s, fd->bheadmap, fd->tot_bheadmap, sizeof(struct bheadsort), verg_bheadsort);

	if(bhs)
		return bhs->bhead;
	
#if 0
	for (bhead= blo_firstbhead(fd); bhead; bhead= blo_nextbhead(fd, bhead))
		if (bhead->old==old)
			return bhead;
#endif

	return NULL;
}

char *bhead_id_name(FileData *fd, BHead *bhead)
{
	return ((char *)(bhead+1)) + fd->id_name_offs;
}

static ID *is_yet_read(FileData *fd, Main *mainvar, BHead *bhead)
{
	const char *idname= bhead_id_name(fd, bhead);
	/* which_libbase can be NULL, intentionally not using idname+2 */
	return BLI_findstring(which_libbase(mainvar, GS(idname)), idname, offsetof(ID, name));
}

static void expand_doit(FileData *fd, Main *mainvar, void *old)
{
	BHead *bhead;
	ID *id;

	bhead= find_bhead(fd, old);
	if(bhead) {
			/* from another library? */
		if(bhead->code==ID_ID) {
			BHead *bheadlib= find_previous_lib(fd, bhead);

			if(bheadlib) {
				Library *lib= read_struct(fd, bheadlib, "Library");
				Main *ptr= blo_find_main(fd, &fd->mainlist, lib->name, fd->relabase);

				id= is_yet_read(fd, ptr, bhead);

				if(id==NULL) {
					read_libblock(fd, ptr, bhead, LIB_READ+LIB_INDIRECT, NULL);
					// commented because this can print way too much
					// if(G.f & G_DEBUG) printf("expand_doit: other lib %s\n", lib->name);
					
					/* for outliner dependency only */
					ptr->curlib->parent= mainvar->curlib;
				}
				else {
					/* The line below was commented by Ton (I assume), when Hos did the merge from the orange branch. rev 6568
					 * This line is NEEDED, the case is that you have 3 blend files...
					 * user.blend, lib.blend and lib_indirect.blend - if user.blend already references a "tree" from
					 * lib_indirect.blend but lib.blend does too, linking in a Scene or Group from lib.blend can result in an
					 * empty without the dupli group referenced. Once you save and reload the group would appier. - Campbell */
					/* This crashes files, must look further into it */
					/*oldnewmap_insert(fd->libmap, bhead->old, id, 1);*/
					
					change_idid_adr_fd(fd, bhead->old, id);
					// commented because this can print way too much
					// if(G.f & G_DEBUG) printf("expand_doit: already linked: %s lib: %s\n", id->name, lib->name);
				}
				
				MEM_freeN(lib);
			}
		}
		else {
			id= is_yet_read(fd, mainvar, bhead);
			if(id==NULL) {
				read_libblock(fd, mainvar, bhead, LIB_TESTIND, NULL);
			}
			else {
				/* this is actually only needed on UI call? when ID was already read before, and another append
				   happens which invokes same ID... in that case the lookup table needs this entry */
				oldnewmap_insert(fd->libmap, bhead->old, id, 1);
				// commented because this can print way too much
				// if(G.f & G_DEBUG) printf("expand: already read %s\n", id->name);
			}
		}
	}
}



// XXX depreceated - old animation system
static void expand_ipo(FileData *fd, Main *mainvar, Ipo *ipo)
{
	IpoCurve *icu;
	for(icu= ipo->curve.first; icu; icu= icu->next) {
		if(icu->driver)
			expand_doit(fd, mainvar, icu->driver->ob);
	}
}

// XXX depreceated - old animation system
static void expand_constraint_channels(FileData *fd, Main *mainvar, ListBase *chanbase)
{
	bConstraintChannel *chan;
	for (chan=chanbase->first; chan; chan=chan->next) {
		expand_doit(fd, mainvar, chan->ipo);
	}
}

static void expand_fmodifiers(FileData *fd, Main *mainvar, ListBase *list)
{
	FModifier *fcm;
	
	for (fcm= list->first; fcm; fcm= fcm->next) {
		/* library data for specific F-Modifier types */
		switch (fcm->type) {
			case FMODIFIER_TYPE_PYTHON:
			{
				FMod_Python *data= (FMod_Python *)fcm->data;
				
				expand_doit(fd, mainvar, data->script);
			}
				break;
		}
	}
}

static void expand_fcurves(FileData *fd, Main *mainvar, ListBase *list)
{
	FCurve *fcu;
	
	for (fcu= list->first; fcu; fcu= fcu->next) {
		/* Driver targets if there is a driver */
		if (fcu->driver) {
			ChannelDriver *driver= fcu->driver;
			DriverVar *dvar;
			
			for (dvar= driver->variables.first; dvar; dvar= dvar->next) {
				DRIVER_TARGETS_LOOPER(dvar) 
				{
					// TODO: only expand those that are going to get used?
					expand_doit(fd, mainvar, dtar->id);
				}
				DRIVER_TARGETS_LOOPER_END
			}
		}
		
		/* F-Curve Modifiers */
		expand_fmodifiers(fd, mainvar, &fcu->modifiers);
	}
}

static void expand_action(FileData *fd, Main *mainvar, bAction *act)
{
	bActionChannel *chan;
	
	// XXX depreceated - old animation system --------------
	for (chan=act->chanbase.first; chan; chan=chan->next) {
		expand_doit(fd, mainvar, chan->ipo);
		expand_constraint_channels(fd, mainvar, &chan->constraintChannels);
	}
	// ---------------------------------------------------
	
	/* F-Curves in Action */
	expand_fcurves(fd, mainvar, &act->curves);
}

static void expand_keyingsets(FileData *fd, Main *mainvar, ListBase *list)
{
	KeyingSet *ks;
	KS_Path *ksp;
	
	/* expand the ID-pointers in KeyingSets's paths */
	for (ks= list->first; ks; ks= ks->next) {
		for (ksp= ks->paths.first; ksp; ksp= ksp->next) {
			expand_doit(fd, mainvar, ksp->id);
		}
	}
}

static void expand_animdata_nlastrips(FileData *fd, Main *mainvar, ListBase *list)
{
	NlaStrip *strip;
	
	for (strip= list->first; strip; strip= strip->next) {
		/* check child strips */
		expand_animdata_nlastrips(fd, mainvar, &strip->strips);
		
		/* check F-Curves */
		expand_fcurves(fd, mainvar, &strip->fcurves);
		
		/* check F-Modifiers */
		expand_fmodifiers(fd, mainvar, &strip->modifiers);
		
		/* relink referenced action */
		expand_doit(fd, mainvar, strip->act);
	}
}

static void expand_animdata(FileData *fd, Main *mainvar, AnimData *adt)
{
	NlaTrack *nlt;
	
	/* own action */
	expand_doit(fd, mainvar, adt->action);
	expand_doit(fd, mainvar, adt->tmpact);
	
	/* drivers - assume that these F-Curves have driver data to be in this list... */
	expand_fcurves(fd, mainvar, &adt->drivers);
	
	/* nla-data - referenced actions */
	for (nlt= adt->nla_tracks.first; nlt; nlt= nlt->next) 
		expand_animdata_nlastrips(fd, mainvar, &nlt->strips);
}	

static void expand_particlesettings(FileData *fd, Main *mainvar, ParticleSettings *part)
{
	expand_doit(fd, mainvar, part->dup_ob);
	expand_doit(fd, mainvar, part->dup_group);
	expand_doit(fd, mainvar, part->eff_group);
	expand_doit(fd, mainvar, part->bb_ob);
	
	if(part->adt)
		expand_animdata(fd, mainvar, part->adt);
}

static void expand_group(FileData *fd, Main *mainvar, Group *group)
{
	GroupObject *go;
	
	for(go= group->gobject.first; go; go= go->next) {
		expand_doit(fd, mainvar, go->ob);
	}
}

static void expand_key(FileData *fd, Main *mainvar, Key *key)
{
	expand_doit(fd, mainvar, key->ipo); // XXX depreceated - old animation system
	
	if(key->adt)
		expand_animdata(fd, mainvar, key->adt);
}

static void expand_nodetree(FileData *fd, Main *mainvar, bNodeTree *ntree)
{
	bNode *node;
	
	if(ntree->adt)
		expand_animdata(fd, mainvar, ntree->adt);
		
	if(ntree->gpd)
		expand_doit(fd, mainvar, ntree->gpd);
	
	for(node= ntree->nodes.first; node; node= node->next)
		if(node->id && node->type!=CMP_NODE_R_LAYERS)
			expand_doit(fd, mainvar, node->id);

}

static void expand_texture(FileData *fd, Main *mainvar, Tex *tex)
{
	expand_doit(fd, mainvar, tex->ima);
	expand_doit(fd, mainvar, tex->ipo); // XXX depreceated - old animation system
	
	if(tex->adt)
		expand_animdata(fd, mainvar, tex->adt);
	
	if(tex->nodetree)
		expand_nodetree(fd, mainvar, tex->nodetree);
}

static void expand_brush(FileData *fd, Main *mainvar, Brush *brush)
{
	expand_doit(fd, mainvar, brush->mtex.tex);
	expand_doit(fd, mainvar, brush->clone.image);
}

static void expand_material(FileData *fd, Main *mainvar, Material *ma)
{
	int a;

	for(a=0; a<MAX_MTEX; a++) {
		if(ma->mtex[a]) {
			expand_doit(fd, mainvar, ma->mtex[a]->tex);
			expand_doit(fd, mainvar, ma->mtex[a]->object);
		}
	}
	
	expand_doit(fd, mainvar, ma->ipo); // XXX depreceated - old animation system
	
	if(ma->adt)
		expand_animdata(fd, mainvar, ma->adt);
	
	if(ma->nodetree)
		expand_nodetree(fd, mainvar, ma->nodetree);
}

static void expand_lamp(FileData *fd, Main *mainvar, Lamp *la)
{
	int a;

	for(a=0; a<MAX_MTEX; a++) {
		if(la->mtex[a]) {
			expand_doit(fd, mainvar, la->mtex[a]->tex);
			expand_doit(fd, mainvar, la->mtex[a]->object);
		}
	}
	
	expand_doit(fd, mainvar, la->ipo); // XXX depreceated - old animation system
	
	if (la->adt)
		expand_animdata(fd, mainvar, la->adt);
}

static void expand_lattice(FileData *fd, Main *mainvar, Lattice *lt)
{
	expand_doit(fd, mainvar, lt->ipo); // XXX depreceated - old animation system
	expand_doit(fd, mainvar, lt->key);
}


static void expand_world(FileData *fd, Main *mainvar, World *wrld)
{
	int a;

	for(a=0; a<MAX_MTEX; a++) {
		if(wrld->mtex[a]) {
			expand_doit(fd, mainvar, wrld->mtex[a]->tex);
			expand_doit(fd, mainvar, wrld->mtex[a]->object);
		}
	}
	
	expand_doit(fd, mainvar, wrld->ipo); // XXX depreceated - old animation system
	
	if (wrld->adt)
		expand_animdata(fd, mainvar, wrld->adt);
}


static void expand_mball(FileData *fd, Main *mainvar, MetaBall *mb)
{
	int a;

	for(a=0; a<mb->totcol; a++) {
		expand_doit(fd, mainvar, mb->mat[a]);
	}
	
	if(mb->adt)
		expand_animdata(fd, mainvar, mb->adt);
}

static void expand_curve(FileData *fd, Main *mainvar, Curve *cu)
{
	int a;

	for(a=0; a<cu->totcol; a++) {
		expand_doit(fd, mainvar, cu->mat[a]);
	}
	
	expand_doit(fd, mainvar, cu->vfont);
	expand_doit(fd, mainvar, cu->vfontb);	
	expand_doit(fd, mainvar, cu->vfonti);
	expand_doit(fd, mainvar, cu->vfontbi);
	expand_doit(fd, mainvar, cu->key);
	expand_doit(fd, mainvar, cu->ipo); // XXX depreceated - old animation system
	expand_doit(fd, mainvar, cu->bevobj);
	expand_doit(fd, mainvar, cu->taperobj);
	expand_doit(fd, mainvar, cu->textoncurve);
	
	if(cu->adt)
		expand_animdata(fd, mainvar, cu->adt);
}

static void expand_mesh(FileData *fd, Main *mainvar, Mesh *me)
{
	CustomDataLayer *layer;
	MTFace *mtf;
	TFace *tf;
	int a, i;
	
	if(me->adt)
		expand_animdata(fd, mainvar, me->adt);
		
	for(a=0; a<me->totcol; a++) {
		expand_doit(fd, mainvar, me->mat[a]);
	}

	expand_doit(fd, mainvar, me->key);
	expand_doit(fd, mainvar, me->texcomesh);

	if(me->tface) {
		tf= me->tface;
		for(i=0; i<me->totface; i++, tf++)
			if(tf->tpage)
				expand_doit(fd, mainvar, tf->tpage);
	}

	for(a=0; a<me->fdata.totlayer; a++) {
		layer= &me->fdata.layers[a];

		if(layer->type == CD_MTFACE) {
			mtf= (MTFace*)layer->data;
			for(i=0; i<me->totface; i++, mtf++)
				if(mtf->tpage)
					expand_doit(fd, mainvar, mtf->tpage);
		}
	}
}

/* temp struct used to transport needed info to expand_constraint_cb() */
typedef struct tConstraintExpandData {
	FileData *fd;
	Main *mainvar;
} tConstraintExpandData;
/* callback function used to expand constraint ID-links */
static void expand_constraint_cb(bConstraint *UNUSED(con), ID **idpoin, void *userdata)
{
	tConstraintExpandData *ced= (tConstraintExpandData *)userdata;
	expand_doit(ced->fd, ced->mainvar, *idpoin);
}

static void expand_constraints(FileData *fd, Main *mainvar, ListBase *lb)
{
	tConstraintExpandData ced;
	bConstraint *curcon;
	
	/* relink all ID-blocks used by the constraints */
	ced.fd= fd;
	ced.mainvar= mainvar;
	
	id_loop_constraints(lb, expand_constraint_cb, &ced);
	
	/* depreceated manual expansion stuff */
	for (curcon=lb->first; curcon; curcon=curcon->next) {
		if (curcon->ipo)
			expand_doit(fd, mainvar, curcon->ipo); // XXX depreceated - old animation system
	}
}

static void expand_bones(FileData *fd, Main *mainvar, Bone *bone)
{
	Bone *curBone;

	for (curBone = bone->childbase.first; curBone; curBone=curBone->next) {
		expand_bones(fd, mainvar, curBone);
	}

}

static void expand_pose(FileData *fd, Main *mainvar, bPose *pose)
{
	bPoseChannel *chan;

	if (!pose)
		return;

	for (chan = pose->chanbase.first; chan; chan=chan->next) {
		expand_constraints(fd, mainvar, &chan->constraints);
		expand_doit(fd, mainvar, chan->custom);
	}
}

static void expand_armature(FileData *fd, Main *mainvar, bArmature *arm)
{
	Bone *curBone;

	if(arm->adt)
		expand_animdata(fd, mainvar, arm->adt);

	for (curBone = arm->bonebase.first; curBone; curBone=curBone->next) {
		expand_bones(fd, mainvar, curBone);
	}
}

static void expand_modifier(FileData *fd, Main *mainvar, ModifierData *md)
{
	if (md->type==eModifierType_Lattice) {
		LatticeModifierData *lmd = (LatticeModifierData*) md;
			
		expand_doit(fd, mainvar, lmd->object);
	} 
	else if (md->type==eModifierType_Curve) {
		CurveModifierData *cmd = (CurveModifierData*) md;
			
		expand_doit(fd, mainvar, cmd->object);
	}
	else if (md->type==eModifierType_Array) {
		ArrayModifierData *amd = (ArrayModifierData*) md;
			
		expand_doit(fd, mainvar, amd->curve_ob);
		expand_doit(fd, mainvar, amd->offset_ob);
	}
	else if (md->type==eModifierType_Mirror) {
		MirrorModifierData *mmd = (MirrorModifierData*) md;
			
		expand_doit(fd, mainvar, mmd->mirror_ob);
	}
	else if (md->type==eModifierType_Displace) {
		DisplaceModifierData *dmd = (DisplaceModifierData*) md;
		
		expand_doit(fd, mainvar, dmd->map_object);
		expand_doit(fd, mainvar, dmd->texture);
	}
	else if (md->type==eModifierType_Smoke) {
		SmokeModifierData *smd = (SmokeModifierData*) md;
			
		if(smd->type==MOD_SMOKE_TYPE_DOMAIN && smd->domain)
		{	
			expand_doit(fd, mainvar, smd->domain->coll_group);
			expand_doit(fd, mainvar, smd->domain->fluid_group);
			expand_doit(fd, mainvar, smd->domain->eff_group);
		}
	}
}

static void expand_object(FileData *fd, Main *mainvar, Object *ob)
{
	ModifierData *md;
	ParticleSystem *psys;
	bSensor *sens;
	bController *cont;
	bActuator *act;
	bActionStrip *strip;
	PartEff *paf;
	int a;

	expand_doit(fd, mainvar, ob->data);
	
	for (md=ob->modifiers.first; md; md=md->next) {
		expand_modifier(fd, mainvar, md);
	}

	expand_pose(fd, mainvar, ob->pose);
	expand_doit(fd, mainvar, ob->poselib);
	expand_constraints(fd, mainvar, &ob->constraints);
	
	expand_doit(fd, mainvar, ob->gpd);
	
// XXX depreceated - old animation system (for version patching only) 
	expand_doit(fd, mainvar, ob->ipo);
	expand_doit(fd, mainvar, ob->action);
	
	expand_constraint_channels(fd, mainvar, &ob->constraintChannels);

	for (strip=ob->nlastrips.first; strip; strip=strip->next){
		expand_doit(fd, mainvar, strip->object);
		expand_doit(fd, mainvar, strip->act);
		expand_doit(fd, mainvar, strip->ipo);
	}
// XXX depreceated - old animation system (for version patching only)
	
	if(ob->adt)
		expand_animdata(fd, mainvar, ob->adt);
	
	for(a=0; a<ob->totcol; a++) {
		expand_doit(fd, mainvar, ob->mat[a]);
	}
	
	paf = give_parteff(ob);
	if (paf && paf->group) 
		expand_doit(fd, mainvar, paf->group);

	if(ob->dup_group)
		expand_doit(fd, mainvar, ob->dup_group);
	
	if(ob->proxy)
		expand_doit(fd, mainvar, ob->proxy);
	if(ob->proxy_group)
		expand_doit(fd, mainvar, ob->proxy_group);

	for(psys=ob->particlesystem.first; psys; psys=psys->next)
		expand_doit(fd, mainvar, psys->part);

	sens= ob->sensors.first;
	while(sens) {
		if(sens->type==SENS_TOUCH) {
			bTouchSensor *ts= sens->data;
			expand_doit(fd, mainvar, ts->ma);
		}
		else if(sens->type==SENS_MESSAGE) {
			bMessageSensor *ms= sens->data;
			expand_doit(fd, mainvar, ms->fromObject);
		}
		sens= sens->next;
	}

	cont= ob->controllers.first;
	while(cont) {
		if(cont->type==CONT_PYTHON) {
			bPythonCont *pc= cont->data;
			expand_doit(fd, mainvar, pc->text);
		}
		cont= cont->next;
	}

	act= ob->actuators.first;
	while(act) {
		if(act->type==ACT_SOUND) {
			bSoundActuator *sa= act->data;
			expand_doit(fd, mainvar, sa->sound);
		}
		else if(act->type==ACT_CAMERA) {
			bCameraActuator *ca= act->data;
			expand_doit(fd, mainvar, ca->ob);
		}
		else if(act->type==ACT_EDIT_OBJECT) {
			bEditObjectActuator *eoa= act->data;
			if(eoa) {
				expand_doit(fd, mainvar, eoa->ob);
				expand_doit(fd, mainvar, eoa->me);
			}
		}
		else if(act->type==ACT_OBJECT) {
			bObjectActuator *oa= act->data;
			expand_doit(fd, mainvar, oa->reference);
		}
		else if(act->type==ACT_ADD_OBJECT) {
			bAddObjectActuator *aoa= act->data;
			expand_doit(fd, mainvar, aoa->ob);
		}
		else if(act->type==ACT_SCENE) {
			bSceneActuator *sa= act->data;
			expand_doit(fd, mainvar, sa->camera);
			expand_doit(fd, mainvar, sa->scene);
		}
		else if(act->type==ACT_2DFILTER) {
			bTwoDFilterActuator *tdfa= act->data;
			expand_doit(fd, mainvar, tdfa->text);
		}
		else if(act->type==ACT_ACTION) {
			bActionActuator *aa= act->data;
			expand_doit(fd, mainvar, aa->act);
		}
		else if(act->type==ACT_SHAPEACTION) {
			bActionActuator *aa= act->data;
			expand_doit(fd, mainvar, aa->act);
		}
		else if(act->type==ACT_PROPERTY) {
			bPropertyActuator *pa= act->data;
			expand_doit(fd, mainvar, pa->ob);
		}
		else if(act->type==ACT_MESSAGE) {
			bMessageActuator *ma= act->data;
			expand_doit(fd, mainvar, ma->toObject);
		}
		else if(act->type==ACT_PARENT) {
			bParentActuator *pa= act->data;
			expand_doit(fd, mainvar, pa->ob);
		}
		else if(act->type==ACT_ARMATURE) {
			bArmatureActuator *arma= act->data;
			expand_doit(fd, mainvar, arma->target);
		}
		act= act->next;
	}

	if(ob->pd && ob->pd->tex)
		expand_doit(fd, mainvar, ob->pd->tex);
	
}

static void expand_scene(FileData *fd, Main *mainvar, Scene *sce)
{
	Base *base;
	SceneRenderLayer *srl;

	for(base= sce->base.first; base; base= base->next) {
		expand_doit(fd, mainvar, base->object);
	}
	expand_doit(fd, mainvar, sce->camera);
	expand_doit(fd, mainvar, sce->world);
	
	if(sce->adt)
		expand_animdata(fd, mainvar, sce->adt);
	expand_keyingsets(fd, mainvar, &sce->keyingsets);
	
	if(sce->set)
		expand_doit(fd, mainvar, sce->set);
	
	if(sce->nodetree)
		expand_nodetree(fd, mainvar, sce->nodetree);
	
	for(srl= sce->r.layers.first; srl; srl= srl->next) {
		expand_doit(fd, mainvar, srl->mat_override);
		expand_doit(fd, mainvar, srl->light_override);
	}

	if(sce->r.dometext)
		expand_doit(fd, mainvar, sce->gm.dome.warptext);
		
	if(sce->gpd)
		expand_doit(fd, mainvar, sce->gpd);

	if(sce->ed) {
		Sequence *seq;

		SEQ_BEGIN(sce->ed, seq) {
			if(seq->scene) expand_doit(fd, mainvar, seq->scene);
			if(seq->scene_camera) expand_doit(fd, mainvar, seq->scene_camera);
			if(seq->sound) expand_doit(fd, mainvar, seq->sound);
		}
		SEQ_END
	}

#ifdef DURIAN_CAMERA_SWITCH
	{
		TimeMarker *marker;

		for(marker= sce->markers.first; marker; marker= marker->next) {
			if(marker->camera) {
				expand_doit(fd, mainvar, marker->camera);
			}
		}
	}
#endif
}

static void expand_camera(FileData *fd, Main *mainvar, Camera *ca)
{
	expand_doit(fd, mainvar, ca->ipo); // XXX depreceated - old animation system
	
	if(ca->adt)
		expand_animdata(fd, mainvar, ca->adt);
}

static void expand_sound(FileData *fd, Main *mainvar, bSound *snd)
{
	expand_doit(fd, mainvar, snd->ipo); // XXX depreceated - old animation system
}


static void expand_main(FileData *fd, Main *mainvar)
{
	ListBase *lbarray[MAX_LIBARRAY];
	ID *id;
	int a, doit= 1;

	if(fd==0) return;

	while(doit) {
		doit= 0;

		a= set_listbasepointers(mainvar, lbarray);
		while(a--) {
			id= lbarray[a]->first;

			while(id) {
				if(id->flag & LIB_TEST) {

					switch(GS(id->name)) {

					case ID_OB:
						expand_object(fd, mainvar, (Object *)id);
						break;
					case ID_ME:
						expand_mesh(fd, mainvar, (Mesh *)id);
						break;
					case ID_CU:
						expand_curve(fd, mainvar, (Curve *)id);
						break;
					case ID_MB:
						expand_mball(fd, mainvar, (MetaBall *)id);
						break;
					case ID_SCE:
						expand_scene(fd, mainvar, (Scene *)id);
						break;
					case ID_MA:
						expand_material(fd, mainvar, (Material *)id);
						break;
					case ID_TE:
						expand_texture(fd, mainvar, (Tex *)id);
						break;
					case ID_WO:
						expand_world(fd, mainvar, (World *)id);
						break;
					case ID_LT:
						expand_lattice(fd, mainvar, (Lattice *)id);
						break;
					case ID_LA:
						expand_lamp(fd, mainvar,(Lamp *)id);
						break;
					case ID_KE:
						expand_key(fd, mainvar, (Key *)id);
						break;
					case ID_CA:
						expand_camera(fd, mainvar, (Camera *)id);
						break;
					case ID_SO:
						expand_sound(fd, mainvar, (bSound *)id);
						break;
					case ID_AR:
						expand_armature(fd, mainvar, (bArmature *)id);
						break;
					case ID_AC:
						expand_action(fd, mainvar, (bAction *)id); // XXX depreceated - old animation system
						break;
					case ID_GR:
						expand_group(fd, mainvar, (Group *)id);
						break;
					case ID_NT:
						expand_nodetree(fd, mainvar, (bNodeTree *)id);
						break;
					case ID_BR:
						expand_brush(fd, mainvar, (Brush *)id);
						break;
					case ID_IP:
						expand_ipo(fd, mainvar, (Ipo *)id); // XXX depreceated - old animation system
						break;
					case ID_PA:
						expand_particlesettings(fd, mainvar, (ParticleSettings *)id);
					}

					doit= 1;
					id->flag -= LIB_TEST;

				}
				id= id->next;
			}
		}
	}
}

static int object_in_any_scene(Main *mainvar, Object *ob)
{
	Scene *sce;
	
	for(sce= mainvar->scene.first; sce; sce= sce->id.next)
		if(object_in_scene(ob, sce))
			return 1;
	return 0;
}

/* when *lib set, it also does objects that were in the appended group */
static void give_base_to_objects(Main *mainvar, Scene *sce, Library *lib, int is_group_append)
{
	Object *ob;
	Base *base;

	/* give all objects which are LIB_INDIRECT a base, or for a group when *lib has been set */
	for(ob= mainvar->object.first; ob; ob= ob->id.next) {
		
		if( ob->id.flag & LIB_INDIRECT ) {
			
				/* IF below is quite confusing!
				if we are appending, but this object wasnt just added allong with a group,
				then this is already used indirectly in the scene somewhere else and we didnt just append it.
				
				(ob->id.flag & LIB_PRE_EXISTING)==0 means that this is a newly appended object - Campbell */
			if (is_group_append==0 || (ob->id.flag & LIB_PRE_EXISTING)==0) {
				
				int do_it= 0;
				
				if(ob->id.us==0)
					do_it= 1;
				else if(ob->id.us==1 && lib)
					if(ob->id.lib==lib && (ob->flag & OB_FROMGROUP) && object_in_any_scene(mainvar, ob)==0)
						do_it= 1;
						
				if(do_it) {
					base= MEM_callocN( sizeof(Base), "add_ext_base");
					BLI_addtail(&(sce->base), base);
					base->lay= ob->lay;
					base->object= ob;
					base->flag= ob->flag;
					ob->id.us= 1;
					
					ob->id.flag -= LIB_INDIRECT;
					ob->id.flag |= LIB_EXTERN;
				}
			}
		}
	}
}

/* when *lib set, it also does objects that were in the appended group */
static void give_base_to_groups(Main *mainvar, Scene *scene)
{
	Group *group;

	/* give all objects which are LIB_INDIRECT a base, or for a group when *lib has been set */
	for(group= mainvar->group.first; group; group= group->id.next) {
		if(((group->id.flag & LIB_INDIRECT)==0 && (group->id.flag & LIB_PRE_EXISTING)==0)) {
			Base *base;

			/* add_object(...) messes with the selection */
			Object *ob= add_only_object(OB_EMPTY, group->id.name+2);
			ob->type= OB_EMPTY;
			ob->lay= scene->lay;

			/* assign the base */
			base= scene_add_base(scene, ob);
			base->flag |= SELECT;
			base->object->flag= base->flag;
			ob->recalc |= OB_RECALC_ALL;
			scene->basact= base;

			/* assign the group */
			ob->dup_group= group;
			ob->transflag |= OB_DUPLIGROUP;
			rename_id(&ob->id, group->id.name+2);
			VECCOPY(ob->loc, scene->cursor);
		}
	}
}

static void append_named_part(const bContext *C, Main *mainl, FileData *fd, char *name, int idcode, short flag)
{
	Scene *scene= CTX_data_scene(C);
	Object *ob;
	Base *base;
	BHead *bhead;
	ID *id;
	int endloop=0;

	bhead = blo_firstbhead(fd);
	while(bhead && endloop==0) {

		if(bhead->code==ENDB) endloop= 1;
		else if(bhead->code==idcode) {
			char *idname= bhead_id_name(fd, bhead);
				
			if(strcmp(idname+2, name)==0) {

				id= is_yet_read(fd, mainl, bhead);
				if(id==NULL) {
					read_libblock(fd, mainl, bhead, LIB_TESTEXT, NULL);
				}
				else {
					printf("append: already linked\n");
					oldnewmap_insert(fd->libmap, bhead->old, id, 1);
					if(id->flag & LIB_INDIRECT) {
						id->flag -= LIB_INDIRECT;
						id->flag |= LIB_EXTERN;
					}
				}

				if(idcode==ID_OB && scene) {	/* loose object: give a base */
					base= MEM_callocN( sizeof(Base), "app_nam_part");
					BLI_addtail(&scene->base, base);

					if(id==NULL) ob= mainl->object.last;
					else ob= (Object *)id;
					
					/* link at active layer (view3d->lay if in context, else scene->lay */
					if((flag & FILE_ACTIVELAY)) {
						View3D *v3d = CTX_wm_view3d(C);
						if (v3d) {
							ob->lay = v3d->layact;
						} else {
							ob->lay = scene->lay;
						}
					}
					ob->mode= 0;
					base->lay= ob->lay;
					base->object= ob;
					ob->id.us++;
					
					if(flag & FILE_AUTOSELECT) { 
						base->flag |= SELECT;
						base->object->flag = base->flag;
						/* do NOT make base active here! screws up GUI stuff, if you want it do it on src/ level */
					}
				}
				endloop= 1;
			}
		}

		bhead = blo_nextbhead(fd, bhead);
	}
}

void BLO_library_append_named_part(const bContext *C, Main *mainl, BlendHandle** bh, char *name, int idcode, short flag)
{
	FileData *fd= (FileData*)(*bh);
	append_named_part(C, mainl, fd, name, idcode, flag);
}

static void append_id_part(FileData *fd, Main *mainvar, ID *id, ID **id_r)
{
	BHead *bhead;

	for (bhead= blo_firstbhead(fd); bhead; bhead= blo_nextbhead(fd, bhead)) {
		if (bhead->code == GS(id->name)) {
			
			if (BLI_streq(id->name, bhead_id_name(fd, bhead))) {
				id->flag &= ~LIB_READ;
				id->flag |= LIB_TEST;
//				printf("read lib block %s\n", id->name);
				read_libblock(fd, mainvar, bhead, id->flag, id_r);

				break;
			}
		} else if (bhead->code==ENDB)
			break;
	}
}

/* common routine to append/link something from a library */

static Main* library_append_begin(const bContext *C, FileData **fd, char *dir)
{
	Main *mainvar= CTX_data_main(C);
	Main *mainl;

	/* make mains */
	blo_split_main(&(*fd)->mainlist, mainvar);

	/* which one do we need? */
	mainl = blo_find_main(*fd, &(*fd)->mainlist, dir, G.main->name);
	
	/* needed for do_version */
	mainl->versionfile= (*fd)->fileversion;
	read_file_version(*fd, mainl);
	
	return mainl;
}

Main* BLO_library_append_begin(const bContext *C, BlendHandle** bh, char *dir)
{
	FileData *fd= (FileData*)(*bh);
	return library_append_begin(C, &fd, dir);
}

static void append_do_cursor(Scene *scene, Library *curlib, short flag)
{
	Base *centerbase;
	Object *ob;
	float *curs, centerloc[3], vec[3], min[3], max[3];
	int count= 0;

	/* when not linking (appending)... */
	if(flag & FILE_LINK) 
		return;

	/* we're not appending at cursor */
	if((flag & FILE_ATCURSOR) == 0) 
		return;
	
	/* find the center of everything appended */
	INIT_MINMAX(min, max);
	centerbase= (scene->base.first);
	while(centerbase) {
		if(centerbase->object->id.lib==curlib && centerbase->object->parent==NULL) {
			VECCOPY(vec, centerbase->object->loc);
			DO_MINMAX(vec, min, max);
			count++;
		}
		centerbase= centerbase->next;
	}
	/* we haven't found any objects to move to cursor */
	if(!count) 
		return;
	
	/* move from the center of the appended objects to cursor */
	mid_v3_v3v3(centerloc, min, max);
	curs = scene->cursor;
	VECSUB(centerloc,curs,centerloc);
	
	/* now translate the center of the objects */
	centerbase= (scene->base.first);
	while(centerbase) {
		if(centerbase->object->id.lib==curlib && centerbase->object->parent==NULL) {
			ob= centerbase->object;
			ob->loc[0] += centerloc[0];
			ob->loc[1] += centerloc[1];
			ob->loc[2] += centerloc[2];
		}
		centerbase= centerbase->next;
	}
}

static void library_append_end(const bContext *C, Main *mainl, FileData **fd, int idcode, short flag)
{
	Main *mainvar= CTX_data_main(C);
	Scene *scene= CTX_data_scene(C);
	Library *curlib;

	/* make main consistent */
	expand_main(*fd, mainl);

	/* do this when expand found other libs */
	read_libraries(*fd, &(*fd)->mainlist);
	
	curlib= mainl->curlib;

	/* make the lib path relative if required */
	if(flag & FILE_RELPATH) {

		/* use the full path, this could have been read by other library even */
		BLI_strncpy(curlib->name, curlib->filepath, sizeof(curlib->name));
		
		/* uses current .blend file as reference */
		BLI_path_rel(curlib->name, G.main->name);
	}

	blo_join_main(&(*fd)->mainlist);
	mainvar= (*fd)->mainlist.first;
	mainl= NULL; /* blo_join_main free's mainl, cant use anymore */

	lib_link_all(*fd, mainvar);
	lib_verify_nodetree(mainvar, FALSE);
	fix_relpaths_library(G.main->name, mainvar); /* make all relative paths, relative to the open blend file */

	/* give a base to loose objects. If group append, do it for objects too */
	if(scene) {
		if(idcode==ID_SCE) {
			/* dont instance anything when linking in scenes, assume the scene its self instances the data */
		}
		else if(idcode==ID_GR) {
			if (flag & FILE_LINK) {
				give_base_to_objects(mainvar, scene, NULL, 0);
			} else {
				give_base_to_objects(mainvar, scene, curlib, 1);
			}

			if (flag & FILE_GROUP_INSTANCE) {
				give_base_to_groups(mainvar, scene);
			}
		} else {
			give_base_to_objects(mainvar, scene, NULL, 0);
		}
	}
	/* has been removed... erm, why? s..ton) */
	/* 20040907: looks like they are give base already in append_named_part(); -Nathan L */
	/* 20041208: put back. It only linked direct, not indirect objects (ton) */
	
	/* patch to prevent switch_endian happens twice */
	if((*fd)->flags & FD_FLAGS_SWITCH_ENDIAN) {
		blo_freefiledata( *fd );
		*fd = NULL;
	}	

	append_do_cursor(scene, curlib, flag);
}

void BLO_library_append_end(const bContext *C, struct Main *mainl, BlendHandle** bh, int idcode, short flag)
{
	FileData *fd= (FileData*)(*bh);
	library_append_end(C, mainl, &fd, idcode, flag);
	*bh= (BlendHandle*)fd;
}

/* this is a version of BLO_library_append needed by the BPython API, so
 * scripts can load data from .blend files -- see Blender.Library module.*/
/* append to scene */
/* this should probably be moved into the Python code anyway */
/* tentatively removed, Python should be able to use the split functions too: */
/* BLO_library_append_begin, BLO_library_append_end, BLO_library_append_named_part */
#if 0 
void BLO_script_library_append(BlendHandle **bh, char *dir, char *name, 
		int idcode, short flag, Main *mainvar, Scene *scene, ReportList *reports)
{
	FileData *fd= (FileData*)(*bh);

	/* try to append the requested object */
	fd->reports= reports;
	library_append(mainvar, scene, name, dir, idcode, 0, &fd, NULL, 0, flag );
	if(fd) fd->reports= NULL;

	/* do we need to do this? */
	if(scene)
		DAG_scene_sort(bmain, scene);

	*bh= (BlendHandle*)fd;
}
#endif

/* ************* READ LIBRARY ************** */

static int mainvar_count_libread_blocks(Main *mainvar)
{
	ListBase *lbarray[MAX_LIBARRAY];
	int a, tot= 0;

	a= set_listbasepointers(mainvar, lbarray);
	while(a--) {
		ID *id= lbarray[a]->first;

		for (id= lbarray[a]->first; id; id= id->next)
			if (id->flag & LIB_READ)
				tot++;
	}
	return tot;
}

static void read_libraries(FileData *basefd, ListBase *mainlist)
{
	Main *mainl= mainlist->first;
	Main *mainptr;
	ListBase *lbarray[MAX_LIBARRAY];
	int a, doit= 1;

	while(doit) {
		doit= 0;

		/* test 1: read libdata */
		mainptr= mainl->next;
		while(mainptr) {
			int tot= mainvar_count_libread_blocks(mainptr);
			
			// printf("found LIB_READ %s\n", mainptr->curlib->name);
			if(tot) {
				FileData *fd= mainptr->curlib->filedata;

				if(fd==NULL) {

					/* printf and reports for now... its important users know this */
					BKE_reportf(basefd->reports, RPT_INFO, "read library:  '%s', '%s'\n", mainptr->curlib->filepath, mainptr->curlib->name);
					if(!G.background && basefd->reports) printf("read library: '%s', '%s'\n", mainptr->curlib->filepath, mainptr->curlib->name);

					fd= blo_openblenderfile(mainptr->curlib->filepath, basefd->reports);
					
					/* allow typing in a new lib path */
					if(G.rt==-666) {
						while(fd==NULL) {
							char newlib_path[240] = { 0 };
							printf("Missing library...'\n");
							printf("	current file: %s\n", G.main->name);
							printf("	absolute lib: %s\n", mainptr->curlib->filepath);
							printf("	relative lib: %s\n", mainptr->curlib->name);
							printf("  enter a new path:\n");

							if(scanf("%s", newlib_path) > 0) {
								strcpy(mainptr->curlib->name, newlib_path);
								strcpy(mainptr->curlib->filepath, newlib_path);
								cleanup_path(G.main->name, mainptr->curlib->filepath);
								
								fd= blo_openblenderfile(mainptr->curlib->filepath, basefd->reports);

								if(fd) {
									printf("found: '%s', party on macuno!\n", mainptr->curlib->filepath);
								}
							}
						}
					}

					if (fd) {
						fd->reports= basefd->reports;
						
						if (fd->libmap)
							oldnewmap_free(fd->libmap);

						fd->libmap = oldnewmap_new();
						
						mainptr->curlib->filedata= fd;
						mainptr->versionfile= fd->fileversion;
						
						/* subversion */
						read_file_version(fd, mainptr);
					}
					else mainptr->curlib->filedata= NULL;

					if (fd==NULL) {
						BKE_reportf(basefd->reports, RPT_ERROR, "Can't find lib '%s'\n", mainptr->curlib->filepath);
						if(!G.background && basefd->reports) printf("ERROR: can't find lib %s \n", mainptr->curlib->filepath);
					}
				}
				if(fd) {
					doit= 1;
					a= set_listbasepointers(mainptr, lbarray);
					while(a--) {
						ID *id= lbarray[a]->first;

						while(id) {
							ID *idn= id->next;
							if(id->flag & LIB_READ) {
								ID *realid= NULL;
								BLI_remlink(lbarray[a], id);

								append_id_part(fd, mainptr, id, &realid);
								if (!realid) {
									BKE_reportf(fd->reports, RPT_ERROR, "LIB ERROR: %s:'%s' missing from '%s'\n", BKE_idcode_to_name(GS(id->name)), id->name+2, mainptr->curlib->filepath);
									if(!G.background && basefd->reports) printf("LIB ERROR: %s:'%s' missing from '%s'\n", BKE_idcode_to_name(GS(id->name)), id->name+2, mainptr->curlib->filepath);
								}
								
								change_idid_adr(mainlist, basefd, id, realid);

								MEM_freeN(id);
							}
							id= idn;
						}
					}

					expand_main(fd, mainptr);
					
					/* dang FileData... now new libraries need to be appended to original filedata, it is not a good replacement for the old global (ton) */
					while( fd->mainlist.first ) {
						Main *mp= fd->mainlist.first;
						BLI_remlink(&fd->mainlist, mp);
						BLI_addtail(&basefd->mainlist, mp);
					}
				}
			}

			mainptr= mainptr->next;
		}
	}
	
	/* test if there are unread libblocks */
	for(mainptr= mainl->next; mainptr; mainptr= mainptr->next) {
		a= set_listbasepointers(mainptr, lbarray);
		while(a--) {
			ID *id= lbarray[a]->first;
			while(id) {
				ID *idn= id->next;
				if(id->flag & LIB_READ) {
					BLI_remlink(lbarray[a], id);
					BKE_reportf(basefd->reports, RPT_ERROR, "LIB ERROR: %s:'%s' unread libblock missing from '%s'\n", BKE_idcode_to_name(GS(id->name)), id->name+2, mainptr->curlib->filepath);
					if(!G.background && basefd->reports)printf("LIB ERROR: %s:'%s' unread libblock missing from '%s'\n", BKE_idcode_to_name(GS(id->name)), id->name+2, mainptr->curlib->filepath);
					change_idid_adr(mainlist, basefd, id, NULL);

					MEM_freeN(id);
				}
				id= idn;
			}
		}
	}
	
	/* do versions, link, and free */
	for(mainptr= mainl->next; mainptr; mainptr= mainptr->next) {
		/* some mains still have to be read, then
		 * versionfile is still zero! */
		if(mainptr->versionfile) {
			if(mainptr->curlib->filedata) // can be zero... with shift+f1 append
				do_versions(mainptr->curlib->filedata, mainptr->curlib, mainptr);
			else
				do_versions(basefd, NULL, mainptr);
		}
		
		if(mainptr->curlib->filedata)
			lib_link_all(mainptr->curlib->filedata, mainptr);
		
		if(mainptr->curlib->filedata) blo_freefiledata(mainptr->curlib->filedata);
		mainptr->curlib->filedata= NULL;
	}
}


/* reading runtime */

BlendFileData *blo_read_blendafterruntime(int file, char *name, int actualsize, ReportList *reports)
{
	BlendFileData *bfd = NULL;
	FileData *fd = filedata_new();
	fd->filedes = file;
	fd->buffersize = actualsize;
	fd->read = fd_read_from_file;

	/* needed for library_append and read_libraries */
	BLI_strncpy(fd->relabase, name, sizeof(fd->relabase));

	fd = blo_decode_and_check(fd, reports);
	if (!fd)
		return NULL;

	fd->reports= reports;
	bfd= blo_read_file_internal(fd, "");
	blo_freefiledata(fd);

	return bfd;
}<|MERGE_RESOLUTION|>--- conflicted
+++ resolved
@@ -39,6 +39,7 @@
 
 #ifndef WIN32
 	#include <unistd.h> // for read close
+	#include <sys/param.h> // for MAXPATHLEN
 #else
 	#include <io.h> // for open close read
 #include "winsock2.h"
@@ -587,16 +588,20 @@
 
 static BHeadN *get_bhead(FileData *fd)
 {
+	BHead8 bhead8;
+	BHead4 bhead4;
+	BHead  bhead;
 	BHeadN *new_bhead = 0;
 	int readsize;
 	
 	if (fd) {
 		if ( ! fd->eof) {
-			/* initializing to zero isn't strictly needed but shuts valgrind up
+
+			/* not strictly needed but shuts valgrind up
 			 * since uninitialized memory gets compared */
-			BHead8 bhead8= {0};
-			BHead4 bhead4= {0};
-			BHead  bhead= {0};
+			memset(&bhead8, 0, sizeof(BHead8));
+			memset(&bhead4, 0, sizeof(BHead4));
+			memset(&bhead,  0, sizeof(BHead));
 			
 			// First read the bhead structure.
 			// Depending on the platform the file was written on this can
@@ -826,8 +831,8 @@
 
 static int fd_read_from_memory(FileData *filedata, void *buffer, unsigned int size)
 {
-	// don't read more bytes then there are available in the buffer
-	int readsize = (int)MIN2(size, (unsigned int)(filedata->buffersize - filedata->seek));
+		// don't read more bytes then there are available in the buffer
+	int readsize = MIN2(size, filedata->buffersize - filedata->seek);
 
 	memcpy(buffer, filedata->buffer + filedata->seek, readsize);
 	filedata->seek += readsize;
@@ -1392,7 +1397,7 @@
 	prop->data.pointer = newdataadr(fd, prop->data.pointer);
 
 	array= (IDProperty*) prop->data.pointer;
-	
+
 	/* note!, idp-arrays didn't exist in 2.4x, so the pointer will be cleared
 	 * theres not really anything we can do to correct this, at least dont crash */
 	if(array==NULL) {
@@ -1975,13 +1980,9 @@
 	link_list(fd, &adt->nla_tracks);
 	direct_link_nladata(fd, &adt->nla_tracks);
 	
-	/* relink active strip - even though strictly speaking this should only be used
-	 * if we're in 'tweaking mode', we need to be able to have this loaded back for
-	 * undo, but also since users may not exit tweakmode before saving (#24535)
-	 */
-	// TODO: it's not really nice that anyone should be able to save the file in this
-	//		state, but it's going to be too hard to enforce this single case...
-	adt->actstrip= newdataadr(fd, adt->actstrip);
+	/* clear temp pointers that may have been set... */
+	// TODO: it's probably only a small cost to reload this anyway...
+	adt->actstrip= NULL;
 }	
 
 /* ************ READ MOTION PATHS *************** */
@@ -3140,7 +3141,6 @@
 		psys->childcachebufs.first = psys->childcachebufs.last = NULL;
 		psys->frand = NULL;
 		psys->pdd = NULL;
-		psys->renderdata = NULL;
 		
 		direct_link_pointcache_list(fd, &psys->ptcaches, &psys->pointcache);
 
@@ -3251,21 +3251,10 @@
 
 		for(i = 0; i < count; ++i) {
 			mdisps[i].disps = newdataadr(fd, mdisps[i].disps);
-
-			if( (fd->flags & FD_FLAGS_SWITCH_ENDIAN) && (mdisps[i].disps) ) {
-				/* DNA_struct_switch_endian doesn't do endian swap for (*disps)[] */
-				/* this does swap for data written at write_mdisps() - readfile.c */
-				int x;
-				float *tmpdisps= *mdisps[i].disps;
-				for(x=0;x<mdisps[i].totdisp*3;x++) {
-					SWITCH_INT(*tmpdisps);
-					tmpdisps++;
-				}
-			}
 			if(!external && !mdisps[i].disps)
 				mdisps[i].totdisp = 0;
 		}
-	}
+	}       
 }
 
 static void direct_link_customdata(FileData *fd, CustomData *data, int count)
@@ -3705,9 +3694,6 @@
 		
 		pchan->iktree.first= pchan->iktree.last= NULL;
 		pchan->path= NULL;
-		
-		/* incase this value changes in future, clamp else we get undefined behavior */
-		CLAMP(pchan->rotmode, ROT_MODE_MIN, ROT_MODE_MAX);
 	}
 	pose->ikdata = NULL;
 	if (pose->ikparam != NULL) {
@@ -4114,13 +4100,10 @@
 	ob->gpulamp.first= ob->gpulamp.last= NULL;
 	link_list(fd, &ob->pc_ids);
 
-	/* incase this value changes in future, clamp else we get undefined behavior */
-	CLAMP(ob->rotmode, ROT_MODE_MIN, ROT_MODE_MAX);
-
 	if(ob->sculpt) {
 		ob->sculpt= MEM_callocN(sizeof(SculptSession), "reload sculpt session");
 		ob->sculpt->ob= ob;
-	}
+}
 }
 
 /* ************ READ SCENE ***************** */
@@ -4164,6 +4147,7 @@
 			sce->camera= newlibadr(fd, sce->id.lib, sce->camera);
 			sce->world= newlibadr_us(fd, sce->id.lib, sce->world);
 			sce->set= newlibadr(fd, sce->id.lib, sce->set);
+			sce->ima= newlibadr_us(fd, sce->id.lib, sce->ima);
 			sce->gpd= newlibadr_us(fd, sce->id.lib, sce->gpd);
 			
 			link_paint(fd, sce, &sce->toolsettings->sculpt->paint);
@@ -6523,23 +6507,23 @@
 	for	(con=lb->first; con; con=con->next) {
 		if(con->type==CONSTRAINT_TYPE_RIGIDBODYJOINT) {
 			bRigidBodyJointConstraint *data = con->data;
-			data->axX *= (float)(M_PI/180.0);
-			data->axY *= (float)(M_PI/180.0);
-			data->axZ *= (float)(M_PI/180.0);
+			data->axX *= M_PI/180.0;
+			data->axY *= M_PI/180.0;
+			data->axZ *= M_PI/180.0;
 		}
 		else if(con->type==CONSTRAINT_TYPE_KINEMATIC) {
 			bKinematicConstraint *data = con->data;
-			data->poleangle *= (float)(M_PI/180.0);
+			data->poleangle *= M_PI/180.0;
 		}
 		else if(con->type==CONSTRAINT_TYPE_ROTLIMIT) {
 			bRotLimitConstraint *data = con->data;
 
-			data->xmin *= (float)(M_PI/180.0);
-			data->xmax *= (float)(M_PI/180.0);
-			data->ymin *= (float)(M_PI/180.0);
-			data->ymax *= (float)(M_PI/180.0);
-			data->zmin *= (float)(M_PI/180.0);
-			data->zmax *= (float)(M_PI/180.0);
+			data->xmin *= M_PI/180.0;
+			data->xmax *= M_PI/180.0;
+			data->ymin *= M_PI/180.0;
+			data->ymax *= M_PI/180.0;
+			data->zmin *= M_PI/180.0;
+			data->zmax *= M_PI/180.0;
 		}
 	}
 }
@@ -7276,8 +7260,8 @@
 		Object *ob;
 
 		for (vf= main->vfont.first; vf; vf= vf->id.next) {
-			if (strcmp(vf->name+strlen(vf->name)-6, ".Bfont")==0) {
-				strcpy(vf->name, FO_BUILTIN_NAME);
+			if (BLI_streq(vf->name+strlen(vf->name)-6, ".Bfont")) {
+				strcpy(vf->name, "<builtin>");
 			}
 		}
 
@@ -8174,6 +8158,7 @@
 			if(arm->layer==0) arm->layer= 1;
 		}
 		for(sce= main->scene.first; sce; sce= sce->id.next) {
+			if(sce->jumpframe==0) sce->jumpframe= 10;
 			if(sce->audio.mixrate==0) sce->audio.mixrate= 44100;
 
 			if(sce->r.xparts<2) sce->r.xparts= 4;
@@ -8206,7 +8191,7 @@
 			}
 
 			if(sce->r.mode & R_PANORAMA) {
-				/* all these checks to ensure saved files with svn version keep working... */
+				/* all these checks to ensure saved files with cvs version keep working... */
 				if(sce->r.xsch < sce->r.ysch) {
 					Object *obc= newlibadr(fd, lib, sce->camera);
 					if(obc && obc->type==OB_CAMERA) {
@@ -9563,7 +9548,7 @@
 		/* Adjustments needed after Bullets update */
 		for(ob = main->object.first; ob; ob= ob->id.next) {
 			ob->damping *= 0.635f;
-			ob->rdamping = 0.1f + (0.8f * ob->rdamping);
+			ob->rdamping = 0.1 + (0.8f * ob->rdamping);
 		}
 	}
 	
@@ -9643,7 +9628,8 @@
 							seq->strip->proxy->size
 								= sce->r.size;
 						} else {
-							seq->strip->proxy->size = 25;
+							seq->strip->proxy->size
+								= 25.0;
 						}
 						seq->strip->proxy->quality =90;
 					}
@@ -9724,7 +9710,7 @@
 					{
 						char str[FILE_MAX];
 						BLI_join_dirfile(str, seq->strip->dir, seq->strip->stripdata->name);
-						BLI_path_abs(str, G.main->name);
+						BLI_path_abs(str, G.sce);
 						seq->sound = sound_new_file(main, str);
 					}
 					/* don't know, if anybody used that
@@ -10093,14 +10079,14 @@
 		
 		for(sce= main->scene.first; sce; sce= sce->id.next)
 		{
-			if(sce->audio.main == 0.0f)
-				sce->audio.main = 1.0f;
+			if(sce->audio.main == 0.0)
+				sce->audio.main = 1.0;
 
 			sce->r.ffcodecdata.audio_mixrate = sce->audio.mixrate;
 			sce->r.ffcodecdata.audio_volume = sce->audio.main;
-			sce->audio.distance_model = 2;
-			sce->audio.doppler_factor = 1.0f;
-			sce->audio.speed_of_sound = 343.3f;
+			sce->audio.distance_model = 2.0;
+			sce->audio.doppler_factor = 1.0;
+			sce->audio.speed_of_sound = 343.3;
 		}
 
 		/* Add default gravity to scenes */
@@ -10126,11 +10112,11 @@
 				for(md= ob->modifiers.first; md; md= md->next) {
 					ClothModifierData *clmd = (ClothModifierData *)modifiers_findByType(ob, eModifierType_Cloth);
 					if(clmd)
-						clmd->sim_parms->effector_weights->global_gravity = clmd->sim_parms->gravity[2]/-9.81f;
+						clmd->sim_parms->effector_weights->global_gravity = clmd->sim_parms->gravity[2]/-9.81;
 				}
 
 				if(ob->soft)
-					ob->soft->effector_weights->global_gravity = ob->soft->grav/9.81f;
+					ob->soft->effector_weights->global_gravity = ob->soft->grav/9.81;
 			}
 
 			/* Normal wind shape is plane */
@@ -10353,6 +10339,31 @@
 				}
 			}
 		}
+		/* clear hanging 'temp' screens from older 2.5 files*/
+		if (main->versionfile == 250) {
+			bScreen *screen, *nextscreen;
+			wmWindowManager *wm;
+			wmWindow *win, *nextwin;
+
+			for(screen= main->screen.first; screen; screen= nextscreen) {
+				nextscreen= screen->id.next;
+
+				if (screen->full == SCREENTEMP) {
+					/* remove corresponding windows */
+					for(wm= main->wm.first; wm; wm=wm->id.next) {
+						for(win= wm->windows.first; win; win=nextwin) {
+							nextwin= win->next;
+
+							if(newlibadr(fd, wm->id.lib, win->screen) == screen)
+								BLI_freelinkN(&wm->windows, win);
+						}
+					}
+
+					/* remove screen itself */
+					free_libblock(&main->screen, screen);
+				}
+			}
+		}
 	}
 	
 	if (main->versionfile < 250 || (main->versionfile == 250 && main->subversionfile < 9))
@@ -10490,7 +10501,7 @@
 		
 		/* game engine changes */
 		for(sce = main->scene.first; sce; sce = sce->id.next) {
-			sce->gm.eyeseparation = 0.10f;
+			sce->gm.eyeseparation = 0.10;
 		}
 		
 		/* anim viz changes */
@@ -10595,12 +10606,12 @@
 
 			if (ob->pose) {
 				for (pchan=ob->pose->chanbase.first; pchan; pchan=pchan->next) {
-					pchan->limitmin[0] *= (float)(M_PI/180.0);
-					pchan->limitmin[1] *= (float)(M_PI/180.0);
-					pchan->limitmin[2] *= (float)(M_PI/180.0);
-					pchan->limitmax[0] *= (float)(M_PI/180.0);
-					pchan->limitmax[1] *= (float)(M_PI/180.0);
-					pchan->limitmax[2] *= (float)(M_PI/180.0);
+					pchan->limitmin[0] *= M_PI/180.0;
+					pchan->limitmin[1] *= M_PI/180.0;
+					pchan->limitmin[2] *= M_PI/180.0;
+					pchan->limitmax[0] *= M_PI/180.0;
+					pchan->limitmax[1] *= M_PI/180.0;
+					pchan->limitmax[2] *= M_PI/180.0;
 
 					do_version_constraints_radians_degrees_250(&pchan->constraints);
 				}
@@ -10699,7 +10710,7 @@
 			int a;
 
 			for(a=0; a<PE_TOT_BRUSH; a++)
-				pset->brush[a].strength /= 100.0f;
+				pset->brush[a].strength /= 100.0;
 		}
 
 		for(ma = main->mat.first; ma; ma=ma->id.next)
@@ -11001,7 +11012,7 @@
 
 			// bad radius
 			if (brush->unprojected_radius == 0)
-				brush->unprojected_radius = 0.125f;
+				brush->unprojected_radius = 0.125;
 
 			// unusable size
 			if (brush->size == 0)
@@ -11058,18 +11069,18 @@
 					brush->add_col[1] == 0 &&
 					brush->add_col[2] == 0)
 				{
-					brush->add_col[0] = 1.00f;
-					brush->add_col[1] = 0.39f;
-					brush->add_col[2] = 0.39f;
+					brush->add_col[0] = 1.00;
+					brush->add_col[1] = 0.39;
+					brush->add_col[2] = 0.39;
 				}
 
 				if (brush->sub_col[0] == 0 &&
 					brush->sub_col[1] == 0 &&
 					brush->sub_col[2] == 0)
 				{
-					brush->sub_col[0] = 0.39f;
-					brush->sub_col[1] = 0.39f;
-					brush->sub_col[2] = 1.00f;
+					brush->sub_col[0] = 0.39;
+					brush->sub_col[1] = 0.39;
+					brush->sub_col[2] = 1.00;
 				}
 			}
 
@@ -11147,15 +11158,9 @@
 		Brush *br;
 		for(br= main->brush.first; br; br= br->id.next) {
 			if(br->ob_mode==0)
-<<<<<<< HEAD
 				br->ob_mode= (OB_MODE_SCULPT|OB_MODE_WEIGHT_PAINT|OB_MODE_TEXTURE_PAINT|OB_MODE_VERTEX_PAINT);
 	}
 
-=======
-				br->ob_mode= OB_MODE_ALL_PAINT;
-		}
-		
->>>>>>> f48f8d3b
 	}
 	{
 		ParticleSettings *part;
@@ -11165,35 +11170,6 @@
 		}
 	}
 
-	{
-		bScreen *sc;
-		for (sc= main->screen.first; sc; sc= sc->id.next) {
-			ScrArea *sa;
-			for (sa= sc->areabase.first; sa; sa= sa->next) {
-				SpaceLink *sl;
-				for (sl= sa->spacedata.first; sl; sl= sl->next) {
-					if (sl->spacetype == SPACE_INFO) {
-						SpaceInfo *sinfo= (SpaceInfo *)sl;
-						ARegion *ar;
-
-						sinfo->rpt_mask= INFO_RPT_OP;
-
-						for (ar= sa->regionbase.first; ar; ar= ar->next) {
-							if (ar->regiontype == RGN_TYPE_WINDOW) {
-								ar->v2d.scroll = (V2D_SCROLL_RIGHT);
-								ar->v2d.align = V2D_ALIGN_NO_NEG_X|V2D_ALIGN_NO_NEG_Y; /* align bottom left */
-								ar->v2d.keepofs = V2D_LOCKOFS_X;
-								ar->v2d.keepzoom = (V2D_LOCKZOOM_X|V2D_LOCKZOOM_Y|V2D_LIMITZOOM|V2D_KEEPASPECT);
-								ar->v2d.keeptot= V2D_KEEPTOT_BOUNDS;
-								ar->v2d.minzoom= ar->v2d.maxzoom= 1.0f;
-							}
-						}
-					}
-				}
-			}
-		}
-	}
-	
 	/* WATCH IT!!!: pointers from libdata have not been converted yet here! */
 	/* WATCH IT 2!: Userdef struct init has to be in editors/interface/resources.c! */
 
@@ -12434,7 +12410,7 @@
 	blo_split_main(&(*fd)->mainlist, mainvar);
 
 	/* which one do we need? */
-	mainl = blo_find_main(*fd, &(*fd)->mainlist, dir, G.main->name);
+	mainl = blo_find_main(*fd, &(*fd)->mainlist, dir, G.sce);
 	
 	/* needed for do_version */
 	mainl->versionfile= (*fd)->fileversion;
@@ -12508,7 +12484,7 @@
 
 	/* do this when expand found other libs */
 	read_libraries(*fd, &(*fd)->mainlist);
-	
+
 	curlib= mainl->curlib;
 
 	/* make the lib path relative if required */
@@ -12518,7 +12494,7 @@
 		BLI_strncpy(curlib->name, curlib->filepath, sizeof(curlib->name));
 		
 		/* uses current .blend file as reference */
-		BLI_path_rel(curlib->name, G.main->name);
+		BLI_path_rel(curlib->name, G.sce);
 	}
 
 	blo_join_main(&(*fd)->mainlist);
@@ -12527,7 +12503,7 @@
 
 	lib_link_all(*fd, mainvar);
 	lib_verify_nodetree(mainvar, FALSE);
-	fix_relpaths_library(G.main->name, mainvar); /* make all relative paths, relative to the open blend file */
+	fix_relpaths_library(G.sce, mainvar); /* make all relative paths, relative to the open blend file */
 
 	/* give a base to loose objects. If group append, do it for objects too */
 	if(scene) {
@@ -12643,7 +12619,7 @@
 						while(fd==NULL) {
 							char newlib_path[240] = { 0 };
 							printf("Missing library...'\n");
-							printf("	current file: %s\n", G.main->name);
+							printf("	current file: %s\n", G.sce);
 							printf("	absolute lib: %s\n", mainptr->curlib->filepath);
 							printf("	relative lib: %s\n", mainptr->curlib->name);
 							printf("  enter a new path:\n");
@@ -12651,7 +12627,7 @@
 							if(scanf("%s", newlib_path) > 0) {
 								strcpy(mainptr->curlib->name, newlib_path);
 								strcpy(mainptr->curlib->filepath, newlib_path);
-								cleanup_path(G.main->name, mainptr->curlib->filepath);
+								cleanup_path(G.sce, mainptr->curlib->filepath);
 								
 								fd= blo_openblenderfile(mainptr->curlib->filepath, basefd->reports);
 
