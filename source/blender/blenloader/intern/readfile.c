--- conflicted
+++ resolved
@@ -8471,12 +8471,8 @@
 {
 //	printf("%s for %s (%s), %d.%d\n", __func__, main->curlib ? main->curlib->name : main->name,
 //	       main->curlib ? "LIB" : "MAIN", main->versionfile, main->subversionfile);
-<<<<<<< HEAD
-	blo_do_versions_after_linking_280(main);
-=======
-
 	do_versions_after_linking_270(main);
->>>>>>> 8d04f49d
+	do_versions_after_linking_280(main);
 }
 
 static void lib_link_all(FileData *fd, Main *main)
