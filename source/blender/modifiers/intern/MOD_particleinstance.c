/*
 * ***** BEGIN GPL LICENSE BLOCK *****
 *
 * This program is free software; you can redistribute it and/or
 * modify it under the terms of the GNU General Public License
 * as published by the Free Software Foundation; either version 2
 * of the License, or (at your option) any later version.
 *
 * This program is distributed in the hope that it will be useful,
 * but WITHOUT ANY WARRANTY; without even the implied warranty of
 * MERCHANTABILITY or FITNESS FOR A PARTICULAR PURPOSE.  See the
 * GNU General Public License for more details.
 *
 * You should have received a copy of the GNU General Public License
 * along with this program; if not, write to the Free Software  Foundation,
 * Inc., 51 Franklin Street, Fifth Floor, Boston, MA 02110-1301, USA.
 *
 * The Original Code is Copyright (C) 2005 by the Blender Foundation.
 * All rights reserved.
 *
 * Contributor(s): Daniel Dunbar
 *                 Ton Roosendaal,
 *                 Ben Batt,
 *                 Brecht Van Lommel,
 *                 Campbell Barton
 *
 * ***** END GPL LICENSE BLOCK *****
 *
 */

/** \file blender/modifiers/intern/MOD_particleinstance.c
 *  \ingroup modifiers
 */


#include "DNA_meshdata_types.h"

#include "MEM_guardedalloc.h"

#include "BLI_math.h"
#include "BLI_listbase.h"
#include "BLI_rand.h"
#include "BLI_utildefines.h"

#include "BKE_cdderivedmesh.h"
#include "BKE_lattice.h"
#include "BKE_modifier.h"
#include "BKE_particle.h"
#include "BKE_pointcache.h"

#include "MOD_util.h"

#include "depsgraph_private.h"


static void initData(ModifierData *md)
{
	ParticleInstanceModifierData *pimd = (ParticleInstanceModifierData *) md;

	pimd->flag = eParticleInstanceFlag_Parents | eParticleInstanceFlag_Unborn |
	             eParticleInstanceFlag_Alive | eParticleInstanceFlag_Dead;
	pimd->psys = 1;
	pimd->position = 1.0f;
	pimd->axis = 2;

}
static void copyData(ModifierData *md, ModifierData *target)
{
#if 0
	ParticleInstanceModifierData *pimd = (ParticleInstanceModifierData *) md;
	ParticleInstanceModifierData *tpimd = (ParticleInstanceModifierData *) target;
#endif
	modifier_copyData_generic(md, target);
}

static bool isDisabled(ModifierData *md, int useRenderParams)
{
	ParticleInstanceModifierData *pimd = (ParticleInstanceModifierData *)md;
	ParticleSystem *psys;
	ModifierData *ob_md;
	
	if (!pimd->ob)
		return true;
	
	psys = BLI_findlink(&pimd->ob->particlesystem, pimd->psys - 1);
	if (psys == NULL)
		return true;
	
	/* If the psys modifier is disabled we cannot use its data.
	 * First look up the psys modifier from the object, then check if it is enabled.
	 */
	for (ob_md = pimd->ob->modifiers.first; ob_md; ob_md = ob_md->next) {
		if (ob_md->type == eModifierType_ParticleSystem) {
			ParticleSystemModifierData *psmd = (ParticleSystemModifierData *)ob_md;
			if (psmd->psys == psys) {
				int required_mode;
				
				if (useRenderParams) required_mode = eModifierMode_Render;
				else required_mode = eModifierMode_Realtime;
				
				if (!modifier_isEnabled(md->scene, ob_md, required_mode))
					return true;
				
				break;
			}
		}
	}
	
	return false;
}


static void updateDepgraph(ModifierData *md, DagForest *forest,
                           struct Scene *UNUSED(scene),
                           Object *UNUSED(ob),
                           DagNode *obNode)
{
	ParticleInstanceModifierData *pimd = (ParticleInstanceModifierData *) md;

	if (pimd->ob) {
		DagNode *curNode = dag_get_node(forest, pimd->ob);

		dag_add_relation(forest, curNode, obNode,
		                 DAG_RL_DATA_DATA | DAG_RL_OB_DATA,
		                 "Particle Instance Modifier");
	}
}

static void foreachObjectLink(ModifierData *md, Object *ob,
                              ObjectWalkFunc walk, void *userData)
{
	ParticleInstanceModifierData *pimd = (ParticleInstanceModifierData *) md;

	walk(userData, ob, &pimd->ob);
}

static int particle_skip(ParticleInstanceModifierData *pimd, ParticleSystem *psys, int p)
{
	ParticleData *pa;

	if (pimd->flag & eParticleInstanceFlag_Parents) {
		if (p >= psys->totpart) {
			if (psys->part->childtype == PART_CHILD_PARTICLES) {
				pa = psys->particles + (psys->child + p - psys->totpart)->parent;
			}
			else {
				pa = NULL;
			}
		}
		else {
			pa = psys->particles + p;
		}
	}
	else {
		if (psys->part->childtype == PART_CHILD_PARTICLES) {
			pa = psys->particles + (psys->child + p)->parent;
		}
		else {
			pa = NULL;
		}
	}

	if (pa) {
		if (pa->alive == PARS_UNBORN && (pimd->flag & eParticleInstanceFlag_Unborn) == 0) return 1;
		if (pa->alive == PARS_ALIVE && (pimd->flag & eParticleInstanceFlag_Alive) == 0) return 1;
		if (pa->alive == PARS_DEAD && (pimd->flag & eParticleInstanceFlag_Dead) == 0) return 1;
	}
	
	return 0;
}

static DerivedMesh *applyModifier(ModifierData *md, Object *ob,
                                  DerivedMesh *derivedData,
                                  ModifierApplyFlag UNUSED(flag))
{
	DerivedMesh *dm = derivedData, *result;
	ParticleInstanceModifierData *pimd = (ParticleInstanceModifierData *) md;
	ParticleSimulationData sim;
	ParticleSystem *psys = NULL;
	ParticleData *pa = NULL;
	MPoly *mpoly, *orig_mpoly;
	MLoop *mloop, *orig_mloop;
	MVert *mvert, *orig_mvert;
	int totvert, totpoly, totloop /* , totedge */;
	int maxvert, maxpoly, maxloop, totpart = 0, first_particle = 0;
	int k, p, p_skip;
	short track = ob->trackflag % 3, trackneg, axis = pimd->axis;
	float max_co = 0.0, min_co = 0.0, temp_co[3], cross[3];
	float *size = NULL;

	trackneg = ((ob->trackflag > 2) ? 1 : 0);

	if (pimd->ob == ob) {
		pimd->ob = NULL;
		return derivedData;
	}

	if (pimd->ob) {
		psys = BLI_findlink(&pimd->ob->particlesystem, pimd->psys - 1);
		if (psys == NULL || psys->totpart == 0)
			return derivedData;
	}
	else {
		return derivedData;
	}

	if (pimd->flag & eParticleInstanceFlag_Parents)
		totpart += psys->totpart;
	if (pimd->flag & eParticleInstanceFlag_Children) {
		if (totpart == 0)
			first_particle = psys->totpart;
		totpart += psys->totchild;
	}

	if (totpart == 0)
		return derivedData;

	sim.scene = md->scene;
	sim.ob = pimd->ob;
	sim.psys = psys;
	sim.psmd = psys_get_modifier(pimd->ob, psys);

	if (pimd->flag & eParticleInstanceFlag_UseSize) {
		float *si;
		si = size = MEM_callocN(totpart * sizeof(float), "particle size array");

		if (pimd->flag & eParticleInstanceFlag_Parents) {
			for (p = 0, pa = psys->particles; p < psys->totpart; p++, pa++, si++)
				*si = pa->size;
		}

		if (pimd->flag & eParticleInstanceFlag_Children) {
			ChildParticle *cpa = psys->child;

			for (p = 0; p < psys->totchild; p++, cpa++, si++) {
				*si = psys_get_child_size(psys, cpa, 0.0f, NULL);
			}
		}
	}

	totvert = dm->getNumVerts(dm);
	totpoly = dm->getNumPolys(dm);
	totloop = dm->getNumLoops(dm);
	/* totedge = dm->getNumEdges(dm); */ /* UNUSED */

	/* count particles */
	maxvert = 0;
	maxpoly = 0;
	maxloop = 0;

	for (p = 0; p < totpart; p++) {
		if (particle_skip(pimd, psys, p))
			continue;

		maxvert += totvert;
		maxpoly += totpoly;
		maxloop += totloop;
	}

	psys->lattice_deform_data = psys_create_lattice_deform_data(&sim);

<<<<<<< HEAD
	if (psys->flag & (PSYS_HAIR_DONE | PSYS_KEYED)) {
		float min_r[3], max_r[3];
		INIT_MINMAX(min_r, max_r);
		dm->getMinMax(dm, min_r, max_r);
		min_co = min_r[track];
		max_co = max_r[track];
=======
	if (psys->flag & (PSYS_HAIR_DONE | PSYS_KEYED) || psys->pointcache->flag & PTCACHE_BAKED) {
		float min[3], max[3];
		INIT_MINMAX(min, max);
		dm->getMinMax(dm, min, max);
		min_co = min[track];
		max_co = max[track];
>>>>>>> c86c9297
	}

	result = CDDM_from_template(dm, maxvert, 0, 0, maxloop, maxpoly);

	mvert = result->getVertArray(result);
	orig_mvert = dm->getVertArray(dm);

	mpoly = result->getPolyArray(result);
	orig_mpoly = dm->getPolyArray(dm);
	mloop = result->getLoopArray(result);
	orig_mloop = dm->getLoopArray(dm);

	for (p = 0, p_skip = 0; p < totpart; p++) {
		/* skip particle? */
		if (particle_skip(pimd, psys, p))
			continue;

		/* set vertices coordinates */
		for (k = 0; k < totvert; k++) {
			ParticleKey state;
			MVert *inMV;
			MVert *mv = mvert + p_skip * totvert + k;

			inMV = orig_mvert + k;
			DM_copy_vert_data(dm, result, k, p_skip * totvert + k, 1);
			*mv = *inMV;

			/*change orientation based on object trackflag*/
			copy_v3_v3(temp_co, mv->co);
			mv->co[axis] = temp_co[track];
			mv->co[(axis + 1) % 3] = temp_co[(track + 1) % 3];
			mv->co[(axis + 2) % 3] = temp_co[(track + 2) % 3];

			/* get particle state */
<<<<<<< HEAD
			if ((psys->flag & (PSYS_HAIR_DONE | PSYS_KEYED)) &&
				(pimd->flag & eParticleInstanceFlag_Path))
=======
			if ((psys->flag & (PSYS_HAIR_DONE | PSYS_KEYED) || psys->pointcache->flag & PTCACHE_BAKED) &&
			    (pimd->flag & eParticleInstanceFlag_Path))
>>>>>>> c86c9297
			{
				float ran = 0.0f;
				if (pimd->random_position != 0.0f) {
					ran = pimd->random_position * BLI_hash_frand(psys->seed + p);
				}

				if (pimd->flag & eParticleInstanceFlag_KeepShape) {
					state.time = pimd->position * (1.0f - ran);
				}
				else {
					state.time = (mv->co[axis] - min_co) / (max_co - min_co) * pimd->position * (1.0f - ran);

					if (trackneg)
						state.time = 1.0f - state.time;

					mv->co[axis] = 0.0;
				}

				psys_get_particle_on_path(&sim, first_particle + p, &state, 1);

				normalize_v3(state.vel);

				/* TODO: incremental rotations somehow */
				if (state.vel[axis] < -0.9999f || state.vel[axis] > 0.9999f) {
					unit_qt(state.rot);
				}
				else {
					float temp[3] = {0.0f, 0.0f, 0.0f};
					temp[axis] = 1.0f;

					cross_v3_v3v3(cross, temp, state.vel);

					/* state.vel[axis] is the only component surviving from a dot product with the axis */
					axis_angle_to_quat(state.rot, cross, saacos(state.vel[axis]));
				}
			}
			else {
				state.time = -1.0;
				psys_get_particle_state(&sim, first_particle + p, &state, 1);
			}

			mul_qt_v3(state.rot, mv->co);
			if (pimd->flag & eParticleInstanceFlag_UseSize)
				mul_v3_fl(mv->co, size[p]);
			add_v3_v3(mv->co, state.co);
		}

		/* create polys and loops */
		for (k = 0; k < totpoly; k++) {
			MPoly *inMP = orig_mpoly + k;
			MPoly *mp = mpoly + p_skip * totpoly + k;

			DM_copy_poly_data(dm, result, k, p_skip * totpoly + k, 1);
			*mp = *inMP;
			mp->loopstart += p_skip * totloop;

			{
				MLoop *inML = orig_mloop + inMP->loopstart;
				MLoop *ml = mloop + mp->loopstart;
				int j = mp->totloop;

				DM_copy_loop_data(dm, result, inMP->loopstart, mp->loopstart, j);
				for (; j; j--, ml++, inML++) {
					ml->v = inML->v + (p_skip * totvert);
				}
			}
		}

		p_skip++;
	}

	CDDM_calc_edges(result);

	if (psys->lattice_deform_data) {
		end_latt_deform(psys->lattice_deform_data);
		psys->lattice_deform_data = NULL;
	}

	if (size)
		MEM_freeN(size);

	result->dirty |= DM_DIRTY_NORMALS;

	return result;
}
ModifierTypeInfo modifierType_ParticleInstance = {
	/* name */              "ParticleInstance",
	/* structName */        "ParticleInstanceModifierData",
	/* structSize */        sizeof(ParticleInstanceModifierData),
	/* type */              eModifierTypeType_Constructive,
	/* flags */             eModifierTypeFlag_AcceptsMesh |
	                        eModifierTypeFlag_SupportsMapping |
	                        eModifierTypeFlag_SupportsEditmode |
	                        eModifierTypeFlag_EnableInEditmode,

	/* copyData */          copyData,
	/* deformVerts */       NULL,
	/* deformMatrices */    NULL,
	/* deformVertsEM */     NULL,
	/* deformMatricesEM */  NULL,
	/* applyModifier */     applyModifier,
	/* applyModifierEM */   NULL,
	/* initData */          initData,
	/* requiredDataMask */  NULL,
	/* freeData */          NULL,
	/* isDisabled */        isDisabled,
	/* updateDepgraph */    updateDepgraph,
	/* dependsOnTime */     NULL,
	/* dependsOnNormals */  NULL,
	/* foreachObjectLink */ foreachObjectLink,
	/* foreachIDLink */     NULL,
	/* foreachTexLink */    NULL,
};<|MERGE_RESOLUTION|>--- conflicted
+++ resolved
@@ -259,21 +259,12 @@
 
 	psys->lattice_deform_data = psys_create_lattice_deform_data(&sim);
 
-<<<<<<< HEAD
 	if (psys->flag & (PSYS_HAIR_DONE | PSYS_KEYED)) {
-		float min_r[3], max_r[3];
-		INIT_MINMAX(min_r, max_r);
-		dm->getMinMax(dm, min_r, max_r);
-		min_co = min_r[track];
-		max_co = max_r[track];
-=======
-	if (psys->flag & (PSYS_HAIR_DONE | PSYS_KEYED) || psys->pointcache->flag & PTCACHE_BAKED) {
 		float min[3], max[3];
 		INIT_MINMAX(min, max);
 		dm->getMinMax(dm, min, max);
 		min_co = min[track];
 		max_co = max[track];
->>>>>>> c86c9297
 	}
 
 	result = CDDM_from_template(dm, maxvert, 0, 0, maxloop, maxpoly);
@@ -308,13 +299,8 @@
 			mv->co[(axis + 2) % 3] = temp_co[(track + 2) % 3];
 
 			/* get particle state */
-<<<<<<< HEAD
 			if ((psys->flag & (PSYS_HAIR_DONE | PSYS_KEYED)) &&
-				(pimd->flag & eParticleInstanceFlag_Path))
-=======
-			if ((psys->flag & (PSYS_HAIR_DONE | PSYS_KEYED) || psys->pointcache->flag & PTCACHE_BAKED) &&
 			    (pimd->flag & eParticleInstanceFlag_Path))
->>>>>>> c86c9297
 			{
 				float ran = 0.0f;
 				if (pimd->random_position != 0.0f) {
