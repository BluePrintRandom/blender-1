--- conflicted
+++ resolved
@@ -135,41 +135,28 @@
 	result = BKE_mesh_from_template(mesh, maxVerts * 2, maxEdges * 2, 0, maxLoops * 2, maxPolys * 2);
 
 	/*copy customdata to original geometry*/
-<<<<<<< HEAD
 	CustomData_copy_data(&mesh->vdata, &result->vdata, 0, 0, maxVerts);
 	CustomData_copy_data(&mesh->edata, &result->edata, 0, 0, maxEdges);
 	CustomData_copy_data(&mesh->ldata, &result->ldata, 0, 0, maxLoops);
 	CustomData_copy_data(&mesh->pdata, &result->pdata, 0, 0, maxPolys);
 
+	/* Subsurf for eg wont have mesh data in the custom data arrays.
+	 * now add mvert/medge/mpoly layers. */
+
+	if (!CustomData_has_layer(&dm->vertData, CD_MVERT)) {
+		dm->copyVertArray(dm, CDDM_get_verts(result));
+	}
+	if (!CustomData_has_layer(&dm->edgeData, CD_MEDGE)) {
+		dm->copyEdgeArray(dm, CDDM_get_edges(result));
+	}
+	if (!CustomData_has_layer(&dm->polyData, CD_MPOLY)) {
+		dm->copyLoopArray(dm, CDDM_get_loops(result));
+		dm->copyPolyArray(dm, CDDM_get_polys(result));
+	}
+
 	/* copy customdata to new geometry */
 	CustomData_copy_data(&result->vdata, &result->vdata, 0, maxVerts, maxVerts);
 	CustomData_copy_data(&result->edata, &result->edata, 0, maxEdges, maxEdges);
-=======
-	DM_copy_vert_data(dm, result, 0, 0, maxVerts);
-	DM_copy_edge_data(dm, result, 0, 0, maxEdges);
-	DM_copy_loop_data(dm, result, 0, 0, maxLoops);
-	DM_copy_poly_data(dm, result, 0, 0, maxPolys);
-
-
-	/* Subsurf for eg wont have mesh data in the custom data arrays.
-	 * now add mvert/medge/mpoly layers. */
-
-	if (!CustomData_has_layer(&dm->vertData, CD_MVERT)) {
-		dm->copyVertArray(dm, CDDM_get_verts(result));
-	}
-	if (!CustomData_has_layer(&dm->edgeData, CD_MEDGE)) {
-		dm->copyEdgeArray(dm, CDDM_get_edges(result));
-	}
-	if (!CustomData_has_layer(&dm->polyData, CD_MPOLY)) {
-		dm->copyLoopArray(dm, CDDM_get_loops(result));
-		dm->copyPolyArray(dm, CDDM_get_polys(result));
-	}
-
-	/* copy customdata to new geometry,
-	 * copy from its self because this data may have been created in the checks above */
-	DM_copy_vert_data(result, result, 0, maxVerts, maxVerts);
-	DM_copy_edge_data(result, result, 0, maxEdges, maxEdges);
->>>>>>> 1d7bdbd2
 	/* loops are copied later */
 	CustomData_copy_data(&result->pdata, &result->pdata, 0, maxPolys, maxPolys);
 
