/*
 * ***** BEGIN GPL LICENSE BLOCK *****
 *
 * This program is free software; you can redistribute it and/or
 * modify it under the terms of the GNU General Public License
 * as published by the Free Software Foundation; either version 2
 * of the License, or (at your option) any later version.
 *
 * This program is distributed in the hope that it will be useful,
 * but WITHOUT ANY WARRANTY; without even the implied warranty of
 * MERCHANTABILITY or FITNESS FOR A PARTICULAR PURPOSE.  See the
 * GNU General Public License for more details.
 *
 * You should have received a copy of the GNU General Public License
 * along with this program; if not, write to the Free Software Foundation,
 * Inc., 51 Franklin Street, Fifth Floor, Boston, MA 02110-1301, USA.
 *
 * Contributor(s): Chingiz Dyussenov, Arystanbek Dyussenov.
 *
 * ***** END GPL LICENSE BLOCK *****
 */

/** \file blender/collada/collada.cpp
 *  \ingroup collada
 */


/* COLLADABU_ASSERT, may be able to remove later */
#include "COLLADABUPlatform.h"

#include "DocumentExporter.h"
#include "DocumentImporter.h"
#include "ExportSettings.h"
#include "ImportSettings.h"

extern "C"
{
#include "BKE_scene.h"
#include "BKE_context.h"
#include "DEG_depsgraph.h"

/* make dummy file */
#include "BLI_fileops.h"
#include "BLI_linklist.h"

int collada_import(bContext *C,
				   const char *filepath,
				   int import_units,
				   int find_chains,
				   int auto_connect,
				   int fix_orientation,
				   int min_chain_length,
				   int keep_bind_info)
{

	ImportSettings import_settings;
	import_settings.filepath         = (char *)filepath;
	import_settings.import_units     = import_units != 0;
	import_settings.auto_connect     = auto_connect != 0;
	import_settings.find_chains      = find_chains != 0;
	import_settings.fix_orientation  = fix_orientation != 0;
	import_settings.min_chain_length = min_chain_length;
	import_settings.keep_bind_info = keep_bind_info !=0;

	DocumentImporter imp(C, &import_settings);
	if (imp.import()) return 1;

	return 0;
}

int collada_export(EvaluationContext *eval_ctx,
                   Scene *sce,
                   const char *filepath,

                   int apply_modifiers,
				   BC_export_mesh_type export_mesh_type,

                   int selected,
                   int include_children,
                   int include_armatures,
				   int include_shapekeys,
                   int deform_bones_only,
				   int include_animations,
                   int sampling_rate,

				   int active_uv_only,
				   int include_material_textures,
				   int use_texture_copies,

                   int triangulate,
				   int use_object_instantiation,
				   int use_blender_profile,
				   int sort_by_name,
				   BC_export_transformation_type export_transformation_type,
				   int open_sim,
				   int limit_precision,
				   int keep_bind_info)
{
	ExportSettings export_settings;

	EvaluationContext eval_ctx;
	CTX_data_eval_ctx(C, &eval_ctx);
	Scene *sce = CTX_data_scene(C);
	ViewLayer *view_layer = CTX_data_view_layer(C);

	export_settings.filepath                 = (char *)filepath;

	export_settings.apply_modifiers          = apply_modifiers != 0;
	export_settings.export_mesh_type         = export_mesh_type;
	export_settings.selected                 = selected          != 0;
	export_settings.include_children         = include_children  != 0;
	export_settings.include_armatures        = include_armatures != 0;
	export_settings.include_shapekeys        = include_shapekeys != 0;
	export_settings.deform_bones_only        = deform_bones_only != 0;
	export_settings.include_animations       = include_animations;
	export_settings.sampling_rate = sampling_rate;

	export_settings.active_uv_only           = active_uv_only != 0;
	export_settings.include_material_textures= include_material_textures != 0;
	export_settings.use_texture_copies       = use_texture_copies != 0;

	export_settings.triangulate                = triangulate != 0;
	export_settings.use_object_instantiation   = use_object_instantiation != 0;
	export_settings.use_blender_profile        = use_blender_profile != 0;
	export_settings.sort_by_name               = sort_by_name != 0;
	export_settings.export_transformation_type = export_transformation_type;
	export_settings.open_sim                   = open_sim != 0;
	export_settings.limit_precision = limit_precision != 0;
	export_settings.keep_bind_info = keep_bind_info !=0;

	int includeFilter = OB_REL_NONE;
	if (export_settings.include_armatures) includeFilter |= OB_REL_MOD_ARMATURE;
	if (export_settings.include_children) includeFilter |= OB_REL_CHILDREN_RECURSIVE;

	eObjectSet objectSet = (export_settings.selected) ? OB_SET_SELECTED : OB_SET_ALL;
<<<<<<< HEAD

	export_settings.export_set = BKE_object_relational_superset(view_layer, objectSet, (eObRelationTypes)includeFilter);

=======
	export_settings.export_set = BKE_object_relational_superset(sce, objectSet, (eObRelationTypes)includeFilter);
>>>>>>> 7dd0e36d
	int export_count = BLI_linklist_count(export_settings.export_set);

	if (export_count == 0) {
		if (export_settings.selected) {
			fprintf(stderr, "Collada: Found no objects to export.\nPlease ensure that all objects which shall be exported are also visible in the 3D Viewport.\n");
		}
		else {
			fprintf(stderr, "Collada: Your scene seems to be empty. No Objects will be exported.\n");
		}
	}
	else {
		if (export_settings.sort_by_name)
			bc_bubble_sort_by_Object_name(export_settings.export_set);
	}

	DocumentExporter exporter(&export_settings);
<<<<<<< HEAD
	int status = exporter.exportCurrentScene(&eval_ctx, sce);
=======
	int status = exporter.exportCurrentScene(eval_ctx, sce);
>>>>>>> 7dd0e36d

	BLI_linklist_free(export_settings.export_set, NULL);

	return (status) ? -1:export_count;
}

/* end extern C */
}<|MERGE_RESOLUTION|>--- conflicted
+++ resolved
@@ -32,6 +32,7 @@
 #include "DocumentImporter.h"
 #include "ExportSettings.h"
 #include "ImportSettings.h"
+#include "collada.h"
 
 extern "C"
 {
@@ -68,40 +69,38 @@
 	return 0;
 }
 
-int collada_export(EvaluationContext *eval_ctx,
-                   Scene *sce,
-                   const char *filepath,
+int collada_export(
+	EvaluationContext *eval_ctx,
+	Scene *sce,
+	const char *filepath,
 
-                   int apply_modifiers,
-				   BC_export_mesh_type export_mesh_type,
+	int apply_modifiers,
+	BC_export_mesh_type export_mesh_type,
 
-                   int selected,
-                   int include_children,
-                   int include_armatures,
-				   int include_shapekeys,
-                   int deform_bones_only,
-				   int include_animations,
-                   int sampling_rate,
+	int selected,
+	int include_children,
+	int include_armatures,
+	int include_shapekeys,
+	int deform_bones_only,
+	int include_animations,
+	int sampling_rate,
 
-				   int active_uv_only,
-				   int include_material_textures,
-				   int use_texture_copies,
+	int active_uv_only,
+	int include_material_textures,
+	int use_texture_copies,
 
-                   int triangulate,
-				   int use_object_instantiation,
-				   int use_blender_profile,
-				   int sort_by_name,
-				   BC_export_transformation_type export_transformation_type,
-				   int open_sim,
-				   int limit_precision,
-				   int keep_bind_info)
+	int triangulate,
+	int use_object_instantiation,
+	int use_blender_profile,
+	int sort_by_name,
+	BC_export_transformation_type export_transformation_type,
+	int open_sim,
+	int limit_precision,
+	int keep_bind_info)
 {
 	ExportSettings export_settings;
 
-	EvaluationContext eval_ctx;
-	CTX_data_eval_ctx(C, &eval_ctx);
-	Scene *sce = CTX_data_scene(C);
-	ViewLayer *view_layer = CTX_data_view_layer(C);
+	ViewLayer *view_layer = eval_ctx->view_layer;
 
 	export_settings.filepath                 = (char *)filepath;
 
@@ -133,13 +132,8 @@
 	if (export_settings.include_children) includeFilter |= OB_REL_CHILDREN_RECURSIVE;
 
 	eObjectSet objectSet = (export_settings.selected) ? OB_SET_SELECTED : OB_SET_ALL;
-<<<<<<< HEAD
-
 	export_settings.export_set = BKE_object_relational_superset(view_layer, objectSet, (eObRelationTypes)includeFilter);
 
-=======
-	export_settings.export_set = BKE_object_relational_superset(sce, objectSet, (eObRelationTypes)includeFilter);
->>>>>>> 7dd0e36d
 	int export_count = BLI_linklist_count(export_settings.export_set);
 
 	if (export_count == 0) {
@@ -156,11 +150,7 @@
 	}
 
 	DocumentExporter exporter(&export_settings);
-<<<<<<< HEAD
-	int status = exporter.exportCurrentScene(&eval_ctx, sce);
-=======
 	int status = exporter.exportCurrentScene(eval_ctx, sce);
->>>>>>> 7dd0e36d
 
 	BLI_linklist_free(export_settings.export_set, NULL);
 
