/*
 * ***** BEGIN GPL LICENSE BLOCK *****
 *
 * This program is free software; you can redistribute it and/or
 * modify it under the terms of the GNU General Public License
 * as published by the Free Software Foundation; either version 2
 * of the License, or (at your option) any later version.
 *
 * This program is distributed in the hope that it will be useful,
 * but WITHOUT ANY WARRANTY; without even the implied warranty of
 * MERCHANTABILITY or FITNESS FOR A PARTICULAR PURPOSE.  See the
 * GNU General Public License for more details.
 *
 * You should have received a copy of the GNU General Public License
 * along with this program; if not, write to the Free Software  Foundation,
 * Inc., 51 Franklin Street, Fifth Floor, Boston, MA 02110-1301, USA.
 *
 * The Original Code is Copyright (C) 2016 Kévin Dietrich.
 * All rights reserved.
 *
 * ***** END GPL LICENSE BLOCK *****
 *
 */

#include "abc_customdata.h"

#include <Alembic/AbcGeom/All.h>
#include <algorithm>
#include <unordered_map>

extern "C" {
#include "DNA_customdata_types.h"
#include "DNA_meshdata_types.h"

#include "BLI_math_base.h"
#include "BKE_customdata.h"
}

/* NOTE: for now only UVs and Vertex Colors are supported for streaming.
 * Although Alembic only allows for a single UV layer per {I|O}Schema, and does
 * not have a vertex color concept, there is a convention between DCCs to write
 * such data in a way that lets other DCC know what they are for. See comments
 * in the write code for the conventions. */

using Alembic::AbcGeom::kVertexScope;
using Alembic::AbcGeom::kFacevaryingScope;

using Alembic::Abc::C4fArraySample;
using Alembic::Abc::UInt32ArraySample;
using Alembic::Abc::V2fArraySample;

using Alembic::AbcGeom::OV2fGeomParam;
using Alembic::AbcGeom::OC4fGeomParam;


typedef std::unordered_map<uint64_t, int> uv_index_map;

static inline uint64_t uv_to_hash_key(Imath::V2f v)
{
	/* Convert -0.0f to 0.0f, so bitwise comparison works. */
	if (v.x == 0.0f) {
		v.x = 0.0f;
	}
	if (v.y == 0.0f) {
		v.y = 0.0f;
	}

	/* Pack floats in 64bit. */
	union {
		float xy[2];
		uint64_t key;
	} tmp;
	tmp.xy[0] = v.x;
	tmp.xy[1] = v.y;
	return tmp.key;
}

static void get_uvs(const CDStreamConfig &config,
                    std::vector<Imath::V2f> &uvs,
                    std::vector<uint32_t> &uvidx,
                    void *cd_data)
{
	MLoopUV *mloopuv_array = static_cast<MLoopUV *>(cd_data);

	if (!mloopuv_array) {
		return;
	}

	const int num_poly = config.totpoly;
	MPoly *polygons = config.mpoly;

	if (!config.pack_uvs) {
		int cnt = 0;
		uvidx.resize(config.totloop);
		uvs.resize(config.totloop);

		for (int i = 0; i < num_poly; ++i) {
			MPoly &current_poly = polygons[i];
			MLoopUV *loopuvpoly = mloopuv_array + current_poly.loopstart + current_poly.totloop;

			for (int j = 0; j < current_poly.totloop; ++j, ++cnt) {
				--loopuvpoly;

				uvidx[cnt] = cnt;
				uvs[cnt][0] = loopuvpoly->uv[0];
				uvs[cnt][1] = loopuvpoly->uv[1];
			}
		}
	}
	else {
		uv_index_map idx_map;
		int idx_count = 0;

		for (int i = 0; i < num_poly; ++i) {
			MPoly &current_poly = polygons[i];
			MLoopUV *loopuvpoly = mloopuv_array + current_poly.loopstart + current_poly.totloop;

			for (int j = 0; j < current_poly.totloop; ++j) {
				loopuvpoly--;
				Imath::V2f uv(loopuvpoly->uv[0], loopuvpoly->uv[1]);
				uint64_t k = uv_to_hash_key(uv);
				uv_index_map::iterator it = idx_map.find(k);
				if (it == idx_map.end()) {
					idx_map[k] = idx_count;
					uvs.push_back(uv);
					uvidx.push_back(idx_count++);
				}
				else {
					uvidx.push_back(it->second);
				}
			}
		}
	}
}

const char *get_uv_sample(UVSample &sample, const CDStreamConfig &config, CustomData *data)
{
	const int active_uvlayer = CustomData_get_active_layer(data, CD_MLOOPUV);

	if (active_uvlayer < 0) {
		return "";
	}

	void *cd_data = CustomData_get_layer_n(data, CD_MLOOPUV, active_uvlayer);

	get_uvs(config, sample.uvs, sample.indices, cd_data);

	return CustomData_get_layer_name(data, CD_MLOOPUV, active_uvlayer);
}

/* Convention to write UVs:
 * - V2fGeomParam on the arbGeomParam
 * - set scope as face varying
 * - (optional due to its behaviour) tag as UV using Alembic::AbcGeom::SetIsUV
 */
static void write_uv(const OCompoundProperty &prop, const CDStreamConfig &config, void *data, const char *name)
{
	std::vector<uint32_t> indices;
	std::vector<Imath::V2f> uvs;

	get_uvs(config, uvs, indices, data);

	if (indices.empty() || uvs.empty()) {
		return;
	}

	OV2fGeomParam param(prop, name, true, kFacevaryingScope, 1);

	OV2fGeomParam::Sample sample(
		V2fArraySample(&uvs.front(), uvs.size()),
		UInt32ArraySample(&indices.front(), indices.size()),
		kFacevaryingScope);

	param.set(sample);
}

/* Convention to write Vertex Colors:
 * - C3fGeomParam/C4fGeomParam on the arbGeomParam
 * - set scope as vertex varying
 */
static void write_mcol(const OCompoundProperty &prop, const CDStreamConfig &config, void *data, const char *name)
{
	const float cscale = 1.0f / 255.0f;
	MPoly *polys = config.mpoly;
	MLoop *mloops = config.mloop;
	MCol *cfaces = static_cast<MCol *>(data);

	std::vector<Imath::C4f> buffer(config.totvert);

	Imath::C4f col;

	for (int i = 0; i < config.totpoly; ++i) {
		MPoly *p = &polys[i];
		MCol *cface = &cfaces[p->loopstart + p->totloop];
		MLoop *mloop = &mloops[p->loopstart + p->totloop];

		for (int j = 0; j < p->totloop; ++j) {
			cface--;
			mloop--;

			col[0] = cface->a * cscale;
			col[1] = cface->r * cscale;
			col[2] = cface->g * cscale;
			col[3] = cface->b * cscale;

			buffer[mloop->v] = col;
		}
	}

	OC4fGeomParam param(prop, name, true, kFacevaryingScope, 1);

	OC4fGeomParam::Sample sample(
		C4fArraySample(&buffer.front(), buffer.size()),
		kVertexScope);

	param.set(sample);
}

void write_custom_data(const OCompoundProperty &prop, const CDStreamConfig &config, CustomData *data, int data_type)
{
	CustomDataType cd_data_type = static_cast<CustomDataType>(data_type);

	if (!CustomData_has_layer(data, cd_data_type)) {
		return;
	}

	const int active_layer = CustomData_get_active_layer(data, cd_data_type);
	const int tot_layers = CustomData_number_of_layers(data, cd_data_type);

	for (int i = 0; i < tot_layers; ++i) {
		void *cd_data = CustomData_get_layer_n(data, cd_data_type, i);
		const char *name = CustomData_get_layer_name(data, cd_data_type, i);

		if (cd_data_type == CD_MLOOPUV) {
			/* Already exported. */
			if (i == active_layer) {
				continue;
			}

			write_uv(prop, config, cd_data, name);
		}
		else if (cd_data_type == CD_MLOOPCOL) {
			write_mcol(prop, config, cd_data, name);
		}
	}
}

/* ************************************************************************** */

using Alembic::Abc::C3fArraySamplePtr;
using Alembic::Abc::C4fArraySamplePtr;
using Alembic::Abc::PropertyHeader;

using Alembic::AbcGeom::IC3fGeomParam;
using Alembic::AbcGeom::IC4fGeomParam;
using Alembic::AbcGeom::IV2fGeomParam;


static void read_uvs(const CDStreamConfig &config, void *data,
                     const Alembic::AbcGeom::V2fArraySamplePtr &uvs,
                     const Alembic::AbcGeom::UInt32ArraySamplePtr &indices)
{
	MPoly *mpolys = config.mpoly;
	MLoopUV *mloopuvs = static_cast<MLoopUV *>(data);

	unsigned int uv_index, loop_index, rev_loop_index;

	for (int i = 0; i < config.totpoly; ++i) {
		MPoly &poly = mpolys[i];
		unsigned int rev_loop_offset = poly.loopstart + poly.totloop - 1;

		for (int f = 0; f < poly.totloop; ++f) {
			rev_loop_index = poly.loopstart + poly.totloop - f - 1;
			loop_index = poly.loopstart + f;
			rev_loop_index = rev_loop_offset - f;
			uv_index = (*indices)[loop_index];
			const Imath::V2f &uv = (*uvs)[uv_index];

			MLoopUV &loopuv = mloopuvs[rev_loop_index];
			loopuv.uv[0] = uv[0];
			loopuv.uv[1] = uv[1];
		}
	}
}

static size_t mcols_out_of_bounds_check(
        const size_t color_index,
        const size_t array_size,
        const std::string & iobject_full_name,
        const PropertyHeader &prop_header,
        bool &r_bounds_warning_given)
{
	if (color_index < array_size) {
		return color_index;
	}

	if (!r_bounds_warning_given) {
		std::cerr << "Alembic: color index out of bounds "
		             "reading face colors for object "
		          << iobject_full_name
		          << ", property "
		          << prop_header.getName() << std::endl;
		r_bounds_warning_given = true;
	}

	return 0;
}

static void read_custom_data_mcols(const std::string & iobject_full_name,
                                   const ICompoundProperty &arbGeomParams,
                                   const PropertyHeader &prop_header,
                                   const CDStreamConfig &config,
                                   const Alembic::Abc::ISampleSelector &iss)
{
	C3fArraySamplePtr c3f_ptr = C3fArraySamplePtr();
	C4fArraySamplePtr c4f_ptr = C4fArraySamplePtr();
	Alembic::Abc::UInt32ArraySamplePtr indices;
	bool use_c3f_ptr;
	bool is_facevarying;

	/* Find the correct interpretation of the data */
	if (IC3fGeomParam::matches(prop_header)) {
		IC3fGeomParam color_param(arbGeomParams, prop_header.getName());
		IC3fGeomParam::Sample sample;
		BLI_assert(!strcmp("rgb", color_param.getInterpretation()));

		color_param.getIndexed(sample, iss);
		is_facevarying = sample.getScope() == kFacevaryingScope &&
		                 config.totloop == sample.getIndices()->size();

		c3f_ptr = sample.getVals();
		indices = sample.getIndices();
		use_c3f_ptr = true;
	}
	else if (IC4fGeomParam::matches(prop_header)) {
		IC4fGeomParam color_param(arbGeomParams, prop_header.getName());
		IC4fGeomParam::Sample sample;
		BLI_assert(!strcmp("rgba", color_param.getInterpretation()));

		color_param.getIndexed(sample, iss);
		is_facevarying = sample.getScope() == kFacevaryingScope &&
		                 config.totloop == sample.getIndices()->size();

		c4f_ptr = sample.getVals();
		indices = sample.getIndices();
		use_c3f_ptr = false;
	}
	else {
		/* this won't happen due to the checks in read_custom_data() */
		return;
	}
	BLI_assert(c3f_ptr || c4f_ptr);

	/* Read the vertex colors */
	void *cd_data = config.add_customdata_cb(config.user_data,
	                                         prop_header.getName().c_str(),
	                                         CD_MLOOPCOL);
	MCol *cfaces = static_cast<MCol *>(cd_data);
	MPoly *mpolys = config.mpoly;
	MLoop *mloops = config.mloop;

	size_t face_index = 0;
	size_t color_index;
	bool bounds_warning_given = false;

<<<<<<< HEAD
	/* The colors can go through two layers of indexing. Often the 'indices'
	 * array doesn't do anything (i.e. indices[n] = n), but when it does, it's
	 * important. Blender 2.79 writes indices incorrectly (see T53745), which
	 * is why we have to check for indices->size() > 0 */
	bool use_dual_indexing = is_facevarying && indices->size() > 0;

=======
>>>>>>> 16b07fb0
	for (int i = 0; i < config.totpoly; ++i) {
		MPoly *poly = &mpolys[i];
		MCol *cface = &cfaces[poly->loopstart + poly->totloop];
		MLoop *mloop = &mloops[poly->loopstart + poly->totloop];

		for (int j = 0; j < poly->totloop; ++j, ++face_index) {
			--cface;
			--mloop;

			color_index = is_facevarying ? face_index : mloop->v;
			if (use_dual_indexing) {
				color_index = (*indices)[color_index];
			}
			if (use_c3f_ptr) {
				color_index = mcols_out_of_bounds_check(
<<<<<<< HEAD
				                  color_index,
=======
				                  is_facevarying ? face_index : mloop->v,
>>>>>>> 16b07fb0
				                  c3f_ptr->size(),
				                  iobject_full_name, prop_header,
				                  bounds_warning_given);

				const Imath::C3f &color = (*c3f_ptr)[color_index];
				cface->a = unit_float_to_uchar_clamp(color[0]);
				cface->r = unit_float_to_uchar_clamp(color[1]);
				cface->g = unit_float_to_uchar_clamp(color[2]);
				cface->b = 255;
			}
			else {
				color_index = mcols_out_of_bounds_check(
<<<<<<< HEAD
				                  color_index,
=======
				                  is_facevarying ? face_index : mloop->v,
>>>>>>> 16b07fb0
				                  c4f_ptr->size(),
				                  iobject_full_name, prop_header,
				                  bounds_warning_given);

				const Imath::C4f &color = (*c4f_ptr)[color_index];
				cface->a = unit_float_to_uchar_clamp(color[0]);
				cface->r = unit_float_to_uchar_clamp(color[1]);
				cface->g = unit_float_to_uchar_clamp(color[2]);
				cface->b = unit_float_to_uchar_clamp(color[3]);
			}
		}
	}
}

static void read_custom_data_uvs(const ICompoundProperty &prop,
                                 const PropertyHeader &prop_header,
                                 const CDStreamConfig &config,
                                 const Alembic::Abc::ISampleSelector &iss)
{
	IV2fGeomParam uv_param(prop, prop_header.getName());

	if (!uv_param.isIndexed()) {
		return;
	}

	IV2fGeomParam::Sample sample;
	uv_param.getIndexed(sample, iss);

	if (uv_param.getScope() != kFacevaryingScope) {
		return;
	}

	void *cd_data = config.add_customdata_cb(config.user_data,
	                                         prop_header.getName().c_str(),
	                                         CD_MLOOPUV);

	read_uvs(config, cd_data, sample.getVals(), sample.getIndices());
}

void read_custom_data(const std::string & iobject_full_name,
                      const ICompoundProperty &prop,
                      const CDStreamConfig &config,
                      const Alembic::Abc::ISampleSelector &iss)
{
	if (!prop.valid()) {
		return;
	}

	int num_uvs = 0;
	int num_colors = 0;

	const size_t num_props = prop.getNumProperties();

	for (size_t i = 0; i < num_props; ++i) {
		const Alembic::Abc::PropertyHeader &prop_header = prop.getPropertyHeader(i);

		/* Read UVs according to convention. */
		if (IV2fGeomParam::matches(prop_header) && Alembic::AbcGeom::isUV(prop_header)) {
			if (++num_uvs > MAX_MTFACE) {
				continue;
			}

			read_custom_data_uvs(prop, prop_header, config, iss);
			continue;
		}

		/* Read vertex colors according to convention. */
		if (IC3fGeomParam::matches(prop_header) || IC4fGeomParam::matches(prop_header)) {
			if (++num_colors > MAX_MCOL) {
				continue;
			}

			read_custom_data_mcols(iobject_full_name, prop, prop_header, config, iss);
			continue;
		}
	}
}<|MERGE_RESOLUTION|>--- conflicted
+++ resolved
@@ -363,15 +363,12 @@
 	size_t color_index;
 	bool bounds_warning_given = false;
 
-<<<<<<< HEAD
 	/* The colors can go through two layers of indexing. Often the 'indices'
 	 * array doesn't do anything (i.e. indices[n] = n), but when it does, it's
 	 * important. Blender 2.79 writes indices incorrectly (see T53745), which
 	 * is why we have to check for indices->size() > 0 */
 	bool use_dual_indexing = is_facevarying && indices->size() > 0;
 
-=======
->>>>>>> 16b07fb0
 	for (int i = 0; i < config.totpoly; ++i) {
 		MPoly *poly = &mpolys[i];
 		MCol *cface = &cfaces[poly->loopstart + poly->totloop];
@@ -387,11 +384,7 @@
 			}
 			if (use_c3f_ptr) {
 				color_index = mcols_out_of_bounds_check(
-<<<<<<< HEAD
 				                  color_index,
-=======
-				                  is_facevarying ? face_index : mloop->v,
->>>>>>> 16b07fb0
 				                  c3f_ptr->size(),
 				                  iobject_full_name, prop_header,
 				                  bounds_warning_given);
@@ -404,11 +397,7 @@
 			}
 			else {
 				color_index = mcols_out_of_bounds_check(
-<<<<<<< HEAD
 				                  color_index,
-=======
-				                  is_facevarying ? face_index : mloop->v,
->>>>>>> 16b07fb0
 				                  c4f_ptr->size(),
 				                  iobject_full_name, prop_header,
 				                  bounds_warning_given);
