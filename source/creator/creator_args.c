/*
 * ***** BEGIN GPL LICENSE BLOCK *****
 *
 * This program is free software; you can redistribute it and/or
 * modify it under the terms of the GNU General Public License
 * as published by the Free Software Foundation; either version 2
 * of the License, or (at your option) any later version.
 *
 * This program is distributed in the hope that it will be useful,
 * but WITHOUT ANY WARRANTY; without even the implied warranty of
 * MERCHANTABILITY or FITNESS FOR A PARTICULAR PURPOSE.  See the
 * GNU General Public License for more details.
 *
 * You should have received a copy of the GNU General Public License
 * along with this program; if not, write to the Free Software Foundation,
 * Inc., 51 Franklin Street, Fifth Floor, Boston, MA 02110-1301, USA.
 *
 * ***** END GPL LICENSE BLOCK *****
 */

/** \file creator/creator_args.c
 *  \ingroup creator
 */

#ifndef WITH_PYTHON_MODULE

#include <stdlib.h>
#include <string.h>
#include <errno.h>

#include "MEM_guardedalloc.h"

#ifdef WIN32
#  include "BLI_winstuff.h"
#endif

#include "BLI_args.h"
#include "BLI_threads.h"
#include "BLI_utildefines.h"
#include "BLI_listbase.h"
#include "BLI_string.h"
#include "BLI_string_utf8.h"
#include "BLI_path_util.h"
#include "BLI_fileops.h"
#include "BLI_mempool.h"

#include "BLO_readfile.h"  /* only for BLO_has_bfile_extension */

#include "BKE_blender_version.h"
#include "BKE_context.h"

#include "BKE_global.h"
#include "BKE_library.h"
#include "BKE_main.h"
#include "BKE_scene.h"
#include "BKE_report.h"
#include "BKE_sound.h"
#include "BKE_image.h"

#ifdef WITH_FFMPEG
#include "IMB_imbuf.h"
#endif

#ifdef WITH_PYTHON
#include "BPY_extern.h"
#endif

#include "RE_engine.h"
#include "RE_pipeline.h"

#include "ED_datafiles.h"

#include "WM_api.h"

#include "GPU_draw.h"

/* for passing information between creator and gameengine */
#ifdef WITH_GAMEENGINE
#  include "BL_System.h"
#else /* dummy */
#  define SYS_SystemHandle int
#endif

#ifdef WITH_LIBMV
#  include "libmv-capi.h"
#endif

#ifdef WITH_CYCLES_LOGGING
#  include "CCL_api.h"
#endif

#include "DEG_depsgraph.h"
<<<<<<< HEAD
=======
#include "DEG_depsgraph_build.h"
>>>>>>> 0a15b7da

#include "creator_intern.h"  /* own include */


/* -------------------------------------------------------------------- */

/** \name Utility String Parsing
 * \{ */

static bool parse_int_relative(
        const char *str, const char *str_end_test, int pos, int neg,
        int *r_value, const char **r_err_msg)
{
	char *str_end = NULL;
	long value;

	errno = 0;

	switch (*str) {
		case '+':
			value = pos + strtol(str + 1, &str_end, 10);
			break;
		case '-':
			value = (neg - strtol(str + 1, &str_end, 10)) + 1;
			break;
		default:
			value = strtol(str, &str_end, 10);
			break;
	}


	if (*str_end != '\0' && (str_end != str_end_test)) {
		static const char *msg = "not a number";
		*r_err_msg = msg;
		return false;
	}
	else if ((errno == ERANGE) || ((value < INT_MIN || value > INT_MAX))) {
		static const char *msg = "exceeds range";
		*r_err_msg = msg;
		return false;
	}
	else {
		*r_value = (int)value;
		return true;
	}
}

static const char *parse_int_range_sep_search(const char *str, const char *str_end_test)
{
	const char *str_end_range = NULL;
	if (str_end_test) {
		str_end_range = memchr(str, '.', (str_end_test - str) - 1);
		if (str_end_range && (str_end_range[1] != '.')) {
			str_end_range = NULL;
		}
	}
	else {
		str_end_range = strstr(str, "..");
		if (str_end_range && (str_end_range[2] == '\0')) {
			str_end_range = NULL;
		}
	}
	return str_end_range;
}

/**
 * Parse a number as a range, eg: `1..4`.
 *
 * The \a str_end_range argument is a result of #parse_int_range_sep_search.
 */
static bool parse_int_range_relative(
        const char *str, const char *str_end_range, const char *str_end_test, int pos, int neg,
        int r_value_range[2], const char **r_err_msg)
{
	if (parse_int_relative(str,               str_end_range, pos, neg, &r_value_range[0], r_err_msg) &&
	    parse_int_relative(str_end_range + 2, str_end_test,  pos, neg, &r_value_range[1], r_err_msg))
	{
		return true;
	}
	else {
		return false;
	}
}

static bool parse_int_relative_clamp(
        const char *str, const char *str_end_test, int pos, int neg, int min, int max,
        int *r_value, const char **r_err_msg)
{
	if (parse_int_relative(str, str_end_test, pos, neg, r_value, r_err_msg)) {
		CLAMP(*r_value, min, max);
		return true;
	}
	else {
		return false;
	}
}

static bool parse_int_range_relative_clamp(
        const char *str, const char *str_end_range, const char *str_end_test, int pos, int neg, int min, int max,
        int r_value_range[2], const char **r_err_msg)
{
	if (parse_int_range_relative(str, str_end_range, str_end_test, pos, neg, r_value_range, r_err_msg)) {
		CLAMP(r_value_range[0], min, max);
		CLAMP(r_value_range[1], min, max);
		return true;
	}
	else {
		return false;
	}
}

/**
 * No clamping, fails with any number outside the range.
 */
static bool parse_int_strict_range(
        const char *str, const char *str_end_test, const int min, const int max,
        int *r_value, const char **r_err_msg)
{
	char *str_end = NULL;
	long value;

	errno = 0;
	value = strtol(str, &str_end, 10);

	if (*str_end != '\0' && (str_end != str_end_test)) {
		static const char *msg = "not a number";
		*r_err_msg = msg;
		return false;
	}
	else if ((errno == ERANGE) || ((value < min || value > max))) {
		static const char *msg = "exceeds range";
		*r_err_msg = msg;
		return false;
	}
	else {
		*r_value = (int)value;
		return true;
	}
}

static bool parse_int(
        const char *str, const char *str_end_test,
        int *r_value, const char **r_err_msg)
{
	return parse_int_strict_range(str, str_end_test, INT_MIN, INT_MAX, r_value, r_err_msg);
}

static bool parse_int_clamp(
        const char *str, const char *str_end_test, int min, int max,
        int *r_value, const char **r_err_msg)
{
	if (parse_int(str, str_end_test, r_value, r_err_msg)) {
		CLAMP(*r_value, min, max);
		return true;
	}
	else {
		return false;
	}
}

#if 0
/**
 * Version of #parse_int_relative_clamp
 * that parses a comma separated list of numbers.
 */
static int *parse_int_relative_clamp_n(
        const char *str, int pos, int neg, int min, int max,
        int *r_value_len, const char **r_err_msg)
{
	const char sep = ',';
	int len = 1;
	for (int i = 0; str[i]; i++) {
		if (str[i] == sep) {
			len++;
		}
	}

	int *values = MEM_mallocN(sizeof(*values) * len, __func__);
	int i = 0;
	while (true) {
		const char *str_end = strchr(str, sep);
		if ((*str == sep) || (*str == '\0')) {
			static const char *msg = "incorrect comma use";
			*r_err_msg = msg;
			goto fail;

		}
		else if (parse_int_relative_clamp(str, str_end, pos, neg, min, max, &values[i], r_err_msg)) {
			i++;
		}
		else {
			goto fail;  /* error message already set */
		}

		if (str_end) {  /* next */
			str = str_end + 1;
		}
		else {  /* finished */
			break;
		}
	}

	*r_value_len = i;
	return values;

fail:
	MEM_freeN(values);
	return NULL;
}

#endif

/**
 * Version of #parse_int_relative_clamp & #parse_int_range_relative_clamp
 * that parses a comma separated list of numbers.
 *
 * \note single values are evaluated as a range with matching start/end.
 */
static int (*parse_int_range_relative_clamp_n(
        const char *str, int pos, int neg, int min, int max,
        int *r_value_len, const char **r_err_msg))[2]
{
	const char sep = ',';
	int len = 1;
	for (int i = 0; str[i]; i++) {
		if (str[i] == sep) {
			len++;
		}
	}

	int (*values)[2] = MEM_mallocN(sizeof(*values) * len, __func__);
	int i = 0;
	while (true) {
		const char *str_end_range;
		const char *str_end = strchr(str, sep);
		if ((*str == sep) || (*str == '\0')) {
			static const char *msg = "incorrect comma use";
			*r_err_msg = msg;
			goto fail;
		}
		else if ((str_end_range = parse_int_range_sep_search(str, str_end)) ?
		         parse_int_range_relative_clamp(str, str_end_range, str_end, pos, neg, min, max, values[i], r_err_msg) :
		         parse_int_relative_clamp(str, str_end, pos, neg, min, max, &values[i][0], r_err_msg))
		{
			if (str_end_range == NULL) {
				values[i][1] = values[i][0];
			}
			i++;
		}
		else {
			goto fail;  /* error message already set */
		}

		if (str_end) {  /* next */
			str = str_end + 1;
		}
		else {  /* finished */
			break;
		}
	}

	*r_value_len = i;
	return values;

fail:
	MEM_freeN(values);
	return NULL;
}

/** \} */


/* -------------------------------------------------------------------- */

#ifdef WITH_PYTHON

/** \name Utilities Python Context Macro (#BPY_CTX_SETUP)
 * \{ */
struct BlendePyContextStore {
	wmWindowManager *wm;
	Scene *scene;
	wmWindow *win;
	bool has_win;
};

static void arg_py_context_backup(
        bContext *C, struct BlendePyContextStore *c_py,
        const char *script_id)
{
	c_py->wm = CTX_wm_manager(C);
	c_py->scene = CTX_data_scene(C);
	c_py->has_win = !BLI_listbase_is_empty(&c_py->wm->windows);
	if (c_py->has_win) {
		c_py->win = CTX_wm_window(C);
		CTX_wm_window_set(C, c_py->wm->windows.first);
	}
	else {
		c_py->win = NULL;
		fprintf(stderr, "Python script \"%s\" "
		        "running with missing context data.\n", script_id);
	}
}

static void arg_py_context_restore(
        bContext *C, struct BlendePyContextStore *c_py)
{
	/* script may load a file, check old data is valid before using */
	if (c_py->has_win) {
		if ((c_py->win == NULL) ||
		    ((BLI_findindex(&G.main->wm, c_py->wm) != -1) &&
		     (BLI_findindex(&c_py->wm->windows, c_py->win) != -1)))
		{
			CTX_wm_window_set(C, c_py->win);
		}
	}

	if ((c_py->scene == NULL) ||
	    BLI_findindex(&G.main->scene, c_py->scene) != -1)
	{
		CTX_data_scene_set(C, c_py->scene);
	}
}

/* macro for context setup/reset */
#define BPY_CTX_SETUP(_cmd) \
	{ \
		struct BlendePyContextStore py_c; \
		arg_py_context_backup(C, &py_c, argv[1]); \
		{ _cmd; } \
		arg_py_context_restore(C, &py_c); \
	} ((void)0)

#endif /* WITH_PYTHON */

/** \} */

static void render_set_depgraph(bContext *C, Render *re)
{
	/* TODO(sergey): For until we make depsgraph to be created and
	 * handled by render pipeline.
	 */
	Main *bmain = CTX_data_main(C);
	Scene *scene = CTX_data_scene(C);
	/* NOTE: This is STUPID to use first layer, but is ok for now
	 * (at least for until depsgraph becomes per-layer).
	 * Apparently, CTX_data_layer is crashing here (context's layer
	 * is NULL for old files, and there is no workspace).
	 */
	SceneLayer *scene_layer = scene->render_layers.first;
	Depsgraph *depsgraph = BKE_scene_get_depsgraph(scene, scene_layer);
	/* TODO(sergey): This is a temporary solution. */
	if (depsgraph == NULL) {
		scene->depsgraph_legacy = depsgraph = DEG_graph_new();
		DEG_graph_build_from_scene(depsgraph, bmain, scene);
		DEG_graph_on_visible_update(bmain, depsgraph);
	}
	RE_SetDepsgraph(re, depsgraph);
}

/* -------------------------------------------------------------------- */

/** \name Handle Argument Callbacks
 *
 * \note Doc strings here are used in differently:
 *
 * - The `--help` message.
 * - The man page (for Unix systems),
 *   see: `doc/manpage/blender.1.py`
 * - Parsed and extracted for the manual,
 *   which converts our ad-hoc formatting to reStructuredText.
 *   see: https://docs.blender.org/manual/en/dev/advanced/command_line.html
 *
 * \{ */

static const char arg_handle_print_version_doc[] =
"\n\tPrint Blender version and exit."
;
static int arg_handle_print_version(int UNUSED(argc), const char **UNUSED(argv), void *UNUSED(data))
{
	printf(BLEND_VERSION_STRING_FMT);
#ifdef BUILD_DATE
	printf("\tbuild date: %s\n", build_date);
	printf("\tbuild time: %s\n", build_time);
	printf("\tbuild commit date: %s\n", build_commit_date);
	printf("\tbuild commit time: %s\n", build_commit_time);
	printf("\tbuild hash: %s\n", build_hash);
	printf("\tbuild platform: %s\n", build_platform);
	printf("\tbuild type: %s\n", build_type);
	printf("\tbuild c flags: %s\n", build_cflags);
	printf("\tbuild c++ flags: %s\n", build_cxxflags);
	printf("\tbuild link flags: %s\n", build_linkflags);
	printf("\tbuild system: %s\n", build_system);
#endif
	exit(0);

	return 0;
}

static const char arg_handle_print_help_doc[] =
"\n\tPrint this help text and exit."
;
static const char arg_handle_print_help_doc_win32[] =
"\n\tPrint this help text and exit (windows only)."
;
static int arg_handle_print_help(int UNUSED(argc), const char **UNUSED(argv), void *data)
{
	bArgs *ba = (bArgs *)data;

	printf(BLEND_VERSION_STRING_FMT);
	printf("Usage: blender [args ...] [file] [args ...]\n\n");

	printf("Render Options:\n");
	BLI_argsPrintArgDoc(ba, "--background");
	BLI_argsPrintArgDoc(ba, "--render-anim");
	BLI_argsPrintArgDoc(ba, "--scene");
	BLI_argsPrintArgDoc(ba, "--render-frame");
	BLI_argsPrintArgDoc(ba, "--frame-start");
	BLI_argsPrintArgDoc(ba, "--frame-end");
	BLI_argsPrintArgDoc(ba, "--frame-jump");
	BLI_argsPrintArgDoc(ba, "--render-output");
	BLI_argsPrintArgDoc(ba, "--engine");
	BLI_argsPrintArgDoc(ba, "--threads");

	printf("\n");
	printf("Format Options:\n");
	BLI_argsPrintArgDoc(ba, "--render-format");
	BLI_argsPrintArgDoc(ba, "--use-extension");

	printf("\n");
	printf("Animation Playback Options:\n");
	BLI_argsPrintArgDoc(ba, "-a");

	printf("\n");
	printf("Window Options:\n");
	BLI_argsPrintArgDoc(ba, "--window-border");
	BLI_argsPrintArgDoc(ba, "--window-borderless");
	BLI_argsPrintArgDoc(ba, "--window-geometry");
	BLI_argsPrintArgDoc(ba, "--start-console");
	BLI_argsPrintArgDoc(ba, "--no-native-pixels");


	printf("\n");
	printf("Game Engine Specific Options:\n");
	BLI_argsPrintArgDoc(ba, "-g");

	printf("\n");
	printf("Python Options:\n");
	BLI_argsPrintArgDoc(ba, "--enable-autoexec");
	BLI_argsPrintArgDoc(ba, "--disable-autoexec");

	printf("\n");

	BLI_argsPrintArgDoc(ba, "--python");
	BLI_argsPrintArgDoc(ba, "--python-text");
	BLI_argsPrintArgDoc(ba, "--python-expr");
	BLI_argsPrintArgDoc(ba, "--python-console");
	BLI_argsPrintArgDoc(ba, "--python-exit-code");
	BLI_argsPrintArgDoc(ba, "--addons");


	printf("\n");
	printf("Debug Options:\n");
	BLI_argsPrintArgDoc(ba, "--debug");
	BLI_argsPrintArgDoc(ba, "--debug-value");

	printf("\n");
	BLI_argsPrintArgDoc(ba, "--debug-events");
#ifdef WITH_FFMPEG
	BLI_argsPrintArgDoc(ba, "--debug-ffmpeg");
#endif
	BLI_argsPrintArgDoc(ba, "--debug-handlers");
#ifdef WITH_LIBMV
	BLI_argsPrintArgDoc(ba, "--debug-libmv");
#endif
#ifdef WITH_CYCLES_LOGGING
	BLI_argsPrintArgDoc(ba, "--debug-cycles");
#endif
	BLI_argsPrintArgDoc(ba, "--debug-memory");
	BLI_argsPrintArgDoc(ba, "--debug-jobs");
	BLI_argsPrintArgDoc(ba, "--debug-python");
	BLI_argsPrintArgDoc(ba, "--debug-depsgraph");
	BLI_argsPrintArgDoc(ba, "--debug-depsgraph-no-threads");

	BLI_argsPrintArgDoc(ba, "--debug-gpumem");
	BLI_argsPrintArgDoc(ba, "--debug-gpu-shaders");
	BLI_argsPrintArgDoc(ba, "--debug-wm");
	BLI_argsPrintArgDoc(ba, "--debug-all");
	BLI_argsPrintArgDoc(ba, "--debug-io");

	printf("\n");
	BLI_argsPrintArgDoc(ba, "--debug-fpe");
	BLI_argsPrintArgDoc(ba, "--disable-crash-handler");

	printf("\n");
	printf("Misc Options:\n");
	BLI_argsPrintArgDoc(ba, "--factory-startup");
	printf("\n");
	BLI_argsPrintArgDoc(ba, "--env-system-datafiles");
	BLI_argsPrintArgDoc(ba, "--env-system-scripts");
	BLI_argsPrintArgDoc(ba, "--env-system-python");
	printf("\n");
	BLI_argsPrintArgDoc(ba, "-nojoystick");
	BLI_argsPrintArgDoc(ba, "-noaudio");
	BLI_argsPrintArgDoc(ba, "-setaudio");

	printf("\n");

	BLI_argsPrintArgDoc(ba, "--help");

#ifdef WIN32
	BLI_argsPrintArgDoc(ba, "-R");
	BLI_argsPrintArgDoc(ba, "-r");
#endif
	BLI_argsPrintArgDoc(ba, "--version");

	BLI_argsPrintArgDoc(ba, "--");

	printf("\n");
	printf("Experimental Features:\n");
	BLI_argsPrintArgDoc(ba, "--enable-copy-on-write");

	/* Other options _must_ be last (anything not handled will show here) */
	printf("\n");
	printf("Other Options:\n");
	BLI_argsPrintOtherDoc(ba);

	printf("\n");
	printf("Argument Parsing:\n");
	printf("\tArguments must be separated by white space, eg:\n");
	printf("\t# blender -ba test.blend\n");
	printf("\t...will ignore the 'a'.\n");
	printf("\t# blender -b test.blend -f8\n");
	printf("\t...will ignore '8' because there is no space between the '-f' and the frame value.\n\n");

	printf("Argument Order:\n");
	printf("\tArguments are executed in the order they are given. eg:\n");
	printf("\t# blender --background test.blend --render-frame 1 --render-output '/tmp'\n");
	printf("\t...will not render to '/tmp' because '--render-frame 1' renders before the output path is set.\n");
	printf("\t# blender --background --render-output /tmp test.blend --render-frame 1\n");
	printf("\t...will not render to '/tmp' because loading the blend-file overwrites the render output that was set.\n");
	printf("\t# blender --background test.blend --render-output /tmp --render-frame 1\n");
	printf("\t...works as expected.\n\n");

	printf("Environment Variables:\n");
	printf("  $BLENDER_USER_CONFIG      Directory for user configuration files.\n");
	printf("  $BLENDER_USER_SCRIPTS     Directory for user scripts.\n");
	printf("  $BLENDER_SYSTEM_SCRIPTS   Directory for system wide scripts.\n");
	printf("  $BLENDER_USER_DATAFILES   Directory for user data files (icons, translations, ..).\n");
	printf("  $BLENDER_SYSTEM_DATAFILES Directory for system wide data files.\n");
	printf("  $BLENDER_SYSTEM_PYTHON    Directory for system Python libraries.\n");
#ifdef WIN32
	printf("  $TEMP                     Store temporary files here.\n");
#else
	printf("  $TMP or $TMPDIR           Store temporary files here.\n");
#endif
#ifdef WITH_SDL
	printf("  $SDL_AUDIODRIVER          LibSDL audio driver - alsa, esd, dma.\n");
#endif
	printf("  $PYTHONHOME               Path to the Python directory, eg. /usr/lib/python.\n\n");

	exit(0);

	return 0;
}

static const char arg_handle_arguments_end_doc[] =
"\n\tEnd option processing, following arguments passed unchanged. Access via Python's 'sys.argv'."
;
static int arg_handle_arguments_end(int UNUSED(argc), const char **UNUSED(argv), void *UNUSED(data))
{
	return -1;
}

/* only to give help message */
#ifndef WITH_PYTHON_SECURITY /* default */
#  define   PY_ENABLE_AUTO ", (default)"
#  define   PY_DISABLE_AUTO ""
#else
#  define   PY_ENABLE_AUTO ""
#  define   PY_DISABLE_AUTO ", (compiled as non-standard default)"
#endif

static const char arg_handle_python_set_doc_enable[] =
"\n\tEnable automatic Python script execution" PY_ENABLE_AUTO "."
;
static const char arg_handle_python_set_doc_disable[] =
"\n\tDisable automatic Python script execution (pydrivers & startup scripts)" PY_DISABLE_AUTO "."
;
#undef PY_ENABLE_AUTO
#undef PY_DISABLE_AUTO

static int arg_handle_python_set(int UNUSED(argc), const char **UNUSED(argv), void *data)
{
	if ((bool)data) {
		G.f |= G_SCRIPT_AUTOEXEC;
	}
	else {
		G.f &= ~G_SCRIPT_AUTOEXEC;
	}
	G.f |= G_SCRIPT_OVERRIDE_PREF;
	return 0;
}

static const char arg_handle_crash_handler_disable_doc[] =
"\n\tDisable the crash handler."
;
static int arg_handle_crash_handler_disable(int UNUSED(argc), const char **UNUSED(argv), void *UNUSED(data))
{
	app_state.signal.use_crash_handler = false;
	return 0;
}

static const char arg_handle_abort_handler_disable_doc[] =
"\n\tDisable the abort handler."
;
static int arg_handle_abort_handler_disable(int UNUSED(argc), const char **UNUSED(argv), void *UNUSED(data))
{
	app_state.signal.use_abort_handler = false;
	return 0;
}

static const char arg_handle_background_mode_set_doc[] =
"\n\tRun in background (often used for UI-less rendering)."
;
static int arg_handle_background_mode_set(int UNUSED(argc), const char **UNUSED(argv), void *UNUSED(data))
{
	G.background = 1;
	return 0;
}

static const char arg_handle_debug_mode_set_doc[] =
"\n"
"\tTurn debugging on.\n"
"\n"
"\t* Enables memory error detection\n"
"\t* Disables mouse grab (to interact with a debugger in some cases)\n"
"\t* Keeps Python's 'sys.stdin' rather than setting it to None"
;
static int arg_handle_debug_mode_set(int UNUSED(argc), const char **UNUSED(argv), void *data)
{
	G.debug |= G_DEBUG;  /* std output printf's */
	printf(BLEND_VERSION_STRING_FMT);
	MEM_set_memory_debug();
#ifndef NDEBUG
	BLI_mempool_set_memory_debug();
#endif

#ifdef WITH_BUILDINFO
	printf("Build: %s %s %s %s\n", build_date, build_time, build_platform, build_type);
#endif

	BLI_argsPrint(data);
	return 0;
}

#ifdef WITH_FFMPEG
static const char arg_handle_debug_mode_generic_set_doc_ffmpeg[] =
"\n\tEnable debug messages from FFmpeg library.";
#endif
#ifdef WITH_FREESTYLE
static const char arg_handle_debug_mode_generic_set_doc_freestyle[] =
"\n\tEnable debug messages for FreeStyle.";
#endif
static const char arg_handle_debug_mode_generic_set_doc_python[] =
"\n\tEnable debug messages for Python.";
static const char arg_handle_debug_mode_generic_set_doc_events[] =
"\n\tEnable debug messages for the event system.";
static const char arg_handle_debug_mode_generic_set_doc_handlers[] =
"\n\tEnable debug messages for event handling.";
static const char arg_handle_debug_mode_generic_set_doc_wm[] =
"\n\tEnable debug messages for the window manager, also prints every operator call.";
static const char arg_handle_debug_mode_generic_set_doc_jobs[] =
"\n\tEnable time profiling for background jobs.";
static const char arg_handle_debug_mode_generic_set_doc_gpu[] =
"\n\tEnable gpu debug context and information for OpenGL 4.3+.";
static const char arg_handle_debug_mode_generic_set_doc_depsgraph[] =
"\n\tEnable debug messages from dependency graph.";
static const char arg_handle_debug_mode_generic_set_doc_depsgraph_no_threads[] =
"\n\tSwitch dependency graph to a single threaded evaluation.";
static const char arg_handle_debug_mode_generic_set_doc_gpumem[] =
"\n\tEnable GPU memory stats in status bar.";

static int arg_handle_debug_mode_generic_set(int UNUSED(argc), const char **UNUSED(argv), void *data)
{
	G.debug |= GET_INT_FROM_POINTER(data);
	return 0;
}

static const char arg_handle_debug_mode_io_doc[] =
"\n\tEnable debug messages for I/O (collada, ...).";
static int arg_handle_debug_mode_io(int UNUSED(argc), const char **UNUSED(argv), void *UNUSED(data))
{
	G.debug |= G_DEBUG_IO;
	return 0;
}

static const char arg_handle_debug_mode_all_doc[] =
"\n\tEnable all debug messages.";
static int arg_handle_debug_mode_all(int UNUSED(argc), const char **UNUSED(argv), void *UNUSED(data))
{
	G.debug |= G_DEBUG_ALL;
#ifdef WITH_LIBMV
	libmv_startDebugLogging();
#endif
#ifdef WITH_CYCLES_LOGGING
	CCL_start_debug_logging();
#endif
	return 0;
}

#ifdef WITH_LIBMV
static const char arg_handle_debug_mode_libmv_doc[] =
"\n\tEnable debug messages from libmv library."
;
static int arg_handle_debug_mode_libmv(int UNUSED(argc), const char **UNUSED(argv), void *UNUSED(data))
{
	libmv_startDebugLogging();

	return 0;
}
#endif

#ifdef WITH_CYCLES_LOGGING
static const char arg_handle_debug_mode_cycles_doc[] =
"\n\tEnable debug messages from Cycles."
;
static int arg_handle_debug_mode_cycles(int UNUSED(argc), const char **UNUSED(argv), void *UNUSED(data))
{
	CCL_start_debug_logging();
	return 0;
}
#endif

static const char arg_handle_debug_mode_memory_set_doc[] =
"\n\tEnable fully guarded memory allocation and debugging."
;
static int arg_handle_debug_mode_memory_set(int UNUSED(argc), const char **UNUSED(argv), void *UNUSED(data))
{
	MEM_set_memory_debug();
	return 0;
}

static const char arg_handle_debug_value_set_doc[] =
"<value>\n"
"\tSet debug value of <value> on startup."
;
static int arg_handle_debug_value_set(int argc, const char **argv, void *UNUSED(data))
{
	const char *arg_id = "--debug-value";
	if (argc > 1) {
		const char *err_msg = NULL;
		int value;
		if (!parse_int(argv[1], NULL, &value, &err_msg)) {
			printf("\nError: %s '%s %s'.\n", err_msg, arg_id, argv[1]);
			return 1;
		}

		G.debug_value = value;

		return 1;
	}
	else {
		printf("\nError: you must specify debug value to set.\n");
		return 0;
	}
}

static const char arg_handle_debug_fpe_set_doc[] =
"\n\tEnable floating point exceptions."
;
static int arg_handle_debug_fpe_set(int UNUSED(argc), const char **UNUSED(argv), void *UNUSED(data))
{
	main_signal_setup_fpe();
	return 0;
}

static const char arg_handle_factory_startup_set_doc[] =
"\n\tSkip reading the " STRINGIFY(BLENDER_STARTUP_FILE) " in the users home directory."
;
static int arg_handle_factory_startup_set(int UNUSED(argc), const char **UNUSED(argv), void *UNUSED(data))
{
	G.factory_startup = 1;
	return 0;
}

static const char arg_handle_env_system_set_doc_datafiles[] =
"\n\tSet the "STRINGIFY_ARG (BLENDER_SYSTEM_DATAFILES)" environment variable.";
static const char arg_handle_env_system_set_doc_scripts[] =
"\n\tSet the "STRINGIFY_ARG (BLENDER_SYSTEM_SCRIPTS)" environment variable.";
static const char arg_handle_env_system_set_doc_python[] =
"\n\tSet the "STRINGIFY_ARG (BLENDER_SYSTEM_PYTHON)" environment variable.";

static int arg_handle_env_system_set(int argc, const char **argv, void *UNUSED(data))
{
	/* "--env-system-scripts" --> "BLENDER_SYSTEM_SCRIPTS" */

	char env[64] = "BLENDER";
	char *ch_dst = env + 7; /* skip BLENDER */
	const char *ch_src = argv[0] + 5; /* skip --env */

	if (argc < 2) {
		printf("%s requires one argument\n", argv[0]);
		exit(1);
	}

	for (; *ch_src; ch_src++, ch_dst++) {
		*ch_dst = (*ch_src == '-') ? '_' : (*ch_src) - 32; /* toupper() */
	}

	*ch_dst = '\0';
	BLI_setenv(env, argv[1]);
	return 1;
}

static const char arg_handle_playback_mode_doc[] =
"<options> <file(s)>\n"
"\tPlayback <file(s)>, only operates this way when not running in background.\n\n"
"\t-p <sx> <sy>\n"
"\t\tOpen with lower left corner at <sx>, <sy>.\n"
"\t-m\n"
"\t\tRead from disk (Do not buffer).\n"
"\t-f <fps> <fps-base>\n"
"\t\tSpecify FPS to start with.\n"
"\t-j <frame>\n"
"\t\tSet frame step to <frame>.\n"
"\t-s <frame>\n"
"\t\tPlay from <frame>.\n"
"\t-e <frame>\n"
"\t\tPlay until <frame>."
;
static int arg_handle_playback_mode(int argc, const char **argv, void *UNUSED(data))
{
	/* not if -b was given first */
	if (G.background == 0) {
#ifdef WITH_FFMPEG
		/* Setup FFmpeg with current debug flags. */
		IMB_ffmpeg_init();
#endif

		WM_main_playanim(argc, argv); /* not the same argc and argv as before */
		exit(0); /* 2.4x didn't do this */
	}

	return -2;
}

static const char arg_handle_window_geometry_doc[] =
"<sx> <sy> <w> <h>\n"
"\tOpen with lower left corner at <sx>, <sy> and width and height as <w>, <h>."
;
static int arg_handle_window_geometry(int argc, const char **argv, void *UNUSED(data))
{
	const char *arg_id = "-p / --window-geometry";
	int params[4], i;

	if (argc < 5) {
		fprintf(stderr, "Error: requires four arguments '%s'\n", arg_id);
		exit(1);
	}

	for (i = 0; i < 4; i++) {
		const char *err_msg = NULL;
		if (!parse_int(argv[i + 1], NULL, &params[i], &err_msg)) {
			printf("\nError: %s '%s %s'.\n", err_msg, arg_id, argv[1]);
			exit(1);
		}
	}

	WM_init_state_size_set(UNPACK4(params));

	return 4;
}

static const char arg_handle_native_pixels_set_doc[] =
"\n\tDo not use native pixel size, for high resolution displays (MacBook 'Retina')."
;
static int arg_handle_native_pixels_set(int UNUSED(argc), const char **UNUSED(argv), void *UNUSED(data))
{
	WM_init_native_pixels(false);
	return 0;
}

static const char arg_handle_with_borders_doc[] =
"\n\tForce opening with borders."
;
static int arg_handle_with_borders(int UNUSED(argc), const char **UNUSED(argv), void *UNUSED(data))
{
	WM_init_state_normal_set();
	return 0;
}

static const char arg_handle_without_borders_doc[] =
"\n\tForce opening without borders."
;
static int arg_handle_without_borders(int UNUSED(argc), const char **UNUSED(argv), void *UNUSED(data))
{
	WM_init_state_fullscreen_set();
	return 0;
}

extern bool wm_start_with_console; /* wm_init_exit.c */

static const char arg_handle_start_with_console_doc[] =
"\n\tStart with the console window open (ignored if -b is set), (Windows only)."
;
static int arg_handle_start_with_console(int UNUSED(argc), const char **UNUSED(argv), void *UNUSED(data))
{
	wm_start_with_console = true;
	return 0;
}

static const char arg_handle_register_extension_doc[] =
"\n\tRegister blend-file extension, then exit (Windows only)."
;
static const char arg_handle_register_extension_doc_silent[] =
"\n\tSilently register blend-file extension, then exit (Windows only)."
;
static int arg_handle_register_extension(int UNUSED(argc), const char **UNUSED(argv), void *data)
{
#ifdef WIN32
	if (data)
		G.background = 1;
	RegisterBlendExtension();
#else
	(void)data; /* unused */
#endif
	return 0;
}

static const char arg_handle_joystick_disable_doc[] =
"\n\tDisable joystick support."
;
static int arg_handle_joystick_disable(int UNUSED(argc), const char **UNUSED(argv), void *data)
{
#ifndef WITH_GAMEENGINE
	(void)data;
#else
	SYS_SystemHandle *syshandle = data;

	/**
	 * don't initialize joysticks if user doesn't want to use joysticks
	 * failed joystick initialization delays over 5 seconds, before game engine start
	 */
	SYS_WriteCommandLineInt(*syshandle, "nojoystick", 1);
	if (G.debug & G_DEBUG) printf("disabling nojoystick\n");
#endif

	return 0;
}

static const char arg_handle_audio_disable_doc[] =
"\n\tForce sound system to None."
;
static int arg_handle_audio_disable(int UNUSED(argc), const char **UNUSED(argv), void *UNUSED(data))
{
	BKE_sound_force_device("Null");
	return 0;
}

static const char arg_handle_audio_set_doc[] =
"\n\tForce sound system to a specific device.\n\t'NULL' 'SDL' 'OPENAL' 'JACK'."
;
static int arg_handle_audio_set(int argc, const char **argv, void *UNUSED(data))
{
	if (argc < 1) {
		fprintf(stderr, "-setaudio require one argument\n");
		exit(1);
	}

	BKE_sound_force_device(argv[1]);
	return 1;
}

static const char arg_handle_output_set_doc[] =
"<path>\n"
"\tSet the render path and file name.\n"
"\tUse '//' at the start of the path to render relative to the blend-file.\n"
"\n"
"\tThe '#' characters are replaced by the frame number, and used to define zero padding.\n"
"\n"
"\t* 'ani_##_test.png' becomes 'ani_01_test.png'\n"
"\t* 'test-######.png' becomes 'test-000001.png'\n"
"\n"
"\tWhen the filename does not contain '#', The suffix '####' is added to the filename.\n"
"\n"
"\tThe frame number will be added at the end of the filename, eg:\n"
"\t# blender -b foobar.blend -o //render_ -F PNG -x 1 -a\n"
"\t'//render_' becomes '//render_####', writing frames as '//render_0001.png'"
;
static int arg_handle_output_set(int argc, const char **argv, void *data)
{
	bContext *C = data;
	if (argc > 1) {
		Scene *scene = CTX_data_scene(C);
		if (scene) {
			BLI_strncpy(scene->r.pic, argv[1], sizeof(scene->r.pic));
		}
		else {
			printf("\nError: no blend loaded. cannot use '-o / --render-output'.\n");
		}
		return 1;
	}
	else {
		printf("\nError: you must specify a path after '-o  / --render-output'.\n");
		return 0;
	}
}

static const char arg_handle_engine_set_doc[] =
"<engine>\n"
"\tSpecify the render engine.\n\tUse -E help to list available engines."
;
static int arg_handle_engine_set(int argc, const char **argv, void *data)
{
	bContext *C = data;
	if (argc >= 2) {
		if (STREQ(argv[1], "help")) {
			RenderEngineType *type = NULL;
			printf("Blender Engine Listing:\n");
			for (type = R_engines.first; type; type = type->next) {
				printf("\t%s\n", type->idname);
			}
			exit(0);
		}
		else {
			Scene *scene = CTX_data_scene(C);
			if (scene) {
				if (BLI_findstring(&R_engines, argv[1], offsetof(RenderEngineType, idname))) {
					BLI_strncpy_utf8(scene->view_render.engine_id, argv[1], sizeof(scene->view_render.engine_id));
				}
				else {
					printf("\nError: engine not found '%s'\n", argv[1]);
					exit(1);
				}
			}
			else {
				printf("\nError: no blend loaded. "
				       "order the arguments so '-E  / --engine ' is after a blend is loaded.\n");
			}
		}

		return 1;
	}
	else {
		printf("\nEngine not specified, give 'help' for a list of available engines.\n");
		return 0;
	}
}

static const char arg_handle_image_type_set_doc[] =
"<format>\n"
"\tSet the render format.\n"
"\tValid options are 'TGA' 'RAWTGA' 'JPEG' 'IRIS' 'IRIZ' 'AVIRAW' 'AVIJPEG' 'PNG' 'BMP'\n"
"\n"
"\tFormats that can be compiled into Blender, not available on all systems: 'HDR' 'TIFF' 'EXR' 'MULTILAYER'\n"
"\t'MPEG' 'FRAMESERVER' 'CINEON' 'DPX' 'DDS' 'JP2'"
;
static int arg_handle_image_type_set(int argc, const char **argv, void *data)
{
	bContext *C = data;
	if (argc > 1) {
		const char *imtype = argv[1];
		Scene *scene = CTX_data_scene(C);
		if (scene) {
			const char imtype_new = BKE_imtype_from_arg(imtype);

			if (imtype_new == R_IMF_IMTYPE_INVALID) {
				printf("\nError: Format from '-F / --render-format' not known or not compiled in this release.\n");
			}
			else {
				scene->r.im_format.imtype = imtype_new;
			}
		}
		else {
			printf("\nError: no blend loaded. "
			       "order the arguments so '-F  / --render-format' is after the blend is loaded.\n");
		}
		return 1;
	}
	else {
		printf("\nError: you must specify a format after '-F  / --render-foramt'.\n");
		return 0;
	}
}

static const char arg_handle_threads_set_doc[] =
"<threads>\n"
"\tUse amount of <threads> for rendering and other operations\n"
"\t[1-" STRINGIFY(BLENDER_MAX_THREADS) "], 0 for systems processor count."
;
static int arg_handle_threads_set(int argc, const char **argv, void *UNUSED(data))
{
	const char *arg_id = "-t / --threads";
	const int min = 0, max = BLENDER_MAX_THREADS;
	if (argc > 1) {
		const char *err_msg = NULL;
		int threads;
		if (!parse_int_strict_range(argv[1], NULL, min, max, &threads, &err_msg)) {
			printf("\nError: %s '%s %s', expected number in [%d..%d].\n", err_msg, arg_id, argv[1], min, max);
			return 1;
		}

		BLI_system_num_threads_override_set(threads);
		return 1;
	}
	else {
		printf("\nError: you must specify a number of threads in [%d..%d] '%s'.\n", min, max, arg_id);
		return 0;
	}
}

static const char arg_handle_use_copy_on_write_doc[] =
"\n\tUse new dependency graph"
;
static int arg_handle_use_copy_on_write(int UNUSED(argc), const char **UNUSED(argv), void *UNUSED(data))
{
	printf("Using copy on write. This is highly EXPERIMENTAL!\n");
	DEG_depsgraph_enable_copy_on_write();
	return 0;
}

static const char arg_handle_verbosity_set_doc[] =
"<verbose>\n"
"\tSet logging verbosity level."
;
static int arg_handle_verbosity_set(int argc, const char **argv, void *UNUSED(data))
{
	const char *arg_id = "--verbose";
	if (argc > 1) {
		const char *err_msg = NULL;
		int level;
		if (!parse_int(argv[1], NULL, &level, &err_msg)) {
			printf("\nError: %s '%s %s'.\n", err_msg, arg_id, argv[1]);
		}

#ifdef WITH_LIBMV
		libmv_setLoggingVerbosity(level);
#elif defined(WITH_CYCLES_LOGGING)
		CCL_logging_verbosity_set(level);
#else
		(void)level;
#endif

		return 1;
	}
	else {
		printf("\nError: you must specify a verbosity level.\n");
		return 0;
	}
}

static const char arg_handle_extension_set_doc[] =
"<bool>\n"
"\tSet option to add the file extension to the end of the file."
;
static int arg_handle_extension_set(int argc, const char **argv, void *data)
{
	bContext *C = data;
	if (argc > 1) {
		Scene *scene = CTX_data_scene(C);
		if (scene) {
			if (argv[1][0] == '0') {
				scene->r.scemode &= ~R_EXTENSION;
			}
			else if (argv[1][0] == '1') {
				scene->r.scemode |= R_EXTENSION;
			}
			else {
				printf("\nError: Use '-x 1 / -x 0' To set the extension option or '--use-extension'\n");
			}
		}
		else {
			printf("\nError: no blend loaded. "
			       "order the arguments so '-o ' is after '-x '.\n");
		}
		return 1;
	}
	else {
		printf("\nError: you must specify a path after '- '.\n");
		return 0;
	}
}

static const char arg_handle_ge_parameters_set_doc[] =
"Game Engine specific options\n"
"\n"
"\t'fixedtime'\n"
"\t\tRun on 50 hertz without dropping frames.\n"
"\t'vertexarrays'\n"
"\t\tUse Vertex Arrays for rendering (usually faster).\n"
"\t'nomipmap'\n"
"\t\tNo Texture Mipmapping.\n"
"\t'linearmipmap'\n"
"\t\tLinear Texture Mipmapping instead of Nearest (default)."
;
static int arg_handle_ge_parameters_set(int argc, const char **argv, void *data)
{
	int a = 0;
#ifdef WITH_GAMEENGINE
	SYS_SystemHandle syshandle = *(SYS_SystemHandle *)data;
#else
	(void)data;
#endif

	/**
	 * gameengine parameters are automatically put into system
	 * -g [paramname = value]
	 * -g [boolparamname]
	 * example:
	 * -g novertexarrays
	 * -g maxvertexarraysize = 512
	 */

	if (argc >= 1) {
		const char *paramname = argv[a];
		/* check for single value versus assignment */
		if (a + 1 < argc && (*(argv[a + 1]) == '=')) {
			a++;
			if (a + 1 < argc) {
				a++;
				/* assignment */
#ifdef WITH_GAMEENGINE
				SYS_WriteCommandLineString(syshandle, paramname, argv[a]);
#endif
			}
			else {
				printf("Error: argument assignment (%s) without value.\n", paramname);
				return 0;
			}
			/* name arg eaten */

		}
		else {
#ifdef WITH_GAMEENGINE
			SYS_WriteCommandLineInt(syshandle, argv[a], 1);
#endif
			/* doMipMap */
			if (STREQ(argv[a], "nomipmap")) {
				GPU_set_mipmap(0); //doMipMap = 0;
			}
			/* linearMipMap */
			if (STREQ(argv[a], "linearmipmap")) {
				GPU_set_mipmap(1);
				GPU_set_linear_mipmap(1); //linearMipMap = 1;
			}


		} /* if (*(argv[a + 1]) == '=') */
	}

	return a;
}

static const char arg_handle_render_frame_doc[] =
"<frame>\n"
"\tRender frame <frame> and save it.\n"
"\n"
"\t* +<frame> start frame relative, -<frame> end frame relative.\n"
"\t* A comma separated list of frames can also be used (no spaces).\n"
"\t* A range of frames can be expressed using '..' seperator between the first and last frames (inclusive).\n"
;
static int arg_handle_render_frame(int argc, const char **argv, void *data)
{
	const char *arg_id = "-f / --render-frame";
	bContext *C = data;
	Scene *scene = CTX_data_scene(C);
	if (scene) {
		Main *bmain = CTX_data_main(C);

		if (argc > 1) {
			const char *err_msg = NULL;
			Render *re;
			ReportList reports;

			int (*frame_range_arr)[2], frames_range_len;
			if ((frame_range_arr = parse_int_range_relative_clamp_n(
			         argv[1], scene->r.sfra, scene->r.efra, MINAFRAME, MAXFRAME,
			         &frames_range_len, &err_msg)) == NULL)
			{
				printf("\nError: %s '%s %s'.\n", err_msg, arg_id, argv[1]);
				return 1;
			}

			re = RE_NewSceneRender(scene);
			BLI_begin_threaded_malloc();
			BKE_reports_init(&reports, RPT_STORE);
			RE_SetReports(re, &reports);
			render_set_depgraph(C, re);
			for (int i = 0; i < frames_range_len; i++) {
				/* We could pass in frame ranges,
				 * but prefer having exact behavior as passing in multiple frames */
				if ((frame_range_arr[i][0] <= frame_range_arr[i][1]) == 0) {
					printf("\nWarning: negative range ignored '%s %s'.\n", arg_id, argv[1]);
				}

				for (int frame = frame_range_arr[i][0]; frame <= frame_range_arr[i][1]; frame++) {
					RE_BlenderAnim(re, bmain, scene, NULL, scene->lay, frame, frame, scene->r.frame_step);
				}
			}
			RE_SetReports(re, NULL);
			BKE_reports_clear(&reports);
			BLI_end_threaded_malloc();
			MEM_freeN(frame_range_arr);
			return 1;
		}
		else {
			printf("\nError: frame number must follow '%s'.\n", arg_id);
			return 0;
		}
	}
	else {
		printf("\nError: no blend loaded. cannot use '%s'.\n", arg_id);
		return 0;
	}
}

static const char arg_handle_render_animation_doc[] =
"\n\tRender frames from start to end (inclusive)."
;
static int arg_handle_render_animation(int UNUSED(argc), const char **UNUSED(argv), void *data)
{
	bContext *C = data;
	Scene *scene = CTX_data_scene(C);
	if (scene) {
		Main *bmain = CTX_data_main(C);
		Render *re = RE_NewSceneRender(scene);
		ReportList reports;
		BLI_begin_threaded_malloc();
		BKE_reports_init(&reports, RPT_STORE);
		RE_SetReports(re, &reports);
		render_set_depgraph(C, re);
		RE_BlenderAnim(re, bmain, scene, NULL, scene->lay, scene->r.sfra, scene->r.efra, scene->r.frame_step);
		RE_SetReports(re, NULL);
		BKE_reports_clear(&reports);
		BLI_end_threaded_malloc();
	}
	else {
		printf("\nError: no blend loaded. cannot use '-a'.\n");
	}
	return 0;
}

static const char arg_handle_scene_set_doc[] =
"<name>\n"
"\tSet the active scene <name> for rendering."
;
static int arg_handle_scene_set(int argc, const char **argv, void *data)
{
	if (argc > 1) {
		bContext *C = data;
		Scene *scene = BKE_scene_set_name(CTX_data_main(C), argv[1]);
		if (scene) {
			CTX_data_scene_set(C, scene);
		}
		return 1;
	}
	else {
		printf("\nError: Scene name must follow '-S / --scene'.\n");
		return 0;
	}
}

static const char arg_handle_frame_start_set_doc[] =
"<frame>\n"
"\tSet start to frame <frame>, supports +/- for relative frames too."
;
static int arg_handle_frame_start_set(int argc, const char **argv, void *data)
{
	const char *arg_id = "-s / --frame-start";
	bContext *C = data;
	Scene *scene = CTX_data_scene(C);
	if (scene) {
		if (argc > 1) {
			const char *err_msg = NULL;
			if (!parse_int_relative_clamp(
			        argv[1], NULL, scene->r.sfra, scene->r.sfra - 1, MINAFRAME, MAXFRAME,
			        &scene->r.sfra, &err_msg))
			{
				printf("\nError: %s '%s %s'.\n", err_msg, arg_id, argv[1]);
			}
			return 1;
		}
		else {
			printf("\nError: frame number must follow '%s'.\n", arg_id);
			return 0;
		}
	}
	else {
		printf("\nError: no blend loaded. cannot use '%s'.\n", arg_id);
		return 0;
	}
}

static const char arg_handle_frame_end_set_doc[] =
"<frame>\n"
"\tSet end to frame <frame>, supports +/- for relative frames too."
;
static int arg_handle_frame_end_set(int argc, const char **argv, void *data)
{
	const char *arg_id = "-e / --frame-end";
	bContext *C = data;
	Scene *scene = CTX_data_scene(C);
	if (scene) {
		if (argc > 1) {
			const char *err_msg = NULL;
			if (!parse_int_relative_clamp(
			        argv[1], NULL, scene->r.efra, scene->r.efra - 1, MINAFRAME, MAXFRAME,
			        &scene->r.efra, &err_msg))
			{
				printf("\nError: %s '%s %s'.\n", err_msg, arg_id, argv[1]);
			}
			return 1;
		}
		else {
			printf("\nError: frame number must follow '%s'.\n", arg_id);
			return 0;
		}
	}
	else {
		printf("\nError: no blend loaded. cannot use '%s'.\n", arg_id);
		return 0;
	}
}

static const char arg_handle_frame_skip_set_doc[] =
"<frames>\n"
"\tSet number of frames to step forward after each rendered frame."
;
static int arg_handle_frame_skip_set(int argc, const char **argv, void *data)
{
	const char *arg_id = "-j / --frame-jump";
	bContext *C = data;
	Scene *scene = CTX_data_scene(C);
	if (scene) {
		if (argc > 1) {
			const char *err_msg = NULL;
			if (!parse_int_clamp(argv[1], NULL, 1, MAXFRAME, &scene->r.frame_step, &err_msg)) {
				printf("\nError: %s '%s %s'.\n", err_msg, arg_id, argv[1]);
			}
			return 1;
		}
		else {
			printf("\nError: number of frames to step must follow '%s'.\n", arg_id);
			return 0;
		}
	}
	else {
		printf("\nError: no blend loaded. cannot use '%s'.\n", arg_id);
		return 0;
	}
}

static const char arg_handle_python_file_run_doc[] =
"<filename>\n"
"\tRun the given Python script file."
;
static int arg_handle_python_file_run(int argc, const char **argv, void *data)
{
#ifdef WITH_PYTHON
	bContext *C = data;

	/* workaround for scripts not getting a bpy.context.scene, causes internal errors elsewhere */
	if (argc > 1) {
		/* Make the path absolute because its needed for relative linked blends to be found */
		char filename[FILE_MAX];
		BLI_strncpy(filename, argv[1], sizeof(filename));
		BLI_path_cwd(filename, sizeof(filename));

		bool ok;
		BPY_CTX_SETUP(ok = BPY_execute_filepath(C, filename, NULL));
		if (!ok && app_state.exit_code_on_error.python) {
			printf("\nError: script failed, file: '%s', exiting.\n", argv[1]);
			exit(app_state.exit_code_on_error.python);
		}
		return 1;
	}
	else {
		printf("\nError: you must specify a filepath after '%s'.\n", argv[0]);
		return 0;
	}
#else
	UNUSED_VARS(argc, argv, data);
	printf("This Blender was built without Python support\n");
	return 0;
#endif /* WITH_PYTHON */
}

static const char arg_handle_python_text_run_doc[] =
"<name>\n"
"\tRun the given Python script text block."
;
static int arg_handle_python_text_run(int argc, const char **argv, void *data)
{
#ifdef WITH_PYTHON
	bContext *C = data;

	/* workaround for scripts not getting a bpy.context.scene, causes internal errors elsewhere */
	if (argc > 1) {
		/* Make the path absolute because its needed for relative linked blends to be found */
		struct Text *text = (struct Text *)BKE_libblock_find_name(ID_TXT, argv[1]);
		bool ok;

		if (text) {
			BPY_CTX_SETUP(ok = BPY_execute_text(C, text, NULL, false));
		}
		else {
			printf("\nError: text block not found %s.\n", argv[1]);
			ok = false;
		}

		if (!ok && app_state.exit_code_on_error.python) {
			printf("\nError: script failed, text: '%s', exiting.\n", argv[1]);
			exit(app_state.exit_code_on_error.python);
		}

		return 1;
	}
	else {
		printf("\nError: you must specify a text block after '%s'.\n", argv[0]);
		return 0;
	}
#else
	UNUSED_VARS(argc, argv, data);
	printf("This Blender was built without Python support\n");
	return 0;
#endif /* WITH_PYTHON */
}

static const char arg_handle_python_expr_run_doc[] =
"<expression>\n"
"\tRun the given expression as a Python script."
;
static int arg_handle_python_expr_run(int argc, const char **argv, void *data)
{
#ifdef WITH_PYTHON
	bContext *C = data;

	/* workaround for scripts not getting a bpy.context.scene, causes internal errors elsewhere */
	if (argc > 1) {
		bool ok;
		BPY_CTX_SETUP(ok = BPY_execute_string_ex(C, argv[1], false));
		if (!ok && app_state.exit_code_on_error.python) {
			printf("\nError: script failed, expr: '%s', exiting.\n", argv[1]);
			exit(app_state.exit_code_on_error.python);
		}
		return 1;
	}
	else {
		printf("\nError: you must specify a Python expression after '%s'.\n", argv[0]);
		return 0;
	}
#else
	UNUSED_VARS(argc, argv, data);
	printf("This Blender was built without Python support\n");
	return 0;
#endif /* WITH_PYTHON */
}

static const char arg_handle_python_console_run_doc[] =
"\n\tRun Blender with an interactive console."
;
static int arg_handle_python_console_run(int UNUSED(argc), const char **argv, void *data)
{
#ifdef WITH_PYTHON
	bContext *C = data;

	BPY_CTX_SETUP(BPY_execute_string(C, "__import__('code').interact()"));

	return 0;
#else
	UNUSED_VARS(argv, data);
	printf("This Blender was built without python support\n");
	return 0;
#endif /* WITH_PYTHON */
}

static const char arg_handle_python_exit_code_set_doc[] =
"\n"
"\tSet the exit-code in [0..255] to exit if a Python exception is raised\n"
"\t(only for scripts executed from the command line), zero disables."
;
static int arg_handle_python_exit_code_set(int argc, const char **argv, void *UNUSED(data))
{
	const char *arg_id = "--python-exit-code";
	if (argc > 1) {
		const char *err_msg = NULL;
		const int min = 0, max = 255;
		int exit_code;
		if (!parse_int_strict_range(argv[1], NULL, min, max, &exit_code, &err_msg)) {
			printf("\nError: %s '%s %s', expected number in [%d..%d].\n", err_msg, arg_id, argv[1], min, max);
			return 1;
		}

		app_state.exit_code_on_error.python = (unsigned char)exit_code;
		return 1;
	}
	else {
		printf("\nError: you must specify an exit code number '%s'.\n", arg_id);
		return 0;
	}
}

static const char arg_handle_addons_set_doc[] =
"\n\tComma separated list of add-ons (no spaces)."
;
static int arg_handle_addons_set(int argc, const char **argv, void *data)
{
	/* workaround for scripts not getting a bpy.context.scene, causes internal errors elsewhere */
	if (argc > 1) {
#ifdef WITH_PYTHON
		const char script_str[] =
		        "from addon_utils import check, enable\n"
		        "for m in '%s'.split(','):\n"
		        "    if check(m)[1] is False:\n"
		        "        enable(m, persistent=True)";
		const int slen = strlen(argv[1]) + (sizeof(script_str) - 2);
		char *str = malloc(slen);
		bContext *C = data;
		BLI_snprintf(str, slen, script_str, argv[1]);

		BLI_assert(strlen(str) + 1 == slen);
		BPY_CTX_SETUP(BPY_execute_string_ex(C, str, false));
		free(str);
#else
		UNUSED_VARS(argv, data);
#endif /* WITH_PYTHON */
		return 1;
	}
	else {
		printf("\nError: you must specify a comma separated list after '--addons'.\n");
		return 0;
	}
}

static int arg_handle_load_file(int UNUSED(argc), const char **argv, void *data)
{
	bContext *C = data;
	ReportList reports;
	bool success;

	/* Make the path absolute because its needed for relative linked blends to be found */
	char filename[FILE_MAX];

	/* note, we could skip these, but so far we always tried to load these files */
	if (argv[0][0] == '-') {
		fprintf(stderr, "unknown argument, loading as file: %s\n", argv[0]);
	}

	BLI_strncpy(filename, argv[0], sizeof(filename));
	BLI_path_cwd(filename, sizeof(filename));

	/* load the file */
	BKE_reports_init(&reports, RPT_PRINT);
	WM_file_autoexec_init(filename);
	success = WM_file_read(C, filename, &reports);
	BKE_reports_clear(&reports);

	if (success) {
		if (G.background) {
			/* ensuer we use 'C->data.scene' for background render */
			CTX_wm_window_set(C, NULL);
		}
	}
	else {
		/* failed to load file, stop processing arguments if running in background mode */
		if (G.background) {
			/* Set is_break if running in the background mode so
			 * blender will return non-zero exit code which then
			 * could be used in automated script to control how
			 * good or bad things are.
			 */
			G.is_break = true;
			return -1;
		}

		if (BLO_has_bfile_extension(filename)) {
			/* Just pretend a file was loaded, so the user can press Save and it'll save at the filename from the CLI. */
			BLI_strncpy(G.main->name, filename, FILE_MAX);
			G.relbase_valid = true;
			G.save_over = true;
			printf("... opened default scene instead; saving will write to: %s\n", filename);
		}
		else {
			printf("Error: argument has no '.blend' file extension, not using as new file, exiting! %s\n", filename);
			G.is_break = true;
			WM_exit(C);
		}
	}

	G.file_loaded = 1;

	return 0;
}


void main_args_setup(bContext *C, bArgs *ba, SYS_SystemHandle *syshandle)
{

#define CB(a) a##_doc, a
#define CB_EX(a, b) a##_doc_##b, a

	//BLI_argsAdd(ba, pass, short_arg, long_arg, doc, cb, C);

	/* end argument processing after -- */
	BLI_argsAdd(ba, -1, "--", NULL, CB(arg_handle_arguments_end), NULL);

	/* first pass: background mode, disable python and commands that exit after usage */
	BLI_argsAdd(ba, 1, "-h", "--help", CB(arg_handle_print_help), ba);
	/* Windows only */
	BLI_argsAdd(ba, 1, "/?", NULL, CB_EX(arg_handle_print_help, win32), ba);

	BLI_argsAdd(ba, 1, "-v", "--version", CB(arg_handle_print_version), NULL);

	BLI_argsAdd(ba, 1, "-y", "--enable-autoexec", CB_EX(arg_handle_python_set, enable), (void *)true);
	BLI_argsAdd(ba, 1, "-Y", "--disable-autoexec", CB_EX(arg_handle_python_set, disable), (void *)false);

	BLI_argsAdd(ba, 1, NULL, "--disable-crash-handler", CB(arg_handle_crash_handler_disable), NULL);
	BLI_argsAdd(ba, 1, NULL, "--disable-abort-handler", CB(arg_handle_abort_handler_disable), NULL);

	BLI_argsAdd(ba, 1, "-b", "--background", CB(arg_handle_background_mode_set), NULL);

	BLI_argsAdd(ba, 1, "-a", NULL, CB(arg_handle_playback_mode), NULL);

	BLI_argsAdd(ba, 1, "-d", "--debug", CB(arg_handle_debug_mode_set), ba);

#ifdef WITH_FFMPEG
	BLI_argsAdd(ba, 1, NULL, "--debug-ffmpeg",
	            CB_EX(arg_handle_debug_mode_generic_set, ffmpeg), (void *)G_DEBUG_FFMPEG);
#endif

#ifdef WITH_FREESTYLE
	BLI_argsAdd(ba, 1, NULL, "--debug-freestyle",
	            CB_EX(arg_handle_debug_mode_generic_set, freestyle), (void *)G_DEBUG_FREESTYLE);
#endif

	BLI_argsAdd(ba, 1, NULL, "--debug-python",
	            CB_EX(arg_handle_debug_mode_generic_set, python), (void *)G_DEBUG_PYTHON);
	BLI_argsAdd(ba, 1, NULL, "--debug-events",
	            CB_EX(arg_handle_debug_mode_generic_set, events), (void *)G_DEBUG_EVENTS);
	BLI_argsAdd(ba, 1, NULL, "--debug-handlers",
	            CB_EX(arg_handle_debug_mode_generic_set, handlers), (void *)G_DEBUG_HANDLERS);
	BLI_argsAdd(ba, 1, NULL, "--debug-wm",
	            CB_EX(arg_handle_debug_mode_generic_set, wm), (void *)G_DEBUG_WM);
	BLI_argsAdd(ba, 1, NULL, "--debug-all", CB(arg_handle_debug_mode_all), NULL);

	BLI_argsAdd(ba, 1, NULL, "--debug-io", CB(arg_handle_debug_mode_io), NULL);

	BLI_argsAdd(ba, 1, NULL, "--debug-fpe",
	            CB(arg_handle_debug_fpe_set), NULL);

#ifdef WITH_LIBMV
	BLI_argsAdd(ba, 1, NULL, "--debug-libmv", CB(arg_handle_debug_mode_libmv), NULL);
#endif
#ifdef WITH_CYCLES_LOGGING
	BLI_argsAdd(ba, 1, NULL, "--debug-cycles", CB(arg_handle_debug_mode_cycles), NULL);
#endif
	BLI_argsAdd(ba, 1, NULL, "--debug-memory", CB(arg_handle_debug_mode_memory_set), NULL);

	BLI_argsAdd(ba, 1, NULL, "--debug-value",
	            CB(arg_handle_debug_value_set), NULL);
	BLI_argsAdd(ba, 1, NULL, "--debug-jobs",
	            CB_EX(arg_handle_debug_mode_generic_set, jobs), (void *)G_DEBUG_JOBS);
	BLI_argsAdd(ba, 1, NULL, "--debug-gpu",
	            CB_EX(arg_handle_debug_mode_generic_set, gpu), (void *)G_DEBUG_GPU);
	BLI_argsAdd(ba, 1, NULL, "--debug-depsgraph",
	            CB_EX(arg_handle_debug_mode_generic_set, depsgraph), (void *)G_DEBUG_DEPSGRAPH);
	BLI_argsAdd(ba, 1, NULL, "--debug-depsgraph-no-threads",
	            CB_EX(arg_handle_debug_mode_generic_set, depsgraph_no_threads), (void *)G_DEBUG_DEPSGRAPH_NO_THREADS);
	BLI_argsAdd(ba, 1, NULL, "--debug-gpumem",
	            CB_EX(arg_handle_debug_mode_generic_set, gpumem), (void *)G_DEBUG_GPU_MEM);
	BLI_argsAdd(ba, 1, NULL, "--debug-gpu-shaders",
	            CB_EX(arg_handle_debug_mode_generic_set, gpumem), (void *)G_DEBUG_GPU_SHADERS);

	BLI_argsAdd(ba, 1, NULL, "--enable-copy-on-write", CB(arg_handle_use_copy_on_write), NULL);

	BLI_argsAdd(ba, 1, NULL, "--verbose", CB(arg_handle_verbosity_set), NULL);

	BLI_argsAdd(ba, 1, NULL, "--factory-startup", CB(arg_handle_factory_startup_set), NULL);

	/* TODO, add user env vars? */
	BLI_argsAdd(ba, 1, NULL, "--env-system-datafiles", CB_EX(arg_handle_env_system_set, datafiles), NULL);
	BLI_argsAdd(ba, 1, NULL, "--env-system-scripts", CB_EX(arg_handle_env_system_set, scripts), NULL);
	BLI_argsAdd(ba, 1, NULL, "--env-system-python", CB_EX(arg_handle_env_system_set, python), NULL);

	/* second pass: custom window stuff */
	BLI_argsAdd(ba, 2, "-p", "--window-geometry", CB(arg_handle_window_geometry), NULL);
	BLI_argsAdd(ba, 2, "-w", "--window-border", CB(arg_handle_with_borders), NULL);
	BLI_argsAdd(ba, 2, "-W", "--window-borderless", CB(arg_handle_without_borders), NULL);
	BLI_argsAdd(ba, 2, "-con", "--start-console", CB(arg_handle_start_with_console), NULL);
	BLI_argsAdd(ba, 2, "-R", NULL, CB(arg_handle_register_extension), NULL);
	BLI_argsAdd(ba, 2, "-r", NULL, CB_EX(arg_handle_register_extension, silent), ba);
	BLI_argsAdd(ba, 2, NULL, "--no-native-pixels", CB(arg_handle_native_pixels_set), ba);

	/* third pass: disabling things and forcing settings */
	BLI_argsAddCase(ba, 3, "-nojoystick", 1, NULL, 0, CB(arg_handle_joystick_disable), syshandle);
	BLI_argsAddCase(ba, 3, "-noaudio", 1, NULL, 0, CB(arg_handle_audio_disable), NULL);
	BLI_argsAddCase(ba, 3, "-setaudio", 1, NULL, 0, CB(arg_handle_audio_set), NULL);

	/* fourth pass: processing arguments */
	BLI_argsAdd(ba, 4, "-g", NULL, CB(arg_handle_ge_parameters_set), syshandle);
	BLI_argsAdd(ba, 4, "-f", "--render-frame", CB(arg_handle_render_frame), C);
	BLI_argsAdd(ba, 4, "-a", "--render-anim", CB(arg_handle_render_animation), C);
	BLI_argsAdd(ba, 4, "-S", "--scene", CB(arg_handle_scene_set), C);
	BLI_argsAdd(ba, 4, "-s", "--frame-start", CB(arg_handle_frame_start_set), C);
	BLI_argsAdd(ba, 4, "-e", "--frame-end", CB(arg_handle_frame_end_set), C);
	BLI_argsAdd(ba, 4, "-j", "--frame-jump", CB(arg_handle_frame_skip_set), C);
	BLI_argsAdd(ba, 4, "-P", "--python", CB(arg_handle_python_file_run), C);
	BLI_argsAdd(ba, 4, NULL, "--python-text", CB(arg_handle_python_text_run), C);
	BLI_argsAdd(ba, 4, NULL, "--python-expr", CB(arg_handle_python_expr_run), C);
	BLI_argsAdd(ba, 4, NULL, "--python-console", CB(arg_handle_python_console_run), C);
	BLI_argsAdd(ba, 4, NULL, "--python-exit-code", CB(arg_handle_python_exit_code_set), NULL);
	BLI_argsAdd(ba, 4, NULL, "--addons", CB(arg_handle_addons_set), C);

	BLI_argsAdd(ba, 4, "-o", "--render-output", CB(arg_handle_output_set), C);
	BLI_argsAdd(ba, 4, "-E", "--engine", CB(arg_handle_engine_set), C);

	BLI_argsAdd(ba, 4, "-F", "--render-format", CB(arg_handle_image_type_set), C);
	BLI_argsAdd(ba, 1, "-t", "--threads", CB(arg_handle_threads_set), NULL);
	BLI_argsAdd(ba, 4, "-x", "--use-extension", CB(arg_handle_extension_set), C);

#undef CB
#undef CB_EX

}

/**
 * Needs to be added separately.
 */
void main_args_setup_post(bContext *C, bArgs *ba)
{
	BLI_argsParse(ba, 4, arg_handle_load_file, C);
}

/** \} */

#endif /* WITH_PYTHON_MODULE */<|MERGE_RESOLUTION|>--- conflicted
+++ resolved
@@ -90,10 +90,7 @@
 #endif
 
 #include "DEG_depsgraph.h"
-<<<<<<< HEAD
-=======
 #include "DEG_depsgraph_build.h"
->>>>>>> 0a15b7da
 
 #include "creator_intern.h"  /* own include */
 
