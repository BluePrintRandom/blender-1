--- conflicted
+++ resolved
@@ -296,13 +296,8 @@
 {
 	SYS_SystemHandle syshandle;
 	bContext *C= CTX_create();
-<<<<<<< HEAD
-	int a, i, stax, stay, sizx, sizy /*XXX, scr_init = 0*/;
+	int a, i, stax, stay, sizx, sizy /*XXX, scr_init = 0*/, file_loaded= 0;
 	int no_handler = 0;
-=======
-	int a, i, stax, stay, sizx, sizy /*XXX, scr_init = 0*/, file_loaded= 0;
-
->>>>>>> d459c9c9
 #ifdef WITH_BINRELOC
 	br_init( NULL );
 #endif
@@ -522,12 +517,12 @@
 
 		WM_init(C);
 
-#ifndef DISABLE_PYTHON
+#ifndef DISABLE_PYTHON		
 		BPY_set_context(C); /* necessary evil */
 		BPY_start_python(argc, argv);
 		BPY_load_user_modules(C);
-#endif
-		
+#endif		
+
 		// XXX BRECHT SOLVE
 		BLI_where_is_temp( btempdir, 1 ); /* call after loading the .B.blend so we can read U.tempdir */
 
@@ -578,23 +573,13 @@
 	 * Update: now this function also inits the bpymenus, which also depend
 	 * on U.pythondir.
 	 */
-	
+
 	// TODO - U.pythondir
 
-<<<<<<< HEAD
-	if(!G.background)
-	BPY_run_ui_scripts(C, 0); /* dont need to reload the first time */
-#endif
-	
-	CTX_py_init_set(C, 1);
-	if(!G.background)
-	WM_keymap_init(C); /* after BPY_run_ui_scripts() */
-=======
 #endif
 	
 	CTX_py_init_set(C, 1);
 	WM_keymap_init(C);
->>>>>>> d459c9c9
 
 #ifdef WITH_QUICKTIME
 
@@ -935,7 +920,7 @@
 		WM_init_splash(C);
 
 	WM_main(C);
-
+	
 
 	/*XXX if (scr_init==0) {
 		main_init_screen();
