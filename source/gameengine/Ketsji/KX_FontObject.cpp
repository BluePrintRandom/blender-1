/*
 * ***** BEGIN GPL LICENSE BLOCK *****
 *
 * This program is free software; you can redistribute it and/or
 * modify it under the terms of the GNU General Public License
 * as published by the Free Software Foundation; either version 2
 * of the License, or (at your option) any later version.
 *
 * This program is distributed in the hope that it will be useful,
 * but WITHOUT ANY WARRANTY; without even the implied warranty of
 * MERCHANTABILITY or FITNESS FOR A PARTICULAR PURPOSE.  See the
 * GNU General Public License for more details.
 *
 * You should have received a copy of the GNU General Public License
 * along with this program; if not, write to the Free Software Foundation,
 * Inc., 51 Franklin Street, Fifth Floor, Boston, MA 02110-1301, USA.
 *
 * The Original Code is Copyright (C) 2001-2002 by NaN Holding BV.
 * All rights reserved.
 *
 * The Original Code is: all of this file.
 *
 * Contributor(s): none yet.
 *
 * ***** END GPL LICENSE BLOCK *****
 */

/** \file gameengine/Ketsji/KX_FontObject.cpp
 *  \ingroup ketsji
 */

#include "KX_FontObject.h"
#include "DNA_curve_types.h"
#include "KX_Scene.h"
#include "KX_PythonInit.h"
#include "BLI_math.h"
#include "StringValue.h"

/* paths needed for font load */
#include "BLI_blenlib.h"
#include "BKE_global.h"
#include "BKE_font.h"
#include "BKE_main.h"
#include "DNA_packedFile_types.h"

extern "C" {
#include "BLF_api.h"
}

#define BGE_FONT_RES 100

<<<<<<< HEAD
=======
/* proptotype */
int GetFontId(VFont *font);

>>>>>>> dbdd0986
std::vector<STR_String> split_string(STR_String str)
{
	std::vector<STR_String> text = std::vector<STR_String>();

	/* Split the string upon new lines */
	int begin=0, end=0;
	while (end < str.Length())
	{
		if(str.GetAt(end) == '\n')
		{
			text.push_back(str.Mid(begin, end-begin));
			begin = end+1;
		}
		end++;
	}
	//Now grab the last line
	text.push_back(str.Mid(begin, end-begin));

	return text;
}
<<<<<<< HEAD
=======

>>>>>>> dbdd0986
KX_FontObject::KX_FontObject(	void* sgReplicationInfo,
								SG_Callbacks callbacks,
								RAS_IRenderTools* rendertools,
								Object *ob):
	KX_GameObject(sgReplicationInfo, callbacks),
	m_object(ob),
	m_dpi(72),
	m_resolution(1.f),
	m_rendertools(rendertools)
{
	Curve *text = static_cast<Curve *> (ob->data);
	m_text = split_string(text->str);
	m_fsize = text->fsize;
	m_line_spacing = text->linedist;
	m_offset = MT_Vector3(text->xof, text->yof, 0);
<<<<<<< HEAD

	/* FO_BUILTIN_NAME != "default"	*/
	/* I hope at some point Blender (2.5x) can have a single font	*/
	/* with unicode support for ui and OB_FONT			*/
	/* once we have packed working we can load the FO_BUILTIN_NAME font	*/
	const char* filepath = text->vfont->name;
	if (strcmp(FO_BUILTIN_NAME, filepath) == 0)
		filepath = "default";

	/* XXX - if it's packed it will not work. waiting for bdiego (Diego) fix for that. */
	m_fontid = BLF_load(filepath);
	if (m_fontid == -1)
		m_fontid = BLF_load("default");

=======
	
	m_fontid = GetFontId(text->vfont);
	
>>>>>>> dbdd0986
	/* initialize the color with the object color and store it in the KX_Object class
	   This is a workaround waiting for the fix:
	   [#25487] BGE: Object Color only works when it has a keyed frame */
	copy_v4_v4(m_color, (const float*) ob->col);
	this->SetObjectColor((const MT_Vector4&) m_color);
}

KX_FontObject::~KX_FontObject()
{
	//remove font from the scene list
	//it's handled in KX_Scene::NewRemoveObject
}

CValue* KX_FontObject::GetReplica() {
	KX_FontObject* replica = new KX_FontObject(*this);
	replica->ProcessReplica();
	return replica;
}

void KX_FontObject::ProcessReplica()
{
	KX_GameObject::ProcessReplica();
	KX_GetActiveScene()->AddFont(this);
}

int GetFontId (VFont *font) {
	PackedFile *packedfile=NULL;
	int fontid = -1;

	if (font->packedfile) {
		packedfile= font->packedfile;
		fontid= BLF_load_mem(font->name, (unsigned char*)packedfile->data, packedfile->size);
		
		if (fontid == -1) {
			printf("ERROR: packed font \"%s\" could not be loaded.\n", font->name);
			fontid = BLF_load("default");
		}
		return fontid;
	}
	
	/* once we have packed working we can load the FO_BUILTIN_NAME font	*/
	const char *filepath = font->name;
	if (strcmp(FO_BUILTIN_NAME, filepath) == 0) {
		fontid = BLF_load("default");
		
		/* XXX the following code is supposed to work (after you add get_builtin_packedfile to BKE_font.h )
		 * unfortunately it's crashing on blf_glyph.c:173 because gc->max_glyph_width is 0
		 */
		// packedfile=get_builtin_packedfile();
		// fontid= BLF_load_mem(font->name, (unsigned char*)packedfile->data, packedfile->size);
		// return fontid;

		return BLF_load("default");
	}
	
	/* convert from absolute to relative */
	char expanded[256]; // font names can be bigger than FILE_MAX (240)
	BLI_strncpy(expanded, filepath, 256);
	BLI_path_abs(expanded, G.main->name);
	
	fontid = BLF_load(expanded);

	/* fallback */
	if (fontid == -1)
		fontid = BLF_load("default");
	
	return fontid;
}

void KX_FontObject::DrawText()
{
	/* Allow for some logic brick control */
<<<<<<< HEAD
	if(this->GetProperty("text"))
		m_text = split_string(this->GetProperty("text")->GetText());
=======
	if(this->GetProperty("Text"))
		m_text = split_string(this->GetProperty("Text")->GetText());
>>>>>>> dbdd0986

	/* only draws the text if visible */
	if(this->GetVisible() == 0) return;

	/* update the animated color */
	this->GetObjectColor().getValue(m_color);

	/* HARDCODED MULTIPLICATION FACTOR - this will affect the render resolution directly */
	float RES = BGE_FONT_RES * m_resolution;

	float size = m_fsize * m_object->size[0] * RES;
	float aspect = 1.f / (m_object->size[0] * RES);

	/* Get a working copy of the OpenGLMatrix to use */
	double mat[16];
	memcpy(mat, this->GetOpenGLMatrix(), sizeof(double)*16);

	/* Account for offset */
	MT_Vector3 offset = this->NodeGetWorldOrientation() * m_offset * this->NodeGetWorldScaling();
	mat[12] += offset[0]; mat[13] += offset[1]; mat[14] += offset[2];

	/* Orient the spacing vector */
	MT_Vector3 spacing = MT_Vector3(0, m_fsize*m_line_spacing, 0);
	spacing = this->NodeGetWorldOrientation() * spacing * this->NodeGetWorldScaling()[1];

	/* Draw each line, taking spacing into consideration */
	for(int i=0; i<m_text.size(); ++i)
	{
		if (i!=0)
		{
			mat[12] -= spacing[0];
			mat[13] -= spacing[1];
			mat[14] -= spacing[2];
		}
		m_rendertools->RenderText3D(m_fontid, m_text[i], int(size), m_dpi, m_color, mat, aspect);
	}
}

#ifdef WITH_PYTHON

/* ------------------------------------------------------------------------- */
/* Python Integration Hooks					                                 */
/* ------------------------------------------------------------------------- */

PyTypeObject KX_FontObject::Type = {
	PyVarObject_HEAD_INIT(NULL, 0)
	"KX_FontObject",
	sizeof(PyObjectPlus_Proxy),
	0,
	py_base_dealloc,
	0,
	0,
	0,
	0,
	py_base_repr,
	0,
	&KX_GameObject::Sequence,
	&KX_GameObject::Mapping,
	0,0,0,
	NULL,
	NULL,
	0,
	Py_TPFLAGS_DEFAULT | Py_TPFLAGS_BASETYPE,
	0,0,0,0,0,0,0,
	Methods,
	0,
	0,
	&KX_GameObject::Type,
	0,0,0,0,0,0,
	py_base_new
};

PyMethodDef KX_FontObject::Methods[] = {
	{NULL,NULL} //Sentinel
};

PyAttributeDef KX_FontObject::Attributes[] = {
	//KX_PYATTRIBUTE_STRING_RW("text", 0, 280, false, KX_FontObject, m_text[0]), //arbitrary limit. 280 = 140 unicode chars in unicode
	KX_PYATTRIBUTE_RW_FUNCTION("text", KX_FontObject, pyattr_get_text, pyattr_set_text),
	KX_PYATTRIBUTE_FLOAT_RW("size", 0.0001f, 10000.0f, KX_FontObject, m_fsize),
	KX_PYATTRIBUTE_FLOAT_RW("resolution", 0.0001f, 10000.0f, KX_FontObject, m_resolution),
	/* KX_PYATTRIBUTE_INT_RW("dpi", 0, 10000, false, KX_FontObject, m_dpi), */// no real need for expose this I think
	{ NULL }	//Sentinel
};

PyObject* KX_FontObject::pyattr_get_text(void *self_v, const KX_PYATTRIBUTE_DEF *attrdef)
{
	KX_FontObject* self= static_cast<KX_FontObject*>(self_v);
	STR_String str = STR_String();
	for(int i=0; i<self->m_text.size(); ++i)
	{
		if(i!=0)
			str += '\n';
		str += self->m_text[i];
	}
<<<<<<< HEAD
	return PyUnicode_FromString(str.ReadPtr());
=======
	return PyUnicode_From_STR_String(str);
>>>>>>> dbdd0986
}

int KX_FontObject::pyattr_set_text(void *self_v, const KX_PYATTRIBUTE_DEF *attrdef, PyObject *value)
{
	KX_FontObject* self= static_cast<KX_FontObject*>(self_v);
	if(!PyUnicode_Check(value))
		return PY_SET_ATTR_FAIL;
	char* chars = _PyUnicode_AsString(value);
<<<<<<< HEAD
	self->m_text = split_string(STR_String(chars));
=======

	/* Allow for some logic brick control */
	CValue* tprop = self->GetProperty("Text");
	if(tprop) {
		CValue *newstringprop = new CStringValue(STR_String(chars), "Text");
		self->SetProperty("Text", newstringprop);
		newstringprop->Release();
	}
	else {
		self->m_text = split_string(STR_String(chars));
	}

>>>>>>> dbdd0986
	return PY_SET_ATTR_SUCCESS;
}

#endif // WITH_PYTHON<|MERGE_RESOLUTION|>--- conflicted
+++ resolved
@@ -49,12 +49,9 @@
 
 #define BGE_FONT_RES 100
 
-<<<<<<< HEAD
-=======
 /* proptotype */
 int GetFontId(VFont *font);
 
->>>>>>> dbdd0986
 std::vector<STR_String> split_string(STR_String str)
 {
 	std::vector<STR_String> text = std::vector<STR_String>();
@@ -75,10 +72,7 @@
 
 	return text;
 }
-<<<<<<< HEAD
-=======
-
->>>>>>> dbdd0986
+
 KX_FontObject::KX_FontObject(	void* sgReplicationInfo,
 								SG_Callbacks callbacks,
 								RAS_IRenderTools* rendertools,
@@ -94,26 +88,9 @@
 	m_fsize = text->fsize;
 	m_line_spacing = text->linedist;
 	m_offset = MT_Vector3(text->xof, text->yof, 0);
-<<<<<<< HEAD
-
-	/* FO_BUILTIN_NAME != "default"	*/
-	/* I hope at some point Blender (2.5x) can have a single font	*/
-	/* with unicode support for ui and OB_FONT			*/
-	/* once we have packed working we can load the FO_BUILTIN_NAME font	*/
-	const char* filepath = text->vfont->name;
-	if (strcmp(FO_BUILTIN_NAME, filepath) == 0)
-		filepath = "default";
-
-	/* XXX - if it's packed it will not work. waiting for bdiego (Diego) fix for that. */
-	m_fontid = BLF_load(filepath);
-	if (m_fontid == -1)
-		m_fontid = BLF_load("default");
-
-=======
 	
 	m_fontid = GetFontId(text->vfont);
 	
->>>>>>> dbdd0986
 	/* initialize the color with the object color and store it in the KX_Object class
 	   This is a workaround waiting for the fix:
 	   [#25487] BGE: Object Color only works when it has a keyed frame */
@@ -186,13 +163,8 @@
 void KX_FontObject::DrawText()
 {
 	/* Allow for some logic brick control */
-<<<<<<< HEAD
-	if(this->GetProperty("text"))
-		m_text = split_string(this->GetProperty("text")->GetText());
-=======
 	if(this->GetProperty("Text"))
 		m_text = split_string(this->GetProperty("Text")->GetText());
->>>>>>> dbdd0986
 
 	/* only draws the text if visible */
 	if(this->GetVisible() == 0) return;
@@ -288,11 +260,7 @@
 			str += '\n';
 		str += self->m_text[i];
 	}
-<<<<<<< HEAD
-	return PyUnicode_FromString(str.ReadPtr());
-=======
 	return PyUnicode_From_STR_String(str);
->>>>>>> dbdd0986
 }
 
 int KX_FontObject::pyattr_set_text(void *self_v, const KX_PYATTRIBUTE_DEF *attrdef, PyObject *value)
@@ -301,9 +269,6 @@
 	if(!PyUnicode_Check(value))
 		return PY_SET_ATTR_FAIL;
 	char* chars = _PyUnicode_AsString(value);
-<<<<<<< HEAD
-	self->m_text = split_string(STR_String(chars));
-=======
 
 	/* Allow for some logic brick control */
 	CValue* tprop = self->GetProperty("Text");
@@ -316,7 +281,6 @@
 		self->m_text = split_string(STR_String(chars));
 	}
 
->>>>>>> dbdd0986
 	return PY_SET_ATTR_SUCCESS;
 }
 
