/*
 * $Id$
 * ***** BEGIN GPL LICENSE BLOCK *****
 *
 * This program is free software; you can redistribute it and/or
 * modify it under the terms of the GNU General Public License
 * as published by the Free Software Foundation; either version 2
 * of the License, or (at your option) any later version.
 *
 * This program is distributed in the hope that it will be useful,
 * but WITHOUT ANY WARRANTY; without even the implied warranty of
 * MERCHANTABILITY or FITNESS FOR A PARTICULAR PURPOSE.  See the
 * GNU General Public License for more details.
 *
 * You should have received a copy of the GNU General Public License
 * along with this program; if not, write to the Free Software Foundation,
 * Inc., 51 Franklin Street, Fifth Floor, Boston, MA 02110-1301, USA.
 *
 * The Original Code is Copyright (C) 2001-2002 by NaN Holding BV.
 * All rights reserved.
 *
 * The Original Code is: all of this file.
 *
 * Contributor(s): none yet.
 *
 * ***** END GPL LICENSE BLOCK *****
 */

/** \file gameengine/Rasterizer/RAS_OpenGLRasterizer/RAS_OpenGLRasterizer.cpp
 *  \ingroup bgerastogl
 */

 
#include <math.h>
#include <stdlib.h>
 
#include "RAS_OpenGLRasterizer.h"

#include "GL/glew.h"

#include "RAS_Rect.h"
#include "RAS_TexVert.h"
#include "RAS_MeshObject.h"
#include "MT_CmMatrix4x4.h"
#include "RAS_IRenderTools.h" // rendering text

#include "GPU_draw.h"
#include "GPU_material.h"
#include "GPU_extensions.h"

#include "DNA_image_types.h"
#include "DNA_meshdata_types.h"
#include "DNA_material_types.h"
#include "DNA_scene_types.h"

#include "BKE_DerivedMesh.h"

#ifndef M_PI
#define M_PI		3.14159265358979323846
#endif

/**
 *  32x32 bit masks for vinterlace stereo mode
 */
static GLuint left_eye_vinterlace_mask[32];
static GLuint right_eye_vinterlace_mask[32];

/**
 *  32x32 bit masks for hinterlace stereo mode.
 *  Left eye = &hinterlace_mask[0]
 *  Right eye = &hinterlace_mask[1]
 */
static GLuint hinterlace_mask[33];

RAS_OpenGLRasterizer::RAS_OpenGLRasterizer(RAS_ICanvas* canvas)
	:RAS_IRasterizer(canvas),
	m_2DCanvas(canvas),
	m_fogenabled(false),
	m_time(0.0),
	m_campos(0.0f, 0.0f, 0.0f),
	m_camortho(false),
	m_stereomode(RAS_STEREO_NOSTEREO),
	m_curreye(RAS_STEREO_LEFTEYE),
	m_eyeseparation(0.0),
	m_focallength(0.0),
	m_setfocallength(false),
	m_noOfScanlines(32),
	m_motionblur(0),
	m_motionblurvalue(-1.0),
	m_texco_num(0),
	m_attrib_num(0),
	//m_last_alphablend(GPU_BLEND_SOLID),
	m_last_frontface(true),
	m_materialCachingInfo(0)
{
	m_viewmatrix.setIdentity();
	m_viewinvmatrix.setIdentity();
	
	for (int i = 0; i < 32; i++)
	{
		left_eye_vinterlace_mask[i] = 0x55555555;
		right_eye_vinterlace_mask[i] = 0xAAAAAAAA;
		hinterlace_mask[i] = (i&1)*0xFFFFFFFF;
	}
	hinterlace_mask[32] = 0;

	m_prevafvalue = GPU_get_anisotropic();
}



RAS_OpenGLRasterizer::~RAS_OpenGLRasterizer()
{
	// Restore the previous AF value
	GPU_set_anisotropic(m_prevafvalue);
}

bool RAS_OpenGLRasterizer::Init()
{
	GPU_state_init();


	m_ambr = 0.0f;
	m_ambg = 0.0f;
	m_ambb = 0.0f;

	glDisable(GL_BLEND);
	glDisable(GL_ALPHA_TEST);
	//m_last_alphablend = GPU_BLEND_SOLID;
	GPU_set_material_alpha_blend(GPU_BLEND_SOLID);

	glFrontFace(GL_CCW);
	m_last_frontface = true;

	m_redback = 0.4375;
	m_greenback = 0.4375;
	m_blueback = 0.4375;
	m_alphaback = 0.0;

	glClearColor(m_redback,m_greenback,m_blueback,m_alphaback);
	glColorMask(GL_TRUE, GL_TRUE, GL_TRUE, GL_TRUE);
	glClear(GL_COLOR_BUFFER_BIT | GL_DEPTH_BUFFER_BIT);


	glShadeModel(GL_SMOOTH);

	return true;
}


void RAS_OpenGLRasterizer::SetAmbientColor(float red, float green, float blue)
{
	m_ambr = red;
	m_ambg = green;
	m_ambb = blue;
}


void RAS_OpenGLRasterizer::SetAmbient(float factor)
{
	float ambient[] = { m_ambr*factor, m_ambg*factor, m_ambb*factor, 1.0f };
	glLightModelfv(GL_LIGHT_MODEL_AMBIENT, ambient);
}


void RAS_OpenGLRasterizer::SetBackColor(float red,
										float green,
										float blue,
										float alpha)
{
	m_redback = red;
	m_greenback = green;
	m_blueback = blue;
	m_alphaback = alpha;
}



void RAS_OpenGLRasterizer::SetFogColor(float r,
									   float g,
									   float b)
{
	m_fogr = r;
	m_fogg = g;
	m_fogb = b;
	m_fogenabled = true;
}



void RAS_OpenGLRasterizer::SetFogStart(float start)
{
	m_fogstart = start;
	m_fogenabled = true;
}



void RAS_OpenGLRasterizer::SetFogEnd(float fogend)
{
	m_fogdist = fogend;
	m_fogenabled = true;
}



void RAS_OpenGLRasterizer::SetFog(float start,
								  float dist,
								  float r,
								  float g,
								  float b)
{
	m_fogstart = start;
	m_fogdist = dist;
	m_fogr = r;
	m_fogg = g;
	m_fogb = b;
	m_fogenabled = true;
}



void RAS_OpenGLRasterizer::DisableFog()
{
	m_fogenabled = false;
}

bool RAS_OpenGLRasterizer::IsFogEnabled()
{
	return m_fogenabled;
}


void RAS_OpenGLRasterizer::DisplayFog()
{
	if ((m_drawingmode >= KX_SOLID) && m_fogenabled)
	{
		float params[5];
		glFogi(GL_FOG_MODE, GL_LINEAR);
		glFogf(GL_FOG_DENSITY, 0.1f);
		glFogf(GL_FOG_START, m_fogstart);
		glFogf(GL_FOG_END, m_fogstart + m_fogdist);
		params[0]= m_fogr;
		params[1]= m_fogg;
		params[2]= m_fogb;
		params[3]= 0.0;
		glFogfv(GL_FOG_COLOR, params); 
		glEnable(GL_FOG);
	} 
	else
	{
		glDisable(GL_FOG);
	}
}



bool RAS_OpenGLRasterizer::SetMaterial(const RAS_IPolyMaterial& mat)
{
	return mat.Activate(this, m_materialCachingInfo);
}



void RAS_OpenGLRasterizer::Exit()
{

	glEnable(GL_CULL_FACE);
	glEnable(GL_DEPTH_TEST);
	glClearDepth(1.0); 
	glColorMask(GL_TRUE, GL_TRUE, GL_TRUE, GL_TRUE);
	glClearColor(m_redback, m_greenback, m_blueback, m_alphaback);
	glClear(GL_COLOR_BUFFER_BIT | GL_DEPTH_BUFFER_BIT);
	glDepthMask (GL_TRUE);
	glDepthFunc(GL_LEQUAL);
	glBlendFunc(GL_ONE, GL_ZERO);
	
	glDisable(GL_POLYGON_STIPPLE);
	
	glDisable(GL_LIGHTING);
	if (GLEW_EXT_separate_specular_color || GLEW_VERSION_1_2)
		glLightModeli(GL_LIGHT_MODEL_COLOR_CONTROL, GL_SINGLE_COLOR);
	
	EndFrame();
}

bool RAS_OpenGLRasterizer::BeginFrame(int drawingmode, double time)
{
	m_time = time;
	m_drawingmode = drawingmode;

	// Blender camera routine destroys the settings
	if (m_drawingmode < KX_SOLID)
	{
		glDisable (GL_CULL_FACE);
		glDisable (GL_DEPTH_TEST);
	}
	else
	{
		glEnable(GL_DEPTH_TEST);
		glEnable (GL_CULL_FACE);
	}

	glDisable(GL_BLEND);
	glDisable(GL_ALPHA_TEST);
	//m_last_alphablend = GPU_BLEND_SOLID;
	GPU_set_material_alpha_blend(GPU_BLEND_SOLID);

	glFrontFace(GL_CCW);
	m_last_frontface = true;

	glShadeModel(GL_SMOOTH);

	glEnable(GL_MULTISAMPLE_ARB);

	m_2DCanvas->BeginFrame();
	
	return true;
}



void RAS_OpenGLRasterizer::SetDrawingMode(int drawingmode)
{
	m_drawingmode = drawingmode;

	if(m_drawingmode == KX_WIREFRAME)
		glDisable(GL_CULL_FACE);
}

int RAS_OpenGLRasterizer::GetDrawingMode()
{
	return m_drawingmode;
}


void RAS_OpenGLRasterizer::SetDepthMask(DepthMask depthmask)
{
	glDepthMask(depthmask == KX_DEPTHMASK_DISABLED ? GL_FALSE : GL_TRUE);
}


void RAS_OpenGLRasterizer::ClearColorBuffer()
{
	m_2DCanvas->ClearColor(m_redback,m_greenback,m_blueback,m_alphaback);
	m_2DCanvas->ClearBuffer(RAS_ICanvas::COLOR_BUFFER);
}


void RAS_OpenGLRasterizer::ClearDepthBuffer()
{
	m_2DCanvas->ClearBuffer(RAS_ICanvas::DEPTH_BUFFER);
}


void RAS_OpenGLRasterizer::ClearCachingInfo(void)
{
	m_materialCachingInfo = 0;
}

void RAS_OpenGLRasterizer::FlushDebugShapes()
{
	if(!m_debugShapes.size())
		return;

	// DrawDebugLines
	GLboolean light, tex;

	light= glIsEnabled(GL_LIGHTING);
	tex= glIsEnabled(GL_TEXTURE_2D);

	if(light) glDisable(GL_LIGHTING);
	if(tex) glDisable(GL_TEXTURE_2D);

	//draw lines
	glBegin(GL_LINES);
	for (unsigned int i=0;i<m_debugShapes.size();i++)
	{
		if (m_debugShapes[i].m_type != OglDebugShape::LINE)
			continue;
		glColor4f(m_debugShapes[i].m_color[0],m_debugShapes[i].m_color[1],m_debugShapes[i].m_color[2],1.f);
		const MT_Scalar* fromPtr = &m_debugShapes[i].m_pos.x();
		const MT_Scalar* toPtr= &m_debugShapes[i].m_param.x();
		glVertex3dv(fromPtr);
		glVertex3dv(toPtr);
	}
	glEnd();

	//draw circles
	for (unsigned int i=0;i<m_debugShapes.size();i++)
	{
		if (m_debugShapes[i].m_type != OglDebugShape::CIRCLE)
			continue;
		glBegin(GL_LINE_LOOP);
		glColor4f(m_debugShapes[i].m_color[0],m_debugShapes[i].m_color[1],m_debugShapes[i].m_color[2],1.f);

		static const MT_Vector3 worldUp(0.,0.,1.);
		MT_Vector3 norm = m_debugShapes[i].m_param;
		MT_Matrix3x3 tr;
		if (norm.fuzzyZero() || norm == worldUp)
		{
			tr.setIdentity();
		}
		else
		{
			MT_Vector3 xaxis, yaxis;
			xaxis = MT_cross(norm, worldUp);
			yaxis = MT_cross(xaxis, norm);
			tr.setValue(xaxis.x(), xaxis.y(), xaxis.z(),
				yaxis.x(), yaxis.y(), yaxis.z(),
				norm.x(), norm.y(), norm.z());
		}
		MT_Scalar rad = m_debugShapes[i].m_param2.x();
		int n = (int) m_debugShapes[i].m_param2.y();
		for (int j = 0; j<n; j++)
		{
			MT_Scalar theta = j*M_PI*2/n;
			MT_Vector3 pos(cos(theta)*rad, sin(theta)*rad, 0.);
			pos = pos*tr;
			pos += m_debugShapes[i].m_pos;
			const MT_Scalar* posPtr = &pos.x();
			glVertex3dv(posPtr);
		}
		glEnd();
	}

	if(light) glEnable(GL_LIGHTING);
	if(tex) glEnable(GL_TEXTURE_2D);

	m_debugShapes.clear();
}

void RAS_OpenGLRasterizer::EndFrame()
{
	FlushDebugShapes();

	glColorMask(GL_TRUE, GL_TRUE, GL_TRUE, GL_TRUE);

	glDisable(GL_MULTISAMPLE_ARB);

	m_2DCanvas->EndFrame();
}	

void RAS_OpenGLRasterizer::SetRenderArea()
{
	RAS_Rect area;
	// only above/below stereo method needs viewport adjustment
	switch (m_stereomode)
	{
		case RAS_STEREO_ABOVEBELOW:
			switch(m_curreye)
			{
				case RAS_STEREO_LEFTEYE:
					// upper half of window
					area.SetLeft(0);
					area.SetBottom(m_2DCanvas->GetHeight() -
						int(m_2DCanvas->GetHeight() - m_noOfScanlines) / 2);
	
					area.SetRight(int(m_2DCanvas->GetWidth()));
					area.SetTop(int(m_2DCanvas->GetHeight()));
					m_2DCanvas->SetDisplayArea(&area);
					break;
				case RAS_STEREO_RIGHTEYE:
					// lower half of window
					area.SetLeft(0);
					area.SetBottom(0);
					area.SetRight(int(m_2DCanvas->GetWidth()));
					area.SetTop(int(m_2DCanvas->GetHeight() - m_noOfScanlines) / 2);
					m_2DCanvas->SetDisplayArea(&area);
					break;
			}
			break;
		case RAS_STEREO_SIDEBYSIDE:
			switch (m_curreye)
			{
				case RAS_STEREO_LEFTEYE:
					// Left half of window
					area.SetLeft(0);
					area.SetBottom(0);
					area.SetRight(m_2DCanvas->GetWidth()/2);
					area.SetTop(m_2DCanvas->GetHeight());
					m_2DCanvas->SetDisplayArea(&area);
					break;
				case RAS_STEREO_RIGHTEYE:
					// Right half of window
					area.SetLeft(m_2DCanvas->GetWidth()/2);
					area.SetBottom(0);
					area.SetRight(m_2DCanvas->GetWidth());
					area.SetTop(m_2DCanvas->GetHeight());
					m_2DCanvas->SetDisplayArea(&area);
					break;
			}
			break;
		default:
			// every available pixel
			area.SetLeft(0);
			area.SetBottom(0);
			area.SetRight(int(m_2DCanvas->GetWidth()));
			area.SetTop(int(m_2DCanvas->GetHeight()));
			m_2DCanvas->SetDisplayArea(&area);
			break;
	}
}
	
void RAS_OpenGLRasterizer::SetStereoMode(const StereoMode stereomode)
{
	m_stereomode = stereomode;
}

RAS_IRasterizer::StereoMode RAS_OpenGLRasterizer::GetStereoMode()
{
	return m_stereomode;
}

bool RAS_OpenGLRasterizer::Stereo()
{
	if(m_stereomode > RAS_STEREO_NOSTEREO) // > 0
		return true;
	else
		return false;
}

bool RAS_OpenGLRasterizer::InterlacedStereo()
{
	return m_stereomode == RAS_STEREO_VINTERLACE || m_stereomode == RAS_STEREO_INTERLACED;
}

void RAS_OpenGLRasterizer::SetEye(const StereoEye eye)
{
	m_curreye = eye;
	switch (m_stereomode)
	{
		case RAS_STEREO_QUADBUFFERED:
			glDrawBuffer(m_curreye == RAS_STEREO_LEFTEYE ? GL_BACK_LEFT : GL_BACK_RIGHT);
			break;
		case RAS_STEREO_ANAGLYPH:
			if (m_curreye == RAS_STEREO_LEFTEYE)
			{
				glColorMask(GL_FALSE, GL_TRUE, GL_TRUE, GL_FALSE);
			} else {
				//glAccum(GL_LOAD, 1.0);
				glColorMask(GL_TRUE, GL_FALSE, GL_FALSE, GL_FALSE);
				ClearDepthBuffer();
			}
			break;
		case RAS_STEREO_VINTERLACE:
		{
			glEnable(GL_POLYGON_STIPPLE);
			glPolygonStipple((const GLubyte*) ((m_curreye == RAS_STEREO_LEFTEYE) ? left_eye_vinterlace_mask : right_eye_vinterlace_mask));
			if (m_curreye == RAS_STEREO_RIGHTEYE)
				ClearDepthBuffer();
			break;
		}
		case RAS_STEREO_INTERLACED:
		{
			glEnable(GL_POLYGON_STIPPLE);
			glPolygonStipple((const GLubyte*) &hinterlace_mask[m_curreye == RAS_STEREO_LEFTEYE?0:1]);
			if (m_curreye == RAS_STEREO_RIGHTEYE)
				ClearDepthBuffer();
			break;
		}
		default:
			break;
	}
}

RAS_IRasterizer::StereoEye RAS_OpenGLRasterizer::GetEye()
{
	return m_curreye;
}


void RAS_OpenGLRasterizer::SetEyeSeparation(const float eyeseparation)
{
	m_eyeseparation = eyeseparation;
}

float RAS_OpenGLRasterizer::GetEyeSeparation()
{
	return m_eyeseparation;
}

void RAS_OpenGLRasterizer::SetFocalLength(const float focallength)
{
	m_focallength = focallength;
	m_setfocallength = true;
}

float RAS_OpenGLRasterizer::GetFocalLength()
{
	return m_focallength;
}


void RAS_OpenGLRasterizer::SwapBuffers()
{
	m_2DCanvas->SwapBuffers();
}



const MT_Matrix4x4& RAS_OpenGLRasterizer::GetViewMatrix() const
{
	return m_viewmatrix;
}

const MT_Matrix4x4& RAS_OpenGLRasterizer::GetViewInvMatrix() const
{
	return m_viewinvmatrix;
}

void RAS_OpenGLRasterizer::IndexPrimitives_3DText(RAS_MeshSlot& ms,
									class RAS_IPolyMaterial* polymat,
									class RAS_IRenderTools* rendertools)
{ 
	bool obcolor = ms.m_bObjectColor;
	MT_Vector4& rgba = ms.m_RGBAcolor;
	RAS_MeshSlot::iterator it;

	// handle object color
	if (obcolor) {
		glDisableClientState(GL_COLOR_ARRAY);
		glColor4d(rgba[0], rgba[1], rgba[2], rgba[3]);
	}
	else
		glEnableClientState(GL_COLOR_ARRAY);

	for(ms.begin(it); !ms.end(it); ms.next(it)) {
		RAS_TexVert *vertex;
		size_t i, j, numvert;
		
		numvert = it.array->m_type;

		if(it.array->m_type == RAS_DisplayArray::LINE) {
			// line drawing, no text
			glBegin(GL_LINES);

			for(i=0; i<it.totindex; i+=2)
			{
				vertex = &it.vertex[it.index[i]];
				glVertex3fv(vertex->getXYZ());

				vertex = &it.vertex[it.index[i+1]];
				glVertex3fv(vertex->getXYZ());
			}

			glEnd();
		}
		else {
			// triangle and quad text drawing
			for(i=0; i<it.totindex; i+=numvert)
			{
				float v[4][3];
				int glattrib, unit;

				for(j=0; j<numvert; j++) {
					vertex = &it.vertex[it.index[i+j]];

					v[j][0] = vertex->getXYZ()[0];
					v[j][1] = vertex->getXYZ()[1];
					v[j][2] = vertex->getXYZ()[2];
				}

				// find the right opengl attribute
				glattrib = -1;
				if(GLEW_ARB_vertex_program)
					for(unit=0; unit<m_attrib_num; unit++)
						if(m_attrib[unit] == RAS_TEXCO_UV1)
							glattrib = unit;
				
				rendertools->RenderText(polymat->GetDrawingMode(), polymat,
					v[0], v[1], v[2], (numvert == 4)? v[3]: NULL, glattrib);

				ClearCachingInfo();
			}
		}
	}

	glDisableClientState(GL_COLOR_ARRAY);
}

void RAS_OpenGLRasterizer::SetTexCoordNum(int num)
{
	m_texco_num = num;
	if(m_texco_num > RAS_MAX_TEXCO)
		m_texco_num = RAS_MAX_TEXCO;
}

void RAS_OpenGLRasterizer::SetAttribNum(int num)
{
	m_attrib_num = num;
	if(m_attrib_num > RAS_MAX_ATTRIB)
		m_attrib_num = RAS_MAX_ATTRIB;
}

void RAS_OpenGLRasterizer::SetTexCoord(TexCoGen coords, int unit)
{
	// this changes from material to material
	if(unit < RAS_MAX_TEXCO)
		m_texco[unit] = coords;
}

void RAS_OpenGLRasterizer::SetAttrib(TexCoGen coords, int unit)
{
	// this changes from material to material
	if(unit < RAS_MAX_ATTRIB)
		m_attrib[unit] = coords;
}

void RAS_OpenGLRasterizer::TexCoord(const RAS_TexVert &tv)
{
	int unit;

	if(GLEW_ARB_multitexture) {
		for(unit=0; unit<m_texco_num; unit++) {
			if(tv.getFlag() & RAS_TexVert::SECOND_UV && (int)tv.getUnit() == unit) {
				glMultiTexCoord2fvARB(GL_TEXTURE0_ARB+unit, tv.getUV2());
				continue;
			}
			switch(m_texco[unit]) {
			case RAS_TEXCO_ORCO:
			case RAS_TEXCO_GLOB:
				glMultiTexCoord3fvARB(GL_TEXTURE0_ARB+unit, tv.getXYZ());
				break;
			case RAS_TEXCO_UV1:
				glMultiTexCoord2fvARB(GL_TEXTURE0_ARB+unit, tv.getUV1());
				break;
			case RAS_TEXCO_NORM:
				glMultiTexCoord3fvARB(GL_TEXTURE0_ARB+unit, tv.getNormal());
				break;
			case RAS_TEXTANGENT:
				glMultiTexCoord4fvARB(GL_TEXTURE0_ARB+unit, tv.getTangent());
				break;
			case RAS_TEXCO_UV2:
				glMultiTexCoord2fvARB(GL_TEXTURE0_ARB+unit, tv.getUV2());
				break;
			default:
				break;
			}
		}
	}

	if(GLEW_ARB_vertex_program) {
		for(unit=0; unit<m_attrib_num; unit++) {
			switch(m_attrib[unit]) {
			case RAS_TEXCO_ORCO:
			case RAS_TEXCO_GLOB:
				glVertexAttrib3fvARB(unit, tv.getXYZ());
				break;
			case RAS_TEXCO_UV1:
				glVertexAttrib2fvARB(unit, tv.getUV1());
				break;
			case RAS_TEXCO_NORM:
				glVertexAttrib3fvARB(unit, tv.getNormal());
				break;
			case RAS_TEXTANGENT:
				glVertexAttrib4fvARB(unit, tv.getTangent());
				break;
			case RAS_TEXCO_UV2:
				glVertexAttrib2fvARB(unit, tv.getUV2());
				break;
			case RAS_TEXCO_VCOL:
				glVertexAttrib4ubvARB(unit, tv.getRGBA());
				break;
			default:
				break;
			}
		}
	}

}

void RAS_OpenGLRasterizer::IndexPrimitives(RAS_MeshSlot& ms)
{
	IndexPrimitivesInternal(ms, false);
}

void RAS_OpenGLRasterizer::IndexPrimitivesMulti(RAS_MeshSlot& ms)
{
	IndexPrimitivesInternal(ms, true);
}

static bool current_wireframe;
static RAS_MaterialBucket *current_bucket;
static RAS_IPolyMaterial *current_polymat;
static RAS_MeshSlot *current_ms;
static RAS_MeshObject *current_mesh;
static int current_blmat_nr;
static GPUVertexAttribs current_gpu_attribs;
static Image *current_image;
static int CheckMaterialDM(int matnr, void *attribs)
{
	// only draw the current material
	if (matnr != current_blmat_nr)
		return 0;
	GPUVertexAttribs *gattribs = (GPUVertexAttribs *)attribs;
	if (gattribs)
		memcpy(gattribs, &current_gpu_attribs, sizeof(GPUVertexAttribs));
	return 1;
}

/*
static int CheckTexfaceDM(void *mcol, int index)
{

	// index is the original face index, retrieve the polygon
	RAS_Polygon* polygon = (index >= 0 && index < current_mesh->NumPolygons()) ?
		current_mesh->GetPolygon(index) : NULL;
	if (polygon && polygon->GetMaterial() == current_bucket) {
		// must handle color.
		if (current_wireframe)
			return 2;
		if (current_ms->m_bObjectColor) {
			MT_Vector4& rgba = current_ms->m_RGBAcolor;
			glColor4d(rgba[0], rgba[1], rgba[2], rgba[3]);
			// don't use mcol
			return 2;
		}
		if (!mcol) {
			// we have to set the color from the material
			unsigned char rgba[4];
			current_polymat->GetMaterialRGBAColor(rgba);
			glColor4ubv((const GLubyte *)rgba);
			return 2;
		}
		return 1;
	}
	return 0;
}
*/

<<<<<<< HEAD
static int CheckTexDM(MTFace *tface, int has_vcol, int matnr)
=======
static int CheckTexDM(MTFace *tface, int has_mcol, int matnr)
>>>>>>> a043133b
{

	// index is the original face index, retrieve the polygon
	if (matnr == current_blmat_nr &&
		(tface == NULL || tface->tpage == current_image)) {
		// must handle color.
		if (current_wireframe)
			return 2;
		if (current_ms->m_bObjectColor) {
			MT_Vector4& rgba = current_ms->m_RGBAcolor;
			glColor4d(rgba[0], rgba[1], rgba[2], rgba[3]);
			// don't use mcol
			return 2;
		}
<<<<<<< HEAD
		if (!has_vcol) {
=======
		if (!has_mcol) {
>>>>>>> a043133b
			// we have to set the color from the material
			unsigned char rgba[4];
			current_polymat->GetMaterialRGBAColor(rgba);
			glColor4ubv((const GLubyte *)rgba);
			return 2;
		}
		return 1;
	}
	return 0;
}

void RAS_OpenGLRasterizer::IndexPrimitivesInternal(RAS_MeshSlot& ms, bool multi)
{ 
	bool obcolor = ms.m_bObjectColor;
	bool wireframe = m_drawingmode <= KX_WIREFRAME;
	MT_Vector4& rgba = ms.m_RGBAcolor;
	RAS_MeshSlot::iterator it;

	if (ms.m_pDerivedMesh) {
		// mesh data is in derived mesh, 
		current_bucket = ms.m_bucket;
		current_polymat = current_bucket->GetPolyMaterial();
		current_ms = &ms;
		current_mesh = ms.m_mesh;
		current_wireframe = wireframe;
		// MCol *mcol = (MCol*)ms.m_pDerivedMesh->getFaceDataArray(ms.m_pDerivedMesh, CD_MCOL); /* UNUSED */

		// handle two-side
		if (current_polymat->GetDrawingMode() & RAS_IRasterizer::KX_BACKCULL)
			this->SetCullFace(true);
		else
			this->SetCullFace(false);

		if (current_polymat->GetFlag() & RAS_BLENDERGLSL) {
			// GetMaterialIndex return the original mface material index, 
			// increment by 1 to match what derived mesh is doing
			current_blmat_nr = current_polymat->GetMaterialIndex()+1;
			// For GLSL we need to retrieve the GPU material attribute
			Material* blmat = current_polymat->GetBlenderMaterial();
			Scene* blscene = current_polymat->GetBlenderScene();
			if (!wireframe && blscene && blmat)
				GPU_material_vertex_attributes(GPU_material_from_blender(blscene, blmat), &current_gpu_attribs);
			else
				memset(&current_gpu_attribs, 0, sizeof(current_gpu_attribs));
			// DM draw can mess up blending mode, restore at the end
			int current_blend_mode = GPU_get_material_alpha_blend();
			ms.m_pDerivedMesh->drawFacesGLSL(ms.m_pDerivedMesh, CheckMaterialDM);
			GPU_set_material_alpha_blend(current_blend_mode);
		} else {
			//ms.m_pDerivedMesh->drawMappedFacesTex(ms.m_pDerivedMesh, CheckTexfaceDM, mcol);
			current_blmat_nr = current_polymat->GetMaterialIndex();
			current_image = current_polymat->GetBlenderImage();
			ms.m_pDerivedMesh->drawFacesTex(ms.m_pDerivedMesh, CheckTexDM);
		}
		return;
	}
	// iterate over display arrays, each containing an index + vertex array
	for(ms.begin(it); !ms.end(it); ms.next(it)) {
		RAS_TexVert *vertex;
		size_t i, j, numvert;
		
		numvert = it.array->m_type;

		if(it.array->m_type == RAS_DisplayArray::LINE) {
			// line drawing
			glBegin(GL_LINES);

			for(i=0; i<it.totindex; i+=2)
			{
				vertex = &it.vertex[it.index[i]];
				glVertex3fv(vertex->getXYZ());

				vertex = &it.vertex[it.index[i+1]];
				glVertex3fv(vertex->getXYZ());
			}

			glEnd();
		}
		else {
			// triangle and quad drawing
			if(it.array->m_type == RAS_DisplayArray::TRIANGLE)
				glBegin(GL_TRIANGLES);
			else
				glBegin(GL_QUADS);

			for(i=0; i<it.totindex; i+=numvert)
			{
				if(obcolor)
					glColor4d(rgba[0], rgba[1], rgba[2], rgba[3]);

				for(j=0; j<numvert; j++) {
					vertex = &it.vertex[it.index[i+j]];

					if(!wireframe) {
						if(!obcolor)
							glColor4ubv((const GLubyte *)(vertex->getRGBA()));

						glNormal3fv(vertex->getNormal());

						if(multi)
							TexCoord(*vertex);
						else
							glTexCoord2fv(vertex->getUV1());
					}

					glVertex3fv(vertex->getXYZ());
				}
			}

			glEnd();
		}
	}
}

void RAS_OpenGLRasterizer::SetProjectionMatrix(MT_CmMatrix4x4 &mat)
{
	glMatrixMode(GL_PROJECTION);
	double* matrix = &mat(0,0);
	glLoadMatrixd(matrix);

	m_camortho= (mat(3, 3) != 0.0f);
}

void RAS_OpenGLRasterizer::SetProjectionMatrix(const MT_Matrix4x4 & mat)
{
	glMatrixMode(GL_PROJECTION);
	double matrix[16];
	/* Get into argument. Looks a bit dodgy, but it's ok. */
	mat.getValue(matrix);
	/* Internally, MT_Matrix4x4 uses doubles (MT_Scalar). */
	glLoadMatrixd(matrix);	

	m_camortho= (mat[3][3] != 0.0f);
}

MT_Matrix4x4 RAS_OpenGLRasterizer::GetFrustumMatrix(
	float left,
	float right,
	float bottom,
	float top,
	float frustnear,
	float frustfar,
	float focallength,
	bool 
){
	MT_Matrix4x4 result;
	double mat[16];

	// correction for stereo
	if(Stereo())
	{
			float near_div_focallength;
			float offset;

			// if Rasterizer.setFocalLength is not called we use the camera focallength
			if (!m_setfocallength)
				// if focallength is null we use a value known to be reasonable
				m_focallength = (focallength == 0.f) ? m_eyeseparation * 30.0
					: focallength;

			near_div_focallength = frustnear / m_focallength;
			offset = 0.5 * m_eyeseparation * near_div_focallength;
			switch(m_curreye)
			{
				case RAS_STEREO_LEFTEYE:
						left += offset;
						right += offset;
						break;
				case RAS_STEREO_RIGHTEYE:
						left -= offset;
						right -= offset;
						break;
			}
			// leave bottom and top untouched
	}
	
	glMatrixMode(GL_PROJECTION);
	glLoadIdentity();
	glFrustum(left, right, bottom, top, frustnear, frustfar);
		
	glGetDoublev(GL_PROJECTION_MATRIX, mat);
	result.setValue(mat);

	return result;
}

MT_Matrix4x4 RAS_OpenGLRasterizer::GetOrthoMatrix(
	float left,
	float right,
	float bottom,
	float top,
	float frustnear,
	float frustfar
){
	MT_Matrix4x4 result;
	double mat[16];

	// stereo is meaning less for orthographic, disable it
	glMatrixMode(GL_PROJECTION);
	glLoadIdentity();
	glOrtho(left, right, bottom, top, frustnear, frustfar);
		
	glGetDoublev(GL_PROJECTION_MATRIX, mat);
	result.setValue(mat);

	return result;
}


// next arguments probably contain redundant info, for later...
void RAS_OpenGLRasterizer::SetViewMatrix(const MT_Matrix4x4 &mat, 
										 const MT_Matrix3x3 & camOrientMat3x3,
										 const MT_Point3 & pos,
										 bool perspective)
{
	m_viewmatrix = mat;

	// correction for stereo
	if(Stereo() && perspective)
	{
		MT_Vector3 unitViewDir(0.0, -1.0, 0.0);  // minus y direction, Blender convention
		MT_Vector3 unitViewupVec(0.0, 0.0, 1.0);
		MT_Vector3 viewDir, viewupVec;
		MT_Vector3 eyeline;

		// actual viewDir
		viewDir = camOrientMat3x3 * unitViewDir;  // this is the moto convention, vector on right hand side
		// actual viewup vec
		viewupVec = camOrientMat3x3 * unitViewupVec;

		// vector between eyes
		eyeline = viewDir.cross(viewupVec);

		switch(m_curreye)
		{
			case RAS_STEREO_LEFTEYE:
				{
				// translate to left by half the eye distance
				MT_Transform transform;
				transform.setIdentity();
				transform.translate(-(eyeline * m_eyeseparation / 2.0));
				m_viewmatrix *= transform;
				}
				break;
			case RAS_STEREO_RIGHTEYE:
				{
				// translate to right by half the eye distance
				MT_Transform transform;
				transform.setIdentity();
				transform.translate(eyeline * m_eyeseparation / 2.0);
				m_viewmatrix *= transform;
				}
				break;
		}
	}

	m_viewinvmatrix = m_viewmatrix;
	m_viewinvmatrix.invert();

	// note: getValue gives back column major as needed by OpenGL
	MT_Scalar glviewmat[16];
	m_viewmatrix.getValue(glviewmat);

	glMatrixMode(GL_MODELVIEW);
	glLoadMatrixd(glviewmat);
	m_campos = pos;
}


const MT_Point3& RAS_OpenGLRasterizer::GetCameraPosition()
{
	return m_campos;
}

bool RAS_OpenGLRasterizer::GetCameraOrtho()
{
	return m_camortho;
}

void RAS_OpenGLRasterizer::SetCullFace(bool enable)
{
	if (enable)
		glEnable(GL_CULL_FACE);
	else
		glDisable(GL_CULL_FACE);
}

void RAS_OpenGLRasterizer::SetLines(bool enable)
{
	if (enable)
		glPolygonMode(GL_FRONT_AND_BACK, GL_LINE);
	else
		glPolygonMode(GL_FRONT_AND_BACK, GL_FILL);
}

void RAS_OpenGLRasterizer::SetSpecularity(float specX,
										  float specY,
										  float specZ,
										  float specval)
{
	GLfloat mat_specular[] = {specX, specY, specZ, specval};
	glMaterialfv(GL_FRONT_AND_BACK, GL_SPECULAR, mat_specular);
}



void RAS_OpenGLRasterizer::SetShinyness(float shiny)
{
	GLfloat mat_shininess[] = {	shiny };
	glMaterialfv(GL_FRONT_AND_BACK, GL_SHININESS, mat_shininess);
}



void RAS_OpenGLRasterizer::SetDiffuse(float difX,float difY,float difZ,float diffuse)
{
	GLfloat mat_diffuse [] = {difX, difY,difZ, diffuse};
	glMaterialfv(GL_FRONT_AND_BACK, GL_DIFFUSE, mat_diffuse);
}

void RAS_OpenGLRasterizer::SetEmissive(float eX, float eY, float eZ, float e)
{
	GLfloat mat_emit [] = {eX,eY,eZ,e};
	glMaterialfv(GL_FRONT_AND_BACK, GL_EMISSION, mat_emit);
}


double RAS_OpenGLRasterizer::GetTime()
{
	return m_time;
}

void RAS_OpenGLRasterizer::SetPolygonOffset(float mult, float add)
{
	glPolygonOffset(mult, add);
	GLint mode = GL_POLYGON_OFFSET_FILL;
	if (m_drawingmode < KX_SHADED)
		mode = GL_POLYGON_OFFSET_LINE;
	if (mult != 0.0f || add != 0.0f)
		glEnable(mode);
	else
		glDisable(mode);
}

void RAS_OpenGLRasterizer::EnableMotionBlur(float motionblurvalue)
{
	/* don't just set m_motionblur to 1, but check if it is 0 so
	 * we don't reset a motion blur that is already enabled */
	if(m_motionblur == 0)
		m_motionblur = 1;
	m_motionblurvalue = motionblurvalue;
}

void RAS_OpenGLRasterizer::DisableMotionBlur()
{
	m_motionblur = 0;
	m_motionblurvalue = -1.0;
}

void RAS_OpenGLRasterizer::SetAlphaBlend(int alphablend)
{
	GPU_set_material_alpha_blend(alphablend);
/*
	if(alphablend == m_last_alphablend)
		return;

	if(alphablend == GPU_BLEND_SOLID) {
		glDisable(GL_BLEND);
		glDisable(GL_ALPHA_TEST);
		glBlendFunc(GL_SRC_ALPHA, GL_ONE_MINUS_SRC_ALPHA);
	}
	else if(alphablend == GPU_BLEND_ADD) {
		glBlendFunc(GL_ONE, GL_ONE);
		glEnable(GL_BLEND);
		glDisable(GL_ALPHA_TEST);
	}
	else if(alphablend == GPU_BLEND_ALPHA) {
		glBlendFunc(GL_SRC_ALPHA, GL_ONE_MINUS_SRC_ALPHA);
		glEnable(GL_BLEND);
		glEnable(GL_ALPHA_TEST);
		glAlphaFunc(GL_GREATER, 0.0f);
	}
	else if(alphablend == GPU_BLEND_CLIP) {
		glDisable(GL_BLEND); 
		glEnable(GL_ALPHA_TEST);
		glAlphaFunc(GL_GREATER, 0.5f);
	}

	m_last_alphablend = alphablend;
*/
}

void RAS_OpenGLRasterizer::SetFrontFace(bool ccw)
{
	if(m_last_frontface == ccw)
		return;

	if(ccw)
		glFrontFace(GL_CCW);
	else
		glFrontFace(GL_CW);
	
	m_last_frontface = ccw;
}

void RAS_OpenGLRasterizer::SetAnisotropicFiltering(short level)
{
	GPU_set_anisotropic((float)level);
}

short RAS_OpenGLRasterizer::GetAnisotropicFiltering()
{
	return (short)GPU_get_anisotropic();
}<|MERGE_RESOLUTION|>--- conflicted
+++ resolved
@@ -829,11 +829,7 @@
 }
 */
 
-<<<<<<< HEAD
-static int CheckTexDM(MTFace *tface, int has_vcol, int matnr)
-=======
 static int CheckTexDM(MTFace *tface, int has_mcol, int matnr)
->>>>>>> a043133b
 {
 
 	// index is the original face index, retrieve the polygon
@@ -848,11 +844,7 @@
 			// don't use mcol
 			return 2;
 		}
-<<<<<<< HEAD
-		if (!has_vcol) {
-=======
 		if (!has_mcol) {
->>>>>>> a043133b
 			// we have to set the color from the material
 			unsigned char rgba[4];
 			current_polymat->GetMaterialRGBAColor(rgba);
