/**
 * Set random/camera stuff
 *
 * $Id$
 *
 * ***** BEGIN GPL LICENSE BLOCK *****
 *
 * This program is free software; you can redistribute it and/or
 * modify it under the terms of the GNU General Public License
 * as published by the Free Software Foundation; either version 2
 * of the License, or (at your option) any later version.
 *
 * This program is distributed in the hope that it will be useful,
 * but WITHOUT ANY WARRANTY; without even the implied warranty of
 * MERCHANTABILITY or FITNESS FOR A PARTICULAR PURPOSE.  See the
 * GNU General Public License for more details.
 *
 * You should have received a copy of the GNU General Public License
 * along with this program; if not, write to the Free Software Foundation,
 * Inc., 59 Temple Place - Suite 330, Boston, MA  02111-1307, USA.
 *
 * The Original Code is Copyright (C) 2001-2002 by NaN Holding BV.
 * All rights reserved.
 *
 * The Original Code is: all of this file.
 *
 * Contributor(s): none yet.
 *
 * ***** END GPL LICENSE BLOCK *****
 */

#include "BoolValue.h"
#include "IntValue.h"
#include "FloatValue.h"
#include "SCA_IActuator.h"
#include "SCA_RandomActuator.h"
#include "math.h"
#include "MT_Transform.h"

#ifdef HAVE_CONFIG_H
#include <config.h>
#endif

/* ------------------------------------------------------------------------- */
/* Native functions                                                          */
/* ------------------------------------------------------------------------- */

SCA_RandomActuator::SCA_RandomActuator(SCA_IObject *gameobj, 
									 long seed,
									 SCA_RandomActuator::KX_RANDOMACT_MODE mode,
									 float para1,
									 float para2,
									 const STR_String &propName)
<<<<<<< HEAD
	: SCA_IActuator(gameobj),
=======
	: SCA_IActuator(gameobj, KX_ACT_RANDOM),
>>>>>>> 8ea29046
	  m_propname(propName),
	  m_parameter1(para1),
	  m_parameter2(para2),
	  m_distribution(mode)
{
	m_base = new SCA_RandomNumberGenerator(seed);
	m_counter = 0;
	enforceConstraints();
} 



SCA_RandomActuator::~SCA_RandomActuator()
{
	m_base->Release();
} 



CValue* SCA_RandomActuator::GetReplica()
{
	SCA_RandomActuator* replica = new SCA_RandomActuator(*this);
	// replication just copy the m_base pointer => common random generator
	replica->ProcessReplica();
	return replica;
}

void SCA_RandomActuator::ProcessReplica()
{
	SCA_IActuator::ProcessReplica();
	// increment reference count so that we can release the generator at the end
	m_base->AddRef();
}



bool SCA_RandomActuator::Update()
{
	//bool result = false;	/*unused*/
	bool bNegativeEvent = IsNegativeEvent();

	RemoveAllEvents();


	CValue *tmpval = NULL;

	if (bNegativeEvent)
		return false; // do nothing on negative events

	switch (m_distribution) {
	case KX_RANDOMACT_BOOL_CONST: {
		/* un petit peu filthy */
		bool res = !(m_parameter1 < 0.5);
		tmpval = new CBoolValue(res);
	}
	break;
	case KX_RANDOMACT_BOOL_UNIFORM: {
		/* flip a coin */
		bool res; 
		if (m_counter > 31) {
			m_previous = m_base->Draw();
			res = ((m_previous & 0x1) == 0);
			m_counter = 1;
		} else {
			res = (((m_previous >> m_counter) & 0x1) == 0);
			m_counter++;
		}
		tmpval = new CBoolValue(res);
	}
	break;
	case KX_RANDOMACT_BOOL_BERNOUILLI: {
		/* 'percentage' */
		bool res;
		res = (m_base->DrawFloat() < m_parameter1);
		tmpval = new CBoolValue(res);
	}
	break;
	case KX_RANDOMACT_INT_CONST: {
		/* constant */
		tmpval = new CIntValue((int) floor(m_parameter1));
	}
	break;
	case KX_RANDOMACT_INT_UNIFORM: {
		/* uniform (toss a die) */
		int res; 
		/* The [0, 1] interval is projected onto the [min, max+1] domain,    */
		/* and then rounded.                                                 */
		res = (int) floor( ((m_parameter2 - m_parameter1 + 1) * m_base->DrawFloat())
						   + m_parameter1);
		tmpval = new CIntValue(res);
	}
	break;
	case KX_RANDOMACT_INT_POISSON: {
		/* poisson (queues) */
		/* If x_1, x_2, ... is a sequence of random numbers with uniform     */
		/* distribution between zero and one, k is the first integer for     */
		/* which the product x_1*x_2*...*x_k < exp(-\lamba).                 */
		float a = 0.0, b = 0.0;
		int res = 0;
		/* The - sign is important here! The number to test for, a, must be  */
		/* between 0 and 1.                                                  */
		a = exp(-m_parameter1);
		/* a quickly reaches 0.... so we guard explicitly for that.          */
		if (a < FLT_MIN) a = FLT_MIN;
		b = m_base->DrawFloat();
		while (b >= a) {
			b = b * m_base->DrawFloat();
			res++;
		};	
		tmpval = new CIntValue(res);
	}
	break;
	case KX_RANDOMACT_FLOAT_CONST: {
		/* constant */
		tmpval = new CFloatValue(m_parameter1);
	}
	break;
	case KX_RANDOMACT_FLOAT_UNIFORM: {
		float res = ((m_parameter2 - m_parameter1) * m_base->DrawFloat())
			+ m_parameter1;
		tmpval = new CFloatValue(res);
	}
	break;
	case KX_RANDOMACT_FLOAT_NORMAL: {
		/* normal (big numbers): para1 = mean, para2 = std dev               */

		/* 

		   070301 - nzc - Changed the termination condition. I think I 
		   made a small mistake here, but it only affects distro's where
		   the seed equals 0. In that case, the algorithm locks. Let's
		   just guard that case separately.

		*/

		float x = 0.0, y = 0.0, s = 0.0, t = 0.0;
		if (m_base->GetSeed() == 0) {
			/*

			  070301 - nzc 
			  Just taking the mean here seems reasonable.

			 */
			tmpval = new CFloatValue(m_parameter1);
		} else {
			/*

			  070301 - nzc 
			  Now, with seed != 0, we will most assuredly get some
			  sensible values. The termination condition states two 
			  things: 
			  1. s >= 0 is not allowed: to prevent the distro from 
			     getting a bias towards high values. This is a small 
				 correction, really, and might also be left out.
			  2. s == 0 is not allowed: to prevent a division by zero
			     when renormalising the drawn value to the desired 
				 distribution shape. As a side effect, the distro will
				 never yield the exact mean. 
			  I am not sure whether this is consistent, since the error 
			  cause by #2 is of the same magnitude as the one 
			  prevented by #1. The error introduced into the SD will be 
			  improved, though. By how much? Hard to say... If you like
			  the maths, feel free to analyse. Be aware that this is 
			  one of the really old standard algorithms. I think the 
			  original came in Fortran, was translated to Pascal, and 
			  then someone came up with the C code. My guess it that
			  this will be quite sufficient here.

			 */
			do 
			{
				x = 2.0 * m_base->DrawFloat() - 1.0;
				y = 2.0 * m_base->DrawFloat() - 1.0;
				s = x*x + y*y;
			} while ( (s >= 1.0) || (s == 0.0) );
			t = x * sqrt( (-2.0 * log(s)) / s);
			tmpval = new CFloatValue(m_parameter1 + m_parameter2 * t);
		}
	}
	break;
	case KX_RANDOMACT_FLOAT_NEGATIVE_EXPONENTIAL: {
		/* 1st order fall-off. I am very partial to using the half-life as    */
		/* controlling parameter. Using the 'normal' exponent is not very     */
		/* intuitive...                                                       */
		/* tmpval = new CFloatValue( (1.0 / m_parameter1)                     */
		tmpval = new CFloatValue( (m_parameter1) 
								  * (-log(1.0 - m_base->DrawFloat())) );

	}
	break;
	default:
	{
		/* unknown distribution... */
		static bool randomWarning = false;
		if (!randomWarning) {
			randomWarning = true;
			std::cout << "RandomActuator '" << GetName() << "' has an unknown distribution." << std::endl;
		}
		return false;
	}
	}

	/* Round up: assign it */
	CValue *prop = GetParent()->GetProperty(m_propname);
	if (prop) {
		prop->SetValue(tmpval);
	}
	tmpval->Release();

	return false;
}

void SCA_RandomActuator::enforceConstraints() {
	/* The constraints that are checked here are the ones fundamental to     */
	/* the various distributions. Limitations of the algorithms are checked  */
	/* elsewhere (or they should be... ).                                    */
	switch (m_distribution) {
	case KX_RANDOMACT_BOOL_CONST:
	case KX_RANDOMACT_BOOL_UNIFORM:
	case KX_RANDOMACT_INT_CONST:
	case KX_RANDOMACT_INT_UNIFORM:
	case KX_RANDOMACT_FLOAT_UNIFORM:
	case KX_RANDOMACT_FLOAT_CONST:
		; /* Nothing to be done here. We allow uniform distro's to have      */
		/* 'funny' domains, i.e. max < min. This does not give problems.     */
		break;
	case KX_RANDOMACT_BOOL_BERNOUILLI: 
		/* clamp to [0, 1] */
		if (m_parameter1 < 0.0) {
			m_parameter1 = 0.0;
		} else if (m_parameter1 > 1.0) {
			m_parameter1 = 1.0;
		}
		break;
	case KX_RANDOMACT_INT_POISSON: 
		/* non-negative */
		if (m_parameter1 < 0.0) {
			m_parameter1 = 0.0;
		}
		break;
	case KX_RANDOMACT_FLOAT_NORMAL: 
		/* standard dev. is non-negative */
		if (m_parameter2 < 0.0) {
			m_parameter2 = 0.0;
		}
		break;
	case KX_RANDOMACT_FLOAT_NEGATIVE_EXPONENTIAL: 
		/* halflife must be non-negative */
		if (m_parameter1 < 0.0) {
			m_parameter1 = 0.0;
		}
		break;
	default:
		; /* unknown distribution... */
	}
}

/* ------------------------------------------------------------------------- */
/* Python functions                                                          */
/* ------------------------------------------------------------------------- */

/* Integration hooks ------------------------------------------------------- */
PyTypeObject SCA_RandomActuator::Type = {
	PyVarObject_HEAD_INIT(NULL, 0)
	"SCA_RandomActuator",
	sizeof(PyObjectPlus_Proxy),
	0,
	py_base_dealloc,
	0,
	0,
	0,
	0,
	py_base_repr,
	0,0,0,0,0,0,0,0,0,
	Py_TPFLAGS_DEFAULT | Py_TPFLAGS_BASETYPE,
	0,0,0,0,0,0,0,
	Methods,
	0,
	0,
	&SCA_IActuator::Type,
	0,0,0,0,0,0,
	py_base_new
};

PyMethodDef SCA_RandomActuator::Methods[] = {
	KX_PYMETHODTABLE(SCA_RandomActuator, setBoolConst),
	KX_PYMETHODTABLE_NOARGS(SCA_RandomActuator, setBoolUniform),
	KX_PYMETHODTABLE(SCA_RandomActuator, setBoolBernouilli),

	KX_PYMETHODTABLE(SCA_RandomActuator, setIntConst),
	KX_PYMETHODTABLE(SCA_RandomActuator, setIntUniform),
	KX_PYMETHODTABLE(SCA_RandomActuator, setIntPoisson),

	KX_PYMETHODTABLE(SCA_RandomActuator, setFloatConst),
	KX_PYMETHODTABLE(SCA_RandomActuator, setFloatUniform),
	KX_PYMETHODTABLE(SCA_RandomActuator, setFloatNormal),
	KX_PYMETHODTABLE(SCA_RandomActuator, setFloatNegativeExponential),
	{NULL,NULL} //Sentinel
};

PyAttributeDef SCA_RandomActuator::Attributes[] = {
	KX_PYATTRIBUTE_FLOAT_RO("para1",SCA_RandomActuator,m_parameter1),
	KX_PYATTRIBUTE_FLOAT_RO("para2",SCA_RandomActuator,m_parameter2),
	KX_PYATTRIBUTE_ENUM_RO("distribution",SCA_RandomActuator,m_distribution),
	KX_PYATTRIBUTE_STRING_RW_CHECK("propName",0,100,false,SCA_RandomActuator,m_propname,CheckProperty),
	KX_PYATTRIBUTE_RW_FUNCTION("seed",SCA_RandomActuator,pyattr_get_seed,pyattr_set_seed),
	{ NULL }	//Sentinel
};	

PyObject* SCA_RandomActuator::pyattr_get_seed(void *self, const struct KX_PYATTRIBUTE_DEF *attrdef)
{
	SCA_RandomActuator* act = static_cast<SCA_RandomActuator*>(self);
	return PyLong_FromSsize_t(act->m_base->GetSeed());
}

int SCA_RandomActuator::pyattr_set_seed(void *self, const struct KX_PYATTRIBUTE_DEF *attrdef, PyObject *value)
{
	SCA_RandomActuator* act = static_cast<SCA_RandomActuator*>(self);
	if (PyLong_Check(value))	{
		int ival = PyLong_AsSsize_t(value);
		act->m_base->SetSeed(ival);
		return PY_SET_ATTR_SUCCESS;
	} else {
		PyErr_SetString(PyExc_TypeError, "actuator.seed = int: Random Actuator, expected an integer");
		return PY_SET_ATTR_FAIL;
	}
}

/* 11. setBoolConst */
KX_PYMETHODDEF_DOC_VARARGS(SCA_RandomActuator, setBoolConst,
"setBoolConst(value)\n"
"\t- value: 0 or 1\n"
"\tSet this generator to produce a constant boolean value.\n") 
{
	int paraArg;
	if(!PyArg_ParseTuple(args, "i:setBoolConst", &paraArg)) {
		return NULL;
	}
	
	m_distribution = KX_RANDOMACT_BOOL_CONST;
	m_parameter1 = (paraArg) ? 1.0 : 0.0;
	
	Py_RETURN_NONE;
}
/* 12. setBoolUniform, */
KX_PYMETHODDEF_DOC_NOARGS(SCA_RandomActuator, setBoolUniform,
"setBoolUniform()\n"
"\tSet this generator to produce true and false, each with 50%% chance of occuring\n") 
{
	/* no args */
	m_distribution = KX_RANDOMACT_BOOL_UNIFORM;
	enforceConstraints();
	Py_RETURN_NONE;
}
/* 13. setBoolBernouilli,  */
KX_PYMETHODDEF_DOC_VARARGS(SCA_RandomActuator, setBoolBernouilli,
"setBoolBernouilli(value)\n"
"\t- value: a float between 0 and 1\n"
"\tReturn false value * 100%% of the time.\n")
{
	float paraArg;
	if(!PyArg_ParseTuple(args, "f:setBoolBernouilli", &paraArg)) {
		return NULL;
	}
	
	m_distribution = KX_RANDOMACT_BOOL_BERNOUILLI;
	m_parameter1 = paraArg;	
	enforceConstraints();
	Py_RETURN_NONE;
}
/* 14. setIntConst,*/
KX_PYMETHODDEF_DOC_VARARGS(SCA_RandomActuator, setIntConst,
"setIntConst(value)\n"
"\t- value: integer\n"
"\tAlways return value\n") 
{
	int paraArg;
	if(!PyArg_ParseTuple(args, "i:setIntConst", &paraArg)) {
		return NULL;
	}
	
	m_distribution = KX_RANDOMACT_INT_CONST;
	m_parameter1 = paraArg;
	enforceConstraints();
	Py_RETURN_NONE;
}
/* 15. setIntUniform,*/
KX_PYMETHODDEF_DOC_VARARGS(SCA_RandomActuator, setIntUniform,
"setIntUniform(lower_bound, upper_bound)\n"
"\t- lower_bound: integer\n"
"\t- upper_bound: integer\n"
"\tReturn a random integer between lower_bound and\n"
"\tupper_bound. The boundaries are included.\n")
{
	int paraArg1, paraArg2;
	if(!PyArg_ParseTuple(args, "ii:setIntUniform", &paraArg1, &paraArg2)) {
		return NULL;
	}
	
	m_distribution = KX_RANDOMACT_INT_UNIFORM;
	m_parameter1 = paraArg1;
	m_parameter2 = paraArg2;
	enforceConstraints();
	Py_RETURN_NONE;
}
/* 16. setIntPoisson,		*/
KX_PYMETHODDEF_DOC_VARARGS(SCA_RandomActuator, setIntPoisson,
"setIntPoisson(value)\n"
"\t- value: float\n"
"\tReturn a Poisson-distributed number. This performs a series\n"
"\tof Bernouilli tests with parameter value. It returns the\n"
"\tnumber of tries needed to achieve succes.\n")
{
	float paraArg;
	if(!PyArg_ParseTuple(args, "f:setIntPoisson", &paraArg)) {
		return NULL;
	}
	
	m_distribution = KX_RANDOMACT_INT_POISSON;
	m_parameter1 = paraArg;	
	enforceConstraints();
	Py_RETURN_NONE;
}
/* 17. setFloatConst */
KX_PYMETHODDEF_DOC_VARARGS(SCA_RandomActuator, setFloatConst,
"setFloatConst(value)\n"
"\t- value: float\n"
"\tAlways return value\n")
{
	float paraArg;
	if(!PyArg_ParseTuple(args, "f:setFloatConst", &paraArg)) {
		return NULL;
	}
	
	m_distribution = KX_RANDOMACT_FLOAT_CONST;
	m_parameter1 = paraArg;	
	enforceConstraints();
	Py_RETURN_NONE;
}
/* 18. setFloatUniform, */
KX_PYMETHODDEF_DOC_VARARGS(SCA_RandomActuator, setFloatUniform,
"setFloatUniform(lower_bound, upper_bound)\n"
"\t- lower_bound: float\n"
"\t- upper_bound: float\n"
"\tReturn a random integer between lower_bound and\n"
"\tupper_bound.\n")
{
	float paraArg1, paraArg2;
	if(!PyArg_ParseTuple(args, "ff:setFloatUniform", &paraArg1, &paraArg2)) {
		return NULL;
	}
	
	m_distribution = KX_RANDOMACT_FLOAT_UNIFORM;
	m_parameter1 = paraArg1;
	m_parameter2 = paraArg2;
	enforceConstraints();
	Py_RETURN_NONE;
}
/* 19. setFloatNormal, */
KX_PYMETHODDEF_DOC_VARARGS(SCA_RandomActuator, setFloatNormal,
"setFloatNormal(mean, standard_deviation)\n"
"\t- mean: float\n"
"\t- standard_deviation: float\n"
"\tReturn normal-distributed numbers. The average is mean, and the\n"
"\tdeviation from the mean is characterized by standard_deviation.\n")
{
	float paraArg1, paraArg2;
	if(!PyArg_ParseTuple(args, "ff:setFloatNormal", &paraArg1, &paraArg2)) {
		return NULL;
	}
	
	m_distribution = KX_RANDOMACT_FLOAT_NORMAL;
	m_parameter1 = paraArg1;
	m_parameter2 = paraArg2;
	enforceConstraints();
	Py_RETURN_NONE;
}
/* 20. setFloatNegativeExponential, */
KX_PYMETHODDEF_DOC_VARARGS(SCA_RandomActuator, setFloatNegativeExponential, 
"setFloatNegativeExponential(half_life)\n"
"\t- half_life: float\n"
"\tReturn negative-exponentially distributed numbers. The half-life 'time'\n"
"\tis characterized by half_life.\n")
{
	float paraArg;
	if(!PyArg_ParseTuple(args, "f:setFloatNegativeExponential", &paraArg)) {
		return NULL;
	}
	
	m_distribution = KX_RANDOMACT_FLOAT_NEGATIVE_EXPONENTIAL;
	m_parameter1 = paraArg;	
	enforceConstraints();
	Py_RETURN_NONE;
}
	
/* eof */<|MERGE_RESOLUTION|>--- conflicted
+++ resolved
@@ -51,11 +51,7 @@
 									 float para1,
 									 float para2,
 									 const STR_String &propName)
-<<<<<<< HEAD
-	: SCA_IActuator(gameobj),
-=======
 	: SCA_IActuator(gameobj, KX_ACT_RANDOM),
->>>>>>> 8ea29046
 	  m_propname(propName),
 	  m_parameter1(para1),
 	  m_parameter2(para2),
