--- conflicted
+++ resolved
@@ -24,25 +24,15 @@
 #
 # ***** END GPL LICENSE BLOCK *****
 
-<<<<<<< HEAD
-SET(SRC DummyPhysicsEnvironment.cpp)
-
-SET(INC
-=======
 set(INC
->>>>>>> 6d201907
 	.
 	../common
 )
 
-<<<<<<< HEAD
-BLENDERLIB(bf_dummy "${SRC}" "${INC}")
-=======
 set(SRC
 	DummyPhysicsEnvironment.cpp
 
 	DummyPhysicsEnvironment.h
 )
 
-blenderlib(ge_phys_dummy "${SRC}" "${INC}")
->>>>>>> 6d201907
+blenderlib(ge_phys_dummy "${SRC}" "${INC}")