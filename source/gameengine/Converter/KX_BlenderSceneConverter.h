--- conflicted
+++ resolved
@@ -89,10 +89,6 @@
 	 */
 	virtual void	ConvertScene(
 						class KX_Scene* destinationscene,
-<<<<<<< HEAD
-						PyObject* dictobj,
-=======
->>>>>>> 16c1a294
 						class RAS_IRenderTools* rendertools,
 						class RAS_ICanvas* canvas
 					);
@@ -146,12 +142,9 @@
 
 	struct Main* GetMain() { return m_maggie; };
 
-<<<<<<< HEAD
-=======
 #ifndef DISABLE_PYTHON
 	PyObject *GetPyNamespace();
 #endif
->>>>>>> 16c1a294
 	
 #ifdef WITH_CXX_GUARDEDALLOC
 public:
