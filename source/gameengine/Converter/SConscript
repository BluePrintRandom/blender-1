#!/usr/bin/python
Import ('env')

sources = env.Glob('*.cpp')
defs = []

incs = '. #intern/string #intern/guardedalloc #intern/container'
incs += ' #source/gameengine/Rasterizer/RAS_OpenGLRasterizer'
incs += ' #intern/audaspace/intern #source/gameengine/Converter'
incs += ' #source/gameengine/BlenderRoutines #source/blender/imbuf'
incs += ' #intern/moto/include #source/gameengine/Ketsji #source/gameengine/Ketsji/KXNetwork'
incs += ' #source/blender/blenlib #source/blender/blenkernel #source/blender'
incs += ' #source/blender/editors/include #source/blender/makesdna #source/gameengine/Rasterizer'
incs += ' #source/gameengine/Rasterizer/RAS_OpenGLRasterizer #source/gameengine/GameLogic'
incs += ' #source/gameengine/Expressions #source/gameengine/Network #source/gameengine/SceneGraph'
incs += ' #source/gameengine/Physics/common #source/gameengine/Physics/Bullet'
incs += ' #source/gameengine/Physics/Dummy'
incs += ' #source/gameengine/Network/LoopBackNetwork'
incs += ' #source/blender/misc #source/blender/blenloader #source/blender/gpu'
incs += ' #source/blender/windowmanager'
incs += ' #source/blender/makesrna'
incs += ' #source/blender/ikplugin'
<<<<<<< HEAD
incs += ' #extern/recastnavigation/Detour/Include'
=======
incs += ' #extern/Eigen2'
>>>>>>> 884fc847

incs += ' ' + env['BF_BULLET_INC']

if env['BF_DEBUG']:
    if env['OURPLATFORM'] in ('win32-mingw', 'win32-vc', 'win64-vc'):
        defs.append('_DEBUG')
        
if env['WITH_BF_PYTHON']:
    incs += ' ' + env['BF_PYTHON_INC']
    defs.append('WITH_PYTHON')

if env['WITH_BF_CXX_GUARDEDALLOC']:
    defs.append('WITH_CXX_GUARDEDALLOC')

if env['WITH_BF_BULLET']:
    defs.append('USE_BULLET')

env.BlenderLib ( 'ge_converter', sources, Split(incs), defs, libtype=['core','player'], priority=[305,40], cxx_compileflags=env['BGE_CXXFLAGS'])<|MERGE_RESOLUTION|>--- conflicted
+++ resolved
@@ -20,11 +20,8 @@
 incs += ' #source/blender/windowmanager'
 incs += ' #source/blender/makesrna'
 incs += ' #source/blender/ikplugin'
-<<<<<<< HEAD
 incs += ' #extern/recastnavigation/Detour/Include'
-=======
 incs += ' #extern/Eigen2'
->>>>>>> 884fc847
 
 incs += ' ' + env['BF_BULLET_INC']
 
