--- conflicted
+++ resolved
@@ -36,19 +36,11 @@
   set(OPENSUBDIV_EXTRA_ARGS
     ${OPENSUBDIV_EXTRA_ARGS}
     -DTBB_INCLUDE_DIR=${LIBDIR}/tbb/include
-<<<<<<< HEAD
-    -DTBB_LIBRARIES=${LIBDIR}/tbb/lib/tbb_static.lib
-=======
     -DTBB_LIBRARIES=${LIBDIR}/tbb/lib/tbb.lib
->>>>>>> 0e280b96
     -DCLEW_INCLUDE_DIR=${LIBDIR}/clew/include/CL
     -DCLEW_LIBRARY=${LIBDIR}/clew/lib/clew${LIBEXT}
     -DCUEW_INCLUDE_DIR=${LIBDIR}/cuew/include
     -DCUEW_LIBRARY=${LIBDIR}/cuew/lib/cuew${LIBEXT}
-<<<<<<< HEAD
-    -DCMAKE_EXE_LINKER_FLAGS_RELEASE=libcmt.lib
-=======
->>>>>>> 0e280b96
   )
   if("${CMAKE_SIZEOF_VOID_P}" EQUAL "8")
     set(OPENSUBDIV_EXTRA_ARGS
@@ -75,14 +67,8 @@
 ExternalProject_Add(external_opensubdiv
   URL ${OPENSUBDIV_URI}
   DOWNLOAD_DIR ${DOWNLOAD_DIR}
-<<<<<<< HEAD
-  URL_HASH MD5=${OPENSUBDIV_Hash}
-  PREFIX ${BUILD_DIR}/opensubdiv
-  PATCH_COMMAND ${PATCH_CMD} --verbose -p 1 -N -d ${BUILD_DIR}/opensubdiv/src/external_opensubdiv < ${PATCH_DIR}/opensubdiv.diff
-=======
   URL_HASH MD5=${OPENSUBDIV_HASH}
   PREFIX ${BUILD_DIR}/opensubdiv
->>>>>>> 0e280b96
   CMAKE_ARGS -DCMAKE_INSTALL_PREFIX=${LIBDIR}/opensubdiv -Wno-dev ${DEFAULT_CMAKE_FLAGS} ${OPENSUBDIV_EXTRA_ARGS}
   INSTALL_DIR ${LIBDIR}/opensubdiv
 )
