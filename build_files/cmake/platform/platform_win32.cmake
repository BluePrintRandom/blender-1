# ***** BEGIN GPL LICENSE BLOCK *****
#
# This program is free software; you can redistribute it and/or
# modify it under the terms of the GNU General Public License
# as published by the Free Software Foundation; either version 2
# of the License, or (at your option) any later version.
#
# This program is distributed in the hope that it will be useful,
# but WITHOUT ANY WARRANTY; without even the implied warranty of
# MERCHANTABILITY or FITNESS FOR A PARTICULAR PURPOSE.  See the
# GNU General Public License for more details.
#
# You should have received a copy of the GNU General Public License
# along with this program; if not, write to the Free Software Foundation,
# Inc., 51 Franklin Street, Fifth Floor, Boston, MA 02110-1301, USA.
#
# The Original Code is Copyright (C) 2016, Blender Foundation
# All rights reserved.
#
# Contributor(s): Sergey Sharybin.
#
# ***** END GPL LICENSE BLOCK *****

# Libraries configuration for Windows.

add_definitions(-DWIN32)

if(NOT MSVC)
	message(FATAL_ERROR "Compiler is unsupported")
endif()

if(CMAKE_C_COMPILER_ID MATCHES "Clang")
	set(MSVC_CLANG On)
	set(VC_TOOLS_DIR $ENV{VCToolsRedistDir} CACHE STRING "Location of the msvc redistributables")
	set(MSVC_REDIST_DIR ${VC_TOOLS_DIR})
	if (DEFINED MSVC_REDIST_DIR)
		file(TO_CMAKE_PATH ${MSVC_REDIST_DIR} MSVC_REDIST_DIR)
	else()
		message("Unable to detect the Visual Studio redist directory, copying of the runtime dlls will not work, try running from the visual studio developer prompt.")
	endif()
endif()

set_property(GLOBAL PROPERTY USE_FOLDERS ${WINDOWS_USE_VISUAL_STUDIO_FOLDERS})

if(NOT WITH_PYTHON_MODULE)
	set_property(DIRECTORY PROPERTY VS_STARTUP_PROJECT blender)
endif()

macro(warn_hardcoded_paths package_name
	)
	if(WITH_WINDOWS_FIND_MODULES)
		message(WARNING "Using HARDCODED ${package_name} locations")
	endif()
endmacro()

macro(windows_find_package package_name
	)
	if(WITH_WINDOWS_FIND_MODULES)
		find_package(${package_name})
	endif()
endmacro()

macro(find_package_wrapper)
	if(WITH_WINDOWS_FIND_MODULES)
		find_package(${ARGV})
	endif()
endmacro()

add_definitions(-DWIN32)

# Needed, otherwise system encoding causes utf-8 encoding to fail in some cases (C4819)
add_compile_options("$<$<C_COMPILER_ID:MSVC>:/utf-8>")
add_compile_options("$<$<CXX_COMPILER_ID:MSVC>:/utf-8>")

# Minimum MSVC Version
if(CMAKE_CXX_COMPILER_ID MATCHES MSVC)
	if(MSVC_VERSION EQUAL 1800)
		set(_min_ver "18.0.31101")
		if(CMAKE_CXX_COMPILER_VERSION VERSION_LESS ${_min_ver})
			message(FATAL_ERROR
				"Visual Studio 2013 (Update 4, ${_min_ver}) required, "
				"found (${CMAKE_CXX_COMPILER_VERSION})")
		endif()
	endif()
	if(MSVC_VERSION EQUAL 1900)
		set(_min_ver "19.0.24210")
		if(CMAKE_CXX_COMPILER_VERSION VERSION_LESS ${_min_ver})
			message(FATAL_ERROR
				"Visual Studio 2015 (Update 3, ${_min_ver}) required, "
				"found (${CMAKE_CXX_COMPILER_VERSION})")
		endif()
	endif()
endif()
unset(_min_ver)

# needed for some MSVC installations
set(CMAKE_EXE_LINKER_FLAGS "${CMAKE_EXE_LINKER_FLAGS} /SAFESEH:NO")
set(CMAKE_SHARED_LINKER_FLAGS "${CMAKE_SHARED_LINKER_FLAGS} /SAFESEH:NO")
set(CMAKE_MODULE_LINKER_FLAGS "${CMAKE_MODULE_LINKER_FLAGS} /SAFESEH:NO")

list(APPEND PLATFORM_LINKLIBS
	ws2_32 vfw32 winmm kernel32 user32 gdi32 comdlg32
	advapi32 shfolder shell32 ole32 oleaut32 uuid psapi Dbghelp
)

if(WITH_INPUT_IME)
	list(APPEND PLATFORM_LINKLIBS imm32)
endif()

add_definitions(
	-D_CRT_NONSTDC_NO_DEPRECATE
	-D_CRT_SECURE_NO_DEPRECATE
	-D_SCL_SECURE_NO_DEPRECATE
	-D_CONSOLE
	-D_LIB
)

# MSVC11 needs _ALLOW_KEYWORD_MACROS to build
add_definitions(-D_ALLOW_KEYWORD_MACROS)

# We want to support Vista level ABI
add_definitions(-D_WIN32_WINNT=0x600)

# Make cmake find the msvc redistributables
set(CMAKE_INSTALL_SYSTEM_RUNTIME_LIBS_SKIP FALSE)
set(CMAKE_INSTALL_UCRT_LIBRARIES TRUE)
set(CMAKE_INSTALL_OPENMP_LIBRARIES ${WITH_OPENMP})
set(CMAKE_INSTALL_SYSTEM_RUNTIME_DESTINATION .)
include(InstallRequiredSystemLibraries)

remove_cc_flag("/MDd" "/MD")

if(MSVC_CLANG) # Clangs version of cl doesn't support all flags
	set(CMAKE_CXX_FLAGS "${CMAKE_CXX_FLAGS} ${CXX_WARN_FLAGS} /nologo /J /Gd /EHsc -Wno-unused-command-line-argument -Wno-microsoft-enum-forward-reference ")
	set(CMAKE_C_FLAGS     "${CMAKE_C_FLAGS} /nologo /J /Gd -Wno-unused-command-line-argument -Wno-microsoft-enum-forward-reference")
else()
	set(CMAKE_CXX_FLAGS "${CMAKE_CXX_FLAGS} /nologo /J /Gd /MP /EHsc")
	set(CMAKE_C_FLAGS     "${CMAKE_C_FLAGS} /nologo /J /Gd /MP")
endif()

set(CMAKE_CXX_FLAGS_DEBUG "${CMAKE_CXX_FLAGS_DEBUG} /MTd")
set(CMAKE_C_FLAGS_DEBUG "${CMAKE_C_FLAGS_DEBUG} /MTd")
set(CMAKE_CXX_FLAGS_RELEASE "${CMAKE_CXX_FLAGS_RELEASE} /MT")
set(CMAKE_C_FLAGS_RELEASE "${CMAKE_C_FLAGS_RELEASE} /MT")
set(CMAKE_CXX_FLAGS_MINSIZEREL "${CMAKE_CXX_FLAGS_MINSIZEREL} /MT")
set(CMAKE_C_FLAGS_MINSIZEREL "${CMAKE_C_FLAGS_MINSIZEREL} /MT")
set(CMAKE_CXX_FLAGS_RELWITHDEBINFO "${CMAKE_CXX_FLAGS_RELWITHDEBINFO} /MT")
set(CMAKE_C_FLAGS_RELWITHDEBINFO "${CMAKE_C_FLAGS_RELWITHDEBINFO} /MT")

set(PLATFORM_LINKFLAGS "${PLATFORM_LINKFLAGS} /SUBSYSTEM:CONSOLE /STACK:2097152 /INCREMENTAL:NO ")
set(PLATFORM_LINKFLAGS "${PLATFORM_LINKFLAGS} /NODEFAULTLIB:msvcrt.lib /NODEFAULTLIB:msvcmrt.lib /NODEFAULTLIB:msvcurt.lib /NODEFAULTLIB:msvcrtd.lib ")

# Ignore meaningless for us linker warnings.
set(PLATFORM_LINKFLAGS "${PLATFORM_LINKFLAGS} /ignore:4049 /ignore:4217 /ignore:4221")
set(CMAKE_STATIC_LINKER_FLAGS "${CMAKE_STATIC_LINKER_FLAGS} /ignore:4221")

if(CMAKE_CL_64)
	set(PLATFORM_LINKFLAGS "/MACHINE:X64 ${PLATFORM_LINKFLAGS}")
else()
	set(PLATFORM_LINKFLAGS "/MACHINE:IX86 /LARGEADDRESSAWARE ${PLATFORM_LINKFLAGS}")
endif()

set(PLATFORM_LINKFLAGS_DEBUG "${PLATFORM_LINKFLAGS_DEBUG} /IGNORE:4099 /NODEFAULTLIB:libcmt.lib /NODEFAULTLIB:libc.lib")

if(NOT DEFINED LIBDIR)

	# Setup 64bit and 64bit windows systems
	if(CMAKE_CL_64)
		message(STATUS "64 bit compiler detected.")
		set(LIBDIR_BASE "win64")
	else()
		message(STATUS "32 bit compiler detected.")
		set(LIBDIR_BASE "windows")
	endif()
	# Can be 1910..1912
	if(MSVC_VERSION GREATER 1909)
		message(STATUS "Visual Studio 2017 detected.")
		set(LIBDIR ${CMAKE_SOURCE_DIR}/../lib/${LIBDIR_BASE}_vc14)
	elseif(MSVC_VERSION EQUAL 1900)
		message(STATUS "Visual Studio 2015 detected.")
		set(LIBDIR ${CMAKE_SOURCE_DIR}/../lib/${LIBDIR_BASE}_vc14)
	else()
		message(STATUS "Visual Studio 2013 detected.")
		set(LIBDIR ${CMAKE_SOURCE_DIR}/../lib/${LIBDIR_BASE}_vc12)
	endif()
else()
	message(STATUS "Using pre-compiled LIBDIR: ${LIBDIR}")
endif()
if(NOT EXISTS "${LIBDIR}/")
	message(FATAL_ERROR "Windows requires pre-compiled libs at: '${LIBDIR}'")
endif()

# Add each of our libraries to our cmake_prefix_path so find_package() could work
file(GLOB children RELATIVE ${LIBDIR} ${LIBDIR}/*)
foreach(child ${children})
	if(IS_DIRECTORY ${LIBDIR}/${child})
		list(APPEND CMAKE_PREFIX_PATH  ${LIBDIR}/${child})
	endif()
endforeach()

set(ZLIB_INCLUDE_DIRS ${LIBDIR}/zlib/include)
set(ZLIB_LIBRARIES ${LIBDIR}/zlib/lib/libz_st.lib)
set(ZLIB_INCLUDE_DIR ${LIBDIR}/zlib/include)
set(ZLIB_LIBRARY ${LIBDIR}/zlib/lib/libz_st.lib)
set(ZLIB_DIR ${LIBDIR}/zlib)

windows_find_package(zlib) # we want to find before finding things that depend on it like png
windows_find_package(png)

if(NOT PNG_FOUND)
	warn_hardcoded_paths(libpng)
	set(PNG_PNG_INCLUDE_DIR ${LIBDIR}/png/include)
	set(PNG_LIBRARIES ${LIBDIR}/png/lib/libpng.lib)
	set(PNG "${LIBDIR}/png")
	set(PNG_INCLUDE_DIRS "${PNG}/include")
	set(PNG_LIBPATH ${PNG}/lib) # not cmake defined
endif()

set(JPEG_NAMES ${JPEG_NAMES} libjpeg)
windows_find_package(jpeg REQUIRED)
if(NOT JPEG_FOUND)
	warn_hardcoded_paths(jpeg)
	set(JPEG_INCLUDE_DIR ${LIBDIR}/jpeg/include)
	set(JPEG_LIBRARIES ${LIBDIR}/jpeg/lib/libjpeg.lib)
endif()

set(PTHREADS_INCLUDE_DIRS ${LIBDIR}/pthreads/include)
set(PTHREADS_LIBRARIES ${LIBDIR}/pthreads/lib/pthreadVC2.lib)

set(FREETYPE ${LIBDIR}/freetype)
set(FREETYPE_INCLUDE_DIRS
	${LIBDIR}/freetype/include
	${LIBDIR}/freetype/include/freetype2
)
set(FREETYPE_LIBRARY ${LIBDIR}/freetype/lib/freetype2ST.lib)
windows_find_package(freetype REQUIRED)

if(WITH_FFTW3)
	set(FFTW3 ${LIBDIR}/fftw3)
	set(FFTW3_LIBRARIES ${FFTW3}/lib/libfftw.lib)
	set(FFTW3_INCLUDE_DIRS ${FFTW3}/include)
	set(FFTW3_LIBPATH ${FFTW3}/lib)
endif()

if(WITH_OPENCOLLADA)
	set(OPENCOLLADA ${LIBDIR}/opencollada)

	set(OPENCOLLADA_INCLUDE_DIRS
		${OPENCOLLADA}/include/opencollada/COLLADAStreamWriter
		${OPENCOLLADA}/include/opencollada/COLLADABaseUtils
		${OPENCOLLADA}/include/opencollada/COLLADAFramework
		${OPENCOLLADA}/include/opencollada/COLLADASaxFrameworkLoader
		${OPENCOLLADA}/include/opencollada/GeneratedSaxParser
	)

	set(OPENCOLLADA_LIBRARIES
		${OPENCOLLADA}/lib/opencollada/OpenCOLLADASaxFrameworkLoader.lib
		${OPENCOLLADA}/lib/opencollada/OpenCOLLADAFramework.lib
		${OPENCOLLADA}/lib/opencollada/OpenCOLLADABaseUtils.lib
		${OPENCOLLADA}/lib/opencollada/OpenCOLLADAStreamWriter.lib
		${OPENCOLLADA}/lib/opencollada/MathMLSolver.lib
		${OPENCOLLADA}/lib/opencollada/GeneratedSaxParser.lib
		${OPENCOLLADA}/lib/opencollada/xml.lib
		${OPENCOLLADA}/lib/opencollada/buffer.lib
		${OPENCOLLADA}/lib/opencollada/ftoa.lib
	)

	list(APPEND OPENCOLLADA_LIBRARIES ${OPENCOLLADA}/lib/opencollada/UTF.lib)

	set(PCRE_LIBRARIES
		${OPENCOLLADA}/lib/opencollada/pcre.lib
	)
endif()

if(WITH_CODEC_FFMPEG)
	set(FFMPEG_INCLUDE_DIRS
		${LIBDIR}/ffmpeg/include
		${LIBDIR}/ffmpeg/include/msvc
	)
	windows_find_package(FFMPEG)
	if(NOT FFMPEG_FOUND)
		warn_hardcoded_paths(ffmpeg)
		set(FFMPEG_LIBRARIES
			${LIBDIR}/ffmpeg/lib/avcodec.lib
			${LIBDIR}/ffmpeg/lib/avformat.lib
			${LIBDIR}/ffmpeg/lib/avdevice.lib
			${LIBDIR}/ffmpeg/lib/avutil.lib
			${LIBDIR}/ffmpeg/lib/swscale.lib
			)
	endif()
endif()

if(WITH_IMAGE_OPENEXR)
	set(OPENEXR_ROOT_DIR ${LIBDIR}/openexr)
	set(OPENEXR_VERSION "2.1")
	windows_find_package(OPENEXR REQUIRED)
	if(NOT OPENEXR_FOUND)
		warn_hardcoded_paths(OpenEXR)
		set(OPENEXR ${LIBDIR}/openexr)
		set(OPENEXR_INCLUDE_DIR ${OPENEXR}/include)
		set(OPENEXR_INCLUDE_DIRS ${OPENEXR_INCLUDE_DIR} ${OPENEXR}/include/OpenEXR)
		set(OPENEXR_LIBPATH ${OPENEXR}/lib)
		set(OPENEXR_LIBRARIES
			optimized ${OPENEXR_LIBPATH}/Iex_s.lib
			optimized ${OPENEXR_LIBPATH}/Half_s.lib
			optimized ${OPENEXR_LIBPATH}/IlmImf_s.lib
			optimized ${OPENEXR_LIBPATH}/Imath_s.lib
			optimized ${OPENEXR_LIBPATH}/IlmThread_s.lib
			debug ${OPENEXR_LIBPATH}/Iex_s_d.lib
			debug ${OPENEXR_LIBPATH}/Half_s_d.lib
			debug ${OPENEXR_LIBPATH}/IlmImf_s_d.lib
			debug ${OPENEXR_LIBPATH}/Imath_s_d.lib
			debug ${OPENEXR_LIBPATH}/IlmThread_s_d.lib
		)
	endif()
endif()

if(WITH_IMAGE_TIFF)
	# Try to find tiff first then complain and set static and maybe wrong paths
	windows_find_package(TIFF)
	if(NOT TIFF_FOUND)
		warn_hardcoded_paths(libtiff)
		set(TIFF_LIBRARY ${LIBDIR}/tiff/lib/libtiff.lib)
		set(TIFF_INCLUDE_DIR ${LIBDIR}/tiff/include)
	endif()
endif()

if(WITH_JACK)
	set(JACK_INCLUDE_DIRS
		${LIBDIR}/jack/include/jack
		${LIBDIR}/jack/include
	)
	set(JACK_LIBRARIES optimized ${LIBDIR}/jack/lib/libjack.lib debug ${LIBDIR}/jack/lib/libjack_d.lib)
endif()

if(WITH_PYTHON)
	set(PYTHON_VERSION 3.7) # CACHE STRING)

	string(REPLACE "." "" _PYTHON_VERSION_NO_DOTS ${PYTHON_VERSION})
	# Use shared libs for vc2008 and vc2010 until we actually have vc2010 libs
	set(PYTHON_LIBRARY ${LIBDIR}/python/lib/python${_PYTHON_VERSION_NO_DOTS}.lib)
	unset(_PYTHON_VERSION_NO_DOTS)

	# Shared includes for both vc2008 and vc2010
	set(PYTHON_INCLUDE_DIR ${LIBDIR}/python/include/python${PYTHON_VERSION})

	# uncached vars
	set(PYTHON_INCLUDE_DIRS "${PYTHON_INCLUDE_DIR}")
	set(PYTHON_LIBRARIES  "${PYTHON_LIBRARY}")
endif()

if(WITH_BOOST)
	if(WITH_CYCLES_OSL)
		set(boost_extra_libs wave)
	endif()
	if(WITH_INTERNATIONAL)
		list(APPEND boost_extra_libs locale)
	endif()
	if(WITH_OPENVDB)
		list(APPEND boost_extra_libs iostreams)
	endif()
	set(Boost_USE_STATIC_RUNTIME ON) # prefix lib
	set(Boost_USE_MULTITHREADED ON) # suffix -mt
	set(Boost_USE_STATIC_LIBS ON) # suffix -s
	if(WITH_WINDOWS_FIND_MODULES)
		find_package(Boost COMPONENTS date_time filesystem thread regex system ${boost_extra_libs})
	endif()
	if(NOT Boost_FOUND)
		warn_hardcoded_paths(BOOST)
		set(BOOST ${LIBDIR}/boost)
		set(BOOST_INCLUDE_DIR ${BOOST}/include)
		set(BOOST_LIBPATH ${BOOST}/lib)
		if(CMAKE_CL_64)
			set(BOOST_POSTFIX "vc140-mt-s-x64-1_68.lib")
			set(BOOST_DEBUG_POSTFIX "vc140-mt-sgd-x64-1_68.lib")
		else()
			set(BOOST_POSTFIX "vc140-mt-s-x32-1_68.lib")
			set(BOOST_DEBUG_POSTFIX "vc140-mt-sgd-x32-1_68.lib")
		endif()
		set(BOOST_LIBRARIES
			optimized ${BOOST_LIBPATH}/libboost_date_time-${BOOST_POSTFIX}
			optimized ${BOOST_LIBPATH}/libboost_filesystem-${BOOST_POSTFIX}
			optimized ${BOOST_LIBPATH}/libboost_regex-${BOOST_POSTFIX}
			optimized ${BOOST_LIBPATH}/libboost_system-${BOOST_POSTFIX}
			optimized ${BOOST_LIBPATH}/libboost_thread-${BOOST_POSTFIX}
			optimized ${BOOST_LIBPATH}/libboost_chrono-${BOOST_POSTFIX}
			debug ${BOOST_LIBPATH}/libboost_date_time-${BOOST_DEBUG_POSTFIX}
			debug ${BOOST_LIBPATH}/libboost_filesystem-${BOOST_DEBUG_POSTFIX}
			debug ${BOOST_LIBPATH}/libboost_regex-${BOOST_DEBUG_POSTFIX}
			debug ${BOOST_LIBPATH}/libboost_system-${BOOST_DEBUG_POSTFIX}
			debug ${BOOST_LIBPATH}/libboost_thread-${BOOST_DEBUG_POSTFIX}
			debug ${BOOST_LIBPATH}/libboost_chrono-${BOOST_DEBUG_POSTFIX}
		)
		if(WITH_CYCLES_OSL)
			set(BOOST_LIBRARIES ${BOOST_LIBRARIES}
				optimized ${BOOST_LIBPATH}/libboost_wave-${BOOST_POSTFIX}
				debug ${BOOST_LIBPATH}/libboost_wave-${BOOST_DEBUG_POSTFIX})
		endif()
		if(WITH_INTERNATIONAL)
			set(BOOST_LIBRARIES ${BOOST_LIBRARIES}
				optimized ${BOOST_LIBPATH}/libboost_locale-${BOOST_POSTFIX}
				debug ${BOOST_LIBPATH}/libboost_locale-${BOOST_DEBUG_POSTFIX})
		endif()
	else() # we found boost using find_package
		set(BOOST_INCLUDE_DIR ${Boost_INCLUDE_DIRS})
		set(BOOST_LIBRARIES ${Boost_LIBRARIES})
		set(BOOST_LIBPATH ${Boost_LIBRARY_DIRS})
	endif()
	set(BOOST_DEFINITIONS "-DBOOST_ALL_NO_LIB")
endif()

if(WITH_OPENIMAGEIO)
	windows_find_package(OpenImageIO)
	set(OPENIMAGEIO ${LIBDIR}/openimageio)
	set(OPENIMAGEIO_LIBPATH ${OPENIMAGEIO}/lib)
	set(OPENIMAGEIO_INCLUDE_DIRS ${OPENIMAGEIO}/include)
	set(OIIO_OPTIMIZED optimized ${OPENIMAGEIO_LIBPATH}/OpenImageIO.lib optimized ${OPENIMAGEIO_LIBPATH}/OpenImageIO_Util.lib)
	set(OIIO_DEBUG debug ${OPENIMAGEIO_LIBPATH}/OpenImageIO_d.lib debug ${OPENIMAGEIO_LIBPATH}/OpenImageIO_Util_d.lib)
	set(OPENIMAGEIO_LIBRARIES ${OIIO_OPTIMIZED} ${OIIO_DEBUG})

	set(OPENIMAGEIO_DEFINITIONS "-DUSE_TBB=0")
	set(OPENCOLORIO_DEFINITIONS "-DOCIO_STATIC_BUILD")
	set(OPENIMAGEIO_IDIFF "${OPENIMAGEIO}/bin/idiff.exe")
	add_definitions(-DOIIO_STATIC_BUILD)
	add_definitions(-DOIIO_NO_SSE=1)
endif()

if(WITH_LLVM)
	set(LLVM_ROOT_DIR ${LIBDIR}/llvm CACHE PATH	"Path to the LLVM installation")
	file(GLOB LLVM_LIBRARY_OPTIMIZED ${LLVM_ROOT_DIR}/lib/*.lib)

	if(EXISTS ${LLVM_ROOT_DIR}/debug/lib)
		foreach(LLVM_OPTIMIZED_LIB ${LLVM_LIBRARY_OPTIMIZED})
			get_filename_component(LIBNAME ${LLVM_OPTIMIZED_LIB} ABSOLUTE)
			list(APPEND LLVM_LIBS optimized ${LIBNAME})
		endforeach(LLVM_OPTIMIZED_LIB)

		file(GLOB LLVM_LIBRARY_DEBUG ${LLVM_ROOT_DIR}/debug/lib/*.lib)

		foreach(LLVM_DEBUG_LIB ${LLVM_LIBRARY_DEBUG})
			get_filename_component(LIBNAME ${LLVM_DEBUG_LIB} ABSOLUTE)
			list(APPEND LLVM_LIBS debug ${LIBNAME})
		endforeach(LLVM_DEBUG_LIB)

		set(LLVM_LIBRARY ${LLVM_LIBS})
	else()
		message(WARNING "LLVM debug libs not present on this system. Using release libs for debug builds.")
		set(LLVM_LIBRARY ${LLVM_LIBRARY_OPTIMIZED})
	endif()

endif()

if(WITH_OPENCOLORIO)
	set(OPENCOLORIO ${LIBDIR}/opencolorio)
	set(OPENCOLORIO_INCLUDE_DIRS ${OPENCOLORIO}/include)
	set(OPENCOLORIO_LIBPATH ${LIBDIR}/opencolorio/lib)
	set(OPENCOLORIO_LIBRARIES
		optimized ${OPENCOLORIO_LIBPATH}/OpenColorIO.lib
		optimized ${OPENCOLORIO_LIBPATH}/tinyxml.lib
		optimized ${OPENCOLORIO_LIBPATH}/libyaml-cpp.lib
		debug ${OPENCOLORIO_LIBPATH}/OpenColorIO_d.lib
		debug ${OPENCOLORIO_LIBPATH}/tinyxml_d.lib
		debug ${OPENCOLORIO_LIBPATH}/libyaml-cpp_d.lib
	)
	set(OPENCOLORIO_DEFINITIONS)
endif()

if(WITH_OPENVDB)
	set(BLOSC_LIBRARIES optimized ${LIBDIR}/blosc/lib/libblosc.lib debug ${LIBDIR}/blosc/lib/libblosc_d.lib)
	set(TBB_LIBRARIES optimized ${LIBDIR}/tbb/lib/tbb.lib debug ${LIBDIR}/tbb/lib/tbb_debug.lib)
	set(TBB_INCLUDE_DIR ${LIBDIR}/tbb/include)
	set(OPENVDB ${LIBDIR}/openvdb)
	set(OPENVDB_LIBPATH ${LIBDIR}/openvdb/lib)
	set(OPENVDB_INCLUDE_DIRS ${OPENVDB}/include ${TBB_INCLUDE_DIR})
	set(OPENVDB_LIBRARIES optimized ${OPENVDB_LIBPATH}/openvdb.lib debug ${OPENVDB_LIBPATH}/openvdb_d.lib ${TBB_LIBRARIES} ${BLOSC_LIBRARIES})
	set(OPENVDB_DEFINITIONS -DNOMINMAX)
endif()

if(WITH_ALEMBIC)
	set(ALEMBIC ${LIBDIR}/alembic)
	set(ALEMBIC_INCLUDE_DIR ${ALEMBIC}/include)
	set(ALEMBIC_INCLUDE_DIRS ${ALEMBIC_INCLUDE_DIR})
	set(ALEMBIC_LIBPATH ${ALEMBIC}/lib)
	set(ALEMBIC_LIBRARIES optimized ${ALEMBIC}/lib/alembic.lib debug ${ALEMBIC}/lib/alembic_d.lib)
	set(ALEMBIC_FOUND 1)
endif()

if(WITH_MOD_CLOTH_ELTOPO)
	set(LAPACK ${LIBDIR}/lapack)
	# set(LAPACK_INCLUDE_DIR ${LAPACK}/include)
	set(LAPACK_LIBPATH ${LAPACK}/lib)
	set(LAPACK_LIBRARIES
		${LIBDIR}/lapack/lib/libf2c.lib
		${LIBDIR}/lapack/lib/clapack_nowrap.lib
		${LIBDIR}/lapack/lib/BLAS_nowrap.lib
	)
endif()

if(WITH_IMAGE_OPENJPEG)
	set(OPENJPEG ${LIBDIR}/openjpeg)
	set(OPENJPEG_INCLUDE_DIRS ${OPENJPEG}/include/openjpeg-2.3)
	set(OPENJPEG_LIBRARIES ${OPENJPEG}/lib/openjp2.lib)
endif()

if(WITH_OPENSUBDIV OR WITH_CYCLES_OPENSUBDIV)
	set(OPENSUBDIV_INCLUDE_DIR ${LIBDIR}/opensubdiv/include)
	set(OPENSUBDIV_LIBPATH ${LIBDIR}/opensubdiv/lib)
	set(OPENSUBDIV_LIBRARIES
		optimized ${OPENSUBDIV_LIBPATH}/osdCPU.lib
		optimized ${OPENSUBDIV_LIBPATH}/osdGPU.lib
		debug ${OPENSUBDIV_LIBPATH}/osdCPU_d.lib
		debug ${OPENSUBDIV_LIBPATH}/osdGPU_d.lib
	)
	set(OPENSUBDIV_HAS_OPENMP TRUE)
	set(OPENSUBDIV_HAS_TBB FALSE)
	set(OPENSUBDIV_HAS_OPENCL TRUE)
	set(OPENSUBDIV_HAS_CUDA FALSE)
	set(OPENSUBDIV_HAS_GLSL_TRANSFORM_FEEDBACK TRUE)
	set(OPENSUBDIV_HAS_GLSL_COMPUTE TRUE)
	windows_find_package(OpenSubdiv)
endif()

if(WITH_SDL)
	set(SDL ${LIBDIR}/sdl)
	set(SDL_INCLUDE_DIR ${SDL}/include)
	set(SDL_LIBPATH ${SDL}/lib)
	set(SDL_LIBRARY ${SDL_LIBPATH}/SDL2.lib)
endif()

# Audio IO
if(WITH_SYSTEM_AUDASPACE)
	set(AUDASPACE_INCLUDE_DIRS ${LIBDIR}/audaspace/include/audaspace)
	set(AUDASPACE_LIBRARIES ${LIBDIR}/audaspace/lib/audaspace.lib)
	set(AUDASPACE_C_INCLUDE_DIRS ${LIBDIR}/audaspace/include/audaspace)
	set(AUDASPACE_C_LIBRARIES ${LIBDIR}/audaspace/lib/audaspace-c.lib)
	set(AUDASPACE_PY_INCLUDE_DIRS ${LIBDIR}/audaspace/include/audaspace)
	set(AUDASPACE_PY_LIBRARIES ${LIBDIR}/audaspace/lib/audaspace-py.lib)
endif()

# used in many places so include globally, like OpenGL
blender_include_dirs_sys("${PTHREADS_INCLUDE_DIRS}")

#find signtool
set(ProgramFilesX86_NAME "ProgramFiles(x86)") #env dislikes the ( )
find_program(SIGNTOOL_EXE signtool
	HINTS
		"$ENV{${ProgramFilesX86_NAME}}/Windows Kits/10/bin/x86/"
		"$ENV{ProgramFiles}/Windows Kits/10/bin/x86/"
		"$ENV{${ProgramFilesX86_NAME}}/Windows Kits/8.1/bin/x86/"
		"$ENV{ProgramFiles}/Windows Kits/8.1/bin/x86/"
		"$ENV{${ProgramFilesX86_NAME}}/Windows Kits/8.0/bin/x86/"
		"$ENV{ProgramFiles}/Windows Kits/8.0/bin/x86/"
)
set(WINTAB_INC ${LIBDIR}/wintab/include)

if(WITH_OPENAL)
	set(OPENAL ${LIBDIR}/openal)
	set(OPENALDIR ${LIBDIR}/openal)
	set(OPENAL_INCLUDE_DIR ${OPENAL}/include/AL)
	set(OPENAL_LIBPATH ${OPENAL}/lib)
	if(MSVC)
		set(OPENAL_LIBRARY ${OPENAL_LIBPATH}/openal32.lib)
	else()
		set(OPENAL_LIBRARY ${OPENAL_LIBPATH}/wrap_oal.lib)
	endif()

endif()

if(WITH_CODEC_SNDFILE)
	set(SNDFILE ${LIBDIR}/sndfile)
	set(SNDFILE_INCLUDE_DIRS ${SNDFILE}/include)
	set(SNDFILE_LIBPATH ${SNDFILE}/lib) # TODO, deprecate
	set(SNDFILE_LIBRARIES ${SNDFILE_LIBPATH}/libsndfile-1.lib)

endif()

if(WITH_RAYOPTIMIZATION AND SUPPORT_SSE_BUILD)
	add_definitions(-D__SSE__ -D__MMX__)
endif()

if(WITH_CYCLES_OSL)
	set(CYCLES_OSL ${LIBDIR}/osl CACHE PATH "Path to OpenShadingLanguage installation")

	find_library(OSL_LIB_EXEC NAMES oslexec PATHS ${CYCLES_OSL}/lib)
	find_library(OSL_LIB_COMP NAMES oslcomp PATHS ${CYCLES_OSL}/lib)
	find_library(OSL_LIB_QUERY NAMES oslquery PATHS ${CYCLES_OSL}/lib)
	find_library(OSL_LIB_EXEC_DEBUG NAMES oslexec_d PATHS ${CYCLES_OSL}/lib)
	find_library(OSL_LIB_COMP_DEBUG NAMES oslcomp_d PATHS ${CYCLES_OSL}/lib)
	find_library(OSL_LIB_QUERY_DEBUG NAMES oslquery_d PATHS ${CYCLES_OSL}/lib)
	list(APPEND OSL_LIBRARIES
		optimized ${OSL_LIB_COMP}
		optimized ${OSL_LIB_EXEC}
		optimized ${OSL_LIB_QUERY}
		optimized ${CYCLES_OSL}/lib/pugixml.lib
		debug ${OSL_LIB_EXEC_DEBUG}
		debug ${OSL_LIB_COMP_DEBUG}
		debug ${OSL_LIB_QUERY_DEBUG}
		debug ${CYCLES_OSL}/lib/pugixml_d.lib
	)
	find_path(OSL_INCLUDE_DIR OSL/oslclosure.h PATHS ${CYCLES_OSL}/include)
	find_program(OSL_COMPILER NAMES oslc PATHS ${CYCLES_OSL}/bin)

	if(OSL_INCLUDE_DIR AND OSL_LIBRARIES AND OSL_COMPILER)
		set(OSL_FOUND TRUE)
	else()
		message(STATUS "OSL not found")
		set(WITH_CYCLES_OSL OFF)
	endif()
endif()

<<<<<<< HEAD
if(WITH_CYCLES_EMBREE)
	find_package(embree 3.2 REQUIRED)
=======
if (WINDOWS_PYTHON_DEBUG)
	# Include the system scripts in the blender_python_system_scripts project.
	FILE(GLOB_RECURSE inFiles "${CMAKE_SOURCE_DIR}/release/scripts/*.*" )
	ADD_CUSTOM_TARGET(blender_python_system_scripts SOURCES ${inFiles})
	foreach(_source IN ITEMS ${inFiles})
		get_filename_component(_source_path "${_source}" PATH)
		string(REPLACE "${CMAKE_SOURCE_DIR}/release/scripts/" "" _source_path "${_source_path}")
		string(REPLACE "/" "\\" _group_path "${_source_path}")
		source_group("${_group_path}" FILES "${_source}")
	endforeach()
	# Include the user scripts from the profile folder in the blender_python_user_scripts project.
	set(USER_SCRIPTS_ROOT "$ENV{appdata}/blender foundation/blender/${BLENDER_VERSION}")
	file(TO_CMAKE_PATH ${USER_SCRIPTS_ROOT} USER_SCRIPTS_ROOT)
	FILE(GLOB_RECURSE inFiles "${USER_SCRIPTS_ROOT}/scripts/*.*" )
	ADD_CUSTOM_TARGET(blender_python_user_scripts SOURCES ${inFiles})
	foreach(_source IN ITEMS ${inFiles})
		get_filename_component(_source_path "${_source}" PATH)
		string(REPLACE "${USER_SCRIPTS_ROOT}/scripts" "" _source_path "${_source_path}")
		string(REPLACE "/" "\\" _group_path "${_source_path}")
		source_group("${_group_path}" FILES "${_source}")
	endforeach()
	set_target_properties(blender_python_system_scripts PROPERTIES FOLDER "scripts")
	set_target_properties(blender_python_user_scripts PROPERTIES FOLDER "scripts")
	# Set the default debugging options for the project, only write this file once so the user
	# is free to override them at their own perril.
	set(USER_PROPS_FILE "${CMAKE_CURRENT_BINARY_DIR}/source/creator/blender.Cpp.user.props")
	if(NOT EXISTS ${USER_PROPS_FILE})
		# Layout below is messy, because otherwise the generated file will look messy.
		file(WRITE ${USER_PROPS_FILE} "<?xml version=\"1.0\" encoding=\"utf-8\"?>
<Project DefaultTargets=\"Build\" xmlns=\"http://schemas.microsoft.com/developer/msbuild/2003\">
	<PropertyGroup>
		<LocalDebuggerCommandArguments>-con --env-system-scripts \"${CMAKE_SOURCE_DIR}/release/scripts\" </LocalDebuggerCommandArguments>
	</PropertyGroup>
</Project>")
	endif()
>>>>>>> e3817e5e
endif()<|MERGE_RESOLUTION|>--- conflicted
+++ resolved
@@ -608,10 +608,10 @@
 	endif()
 endif()
 
-<<<<<<< HEAD
 if(WITH_CYCLES_EMBREE)
 	find_package(embree 3.2 REQUIRED)
-=======
+endif()
+
 if (WINDOWS_PYTHON_DEBUG)
 	# Include the system scripts in the blender_python_system_scripts project.
 	FILE(GLOB_RECURSE inFiles "${CMAKE_SOURCE_DIR}/release/scripts/*.*" )
@@ -647,5 +647,4 @@
 	</PropertyGroup>
 </Project>")
 	endif()
->>>>>>> e3817e5e
 endif()