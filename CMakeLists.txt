# ***** BEGIN GPL LICENSE BLOCK *****
#
# This program is free software; you can redistribute it and/or
# modify it under the terms of the GNU General Public License
# as published by the Free Software Foundation; either version 2
# of the License, or (at your option) any later version.
#
# This program is distributed in the hope that it will be useful,
# but WITHOUT ANY WARRANTY; without even the implied warranty of
# MERCHANTABILITY or FITNESS FOR A PARTICULAR PURPOSE.  See the
# GNU General Public License for more details.
#
# You should have received a copy of the GNU General Public License
# along with this program; if not, write to the Free Software Foundation,
# Inc., 51 Franklin Street, Fifth Floor, Boston, MA 02110-1301, USA.
#
# The Original Code is Copyright (C) 2006, Blender Foundation
# All rights reserved.
#
# The Original Code is: all of this file.
#
# Contributor(s): Jacques Beaurain.
#
# ***** END GPL LICENSE BLOCK *****

#-----------------------------------------------------------------------------
# We don't allow in-source builds. This causes no end of troubles because
# all out-of-source builds will use the CMakeCache.txt file there and even
# build the libs and objects in it.

if(${CMAKE_SOURCE_DIR} STREQUAL ${CMAKE_BINARY_DIR})
	if(NOT DEFINED WITH_IN_SOURCE_BUILD)
		message(FATAL_ERROR
			"CMake generation for blender is not allowed within the source directory!"
			"\n Remove the CMakeCache.txt file and try again from another folder, e.g.:"
			"\n "
			"\n rm CMakeCache.txt"
			"\n cd .."
			"\n mkdir cmake-make"
			"\n cd cmake-make"
			"\n cmake ../blender"
			"\n "
			"\n Alternately define WITH_IN_SOURCE_BUILD to force this option (not recommended!)"
		)
	endif()
endif()

cmake_minimum_required(VERSION 2.8)

if(NOT (${CMAKE_VERSION} VERSION_LESS 3.0))
	# keep until CMake-3.0 is min requirement
	cmake_policy(SET CMP0043 OLD)
endif()

if(NOT EXECUTABLE_OUTPUT_PATH)
	set(FIRST_RUN TRUE)
else()
	set(FIRST_RUN FALSE)
endif()

# this starts out unset
list(APPEND CMAKE_MODULE_PATH "${CMAKE_SOURCE_DIR}/build_files/cmake/Modules")

# avoid having empty buildtype
set(CMAKE_BUILD_TYPE_INIT "Release")

# quiet output for Makefiles, 'make -s' helps too
# set_property(GLOBAL PROPERTY RULE_MESSAGES OFF)

# global compile definitions since add_definitions() adds for all.
set_property(DIRECTORY APPEND PROPERTY COMPILE_DEFINITIONS_DEBUG           DEBUG _DEBUG)
set_property(DIRECTORY APPEND PROPERTY COMPILE_DEFINITIONS_RELEASE         NDEBUG)
set_property(DIRECTORY APPEND PROPERTY COMPILE_DEFINITIONS_MINSIZEREL      NDEBUG)
set_property(DIRECTORY APPEND PROPERTY COMPILE_DEFINITIONS_RELWITHDEBINFO  NDEBUG)

#-----------------------------------------------------------------------------
# Set policy

# see "cmake --help-policy CMP0003"
# So library linking is more sane
cmake_policy(SET CMP0003 NEW)

# So BUILDINFO and BLENDERPATH strings are automatically quoted
cmake_policy(SET CMP0005 NEW)

# So syntax problems are errors
cmake_policy(SET CMP0010 NEW)

# Input directories must have CMakeLists.txt
cmake_policy(SET CMP0014 NEW)

#-----------------------------------------------------------------------------
# Load some macros.
include(build_files/cmake/macros.cmake)


#-----------------------------------------------------------------------------
# Initialize project.

blender_project_hack_pre()

project(Blender)

blender_project_hack_post()

enable_testing()

#-----------------------------------------------------------------------------
# Redirect output files

set(EXECUTABLE_OUTPUT_PATH ${CMAKE_BINARY_DIR}/bin CACHE INTERNAL "" FORCE)
set(LIBRARY_OUTPUT_PATH ${CMAKE_BINARY_DIR}/lib CACHE INTERNAL "" FORCE)
set(TESTS_OUTPUT_DIR ${EXECUTABLE_OUTPUT_PATH}/tests CACHE INTERNAL "" FORCE)

#-----------------------------------------------------------------------------
# Set default config options

get_blender_version()


#-----------------------------------------------------------------------------
# Platform Specific Defaults

# list of var-names
set(_init_vars)

# initialize to ON
macro(option_defaults_init)
	foreach(_var ${ARGV})
		set(${_var} ON)
		list(APPEND _init_vars "${_var}")
	endforeach()
	unset(_var)
endmacro()

# remove from namespace
macro(option_defaults_clear)
	foreach(_var ${_init_vars})
		unset(${_var})
	endforeach()
	unset(_var)
	unset(_init_vars)
endmacro()


# values to initialize WITH_****
option_defaults_init(
	_init_BUILDINFO
	_init_CODEC_FFMPEG
	_init_CYCLES_OSL
	_init_IMAGE_OPENEXR
	_init_IMAGE_REDCODE
	_init_INPUT_NDOF
	_init_JACK
	_init_LIBMV_SCHUR_SPECIALIZATION
	_init_OPENCOLLADA
	_init_OPENCOLORIO
	_init_SDL
	_init_FFTW3
	_init_GAMEENGINE
)

# customize...
if (UNIX AND NOT APPLE)
	# some of these libraries are problematic on Linux
	# disable less important dependencies by default
	set(_init_CODEC_FFMPEG                   OFF)
	set(_init_CYCLES_OSL                     OFF)
	set(_init_IMAGE_OPENEXR                  OFF)
	set(_init_IMAGE_REDCODE                  OFF)
	set(_init_INPUT_NDOF                     OFF)
	set(_init_JACK                           OFF)
	set(_init_OPENCOLLADA                    OFF)
	set(_init_OPENCOLORIO                    OFF)
	set(_init_SDL                            OFF)
	set(_init_FFTW3                          OFF)
elseif(WIN32)
	set(_init_JACK                           OFF)
elseif(APPLE)
	set(_init_INPUT_NDOF                     OFF)
	set(_init_JACK                           OFF)
endif()


#-----------------------------------------------------------------------------
# Options

# First platform spesific non-cached vars
if(UNIX AND NOT APPLE)
	set(WITH_X11 ON)
endif()

# Blender internal features
option(WITH_BLENDER "Build blender (disable to build only the blender player)" ON)
mark_as_advanced(WITH_BLENDER)

option(WITH_INTERNATIONAL "Enable I18N (International fonts and text)" ON)

option(WITH_PYTHON        "Enable Embedded Python API  (only disable for development)" ON)
option(WITH_PYTHON_SECURITY "Disables execution of scripts within blend files by default" ON) 
mark_as_advanced(WITH_PYTHON)  # dont want people disabling this unless they really know what they are doing.
mark_as_advanced(WITH_PYTHON_SECURITY)  # some distributions see this as a security issue, rather than have them patch it, make a build option.

option(WITH_PYTHON_SAFETY "Enable internal API error checking to track invalid data to prevent crash on access (at the expense of some effeciency, only enable for development)." OFF)
mark_as_advanced(WITH_PYTHON_SAFETY)
option(WITH_PYTHON_MODULE "Enable building as a python module which runs without a user interface, like running regular blender in background mode (experimental, only enable for development), installs to PYTHON_SITE_PACKAGES (or CMAKE_INSTALL_PREFIX if WITH_INSTALL_PORTABLE is enabled)." OFF)
if(APPLE)
	option(WITH_PYTHON_FRAMEWORK "Enable building using the Python available in the framework (OSX only)" OFF)
endif()

option(WITH_BUILDINFO     "Include extra build details (only disable for development & faster builds)" ${_init_BUILDINFO})
if(${CMAKE_VERSION} VERSION_LESS 2.8.8)
	# add_library OBJECT arg unsupported
	set(WITH_BUILDINFO OFF)
endif()

option(WITH_IK_ITASC      "Enable ITASC IK solver (only disable for development & for incompatible C++ compilers)" ON)
option(WITH_IK_SOLVER     "Enable Legacy IK solver (only disable for development)" ON)
option(WITH_FFTW3         "Enable FFTW3 support (Used for smoke and audio effects)" ${_init_FFTW3})
option(WITH_BULLET        "Enable Bullet (Physics Engine)" ON)
option(WITH_SYSTEM_BULLET "Use the systems bullet library (currently unsupported due to missing features in upstream!)" )
mark_as_advanced(WITH_SYSTEM_BULLET)
option(WITH_GAMEENGINE    "Enable Game Engine" ${_init_GAMEENGINE})
option(WITH_PLAYER        "Build Player" OFF)
option(WITH_OPENCOLORIO   "Enable OpenColorIO color management" ${_init_OPENCOLORIO})
<<<<<<< HEAD
option(WITH_COMPOSITOR    "Enable the tile based nodal compositor" ON)
option(WITH_VORO    "Enable Voronoi Fracture based on Voro++" ON)
=======

# Compositor
option(WITH_COMPOSITOR         "Enable the tile based nodal compositor" ON)
option(WITH_COMPOSITOR_WERROR  "Treat warnings as errors in compositor code" OFF)
mark_as_advanced(WITH_COMPOSITOR_WERROR)

option(WITH_OPENSUBDIV    "Enable OpenSubdiv for surface subdivision" OFF)
option(WITH_SUBSURF_WERROR  "Treat warnings as errors in subsurf code" OFF)
mark_as_advanced(WITH_COMPOSITOR_WERROR)
>>>>>>> 0951ea2c

# GHOST Windowing Library Options
option(WITH_GHOST_DEBUG   "Enable debugging output for the GHOST library" OFF)
mark_as_advanced(WITH_GHOST_DEBUG)

option(WITH_GHOST_SDL    "Enable building blender against SDL for windowing rather then the native APIs" OFF)
mark_as_advanced(WITH_GHOST_SDL)

if(WITH_X11)
	option(WITH_GHOST_XDND    "Enable drag'n'drop support on X11 using XDND protocol" ON)
endif()

# Misc...
option(WITH_HEADLESS      "Build without graphical support (renderfarm, server mode only)" OFF)
mark_as_advanced(WITH_HEADLESS)

option(WITH_AUDASPACE    "Build with blenders audio library (only disable if you know what you're doing!)" ON)
option(WITH_SYSTEM_AUDASPACE "Build with external audaspace library installed on the system (only enable if you know what you're doing!)" OFF)
mark_as_advanced(WITH_AUDASPACE)
mark_as_advanced(WITH_SYSTEM_AUDASPACE)

if(NOT WITH_AUDASPACE)
	set(WITH_SYSTEM_AUDASPACE OFF)
endif()

option(WITH_OPENMP        "Enable OpenMP (has to be supported by the compiler)" ON)

if(WITH_X11)
	option(WITH_X11_XINPUT    "Enable X11 Xinput (tablet support and unicode input)"  ON)
	option(WITH_X11_XF86VMODE "Enable X11 video mode switching"                       ON)
endif()

if(UNIX AND NOT APPLE)
	option(WITH_SYSTEM_GLEW "Use GLEW OpenGL wrapper library provided by the operating system" ON)
	option(WITH_SYSTEM_GLES "Use OpenGL ES library provided by the operating system"           ON)
else()
	# not an option for other OS's
	set(WITH_SYSTEM_GLEW OFF)
	set(WITH_SYSTEM_GLES OFF)
endif()


# (unix defaults to System OpenJPEG On)
option(WITH_SYSTEM_OPENJPEG "Use the operating systems OpenJPEG library" OFF)

if(UNIX AND NOT APPLE)
	option(WITH_SYSTEM_EIGEN3 "Use the systems Eigen3 library" OFF)
endif()


# Modifiers
option(WITH_MOD_FLUID           "Enable Elbeem Modifier (Fluid Simulation)" ON)
option(WITH_MOD_SMOKE           "Enable Smoke Modifier (Smoke Simulation)" ON)
option(WITH_MOD_BOOLEAN         "Enable Boolean Modifier" ON)
option(WITH_MOD_REMESH          "Enable Remesh Modifier" ON)
# option(WITH_MOD_CLOTH_ELTOPO    "Enable Experimental cloth solver" OFF)  # this is now only available in a branch
# mark_as_advanced(WITH_MOD_CLOTH_ELTOPO)
option(WITH_MOD_OCEANSIM        "Enable Ocean Modifier" OFF)

# Image format support
option(WITH_OPENIMAGEIO         "Enable OpenImageIO Support (http://www.openimageio.org)" ON)
option(WITH_IMAGE_OPENEXR       "Enable OpenEXR Support (http://www.openexr.com)" ${_init_IMAGE_OPENEXR})
option(WITH_IMAGE_OPENJPEG      "Enable OpenJpeg Support (http://www.openjpeg.org)" ON)
option(WITH_IMAGE_TIFF          "Enable LibTIFF Support" ON)
option(WITH_IMAGE_DDS           "Enable DDS Image Support" ON)
option(WITH_IMAGE_CINEON        "Enable CINEON and DPX Image Support" ON)
option(WITH_IMAGE_HDR           "Enable HDR Image Support" ON)
option(WITH_IMAGE_REDCODE       "Enable RedCode Image Support" ${_init_IMAGE_REDCODE})
option(WITH_IMAGE_FRAMESERVER   "Enable image FrameServer Support for rendering" ON)

# Audio/Video format support
option(WITH_CODEC_AVI           "Enable Blenders own AVI file support (raw/jpeg)" ON)
option(WITH_CODEC_FFMPEG        "Enable FFMPeg Support (http://ffmpeg.org)" ${_init_CODEC_FFMPEG})
option(WITH_CODEC_SNDFILE       "Enable libsndfile Support (http://www.mega-nerd.com/libsndfile)" OFF)

if(APPLE)
	option(WITH_CODEC_QUICKTIME     "Enable Quicktime Support" ON)
endif()

# 3D format support
# Disable opencollada when we don't have precompiled libs
option(WITH_OPENCOLLADA   "Enable OpenCollada Support (http://www.opencollada.org)" ${_init_OPENCOLLADA})

# Sound output
option(WITH_SDL           "Enable SDL for sound and joystick support" ${_init_SDL})
option(WITH_OPENAL        "Enable OpenAL Support (http://www.openal.org)" ON)
option(WITH_JACK          "Enable Jack Support (http://www.jackaudio.org)" ${_init_JACK})
if(UNIX AND NOT APPLE)
	option(WITH_JACK_DYNLOAD  "Enable runtime dynamic Jack libraries loading" OFF)
endif()
if(UNIX AND NOT APPLE)
	option(WITH_SDL_DYNLOAD  "Enable runtime dynamic SDL libraries loading" OFF)
endif()

# Compression
option(WITH_LZO           "Enable fast LZO compression (used for pointcache)" ON)
option(WITH_LZMA          "Enable best LZMA compression, (used for pointcache)" ON)
if(UNIX AND NOT APPLE)
	option(WITH_SYSTEM_LZO    "Use the system LZO library" OFF)
endif()

# Camera/motion tracking
option(WITH_LIBMV         "Enable Libmv structure from motion library" ON)
option(WITH_LIBMV_SCHUR_SPECIALIZATIONS "Enable fixed-size schur specializations." ${_init_LIBMV_SCHUR_SPECIALIZATION})
option(WITH_LIBMV_WERROR  "Treat warnings as errors in Libmv (and Blender's motion tracking) code")
mark_as_advanced(WITH_LIBMV_SCHUR_SPECIALIZATIONS)
mark_as_advanced(WITH_LIBMV_WERROR)

# Freestyle
option(WITH_FREESTYLE     "Enable Freestyle (advanced edges rendering)" ON)

# Misc
if(WIN32)
	option(WITH_INPUT_IME "Enable Input Method Editor (IME) for complex Asian character input" ON)
endif()
option(WITH_INPUT_NDOF "Enable NDOF input devices (SpaceNavigator and friends)" ${_init_INPUT_NDOF})
option(WITH_RAYOPTIMIZATION	"Enable use of SIMD (SSE) optimizations for the raytracer" ON)
option(WITH_OPENNL        "Enable use of Open Numerical Library" ON)
if(UNIX AND NOT APPLE)
	option(WITH_INSTALL_PORTABLE "Install redistributeable runtime, otherwise install into CMAKE_INSTALL_PREFIX" ON)
	option(WITH_STATIC_LIBS "Try to link with static libraries, as much as possible, to make blender more portable across distributions" OFF)
	if(WITH_STATIC_LIBS)
		option(WITH_BOOST_ICU "Boost uses ICU library (required for linking with static Boost built with libicu)." OFF)
		mark_as_advanced(WITH_BOOST_ICU)
	endif()
endif()
option(WITH_PYTHON_INSTALL       "Copy system python into the blender install folder" ON)
option(WITH_PYTHON_INSTALL_NUMPY "Copy system numpy into the blender install folder"  ON)
set(PYTHON_NUMPY_PATH            "" CACHE PATH "Path to python site-packages or dist-packages containing 'numpy' module")
mark_as_advanced(PYTHON_NUMPY_PATH)
option(WITH_CPU_SSE              "Enable SIMD instruction if they're detected on the host machine" ON)
mark_as_advanced(WITH_CPU_SSE)

if(UNIX AND NOT APPLE)
	option(WITH_PYTHON_INSTALL_REQUESTS "Copy system requests into the blender install folder" ON)
	set(PYTHON_REQUESTS_PATH "" CACHE PATH "Path to python site-packages or dist-packages containing 'requests' module")
	mark_as_advanced(PYTHON_REQUESTS_PATH)
endif()

# Cycles
option(WITH_CYCLES					"Enable Cycles Render Engine" ON)
option(WITH_CYCLES_STANDALONE		"Build Cycles standalone application" OFF)
option(WITH_CYCLES_STANDALONE_GUI	"Build Cycles standalone with GUI" OFF)
option(WITH_CYCLES_OSL				"Build Cycles with OSL support" ${_init_CYCLES_OSL})
option(WITH_CYCLES_CUDA_BINARIES	"Build Cycles CUDA binaries" OFF)
set(CYCLES_CUDA_BINARIES_ARCH sm_20 sm_21 sm_30 sm_35 sm_50 sm_52 CACHE STRING "CUDA architectures to build binaries for")
mark_as_advanced(CYCLES_CUDA_BINARIES_ARCH)
unset(PLATFORM_DEFAULT)
option(WITH_CYCLES_LOGGING	"Build Cycles with logging support" ON)
option(WITH_CYCLES_DEBUG	"Build Cycles with extra debug capabilities" OFF)
option(WITH_CYCLES_WERROR	"Treat warnings as errors in Cycles code" OFF)
mark_as_advanced(WITH_CYCLES_LOGGING)
mark_as_advanced(WITH_CYCLES_DEBUG)
mark_as_advanced(WITH_CYCLES_WERROR)

# LLVM
option(WITH_LLVM					"Use LLVM" OFF)
if(APPLE)
	option(LLVM_STATIC					"Link with LLVM static libraries" ON) # we prefer static llvm build on Apple, dyn build possible though
else()
	option(LLVM_STATIC					"Link with LLVM static libraries" OFF)
endif()
mark_as_advanced(LLVM_STATIC)

# disable for now, but plan to support on all platforms eventually
option(WITH_MEM_JEMALLOC   "Enable malloc replacement (http://www.canonware.com/jemalloc)" ON)
mark_as_advanced(WITH_MEM_JEMALLOC)

# currently only used for BLI_mempool
option(WITH_MEM_VALGRIND "Enable extended valgrind support for better reporting" OFF)
mark_as_advanced(WITH_MEM_VALGRIND)

# Debug
option(WITH_CXX_GUARDEDALLOC "Enable GuardedAlloc for C++ memory allocation tracking (only enable for development)" OFF)
mark_as_advanced(WITH_CXX_GUARDEDALLOC)

option(WITH_ASSERT_ABORT "Call abort() when raising an assertion through BLI_assert()" OFF)
mark_as_advanced(WITH_ASSERT_ABORT)

option(WITH_BOOST					"Enable features depending on boost" ON)

# Unit testsing
option(WITH_GTESTS "Enable GTest unit testing" OFF)


# Documentation
if(UNIX AND NOT APPLE)
	option(WITH_DOC_MANPAGE "Create a manual page (Unix manpage)" OFF)
endif()


# OpenGL

option(WITH_GLEW_MX             "Support multiple GLEW contexts (experimental)"                                                                     OFF )
option(WITH_GLEW_ES             "Switches to experimental copy of GLEW that has support for OpenGL ES. (temporary option for development purposes)" OFF)
option(WITH_GL_EGL              "Use the EGL OpenGL system library instead of the platform specific OpenGL system library (CGL, glX, or WGL)"       OFF)
option(WITH_GL_PROFILE_COMPAT   "Support using the OpenGL 'compatibility' profile. (deprecated)"                                                    ON )
option(WITH_GL_PROFILE_CORE     "Support using the OpenGL 3.2+ 'core' profile."                                                                     OFF)
option(WITH_GL_PROFILE_ES20     "Support using OpenGL ES 2.0. (thru either EGL or the AGL/WGL/XGL 'es20' profile)"                                  OFF)

mark_as_advanced(
	WITH_GLEW_MX
	WITH_GLEW_ES
	WITH_GL_EGL
	WITH_GL_PROFILE_COMPAT
	WITH_GL_PROFILE_CORE
	WITH_GL_PROFILE_ES20
)

if(WITH_GL_PROFILE_COMPAT)
	set(WITH_GLU ON)
else()
	set(WITH_GLU OFF)
endif()

if(WIN32)
	option(WITH_GL_ANGLE "Link with the ANGLE library, an OpenGL ES 2.0 implementation based on Direct3D, instead of the system OpenGL library." OFF)
	mark_as_advanced(WITH_GL_ANGLE)
endif()

if(WITH_GLEW_ES AND WITH_SYSTEM_GLEW)
	message(WARNING Ignoring WITH_SYSTEM_GLEW and using WITH_GLEW_ES)
	set(WITH_SYSTEM_GLEW OFF)
endif()

if(MSVC)
	getDefaultWindowsPrefixBase(CMAKE_GENERIC_PROGRAM_FILES)
	set(CPACK_INSTALL_PREFIX ${CMAKE_GENERIC_PROGRAM_FILES}/${})
endif()

# Experimental support of C++11
option(WITH_CPP11 "Build with C++11 standard enabled, for development use only!" OFF)
mark_as_advanced(WITH_CPP11)

# Dependency graph
option(WITH_LEGACY_DEPSGRAPH "Build Blender with legacy dependency graph" ON)
mark_as_advanced(WITH_LEGACY_DEPSGRAPH)

# avoid using again
option_defaults_clear()

# end option(...)



# By default we want to install to the directory we are compiling our executables
# unless specified otherwise, which we currently do not allow
if(CMAKE_INSTALL_PREFIX_INITIALIZED_TO_DEFAULT)
	if(MSVC)
		set(CMAKE_INSTALL_PREFIX ${EXECUTABLE_OUTPUT_PATH}/\${BUILD_TYPE} CACHE PATH "default install path" FORCE)
	elseif(APPLE)
		set(CMAKE_INSTALL_PREFIX ${EXECUTABLE_OUTPUT_PATH}/\${BUILD_TYPE} CACHE PATH "default install path" FORCE)
	else()
		if(WITH_INSTALL_PORTABLE)
			set(CMAKE_INSTALL_PREFIX ${EXECUTABLE_OUTPUT_PATH} CACHE PATH "default install path" FORCE)
		endif()
	endif()
endif()



# Apple

if(APPLE)
	if(${CMAKE_VERSION} VERSION_LESS 3.0) # else breaks setting CMP0043 policy
		cmake_minimum_required(VERSION 2.8.8)
		cmake_policy(VERSION 2.8.8)
	endif()

	if(NOT CMAKE_OSX_ARCHITECTURES)
		set(CMAKE_OSX_ARCHITECTURES x86_64 CACHE STRING
		"Choose the architecture you want to build Blender for: i386, x86_64 or ppc"
		FORCE)
	endif()
	
	execute_process(COMMAND uname -r OUTPUT_VARIABLE MAC_SYS) # check for actual system-version
	if(${MAC_SYS} MATCHES 14)
		set(OSX_SYSTEM 10.10)
		# throw an error here, older cmake cannot handle 2 digit subversion!
		cmake_minimum_required(VERSION 3.0.0)
	elseif(${MAC_SYS} MATCHES 13)
		set(OSX_SYSTEM 10.9)
	elseif(${MAC_SYS} MATCHES 12)
		set(OSX_SYSTEM 10.8)
	elseif(${MAC_SYS} MATCHES 11)
		set(OSX_SYSTEM 10.7)
	elseif(${MAC_SYS} MATCHES 10)
		set(OSX_SYSTEM 10.6)
	elseif(${MAC_SYS} MATCHES 9)
		set(OSX_SYSTEM 10.5)
	else()
		set(OSX_SYSTEM unsupported)
	endif()
	message(STATUS "Detected system-version: " ${OSX_SYSTEM})
	
	# workaround for incorrect cmake xcode lookup for developer previews - XCODE_VERSION does not take xcode-select path into accout
	# but would always look into /Applications/Xcode.app while dev versions are named Xcode<version>-DP<preview_number>
	execute_process(COMMAND xcode-select --print-path  OUTPUT_VARIABLE XCODE_CHECK OUTPUT_STRIP_TRAILING_WHITESPACE)
	string(REPLACE "/Contents/Developer" "" XCODE_BUNDLE ${XCODE_CHECK}) # truncate to bundlepath in any case
	message(STATUS "Xcode-bundle : " ${XCODE_BUNDLE})
	
	if(${CMAKE_GENERATOR} MATCHES "Xcode")
	
		if(${XCODE_VERSION} VERSION_GREATER 4.2) # earlier xcode has no bundled developer dir, no sense in getting xcode path from
			string(SUBSTRING "${XCODE_CHECK}" 14 6 DP_NAME) # reduce to XCode name without dp extension
			if(${DP_NAME} MATCHES Xcode5)
				set(XCODE_VERSION 5)
			endif()
		endif()

		##### cmake incompatibility with xcode  4.3 and higher #####
		if(${XCODE_VERSION} MATCHES '') # cmake fails due looking for xcode in the wrong path, thus will be empty var
			message(FATAL_ERROR "Xcode 4.3 and higher must be used with cmake 2.8-8 or higher")
		endif()
		### end cmake incompatibility with xcode 4.3 and higher ###
		
		if(${XCODE_VERSION} VERSION_EQUAL 4 OR ${XCODE_VERSION} VERSION_GREATER 4 AND ${XCODE_VERSION} VERSION_LESS 4.3)
			# Xcode 4 defaults to the Apple LLVM Compiler.
			# Override the default compiler selection because Blender only compiles with gcc up to xcode 4.2
			set(CMAKE_XCODE_ATTRIBUTE_GCC_VERSION "com.apple.compilers.llvmgcc42")
			message(STATUS "Setting compiler to: " ${CMAKE_XCODE_ATTRIBUTE_GCC_VERSION})
		endif()
	else() # unix makefile generator does not fill XCODE_VERSION var, so we get it with a command
		execute_process(COMMAND xcodebuild -version OUTPUT_VARIABLE XCODE_VERS_BUILD_NR)
		string(SUBSTRING "${XCODE_VERS_BUILD_NR}" 6 3 XCODE_VERSION) # truncate away build-nr
		unset(XCODE_VERS_BUILD_NR)
	endif()
	
	message(STATUS "Detected Xcode-version: " ${XCODE_VERSION})

	if(${XCODE_VERSION} VERSION_LESS 4.3)
		set(CMAKE_OSX_SYSROOT /Developer/SDKs/MacOSX${OSX_SYSTEM}.sdk CACHE PATH "" FORCE)  # use guaranteed existing sdk
	else()
		# note: xcode-select path could be ambigous, cause /Applications/Xcode.app/Contents/Developer or /Applications/Xcode.app would be allowed
		# so i use a selfcomposed bundlepath here  
		set(OSX_SYSROOT_PREFIX ${XCODE_BUNDLE}/Contents/Developer/Platforms/MacOSX.platform)
		message(STATUS "OSX_SYSROOT_PREFIX: " ${OSX_SYSROOT_PREFIX})
		set(OSX_DEVELOPER_PREFIX /Developer/SDKs/MacOSX${OSX_SYSTEM}.sdk) # use guaranteed existing sdk
		set(CMAKE_OSX_SYSROOT ${OSX_SYSROOT_PREFIX}/${OSX_DEVELOPER_PREFIX} CACHE PATH "" FORCE)
		if(${CMAKE_GENERATOR} MATCHES "Xcode")
			set(CMAKE_XCODE_ATTRIBUTE_SDKROOT macosx${OSX_SYSTEM}) # to silence sdk not found warning, just overrides CMAKE_OSX_SYSROOT
		endif()
	endif()

	if(OSX_SYSTEM MATCHES 10.9)
		set(CMAKE_FIND_ROOT_PATH ${CMAKE_OSX_SYSROOT}) # make sure syslibs and headers are looked up in sdk ( expecially for 10.9 openGL atm. )
	endif()

	if(NOT CMAKE_OSX_DEPLOYMENT_TARGET)
		set(CMAKE_OSX_DEPLOYMENT_TARGET "10.6" CACHE STRING "" FORCE) # 10.6 is our min. target, if you use higher sdk, weak linking happens
	endif()
	
	if(NOT ${CMAKE_GENERATOR} MATCHES "Xcode")
		# force CMAKE_OSX_DEPLOYMENT_TARGET for makefiles, will not work else ( cmake bug ? )
		set(CMAKE_C_FLAGS "${CMAKE_C_FLAGS} -mmacosx-version-min=${CMAKE_OSX_DEPLOYMENT_TARGET}")
		set(CMAKE_CXX_FLAGS "${CMAKE_CXX_FLAGS} -mmacosx-version-min=${CMAKE_OSX_DEPLOYMENT_TARGET}")
		add_definitions("-DMACOSX_DEPLOYMENT_TARGET=${CMAKE_OSX_DEPLOYMENT_TARGET}")
	endif()

	option(WITH_LIBS10.5  "Use 10.5 libs (needed for 64bit builds)" OFF)
endif()


#-----------------------------------------------------------------------------
# Check for conflicting/unsupported configurations

if(NOT WITH_BLENDER AND NOT WITH_PLAYER AND NOT WITH_CYCLES_STANDALONE)
	message(FATAL_ERROR "At least one of WITH_BLENDER or WITH_PLAYER or WITH_CYCLES_STANDALONE must be enabled, nothing to do!")
endif()

if(NOT WITH_GAMEENGINE AND WITH_PLAYER)
	message(FATAL_ERROR "WITH_PLAYER requires WITH_GAMEENGINE")
endif()

if(NOT WITH_AUDASPACE)
	if(WITH_OPENAL)
		message(FATAL_ERROR "WITH_OPENAL requires WITH_AUDASPACE")
	endif()
	if(WITH_JACK)
		message(FATAL_ERROR "WITH_JACK requires WITH_AUDASPACE")
	endif()
	if(WITH_GAMEENGINE)
		message(FATAL_ERROR "WITH_GAMEENGINE requires WITH_AUDASPACE")
	endif()
endif()

if(NOT WITH_SDL AND WITH_GHOST_SDL)
	message(FATAL_ERROR "WITH_GHOST_SDL requires WITH_SDL")
endif()

if(WITH_IMAGE_REDCODE AND ((NOT WITH_IMAGE_OPENJPEG) OR (NOT WITH_CODEC_FFMPEG)))
	message(FATAL_ERROR "WITH_IMAGE_REDCODE requires WITH_IMAGE_OPENJPEG and WITH_CODEC_FFMPEG")
endif()

# python module, needs some different options
if(WITH_PYTHON_MODULE AND WITH_PLAYER)
	message(FATAL_ERROR "WITH_PYTHON_MODULE requires WITH_PLAYER to be OFF")
endif()

if(WITH_PYTHON_MODULE AND WITH_PYTHON_INSTALL)
	message(FATAL_ERROR "WITH_PYTHON_MODULE requires WITH_PYTHON_INSTALL to be OFF")
endif()


# may as well build python module without a UI
if(WITH_PYTHON_MODULE)
	set(WITH_HEADLESS ON)
endif()

if(NOT WITH_PYTHON)
	set(WITH_CYCLES OFF)
endif()

# enable boost for cycles, audaspace or i18n
# otherwise if the user disabled
if(NOT WITH_BOOST)
	# Explicitly disabled. so disable all deps.
	macro(set_and_warn
		_setting _val)
		if(${${_setting}})
			message(STATUS "'WITH_BOOST' is disabled: forceing 'set(${_setting} ${_val})'")
		endif()
		set(${_setting} ${_val})
	endmacro()

	set_and_warn(WITH_CYCLES         OFF)
	set_and_warn(WITH_AUDASPACE      OFF)
	set_and_warn(WITH_INTERNATIONAL  OFF)

	set_and_warn(WITH_OPENAL         OFF)  # depends on AUDASPACE
	set_and_warn(WITH_GAMEENGINE     OFF)  # depends on AUDASPACE
elseif(WITH_CYCLES OR WITH_OPENIMAGEIO OR WITH_AUDASPACE OR WITH_INTERNATIONAL)
	# Keep enabled
else()
	# Enabled but we don't need it
	set(WITH_BOOST OFF)
endif()

# auto enable openimageio for cycles
if(WITH_CYCLES)
	set(WITH_OPENIMAGEIO ON)

	# auto enable llvm for cycles_osl
	if(WITH_CYCLES_OSL)
		set(WITH_LLVM ON CACHE BOOL "" FORCE)
	endif()
else()
	set(WITH_CYCLES_OSL OFF)
endif()

# auto enable openimageio linking dependencies
if(WITH_OPENIMAGEIO)
	set(WITH_IMAGE_OPENEXR ON)
	set(WITH_IMAGE_TIFF ON)
endif()

# don't store paths to libs for portable distribution
if(WITH_INSTALL_PORTABLE)
	set(CMAKE_SKIP_BUILD_RPATH TRUE)
endif()

if(WITH_GHOST_SDL OR WITH_HEADLESS)
	set(WITH_X11           OFF)
	set(WITH_X11_XINPUT    OFF)
	set(WITH_X11_XF86VMODE OFF)
	set(WITH_GHOST_XDND    OFF)
	set(WITH_INPUT_IME     OFF)
endif()

if(WITH_CPU_SSE)
	TEST_SSE_SUPPORT(COMPILER_SSE_FLAG COMPILER_SSE2_FLAG)
else()
	message(STATUS "SSE and SSE2 optimizations are DISABLED!")
	set(COMPILER_SSE_FLAG)
	set(COMPILER_SSE2_FLAG)
endif()

TEST_STDBOOL_SUPPORT()
if(HAVE_STDBOOL_H)
	add_definitions(-DHAVE_STDBOOL_H)
endif()

if(WITH_AUDASPACE)
	if(WITH_SYSTEM_AUDASPACE)
		set(AUDASPACE_DEFINITIONS
			-DWITH_AUDASPACE
			-DWITH_SYSTEM_AUDASPACE
			"-DAUD_DEVICE_H=<AUD_Device.h>"
			"-DAUD_SPECIAL_H=<AUD_Special.h>"
			"-DAUD_SOUND_H=<AUD_Sound.h>"
			"-DAUD_HANDLE_H=<AUD_Handle.h>"
			"-DAUD_SEQUENCE_H=<AUD_Sequence.h>"
			"-DAUD_TYPES_H=<AUD_Types.h>"
			"-DAUD_PYTHON_H=<python/PyAPI.h>"
		)
	else()
		set(AUDASPACE_C_INCLUDE_DIRS "${CMAKE_SOURCE_DIR}/intern/audaspace/intern")
		set(AUDASPACE_PY_INCLUDE_DIRS "${CMAKE_SOURCE_DIR}/intern/audaspace/intern")
		set(AUDASPACE_DEFINITIONS
			-DWITH_AUDASPACE
			"-DAUD_DEVICE_H=<AUD_C-API.h>"
			"-DAUD_SPECIAL_H=<AUD_C-API.h>"
			"-DAUD_SOUND_H=<AUD_C-API.h>"
			"-DAUD_HANDLE_H=<AUD_C-API.h>"
			"-DAUD_SEQUENCE_H=<AUD_C-API.h>"
			"-DAUD_TYPES_H=<AUD_Space.h>"
		)
	endif()
endif()

#-----------------------------------------------------------------------------
# Check for valid directories
# ... a partial checkout may cause this.
#
# note: we need to check for a known subdir in both cases.
#       since uninitialized git submodules will give blank dirs

if(WITH_INTERNATIONAL)
	if(NOT EXISTS "${CMAKE_SOURCE_DIR}/release/datafiles/locale/languages")
		message(WARNING "Translation path '${CMAKE_SOURCE_DIR}/release/datafiles/locale' is missing, "
						"This is a 'git submodule', which are known not to work with bridges to other version "
						"control systems, disabling 'WITH_INTERNATIONAL'.")
		set(WITH_INTERNATIONAL OFF)
	endif()
endif()

if(WITH_PYTHON)
	if(NOT EXISTS "${CMAKE_SOURCE_DIR}/release/scripts/addons/modules")
		message(WARNING "Addons path '${CMAKE_SOURCE_DIR}/release/scripts/addons' is missing, "
						"This is a 'git submodule', which are known not to work with bridges to other version "
						"control systems: * CONTINUING WITHOUT ADDONS *")
	endif()
endif()

#-----------------------------------------------------------------------------
# Initialize un-cached vars, avoid unused warning

# linux only, not cached
set(WITH_BINRELOC OFF)

# MAXOSX only, set to avoid uninitialized
set(EXETYPE "")

# C/C++ flags
set(PLATFORM_CFLAGS)

# these are added to later on.
set(C_WARNINGS)
set(CXX_WARNINGS)

# for gcc -Wno-blah-blah
set(CC_REMOVE_STRICT_FLAGS)

# libraries to link the binary with passed to target_link_libraries()
# known as LLIBS to scons
set(PLATFORM_LINKLIBS "")

# Added to linker flags in setup_liblinks
# - CMAKE_EXE_LINKER_FLAGS
# - CMAKE_EXE_LINKER_FLAGS_DEBUG
set(PLATFORM_LINKFLAGS "")
set(PLATFORM_LINKFLAGS_DEBUG "")


# For alternate Python locations the commandline can be used to override detected/default cache settings, e.g:
# On Unix:
#   cmake ../blender \
#         -D PYTHON_VERSION=3.4 \
#         -D PYTHON_INCLUDE_DIR=/opt/py34/include/python3.4d \
#         -D PYTHON_LIBRARY=/opt/py34/lib/libpython3.4d.so
#
# On Macs:
#   cmake ../blender \
#         -D PYTHON_INCLUDE_DIR=/System/Library/Frameworks/Python.framework/Versions/3.4/include/python3.4 \
#         -D PYTHON_LIBPATH=/System/Library/Frameworks/Python.framework/Versions/3.4/lib/python3.4/config \
#         -G Xcode
#
# When changing any of this remember to update the notes in doc/build_systems/cmake.txt

#-----------------------------------------------------------------------------
#Platform specifics

if(WITH_X11)
	find_package(X11 REQUIRED)

	find_path(X11_XF86keysym_INCLUDE_PATH X11/XF86keysym.h ${X11_INC_SEARCH_PATH})
	mark_as_advanced(X11_XF86keysym_INCLUDE_PATH)

	list(APPEND PLATFORM_LINKLIBS ${X11_X11_LIB})

	if(WITH_X11_XINPUT)
		if(X11_Xinput_LIB)
			list(APPEND PLATFORM_LINKLIBS ${X11_Xinput_LIB})
		else()
			set(WITH_X11_XINPUT OFF)
		endif()
	endif()

	if(WITH_X11_XF86VMODE)
		# XXX, why dont cmake make this available?
		find_library(X11_Xxf86vmode_LIB Xxf86vm   ${X11_LIB_SEARCH_PATH})
		mark_as_advanced(X11_Xxf86vmode_LIB)
		if(X11_Xxf86vmode_LIB)
			list(APPEND PLATFORM_LINKLIBS ${X11_Xxf86vmode_LIB})
		else()
			set(WITH_X11_XF86VMODE OFF)
		endif()
	endif()

endif()


# ----------------------------------------------------------------------------
# Main Platform Checks
#
# - UNIX
# - WIN32
# - APPLE

if(UNIX AND NOT APPLE)
	macro(find_package_wrapper)
		if(WITH_STATIC_LIBS)
			set(_cmake_find_library_suffixes_back ${CMAKE_FIND_LIBRARY_SUFFIXES})
			set(CMAKE_FIND_LIBRARY_SUFFIXES .a ${CMAKE_FIND_LIBRARY_SUFFIXES})
		endif()
		find_package(${ARGV})
		if(WITH_STATIC_LIBS)
			set(CMAKE_FIND_LIBRARY_SUFFIXES ${_cmake_find_library_suffixes_back})
			unset(_cmake_find_library_suffixes_back)
		endif()
	endmacro()

	find_package_wrapper(JPEG REQUIRED)
	find_package_wrapper(PNG REQUIRED)
	find_package_wrapper(ZLIB REQUIRED)
	find_package_wrapper(Freetype REQUIRED)

	if(WITH_LZO AND WITH_SYSTEM_LZO)
		find_package_wrapper(LZO)
		if(NOT LZO_FOUND)
			message(FATAL_ERROR "Failed finding system LZO version!")
		endif()
	endif()

	if(WITH_SYSTEM_EIGEN3)
		find_package_wrapper(Eigen3)
		if(NOT EIGEN3_FOUND)
			message(FATAL_ERROR "Failed finding system Eigen3 version!")
		endif()
	endif()
	# else values are set below for all platforms

	if(WITH_PYTHON)
		# No way to set py34. remove for now.
		# find_package(PythonLibs)

		# Use our own instead, since wothout py is such a rare case,
		# require this package
		# XXX Linking errors with debian static python :/
#		find_package_wrapper(PythonLibsUnix REQUIRED)
		find_package(PythonLibsUnix REQUIRED)
	endif()

	if(WITH_IMAGE_OPENEXR)
		find_package_wrapper(OpenEXR)  # our own module
		if(NOT OPENEXR_FOUND)
			set(WITH_IMAGE_OPENEXR OFF)
		endif()
	endif()

	if(WITH_IMAGE_OPENJPEG)
		find_package_wrapper(OpenJPEG)
		if(NOT OPENJPEG_FOUND)
			set(WITH_IMAGE_OPENJPEG OFF)
		endif()
	endif()

	if(WITH_IMAGE_TIFF)
		# XXX Linking errors with debian static tiff :/
#		find_package_wrapper(TIFF)
		find_package(TIFF)
		if(NOT TIFF_FOUND)
			set(WITH_IMAGE_TIFF OFF)
		endif()
	endif()

	# Audio IO
	if(WITH_SYSTEM_AUDASPACE)
		find_package_wrapper(Audaspace)
		if(NOT AUDASPACE_FOUND OR NOT AUDASPACE_C_FOUND)
			message(FATAL_ERROR "Audaspace external library not found!")
		endif()
	endif()

	if(WITH_OPENAL)
		find_package_wrapper(OpenAL)
		if(NOT OPENAL_FOUND)
			set(WITH_OPENAL OFF)
		endif()
	endif()

	if(WITH_SDL)
		if(WITH_SDL_DYNLOAD)
			set(SDL_INCLUDE_DIR "${CMAKE_CURRENT_SOURCE_DIR}/extern/sdlew/include/SDL2")
			set(SDL_LIBRARY)
		else()
			find_package_wrapper(SDL2)
			if(SDL2_FOUND)
				# Use same names for both versions of SDL until we move to 2.x.
				set(SDL_INCLUDE_DIR "${SDL2_INCLUDE_DIR}")
				set(SDL_LIBRARY "${SDL2_LIBRARY}")
				set(SDL_FOUND "${SDL2_FOUND}")
			else()
				find_package_wrapper(SDL)
			endif()
			mark_as_advanced(
				SDL_INCLUDE_DIR
				SDL_LIBRARY
			)
			# unset(SDLMAIN_LIBRARY CACHE)
			if(NOT SDL_FOUND)
				set(WITH_SDL OFF)
			endif()
		endif()
	endif()

	if(WITH_JACK)
		find_package_wrapper(Jack)
		if(NOT JACK_FOUND)
			set(WITH_JACK OFF)
		endif()
	endif()

	# Codecs
	if(WITH_CODEC_SNDFILE)
		find_package_wrapper(SndFile)
		if(NOT SNDFILE_FOUND)
			set(WITH_CODEC_SNDFILE OFF)
		endif()
	endif()

	if(WITH_CODEC_FFMPEG)
		set(FFMPEG /usr CACHE PATH "FFMPEG Directory")
		set(FFMPEG_LIBRARIES avformat avcodec avutil avdevice swscale CACHE STRING "FFMPEG Libraries")

		mark_as_advanced(FFMPEG)

		# lame, but until we have proper find module for ffmpeg
		set(FFMPEG_INCLUDE_DIRS ${FFMPEG}/include)
		if(EXISTS "${FFMPEG}/include/ffmpeg/")
			list(APPEND FFMPEG_INCLUDE_DIRS "${FFMPEG}/include/ffmpeg")
		endif()
		# end lameness

		mark_as_advanced(FFMPEG_LIBRARIES)
		set(FFMPEG_LIBPATH ${FFMPEG}/lib)
	endif()

	if(WITH_FFTW3)
		find_package_wrapper(Fftw3)
		if(NOT FFTW3_FOUND)
			set(WITH_FFTW3 OFF)
		endif()
	endif()

	if(WITH_OPENCOLLADA)
		find_package_wrapper(OpenCOLLADA)
		if(OPENCOLLADA_FOUND)
			find_package_wrapper(XML2)
			find_package_wrapper(PCRE)
		else()
			set(WITH_OPENCOLLADA OFF)
		endif()
	endif()

	if(WITH_MEM_JEMALLOC)
		find_package_wrapper(JeMalloc)
		if(NOT JEMALLOC_FOUND)
			set(WITH_MEM_JEMALLOC OFF)
		endif()
	endif()

	if(WITH_INPUT_NDOF)
		find_package_wrapper(Spacenav)
		if(NOT SPACENAV_FOUND)
			set(WITH_INPUT_NDOF OFF)
		endif()

		# use generic names within blenders buildsystem.
		if(SPACENAV_FOUND)
			set(NDOF_INCLUDE_DIRS ${SPACENAV_INCLUDE_DIRS})
			set(NDOF_LIBRARIES ${SPACENAV_LIBRARIES})
		endif()
	endif()

	if(WITH_CYCLES_OSL)
		set(CYCLES_OSL ${LIBDIR}/osl CACHE PATH "Path to OpenShadingLanguage installation")
		if(NOT OSL_ROOT)
			set(OSL_ROOT ${CYCLES_OSL})
		endif()
		find_package_wrapper(OpenShadingLanguage)
		if(OSL_FOUND)
			if(${OSL_LIBRARY_VERSION_MAJOR} EQUAL "1" AND ${OSL_LIBRARY_VERSION_MINOR} LESS "6")
				# Note: --whole-archive is needed to force loading of all symbols in liboslexec,
				# otherwise LLVM is missing the osl_allocate_closure_component function
				set(OSL_LIBRARIES ${OSL_OSLCOMP_LIBRARY} -Wl,--whole-archive ${OSL_OSLEXEC_LIBRARY} -Wl,--no-whole-archive ${OSL_OSLQUERY_LIBRARY})
			endif()
		else()
			message(STATUS "OSL not found, disabling it from Cycles")
			set(WITH_CYCLES_OSL OFF)
		endif()
	endif()

	if(WITH_BOOST)
		# uses in build instructions to override include and library variables
		if(NOT BOOST_CUSTOM)
			if(WITH_STATIC_LIBS)
				set(Boost_USE_STATIC_LIBS ON)
			endif()
			set(Boost_USE_MULTITHREADED ON)
			set(__boost_packages filesystem regex system thread date_time)
			if(WITH_CYCLES_OSL)
				if(NOT (${OSL_LIBRARY_VERSION_MAJOR} EQUAL "1" AND ${OSL_LIBRARY_VERSION_MINOR} LESS "6"))
					list(APPEND __boost_packages wave)
				else()
				endif()
			endif()
			if(WITH_INTERNATIONAL)
				list(APPEND __boost_packages locale)
			endif()
			if(WITH_CYCLES_NETWORK)
				list(APPEND __boost_packages serialization)
			endif()
			find_package(Boost 1.48 COMPONENTS ${__boost_packages})
			if(NOT Boost_FOUND)
				# try to find non-multithreaded if -mt not found, this flag
				# doesn't matter for us, it has nothing to do with thread
				# safety, but keep it to not disturb build setups
				set(Boost_USE_MULTITHREADED OFF)
				find_package(Boost 1.48 COMPONENTS ${__boost_packages})
			endif()
			unset(__boost_packages)
			if(Boost_USE_STATIC_LIBS AND WITH_BOOST_ICU)
				find_package(IcuLinux)
			endif()
			mark_as_advanced(Boost_DIR)  # why doesnt boost do this?
		endif()

		set(BOOST_INCLUDE_DIR ${Boost_INCLUDE_DIRS})
		set(BOOST_LIBRARIES ${Boost_LIBRARIES})
		set(BOOST_LIBPATH ${Boost_LIBRARY_DIRS})
		set(BOOST_DEFINITIONS "-DBOOST_ALL_NO_LIB")
	endif()

	if(WITH_OPENIMAGEIO)
		find_package_wrapper(OpenImageIO)
		if(NOT OPENIMAGEIO_PUGIXML_FOUND AND WITH_CYCLES_STANDALONE)
			find_package_wrapper(PugiXML)
		else()
			set(PUGIXML_INCLUDE_DIR "${OPENIMAGEIO_INCLUDE_DIR/OpenImageIO}")
			set(PUGIXML_LIBRARIES "")
		endif()

		set(OPENIMAGEIO_LIBRARIES ${OPENIMAGEIO_LIBRARIES} ${PNG_LIBRARIES} ${JPEG_LIBRARIES} ${ZLIB_LIBRARIES} ${BOOST_LIBRARIES})
		set(OPENIMAGEIO_LIBPATH)  # TODO, remove and reference the absolute path everywhere
		set(OPENIMAGEIO_DEFINITIONS "")

		if(WITH_IMAGE_TIFF)
			list(APPEND OPENIMAGEIO_LIBRARIES "${TIFF_LIBRARY}")
		endif()
		if(WITH_IMAGE_OPENEXR)
			list(APPEND OPENIMAGEIO_LIBRARIES "${OPENEXR_LIBRARIES}")
		endif()

		if(NOT OPENIMAGEIO_FOUND)
			set(WITH_OPENIMAGEIO OFF)
			message(STATUS "OpenImageIO not found, disabling WITH_CYCLES")
		endif()
	endif()

	if(WITH_OPENCOLORIO)
		find_package_wrapper(OpenColorIO)

		set(OPENCOLORIO_LIBRARIES ${OPENCOLORIO_LIBRARIES})
		set(OPENCOLORIO_LIBPATH)  # TODO, remove and reference the absolute path everywhere
		set(OPENCOLORIO_DEFINITIONS)

		if(NOT OPENCOLORIO_FOUND)
			set(WITH_OPENCOLORIO OFF)
			message(STATUS "OpenColorIO not found")
		endif()
	endif()

	if(WITH_LLVM)
		find_package_wrapper(LLVM)

		if(NOT LLVM_FOUND)
			set(WITH_LLVM OFF)
			message(STATUS "LLVM not found")
		endif()
	endif()

	if(WITH_LLVM OR WITH_SDL_DYNLOAD)
		# Fix for conflict with Mesa llvmpipe
		set(PLATFORM_LINKFLAGS "${PLATFORM_LINKFLAGS} -Wl,--version-script='${CMAKE_SOURCE_DIR}/source/creator/blender.map'")
	endif()

	if(WITH_OPENSUBDIV)
		find_package_wrapper(OpenSubdiv)

		set(OPENSUBDIV_LIBRARIES ${OPENSUBDIV_LIBRARIES})
		set(OPENSUBDIV_LIBPATH)  # TODO, remove and reference the absolute path everywhere

		if(NOT OPENSUBDIV_FOUND)
			set(WITH_OPENSUBDIV OFF)
			message(STATUS "OpenSundiv not found")
		endif()
	endif()

	# OpenSuse needs lutil, ArchLinux not, for now keep, can avoid by using --as-needed
	list(APPEND PLATFORM_LINKLIBS -lutil -lc -lm)

	find_package(Threads REQUIRED)
	list(APPEND PLATFORM_LINKLIBS ${CMAKE_THREAD_LIBS_INIT})
	# used by other platforms
	set(PTHREADS_LIBRARIES ${CMAKE_THREAD_LIBS_INIT})

	if(CMAKE_DL_LIBS)
		list(APPEND PLATFORM_LINKLIBS ${CMAKE_DL_LIBS})
	endif()

	if(CMAKE_SYSTEM_NAME MATCHES "Linux")
		if(NOT WITH_PYTHON_MODULE)
			# binreloc is linux only
			set(BINRELOC_INCLUDE_DIRS ${CMAKE_SOURCE_DIR}/extern/binreloc/include)
			set(WITH_BINRELOC ON)
		endif()
	endif()

	# lfs on glibc, all compilers should use
	add_definitions(-D_LARGEFILE_SOURCE -D_FILE_OFFSET_BITS=64 -D_LARGEFILE64_SOURCE)

	# GNU Compiler
	if(CMAKE_COMPILER_IS_GNUCC)
		set(PLATFORM_CFLAGS "-pipe -fPIC -funsigned-char -fno-strict-aliasing")

		if(NOT "${CMAKE_C_COMPILER_VERSION}" VERSION_LESS "5.0")
			# GCC5 uses gnu11, until we update, force c89
			# though some c11 features can still be used.
			set(CMAKE_C_FLAGS "${CMAKE_C_FLAGS} -std=gnu89")
		endif()

		# use ld.gold linker if available, could make optional
		execute_process(
		        COMMAND ${CMAKE_C_COMPILER} -fuse-ld=gold -Wl,--version
		        ERROR_QUIET OUTPUT_VARIABLE LD_VERSION)
		if("${LD_VERSION}" MATCHES "GNU gold")
			set(CMAKE_C_FLAGS "${CMAKE_C_FLAGS} -fuse-ld=gold")
			set(CMAKE_CXX_FLAGS "${CMAKE_CXX_FLAGS} -fuse-ld=gold")
		else()
			message(STATUS "GNU gold linker isn't available, using the default system linker.")
		endif()
		unset(LD_VERSION)

	# CLang is the same as GCC for now.
	elseif(CMAKE_C_COMPILER_ID MATCHES "Clang")
		set(PLATFORM_CFLAGS "-pipe -fPIC -funsigned-char -fno-strict-aliasing")
	# Solaris CC
	elseif(CMAKE_C_COMPILER_ID MATCHES "SunPro")
		set(PLATFORM_CFLAGS "-pipe -features=extensions -fPIC -D__FUNCTION__=__func__")
		
	# Intel C++ Compiler
	elseif(CMAKE_C_COMPILER_ID MATCHES "Intel")
		# think these next two are broken
		find_program(XIAR xiar)
		if(XIAR)
			set(CMAKE_AR "${XIAR}")
		endif()
		mark_as_advanced(XIAR)

		find_program(XILD xild)
		if(XILD)
			set(CMAKE_LINKER "${XILD}")
		endif()
		mark_as_advanced(XILD)

		set(CMAKE_C_FLAGS "${CMAKE_C_FLAGS} -fp-model precise -prec_div -parallel")
		set(CMAKE_CXX_FLAGS "${CMAKE_CXX_FLAGS} -fp-model precise -prec_div -parallel")

		# set(PLATFORM_CFLAGS "${PLATFORM_CFLAGS} -diag-enable sc3")
		set(PLATFORM_CFLAGS "-pipe -fPIC -funsigned-char -fno-strict-aliasing")
		set(PLATFORM_LINKFLAGS "${PLATFORM_LINKFLAGS} -static-intel")
	endif()

elseif(WIN32)

	add_definitions(-DWIN32)

	if(MSVC)

		# needed for some MSVC installations
		set(CMAKE_EXE_LINKER_FLAGS "${CMAKE_EXE_LINKER_FLAGS} /SAFESEH:NO")
		set(CMAKE_SHARED_LINKER_FLAGS "${CMAKE_SHARED_LINKER_FLAGS} /SAFESEH:NO")
		set(CMAKE_MODULE_LINKER_FLAGS "${CMAKE_MODULE_LINKER_FLAGS} /SAFESEH:NO")

		list(APPEND PLATFORM_LINKLIBS ws2_32 vfw32 winmm kernel32 user32 gdi32 comdlg32 advapi32 shfolder shell32 ole32 oleaut32 uuid psapi Dbghelp)

		if(WITH_INPUT_IME)
			list(APPEND PLATFORM_LINKLIBS imm32)
		endif()

		add_definitions(
			-D_CRT_NONSTDC_NO_DEPRECATE
			-D_CRT_SECURE_NO_DEPRECATE
			-D_SCL_SECURE_NO_DEPRECATE
			-D_CONSOLE
			-D_LIB
		)

		# MSVC11 needs _ALLOW_KEYWORD_MACROS to build
		add_definitions(-D_ALLOW_KEYWORD_MACROS)

		if(CMAKE_CL_64)
			# We want to support Vista level ABI for x64
			add_definitions(-D_WIN32_WINNT=0x600)
		endif()

		# Make cmake find the msvc redistributables
		set(CMAKE_INSTALL_SYSTEM_RUNTIME_LIBS_SKIP TRUE)
		include(InstallRequiredSystemLibraries)

		set(CMAKE_CXX_FLAGS "/nologo /J /Gd /EHsc /MP" CACHE STRING "MSVC MT C++ flags " FORCE)
		set(CMAKE_C_FLAGS   "/nologo /J /Gd /MP"       CACHE STRING "MSVC MT C++ flags " FORCE)

		if(CMAKE_CL_64)
			set(CMAKE_CXX_FLAGS_DEBUG "/Od /RTC1 /MTd /Zi /MP" CACHE STRING "MSVC MT flags " FORCE)
		else()
			set(CMAKE_CXX_FLAGS_DEBUG "/Od /RTC1 /MTd /ZI /MP" CACHE STRING "MSVC MT flags " FORCE)
		endif()
		set(CMAKE_CXX_FLAGS_RELEASE "/O2 /Ob2 /MT /MP" CACHE STRING "MSVC MT flags " FORCE)
		set(CMAKE_CXX_FLAGS_MINSIZEREL "/O1 /Ob1 /MT /MP" CACHE STRING "MSVC MT flags " FORCE)
		set(CMAKE_CXX_FLAGS_RELWITHDEBINFO "/O2 /Ob1 /MT /Zi /MP" CACHE STRING "MSVC MT flags " FORCE)
		if(CMAKE_CL_64)
			set(CMAKE_C_FLAGS_DEBUG "/Od /RTC1 /MTd /Zi /MP" CACHE STRING "MSVC MT flags " FORCE)
		else()
			set(CMAKE_C_FLAGS_DEBUG "/Od /RTC1 /MTd /ZI /MP" CACHE STRING "MSVC MT flags " FORCE)
		endif()
		set(CMAKE_C_FLAGS_RELEASE "/O2 /Ob2 /MT /MP" CACHE STRING "MSVC MT flags " FORCE)
		set(CMAKE_C_FLAGS_MINSIZEREL "/O1 /Ob1 /MT /MP" CACHE STRING "MSVC MT flags " FORCE)
		set(CMAKE_C_FLAGS_RELWITHDEBINFO "/O2 /Ob1 /MT /Zi /MP" CACHE STRING "MSVC MT flags " FORCE)


		set(PLATFORM_LINKFLAGS "/SUBSYSTEM:CONSOLE /STACK:2097152 /INCREMENTAL:NO /NODEFAULTLIB:msvcrt.lib /NODEFAULTLIB:msvcmrt.lib /NODEFAULTLIB:msvcurt.lib /NODEFAULTLIB:msvcrtd.lib")

		# MSVC only, Mingw doesnt need
		if(CMAKE_CL_64)
			set(PLATFORM_LINKFLAGS "/MACHINE:X64 /OPT:NOREF ${PLATFORM_LINKFLAGS}")
		else()
			set(PLATFORM_LINKFLAGS "/MACHINE:IX86 /LARGEADDRESSAWARE ${PLATFORM_LINKFLAGS}")
		endif()

		set(PLATFORM_LINKFLAGS_DEBUG "/IGNORE:4099 /NODEFAULTLIB:libcmt.lib /NODEFAULTLIB:libc.lib")

		if(NOT DEFINED LIBDIR)
			# Setup 64bit and 64bit windows systems
			if(CMAKE_CL_64)
				message(STATUS "64 bit compiler detected.")
				set(LIBDIR ${CMAKE_SOURCE_DIR}/../lib/win64_vc12)
			else()
				message(STATUS "32 bit compiler detected.")
				set(LIBDIR ${CMAKE_SOURCE_DIR}/../lib/windows_vc12)
			endif()
		else()
			message(STATUS using LIBDIR  ${LIBDIR})
		endif()

		# Add each of our libraries to our cmake_prefix_path so find_package() could work
		file(GLOB children RELATIVE ${LIBDIR} ${LIBDIR}/*)
		foreach(child ${children})
		if(IS_DIRECTORY ${LIBDIR}/${child})
			list(APPEND CMAKE_PREFIX_PATH  ${LIBDIR}/${child})
		endif()
		endforeach()

		set(ZLIB_INCLUDE_DIRS ${LIBDIR}/zlib/include)
		set(ZLIB_LIBRARIES ${LIBDIR}/zlib/lib/libz_st.lib)
		set(ZLIB_INCLUDE_DIR ${LIBDIR}/zlib/include)
		set(ZLIB_LIBRARY ${LIBDIR}/zlib/lib/libz_st.lib)
		set(ZLIB_DIR ${LIBDIR}/zlib)
		#find_package(zlib) # we want to find before finding things that depend on it like png


		find_package(png)
		if(NOT PNG_FOUND)
			message(WARNING "Using HARDCODED libpng locations")
			set(PNG_PNG_INCLUDE_DIR ${LIBDIR}/png/include)
			set(PNG_LIBRARIES libpng)
			set(PNG "${LIBDIR}/png")
			set(PNG_INCLUDE_DIRS "${PNG}/include")
			set(PNG_LIBPATH ${PNG}/lib) # not cmake defined
		endif()

		if(MSVC)
			set(JPEG_NAMES ${JPEG_NAMES} libjpeg)
		endif()
		find_package(jpeg REQUIRED)

		set(PTHREADS_INCLUDE_DIRS ${LIBDIR}/pthreads/include)
		set(PTHREADS_LIBRARIES ${LIBDIR}/pthreads/lib/pthreadVC2.lib)

		set(FREETYPE ${LIBDIR}/freetype)
		set(FREETYPE_INCLUDE_DIRS
			${LIBDIR}/freetype/include
			${LIBDIR}/freetype/include/freetype2
		)
		set(FREETYPE_LIBRARY ${LIBDIR}/freetype/lib/freetype2ST.lib)
		find_package(freetype REQUIRED)

		if(WITH_FFTW3)
			set(FFTW3 ${LIBDIR}/fftw3)
			set(FFTW3_LIBRARIES libfftw)
			set(FFTW3_INCLUDE_DIRS ${FFTW3}/include)
			set(FFTW3_LIBPATH ${FFTW3}/lib)
		endif()

		if(WITH_OPENCOLLADA)
			set(OPENCOLLADA ${LIBDIR}/opencollada)

			set(OPENCOLLADA_INCLUDE_DIRS
				${OPENCOLLADA}/include/opencollada/COLLADAStreamWriter
				${OPENCOLLADA}/include/opencollada/COLLADABaseUtils
				${OPENCOLLADA}/include/opencollada/COLLADAFramework
				${OPENCOLLADA}/include/opencollada/COLLADASaxFrameworkLoader
				${OPENCOLLADA}/include/opencollada/GeneratedSaxParser
			)

			set(OPENCOLLADA_LIBRARIES
				${OPENCOLLADA}/lib/opencollada/OpenCOLLADASaxFrameworkLoader.lib
				${OPENCOLLADA}/lib/opencollada/OpenCOLLADAFramework.lib
				${OPENCOLLADA}/lib/opencollada/OpenCOLLADABaseUtils.lib
				${OPENCOLLADA}/lib/opencollada/OpenCOLLADAStreamWriter.lib
				${OPENCOLLADA}/lib/opencollada/MathMLSolver.lib
				${OPENCOLLADA}/lib/opencollada/GeneratedSaxParser.lib
				${OPENCOLLADA}/lib/opencollada/xml.lib
				${OPENCOLLADA}/lib/opencollada/buffer.lib
				${OPENCOLLADA}/lib/opencollada/ftoa.lib
			)

			if(NOT WITH_LLVM)
				list(APPEND OPENCOLLADA_LIBRARIES ${OPENCOLLADA}/lib/opencollada/UTF.lib)
			endif()

			set(PCRE_LIBRARIES
				${OPENCOLLADA}/lib/opencollada/pcre.lib
			)
		endif()

		if(WITH_CODEC_FFMPEG)
			set(FFMPEG_INCLUDE_DIRS
				${LIBDIR}/ffmpeg/include
				${LIBDIR}/ffmpeg/include/msvc
			)
			find_package(FFMPEG)
			if(NOT FFMPEG_FOUND)
				message(WARNING "Using HARDCODED ffmpeg locations")
				set(FFMPEG_LIBRARY_VERSION 55)
				set(FFMPEG_LIBRARY_VERSION_AVU 52)
				set(FFMPEG_LIBRARIES
					${LIBDIR}/ffmpeg/lib/avcodec-${FFMPEG_LIBRARY_VERSION}.lib
					${LIBDIR}/ffmpeg/lib/avformat-${FFMPEG_LIBRARY_VERSION}.lib
					${LIBDIR}/ffmpeg/lib/avdevice-${FFMPEG_LIBRARY_VERSION}.lib
					${LIBDIR}/ffmpeg/lib/avutil-${FFMPEG_LIBRARY_VERSION_AVU}.lib
					${LIBDIR}/ffmpeg/lib/swscale-2.lib
					)
			endif()
		endif()

		if(WITH_IMAGE_OPENEXR)
			set(OPENEXR_ROOT_DIR ${LIBDIR}/openexr)
			set(OPENEXR_VERSION "2.1")
			find_package(OPENEXR REQUIRED)
			if(NOT OPENEXR_FOUND)
				message(WARNING "Using HARDCODED OpenEXR locations")
				set(OPENEXR ${LIBDIR}/openexr)
				set(OPENEXR_INCLUDE_DIR ${OPENEXR}/include)
				set(OPENEXR_INCLUDE_DIRS ${OPENEXR}/include/OpenEXR)
				set(OPENEXR_LIBPATH ${OPENEXR}/lib)
				set(OPENEXR_LIBRARIES
					${OPENEXR_LIBPATH}/Iex-2_2.lib
					${OPENEXR_LIBPATH}/Half.lib
					${OPENEXR_LIBPATH}/IlmImf-2_2.lib
					${OPENEXR_LIBPATH}/Imath-2_2.lib
					${OPENEXR_LIBPATH}/IlmThread-2_2.lib
				)
			endif()
		endif()

		if(WITH_IMAGE_TIFF)
		# Try to find tiff first then complain and set static and maybe wrong paths
		find_package(TIFF)
		if(NOT TIFF_FOUND)
			message(WARNING "Using HARDCODED libtiff locations")
			set(TIFF_LIBRARY ${LIBDIR}/tiff/lib/libtiff.lib)
			set(TIFF_INCLUDE_DIR ${LIBDIR}/tiff/include)
		endif()
		endif()

		if(WITH_JACK)
			set(JACK_INCLUDE_DIRS
				${LIBDIR}/jack/include/jack
				${LIBDIR}/jack/include
			)
			set(JACK_LIBRARIES optimized ${LIBDIR}/jack/lib/libjack.lib debug ${LIBDIR}/jack/lib/libjack_d.lib)
		endif()

		if(WITH_PYTHON)
			set(PYTHON_VERSION 3.4) # CACHE STRING)

			string(REPLACE "." "" _PYTHON_VERSION_NO_DOTS ${PYTHON_VERSION})
			# Use shared libs for vc2008 and vc2010 until we actually have vc2010 libs
			set(PYTHON_LIBRARY ${LIBDIR}/python/lib/python${_PYTHON_VERSION_NO_DOTS}.lib)
			unset(_PYTHON_VERSION_NO_DOTS)

			# Shared includes for both vc2008 and vc2010
			set(PYTHON_INCLUDE_DIR ${LIBDIR}/python/include/python${PYTHON_VERSION})

			# uncached vars
			set(PYTHON_INCLUDE_DIRS "${PYTHON_INCLUDE_DIR}")
			set(PYTHON_LIBRARIES  "${PYTHON_LIBRARY}")
		endif()

		if(WITH_BOOST)
			if(WITH_CYCLES_OSL)
				set(boost_extra_libs wave)
			endif()
			if(WITH_INTERNATIONAL)
				list(APPEND boost_extra_libs locale)
			endif()
			set(Boost_USE_STATIC_RUNTIME ON) # prefix lib
			set(Boost_USE_MULTITHREADED ON) # suffix -mt
			set(Boost_USE_STATIC_LIBS ON) # suffix -s
			find_package(Boost COMPONENTS date_time filesystem thread regex system ${boost_extra_libs})
			if(NOT Boost_FOUND)
				message(WARNING "USING HARDCODED boost locations")
				set(BOOST ${LIBDIR}/boost)
				set(BOOST_INCLUDE_DIR ${BOOST}/include)
				if(MSVC12)
					set(BOOST_LIBPATH ${BOOST}/lib)
					set(BOOST_POSTFIX "vc120-mt-s-1_55.lib")
					set(BOOST_DEBUG_POSTFIX "vc120-mt-sgd-1_55.lib")
				else()
					set(BOOST_LIBPATH ${BOOST}/lib)
					set(BOOST_POSTFIX "vc90-mt-s-1_49.lib")
					set(BOOST_DEBUG_POSTFIX "vc90-mt-sgd-1_49.lib")
				endif()
				set(BOOST_LIBRARIES
					optimized libboost_date_time-${BOOST_POSTFIX} optimized libboost_filesystem-${BOOST_POSTFIX}
					optimized libboost_regex-${BOOST_POSTFIX}
					optimized libboost_system-${BOOST_POSTFIX} optimized libboost_thread-${BOOST_POSTFIX}
					debug libboost_date_time-${BOOST_DEBUG_POSTFIX} debug libboost_filesystem-${BOOST_DEBUG_POSTFIX}
					debug libboost_regex-${BOOST_DEBUG_POSTFIX}
					debug libboost_system-${BOOST_DEBUG_POSTFIX} debug libboost_thread-${BOOST_DEBUG_POSTFIX})
				if(WITH_CYCLES_OSL)
					set(BOOST_LIBRARIES ${BOOST_LIBRARIES}
						optimized libboost_wave-${BOOST_POSTFIX}
						debug libboost_wave-${BOOST_DEBUG_POSTFIX})
				endif()
				if(WITH_INTERNATIONAL)
					set(BOOST_LIBRARIES ${BOOST_LIBRARIES}
						optimized libboost_locale-${BOOST_POSTFIX}
						debug libboost_locale-${BOOST_DEBUG_POSTFIX})
				endif()
			else() # we found boost using find_package
				set(BOOST_INCLUDE_DIR ${Boost_INCLUDE_DIRS})
				set(BOOST_LIBRARIES ${Boost_LIBRARIES})
				set(BOOST_LIBPATH ${Boost_LIBRARY_DIRS})
			endif()
			set(BOOST_DEFINITIONS "-DBOOST_ALL_NO_LIB")
		endif()
			
		if(WITH_OPENIMAGEIO)
			find_package(OpenImageIO)
			set(OPENIMAGEIO ${LIBDIR}/openimageio)
			set(OPENIMAGEIO_INCLUDE_DIRS ${OPENIMAGEIO}/include)
			set(OIIO_OPTIMIZED optimized OpenImageIO optimized OpenImageIO_Util)
			set(OIIO_DEBUG debug OpenImageIO_d debug OpenImageIO_Util_d)
			set(OPENIMAGEIO_LIBRARIES ${OIIO_OPTIMIZED} ${OIIO_DEBUG})
			set(OPENIMAGEIO_LIBPATH ${OPENIMAGEIO}/lib)
			set(OPENIMAGEIO_DEFINITIONS "-DUSE_TBB=0")
			set(OPENCOLORIO_DEFINITIONS "-DOCIO_STATIC_BUILD")
			set(OPENIMAGEIO_IDIFF "${OPENIMAGEIO}/bin/idiff.exe")
			add_definitions(-DOIIO_STATIC_BUILD)
		endif()

		if(WITH_LLVM)
			set(LLVM_ROOT_DIR ${LIBDIR}/llvm CACHE PATH	"Path to the LLVM installation")
			file(GLOB LLVM_LIBRARY_OPTIMIZED ${LLVM_ROOT_DIR}/lib/*.lib)

			if(EXISTS ${LLVM_ROOT_DIR}/debug/lib)
				foreach(LLVM_OPTIMIZED_LIB ${LLVM_LIBRARY_OPTIMIZED})
					get_filename_component(LIBNAME ${LLVM_OPTIMIZED_LIB} ABSOLUTE)
					list(APPEND LLVM_LIBS optimized ${LIBNAME})
				endforeach(LLVM_OPTIMIZED_LIB)
			
				file(GLOB LLVM_LIBRARY_DEBUG ${LLVM_ROOT_DIR}/debug/lib/*.lib)

				foreach(LLVM_DEBUG_LIB ${LLVM_LIBRARY_DEBUG})
					get_filename_component(LIBNAME ${LLVM_DEBUG_LIB} ABSOLUTE)
					list(APPEND LLVM_LIBS debug ${LIBNAME})
				endforeach(LLVM_DEBUG_LIB)

				set(LLVM_LIBRARY ${LLVM_LIBS})
			else()
				message(WARNING "LLVM debug libs not present on this system. Using release libs for debug builds.")
				set(LLVM_LIBRARY ${LLVM_LIBRARY_OPTIMIZED})
			endif()
			
		endif()
	
		if(WITH_OPENCOLORIO)
			set(OPENCOLORIO ${LIBDIR}/opencolorio)
			set(OPENCOLORIO_INCLUDE_DIRS ${OPENCOLORIO}/include)
			set(OPENCOLORIO_LIBRARIES OpenColorIO)
			set(OPENCOLORIO_LIBPATH ${LIBDIR}/opencolorio/lib)
			set(OPENCOLORIO_DEFINITIONS)
		endif()
		

		if(WITH_MOD_CLOTH_ELTOPO)
			set(LAPACK ${LIBDIR}/lapack)
			# set(LAPACK_INCLUDE_DIR ${LAPACK}/include)
			set(LAPACK_LIBPATH ${LAPACK}/lib)
			set(LAPACK_LIBRARIES
				${LIBDIR}/lapack/lib/libf2c.lib
				${LIBDIR}/lapack/lib/clapack_nowrap.lib
				${LIBDIR}/lapack/lib/BLAS_nowrap.lib
			)
		endif()

		if(WITH_OPENSUBDIV)
			set(OPENSUBDIV_INCLUDE_DIR ${LIBDIR}/opensubdiv/include)
			set(OPENSUBDIV_LIBPATH ${LIBDIR}/opensubdiv/lib)
			set(OPENSUBDIV_LIBRARIES ${OPENSUBDIV_LIBPATH}/osdCPU.lib ${OPENSUBDIV_LIBPATH}/osdGPU.lib)
			find_package(OpenSubdiv)
		endif()

		if(WITH_SDL)
			set(SDL ${LIBDIR}/sdl)
			set(SDL_INCLUDE_DIR ${SDL}/include)
			set(SDL_LIBRARY SDL2)
			set(SDL_LIBPATH ${SDL}/lib)
		endif()

		# Audio IO
		if(WITH_SYSTEM_AUDASPACE)
			set(AUDASPACE_INCLUDE_DIRS ${LIBDIR}/audaspace/include/audaspace)
			set(AUDASPACE_LIBRARIES ${LIBDIR}/audaspace/lib/audaspace.lib)
			set(AUDASPACE_C_INCLUDE_DIRS ${LIBDIR}/audaspace/include/audaspace)
			set(AUDASPACE_C_LIBRARIES ${LIBDIR}/audaspace/lib/audaspace-c.lib)
			set(AUDASPACE_PY_INCLUDE_DIRS ${LIBDIR}/audaspace/include/audaspace)
			set(AUDASPACE_PY_LIBRARIES ${LIBDIR}/audaspace/lib/audaspace-py.lib)
		endif()

		# used in many places so include globally, like OpenGL
		blender_include_dirs_sys("${PTHREADS_INCLUDE_DIRS}")

	elseif(CMAKE_COMPILER_IS_GNUCC)
		# keep GCC specific stuff here
		include(CheckCSourceCompiles)
		# Setup 64bit and 64bit windows systems
		CHECK_C_SOURCE_COMPILES("
			#ifndef __MINGW64__
			#error
			#endif
			int main(void) { return 0; }
			" 
			WITH_MINGW64)
		
		if(WITH_MINGW64)
			message(STATUS "Compiling for 64 bit with MinGW-w64.")
			execute_process(COMMAND ${CMAKE_C_COMPILER} -dumpversion OUTPUT_VARIABLE GCC_VERSION)
			if(GCC_VERSION VERSION_GREATER 4.9 OR GCC_VERSION VERSION_EQUAL 4.9)
				set(LIBDIR ${CMAKE_SOURCE_DIR}/../lib/mingw64_gcc49)
			else()
				set(LIBDIR ${CMAKE_SOURCE_DIR}/../lib/mingw64)
			endif()
		else()
			message(STATUS "Compiling for 32 bit with MinGW-w32.")
			set(LIBDIR ${CMAKE_SOURCE_DIR}/../lib/mingw32)
			
			if(WITH_RAYOPTIMIZATION)
				message(WARNING "MinGW-w32 is known to be unstable with 'WITH_RAYOPTIMIZATION' option enabled.")
			endif()
		endif()
		
		list(APPEND PLATFORM_LINKLIBS -lshell32 -lshfolder -lgdi32 -lmsvcrt -lwinmm -lmingw32 -lm -lws2_32 -lz -lstdc++ -lole32 -luuid -lwsock32 -lpsapi -ldbghelp)

		if(WITH_INPUT_IME)
			list(APPEND PLATFORM_LINKLIBS -limm32)
		endif()

		set(PLATFORM_CFLAGS "-pipe -funsigned-char -fno-strict-aliasing")

		if(WITH_MINGW64)
			set(CMAKE_CXX_FLAGS "${CMAKE_CXX_FLAGS} -fpermissive")
			list(APPEND PLATFORM_LINKLIBS -lpthread)
			
			add_definitions(-DFREE_WINDOWS64 -DMS_WIN64)
		endif()

		add_definitions(-D_LARGEFILE_SOURCE -D_FILE_OFFSET_BITS=64 -D_LARGEFILE64_SOURCE)

		add_definitions(-DFREE_WINDOWS)

		set(PNG "${LIBDIR}/png")
		set(PNG_INCLUDE_DIRS "${PNG}/include")
		set(PNG_LIBPATH ${PNG}/lib) # not cmake defined

		if(WITH_MINGW64)
			set(JPEG_LIBRARIES jpeg)
		else()
			set(JPEG_LIBRARIES libjpeg)
		endif()
		set(PNG_LIBRARIES png)

		set(ZLIB ${LIBDIR}/zlib)
		set(ZLIB_INCLUDE_DIRS ${ZLIB}/include)
		set(ZLIB_LIBPATH ${ZLIB}/lib)
		set(ZLIB_LIBRARIES z)

		set(JPEG "${LIBDIR}/jpeg")
		set(JPEG_INCLUDE_DIR "${JPEG}/include")
		set(JPEG_LIBPATH ${JPEG}/lib) # not cmake defined
		
		# comes with own pthread library
		if(NOT WITH_MINGW64)
			set(PTHREADS ${LIBDIR}/pthreads)
			#set(PTHREADS_INCLUDE_DIRS ${PTHREADS}/include)
			set(PTHREADS_LIBPATH ${PTHREADS}/lib)
			set(PTHREADS_LIBRARIES pthreadGC2)
		endif()
		
		set(FREETYPE ${LIBDIR}/freetype)
		set(FREETYPE_INCLUDE_DIRS ${FREETYPE}/include ${FREETYPE}/include/freetype2)
		set(FREETYPE_LIBPATH ${FREETYPE}/lib)
		set(FREETYPE_LIBRARY freetype)

		if(WITH_FFTW3)
			set(FFTW3 ${LIBDIR}/fftw3)
			set(FFTW3_LIBRARIES fftw3)
			set(FFTW3_INCLUDE_DIRS ${FFTW3}/include)
			set(FFTW3_LIBPATH ${FFTW3}/lib)
		endif()

		if(WITH_OPENCOLLADA)
			set(OPENCOLLADA ${LIBDIR}/opencollada)
			set(OPENCOLLADA_INCLUDE_DIRS
				${OPENCOLLADA}/include/opencollada/COLLADAStreamWriter
				${OPENCOLLADA}/include/opencollada/COLLADABaseUtils
				${OPENCOLLADA}/include/opencollada/COLLADAFramework
				${OPENCOLLADA}/include/opencollada/COLLADASaxFrameworkLoader
				${OPENCOLLADA}/include/opencollada/GeneratedSaxParser
			)
			set(OPENCOLLADA_LIBPATH ${OPENCOLLADA}/lib/opencollada)
			set(OPENCOLLADA_LIBRARIES OpenCOLLADAStreamWriter OpenCOLLADASaxFrameworkLoader OpenCOLLADAFramework OpenCOLLADABaseUtils GeneratedSaxParser UTF MathMLSolver buffer ftoa xml)
			set(PCRE_LIBRARIES pcre)
		endif()

		if(WITH_CODEC_FFMPEG)
			set(FFMPEG ${LIBDIR}/ffmpeg)
			set(FFMPEG_INCLUDE_DIRS ${FFMPEG}/include)
			if(WITH_MINGW64)
				set(FFMPEG_LIBRARIES avcodec.dll avformat.dll avdevice.dll avutil.dll swscale.dll swresample.dll)
			else()
				set(FFMPEG_LIBRARIES avcodec-55 avformat-55 avdevice-55 avutil-52 swscale-2)
			endif()
			set(FFMPEG_LIBPATH ${FFMPEG}/lib)
		endif()

		if(WITH_IMAGE_OPENEXR)
			set(OPENEXR ${LIBDIR}/openexr)
			set(OPENEXR_INCLUDE_DIR ${OPENEXR}/include)
			set(OPENEXR_INCLUDE_DIRS ${OPENEXR}/include/OpenEXR)
			set(OPENEXR_LIBRARIES Half IlmImf Imath IlmThread Iex)
			set(OPENEXR_LIBPATH ${OPENEXR}/lib)
		endif()

		if(WITH_IMAGE_TIFF)
			set(TIFF ${LIBDIR}/tiff)
			set(TIFF_LIBRARY tiff)
			set(TIFF_INCLUDE_DIR ${TIFF}/include)
			set(TIFF_LIBPATH ${TIFF}/lib)
		endif()

		if(WITH_JACK)
			set(JACK ${LIBDIR}/jack)
			set(JACK_INCLUDE_DIRS ${JACK}/include/jack ${JACK}/include)
			set(JACK_LIBRARIES jack)
			set(JACK_LIBPATH ${JACK}/lib)

			# TODO, gives linking errors, force off
			set(WITH_JACK OFF)
		endif()

		if(WITH_PYTHON)
			# normally cached but not since we include them with blender
			set(PYTHON_VERSION 3.4) #  CACHE STRING)
			string(REPLACE "." "" _PYTHON_VERSION_NO_DOTS ${PYTHON_VERSION})
			set(PYTHON_INCLUDE_DIR "${LIBDIR}/python/include/python${PYTHON_VERSION}")  # CACHE PATH)
			set(PYTHON_LIBRARY "${LIBDIR}/python/lib/python${_PYTHON_VERSION_NO_DOTS}mw.lib")  # CACHE FILEPATH)
			unset(_PYTHON_VERSION_NO_DOTS)

			# uncached vars
			set(PYTHON_INCLUDE_DIRS "${PYTHON_INCLUDE_DIR}")
			set(PYTHON_LIBRARIES  "${PYTHON_LIBRARY}")
		endif()

		if(WITH_BOOST)
			set(BOOST ${LIBDIR}/boost)
			set(BOOST_INCLUDE_DIR ${BOOST}/include)
			if(WITH_MINGW64)
				set(BOOST_POSTFIX "mgw47-mt-s-1_49")
				set(BOOST_DEBUG_POSTFIX "mgw47-mt-sd-1_49")
			else()
				set(BOOST_POSTFIX "mgw46-mt-s-1_49")
				set(BOOST_DEBUG_POSTFIX "mgw46-mt-sd-1_49")
			endif()
			set(BOOST_LIBRARIES
				optimized boost_date_time-${BOOST_POSTFIX} boost_filesystem-${BOOST_POSTFIX}
				boost_regex-${BOOST_POSTFIX}
				boost_system-${BOOST_POSTFIX} boost_thread-${BOOST_POSTFIX}
				debug boost_date_time-${BOOST_DEBUG_POSTFIX} boost_filesystem-${BOOST_DEBUG_POSTFIX}
				boost_regex-${BOOST_DEBUG_POSTFIX}
				boost_system-${BOOST_DEBUG_POSTFIX} boost_thread-${BOOST_DEBUG_POSTFIX})
			if(WITH_INTERNATIONAL)
				set(BOOST_LIBRARIES ${BOOST_LIBRARIES}
					optimized boost_locale-${BOOST_POSTFIX}
					debug boost_locale-${BOOST_DEBUG_POSTFIX}) 
			endif()
			if(WITH_CYCLES_OSL)
				set(BOOST_LIBRARIES ${BOOST_LIBRARIES}
					optimized boost_wave-${BOOST_POSTFIX}
					debug boost_wave-${BOOST_DEBUG_POSTFIX}) 
			endif()
			set(BOOST_LIBPATH ${BOOST}/lib)
			set(BOOST_DEFINITIONS "-DBOOST_ALL_NO_LIB -DBOOST_THREAD_USE_LIB ")
		endif()
			
		if(WITH_OPENIMAGEIO)
			set(OPENIMAGEIO ${LIBDIR}/openimageio)
			set(OPENIMAGEIO_INCLUDE_DIRS ${OPENIMAGEIO}/include)
			set(OPENIMAGEIO_LIBRARIES OpenImageIO)
			set(OPENIMAGEIO_LIBPATH ${OPENIMAGEIO}/lib)
			set(OPENIMAGEIO_DEFINITIONS "")
			set(OPENIMAGEIO_IDIFF "${OPENIMAGEIO}/bin/idiff.exe")
		endif()
		
		if(WITH_LLVM)
			set(LLVM_ROOT_DIR ${LIBDIR}/llvm CACHE PATH	"Path to the LLVM installation")
			set(LLVM_LIBPATH ${LLVM_ROOT_DIR}/lib)
			# Explicitly set llvm lib order.
			#---- WARNING ON GCC ORDER OF LIBS IS IMPORTANT, DO NOT CHANGE! ---------
			set(LLVM_LIBRARY LLVMSelectionDAG LLVMCodeGen LLVMScalarOpts LLVMAnalysis LLVMArchive
				LLVMAsmParser LLVMAsmPrinter
				LLVMBitReader LLVMBitWriter
				LLVMDebugInfo LLVMExecutionEngine
				LLVMInstCombine LLVMInstrumentation
				LLVMInterpreter LLVMJIT
				LLVMLinker LLVMMC
				LLVMMCDisassembler LLVMMCJIT
				LLVMMCParser LLVMObject
				LLVMRuntimeDyld 
				LLVMSupport
				LLVMTableGen LLVMTarget
				LLVMTransformUtils LLVMVectorize
				LLVMX86AsmParser LLVMX86AsmPrinter
				LLVMX86CodeGen LLVMX86Desc
				LLVMX86Disassembler LLVMX86Info
				LLVMX86Utils LLVMipa
				LLVMipo LLVMCore)
			# imagehelp is needed by LLVM 3.1 on MinGW, check lib\Support\Windows\Signals.inc
			list(APPEND PLATFORM_LINKLIBS -limagehlp)
		endif()
		
		if(WITH_OPENCOLORIO)
			set(OPENCOLORIO ${LIBDIR}/opencolorio)
			set(OPENCOLORIO_INCLUDE_DIRS ${OPENCOLORIO}/include)
			set(OPENCOLORIO_LIBRARIES OpenColorIO)
			set(OPENCOLORIO_LIBPATH ${OPENCOLORIO}/lib)
			set(OPENCOLORIO_DEFINITIONS)
		endif()

		if(WITH_SDL)
			set(SDL ${LIBDIR}/sdl)
			set(SDL_INCLUDE_DIR ${SDL}/include)
			set(SDL_LIBRARY SDL)
			set(SDL_LIBPATH ${SDL}/lib)
		endif()

		set(PLATFORM_LINKFLAGS "-Xlinker --stack=2097152")

		## DISABLE - causes linking errors 
		## for re-distribution, so users dont need mingw installed
		# set(PLATFORM_LINKFLAGS "${PLATFORM_LINKFLAGS} -static-libgcc -static-libstdc++")

	endif()
	
	# Things common to both mingw and MSVC  should go here

	set(WINTAB_INC ${LIBDIR}/wintab/include)

	if(WITH_OPENAL)
		set(OPENAL ${LIBDIR}/openal)
		set(OPENALDIR ${LIBDIR}/openal)
		set(OPENAL_INCLUDE_DIR ${OPENAL}/include)
		if(MSVC12)
			set(OPENAL_LIBRARY openal32)
		else()
			set(OPENAL_LIBRARY wrap_oal)
		endif()
		set(OPENAL_LIBPATH ${OPENAL}/lib)
	endif()

	if(WITH_CODEC_SNDFILE)
		set(SNDFILE ${LIBDIR}/sndfile)
		set(SNDFILE_INCLUDE_DIRS ${SNDFILE}/include)
		set(SNDFILE_LIBRARIES libsndfile-1)
		set(SNDFILE_LIBPATH ${SNDFILE}/lib) # TODO, deprecate
	endif()

	if(WITH_RAYOPTIMIZATION AND SUPPORT_SSE_BUILD)
		add_definitions(-D__SSE__ -D__MMX__)
	endif()

	if(WITH_CYCLES_OSL)
		set(CYCLES_OSL ${LIBDIR}/osl CACHE PATH "Path to OpenShadingLanguage installation")
	
		find_library(OSL_LIB_EXEC NAMES oslexec PATHS ${CYCLES_OSL}/lib)
		find_library(OSL_LIB_COMP NAMES oslcomp PATHS ${CYCLES_OSL}/lib)
		find_library(OSL_LIB_QUERY NAMES oslquery PATHS ${CYCLES_OSL}/lib)
		find_library(OSL_LIB_EXEC_DEBUG NAMES oslexec_d PATHS ${CYCLES_OSL}/lib)
		find_library(OSL_LIB_COMP_DEBUG NAMES oslcomp_d PATHS ${CYCLES_OSL}/lib)
		find_library(OSL_LIB_QUERY_DEBUG NAMES oslquery_d PATHS ${CYCLES_OSL}/lib)
		list(APPEND OSL_LIBRARIES optimized ${OSL_LIB_COMP} optimized ${OSL_LIB_EXEC} optimized ${OSL_LIB_QUERY} debug ${OSL_LIB_EXEC_DEBUG} debug ${OSL_LIB_COMP_DEBUG} debug ${OSL_LIB_QUERY_DEBUG})
		find_path(OSL_INCLUDE_DIR OSL/oslclosure.h PATHS ${CYCLES_OSL}/include)
		find_program(OSL_COMPILER NAMES oslc PATHS ${CYCLES_OSL}/bin)
	
		if(OSL_INCLUDE_DIR AND OSL_LIBRARIES AND OSL_COMPILER)
			set(OSL_FOUND TRUE)
		else()
			message(STATUS "OSL not found")
			set(WITH_CYCLES_OSL OFF)
		endif()
	endif()

elseif(APPLE)

	if(${CMAKE_OSX_DEPLOYMENT_TARGET} STREQUAL "10.5" OR ${CMAKE_OSX_DEPLOYMENT_TARGET} STRGREATER "10.5")
		set(WITH_LIBS10.5 ON CACHE BOOL "Use 10.5 libs" FORCE) # valid also for 10.6/7/8/9
	endif()

	if(WITH_LIBS10.5)
		set(LIBDIR ${CMAKE_SOURCE_DIR}/../lib/darwin-9.x.universal)
	else()
		if(CMAKE_OSX_ARCHITECTURES MATCHES i386)
			set(LIBDIR ${CMAKE_SOURCE_DIR}/../lib/darwin-8.x.i386)
		else()
			set(LIBDIR ${CMAKE_SOURCE_DIR}/../lib/darwin-8.0.0-powerpc)
		endif()
	endif()


	if(WITH_OPENAL)
		find_package(OpenAL)
		if(OPENAL_FOUND)
			set(WITH_OPENAL ON)
			set(OPENAL_INCLUDE_DIR "${LIBDIR}/openal/include")
		else()
			set(WITH_OPENAL OFF)
		endif()
	endif()

	if(WITH_OPENSUBDIV)
		set(OPENSUBDIV ${LIBDIR}/opensubdiv)
		set(OPENSUBDIV_LIBPATH ${OPENSUBDIV}/lib)
		find_library(OSL_LIB_UTIL NAMES osdutil PATHS ${OPENSUBDIV_LIBPATH})
		find_library(OSL_LIB_CPU NAMES osdCPU PATHS ${OPENSUBDIV_LIBPATH})
		find_library(OSL_LIB_GPU NAMES osdGPU PATHS ${OPENSUBDIV_LIBPATH})
		set(OPENSUBDIV_INCLUDE_DIR ${OPENSUBDIV}/include)
		set(OPENSUBDIV_INCLUDE_DIRS ${OPENSUBDIV_INCLUDE_DIR})
		list(APPEND OPENSUBDIV_LIBRARIES ${OSL_LIB_UTIL} ${OSL_LIB_CPU} ${OSL_LIB_GPU})
	endif()

	if(WITH_JACK)
		find_library(JACK_FRAMEWORK
			NAMES jackmp
		)
		set(JACK_INCLUDE_DIRS ${JACK_FRAMEWORK}/headers)
		if(NOT JACK_FRAMEWORK)
			set(WITH_JACK OFF)
		endif()
	endif()

	if(WITH_CODEC_SNDFILE)
		set(SNDFILE ${LIBDIR}/sndfile)
		set(SNDFILE_INCLUDE_DIRS ${SNDFILE}/include)
		set(SNDFILE_LIBRARIES sndfile FLAC ogg vorbis vorbisenc)
		set(SNDFILE_LIBPATH ${SNDFILE}/lib ${FFMPEG}/lib)  # TODO, deprecate
	endif()

	if(WITH_PYTHON)
		# we use precompiled libraries for py 3.4 and up by default
		set(PYTHON_VERSION 3.4)
		if(NOT WITH_PYTHON_MODULE AND NOT WITH_PYTHON_FRAMEWORK)
			# normally cached but not since we include them with blender
			set(PYTHON_INCLUDE_DIR "${LIBDIR}/python/include/python${PYTHON_VERSION}m")
			# set(PYTHON_EXECUTABLE "${LIBDIR}/python/bin/python${PYTHON_VERSION}") # not used yet
			set(PYTHON_LIBRARY python${PYTHON_VERSION}m)
			set(PYTHON_LIBPATH "${LIBDIR}/python/lib/python${PYTHON_VERSION}")
			# set(PYTHON_LINKFLAGS "-u _PyMac_Error")  # won't  build with this enabled
		else()
			# module must be compiled against Python framework
			set(PYTHON_INCLUDE_DIR "/Library/Frameworks/Python.framework/Versions/${PYTHON_VERSION}/include/python${PYTHON_VERSION}m")
			set(PYTHON_EXECUTABLE "/Library/Frameworks/Python.framework/Versions/${PYTHON_VERSION}/bin/python${PYTHON_VERSION}")
			#set(PYTHON_LIBRARY python${PYTHON_VERSION})
			set(PYTHON_LIBPATH "/Library/Frameworks/Python.framework/Versions/${PYTHON_VERSION}/lib/python${PYTHON_VERSION}/config-${PYTHON_VERSION}m")
			#set(PYTHON_LINKFLAGS "-u _PyMac_Error -framework Python")  # won't  build with this enabled
		endif()
		
		# uncached vars
		set(PYTHON_INCLUDE_DIRS "${PYTHON_INCLUDE_DIR}")
		set(PYTHON_LIBRARIES  "${PYTHON_LIBRARY}")
	endif()

	if(WITH_FFTW3)
		set(FFTW3 ${LIBDIR}/fftw3)
		set(FFTW3_INCLUDE_DIRS ${FFTW3}/include)
		set(FFTW3_LIBRARIES fftw3)
		set(FFTW3_LIBPATH ${FFTW3}/lib)
	endif()

	set(PNG_LIBRARIES png)
	set(JPEG_LIBRARIES jpeg)

	set(ZLIB /usr)
	set(ZLIB_INCLUDE_DIRS "${ZLIB}/include")
	set(ZLIB_LIBRARIES z bz2)

	set(FREETYPE ${LIBDIR}/freetype)
	set(FREETYPE_INCLUDE_DIRS ${FREETYPE}/include ${FREETYPE}/include/freetype2)
	set(FREETYPE_LIBPATH ${FREETYPE}/lib)
	set(FREETYPE_LIBRARY freetype)

	if(WITH_IMAGE_OPENEXR)
		set(OPENEXR ${LIBDIR}/openexr)
		set(OPENEXR_INCLUDE_DIR ${OPENEXR}/include)
		set(OPENEXR_INCLUDE_DIRS ${OPENEXR}/include/OpenEXR)
		set(OPENEXR_LIBRARIES Iex Half IlmImf Imath IlmThread)
		set(OPENEXR_LIBPATH ${OPENEXR}/lib)
	endif()

	if(WITH_CODEC_FFMPEG)
		set(FFMPEG ${LIBDIR}/ffmpeg)
		set(FFMPEG_INCLUDE_DIRS ${FFMPEG}/include)
		set(FFMPEG_LIBRARIES avcodec avdevice avformat avutil mp3lame swscale x264 xvidcore theora theoradec theoraenc vorbis vorbisenc vorbisfile ogg)
		set(FFMPEG_LIBPATH ${FFMPEG}/lib)
	endif()

	find_library(SYSTEMSTUBS_LIBRARY
		NAMES
		SystemStubs
		PATHS
	)
	mark_as_advanced(SYSTEMSTUBS_LIBRARY)
	if(SYSTEMSTUBS_LIBRARY)
		list(APPEND PLATFORM_LINKLIBS stdc++ SystemStubs)
	else()
		list(APPEND PLATFORM_LINKLIBS stdc++)
	endif()

	set(PLATFORM_CFLAGS "-pipe -funsigned-char")
	set(PLATFORM_LINKFLAGS "-fexceptions -framework CoreServices -framework Foundation -framework IOKit -framework AppKit -framework Cocoa -framework Carbon -framework AudioUnit -framework AudioToolbox -framework CoreAudio")
	if(WITH_CODEC_QUICKTIME)
		set(PLATFORM_LINKFLAGS "${PLATFORM_LINKFLAGS} -framework QTKit")
		if(CMAKE_OSX_ARCHITECTURES MATCHES i386)
			set(PLATFORM_LINKFLAGS "${PLATFORM_LINKFLAGS} -framework QuickTime")
			# libSDL still needs 32bit carbon quicktime
		endif()
	endif()

	# XXX - SOME MAC DEV PLEASE TEST WITH THE SDK INSTALLED!
	# ALSO SHOULD BE MOVED INTO OWN MODULE WHEN FUNCTIONAL
	if(WITH_INPUT_NDOF)
		# This thread it *should* work and check the framework - campbell
		# http://www.cmake.org/pipermail/cmake/2005-December/007740.html
		find_library(3DCONNEXION_CLIENT_FRAMEWORK
			NAMES 3DconnexionClient
		)
		if(NOT 3DCONNEXION_CLIENT_FRAMEWORK)
			set(WITH_INPUT_NDOF OFF)
		endif()

		if(WITH_INPUT_NDOF)
			set(PLATFORM_LINKFLAGS "${PLATFORM_LINKFLAGS} -F/Library/Frameworks -weak_framework 3DconnexionClient")
			set(NDOF_INCLUDE_DIRS /Library/Frameworks/3DconnexionClient.framework/Headers )
		endif()
	endif()

	if(WITH_JACK)
		set(PLATFORM_LINKFLAGS "${PLATFORM_LINKFLAGS} -F/Library/Frameworks -weak_framework jackmp")
	endif()
	
	if(WITH_PYTHON_MODULE OR WITH_PYTHON_FRAMEWORK)
		set(PLATFORM_LINKFLAGS "${PLATFORM_LINKFLAGS} /Library/Frameworks/Python.framework/Versions/${PYTHON_VERSION}/Python")# force cmake to link right framework
	endif()
	
	if(WITH_OPENCOLLADA)
		set(OPENCOLLADA ${LIBDIR}/opencollada)

		set(OPENCOLLADA_INCLUDE_DIRS
			${LIBDIR}/opencollada/include/COLLADAStreamWriter
			${LIBDIR}/opencollada/include/COLLADABaseUtils
			${LIBDIR}/opencollada/include/COLLADAFramework
			${LIBDIR}/opencollada/include/COLLADASaxFrameworkLoader
			${LIBDIR}/opencollada/include/GeneratedSaxParser
		)

		set(OPENCOLLADA_LIBPATH ${OPENCOLLADA}/lib)
		set(OPENCOLLADA_LIBRARIES "OpenCOLLADASaxFrameworkLoader -lOpenCOLLADAFramework -lOpenCOLLADABaseUtils -lOpenCOLLADAStreamWriter -lMathMLSolver -lGeneratedSaxParser -lxml2 -lbuffer -lftoa")
		# Use UTF functions from collada if LLVM is not enabled
		if(NOT WITH_LLVM)
			set(OPENCOLLADA_LIBRARIES "${OPENCOLLADA_LIBRARIES} -lUTF")
		endif()
		# pcre is bundled with openCollada
		#set(PCRE ${LIBDIR}/pcre)
		#set(PCRE_LIBPATH ${PCRE}/lib)
		set(PCRE_LIBRARIES pcre)
		#libxml2 is used
		#set(EXPAT ${LIBDIR}/expat)
		#set(EXPAT_LIBPATH ${EXPAT}/lib)
		set(EXPAT_LIB)
	endif()

	if(WITH_SDL)
		set(SDL ${LIBDIR}/sdl)
		set(SDL_INCLUDE_DIR ${SDL}/include)
		set(SDL_LIBRARY SDL2)
		set(SDL_LIBPATH ${SDL}/lib)
		set(PLATFORM_LINKFLAGS "${PLATFORM_LINKFLAGS} -lazy_framework ForceFeedback")
	endif()

	set(PNG "${LIBDIR}/png")
	set(PNG_INCLUDE_DIRS "${PNG}/include")
	set(PNG_LIBPATH ${PNG}/lib)

	set(JPEG "${LIBDIR}/jpeg")
	set(JPEG_INCLUDE_DIR "${JPEG}/include")
	set(JPEG_LIBPATH ${JPEG}/lib)

	if(WITH_IMAGE_TIFF)
		set(TIFF ${LIBDIR}/tiff)
		set(TIFF_INCLUDE_DIR ${TIFF}/include)
		set(TIFF_LIBRARY tiff)
		set(TIFF_LIBPATH ${TIFF}/lib)
	endif()

	if(WITH_INPUT_NDOF)
		# linker needs "-weak_framework 3DconnexionClient"
	endif()

	if(WITH_BOOST)
		set(BOOST ${LIBDIR}/boost)
		set(BOOST_INCLUDE_DIR ${BOOST}/include)
		set(BOOST_LIBRARIES boost_date_time-mt boost_filesystem-mt boost_regex-mt boost_system-mt boost_thread-mt boost_wave-mt)
		if(WITH_INTERNATIONAL)
			list(APPEND BOOST_LIBRARIES boost_locale-mt)
		endif()
		if(WITH_CYCLES_NETWORK)
			list(APPEND BOOST_LIBRARIES boost_serialization-mt)
		endif()
		set(BOOST_LIBPATH ${BOOST}/lib)
		set(BOOST_DEFINITIONS)
	endif()
	
	if(WITH_INTERNATIONAL OR WITH_CODEC_FFMPEG)
		set(PLATFORM_LINKFLAGS "${PLATFORM_LINKFLAGS} -liconv") # boost_locale and ffmpeg needs it !
	endif()

	if(WITH_OPENIMAGEIO)
		set(OPENIMAGEIO ${LIBDIR}/openimageio)
		set(OPENIMAGEIO_INCLUDE_DIRS ${OPENIMAGEIO}/include)
		set(OPENIMAGEIO_LIBRARIES ${OPENIMAGEIO}/lib/libOpenImageIO.a ${PNG_LIBRARIES} ${JPEG_LIBRARIES} ${TIFF_LIBRARY} ${OPENEXR_LIBRARIES} ${ZLIB_LIBRARIES})
		set(OPENIMAGEIO_LIBPATH ${OPENIMAGEIO}/lib ${JPEG_LIBPATH} ${PNG_LIBPATH} ${TIFF_LIBPATH} ${OPENEXR_LIBPATH} ${ZLIB_LIBPATH})
		set(OPENIMAGEIO_DEFINITIONS "-DOIIO_STATIC_BUILD")
		set(OPENIMAGEIO_IDIFF "${LIBDIR}/openimageio/bin/idiff")
	endif()

	if(WITH_OPENCOLORIO)
		set(OPENCOLORIO ${LIBDIR}/opencolorio)
		set(OPENCOLORIO_INCLUDE_DIRS ${OPENCOLORIO}/include)
		set(OPENCOLORIO_LIBRARIES OpenColorIO tinyxml yaml-cpp)
		set(OPENCOLORIO_LIBPATH ${OPENCOLORIO}/lib)
	endif()

	if(WITH_LLVM)
		set(LLVM_ROOT_DIR ${LIBDIR}/llvm CACHE PATH	"Path to the LLVM installation")
		set(LLVM_VERSION "3.4" CACHE STRING	"Version of LLVM to use")
		if(EXISTS "${LLVM_ROOT_DIR}/bin/llvm-config")
			set(LLVM_CONFIG "${LLVM_ROOT_DIR}/bin/llvm-config")
		else()
			set(LLVM_CONFIG llvm-config)
		endif()
		execute_process(COMMAND ${LLVM_CONFIG} --version
		                OUTPUT_VARIABLE LLVM_VERSION
		                OUTPUT_STRIP_TRAILING_WHITESPACE)
		execute_process(COMMAND ${LLVM_CONFIG} --prefix
		                OUTPUT_VARIABLE LLVM_ROOT_DIR
		                OUTPUT_STRIP_TRAILING_WHITESPACE)
		execute_process(COMMAND ${LLVM_CONFIG} --libdir
		                OUTPUT_VARIABLE LLVM_LIBPATH
		                OUTPUT_STRIP_TRAILING_WHITESPACE)
		find_library(LLVM_LIBRARY
		             NAMES LLVMAnalysis # first of a whole bunch of libs to get
		             PATHS ${LLVM_LIBPATH})

		if(LLVM_LIBRARY AND LLVM_ROOT_DIR AND LLVM_LIBPATH)
			if(LLVM_STATIC)
				# if static LLVM libraries were requested, use llvm-config to generate
				# the list of what libraries we need, and substitute that in the right
				# way for LLVM_LIBRARY.
				execute_process(COMMAND ${LLVM_CONFIG} --libfiles
				                OUTPUT_VARIABLE LLVM_LIBRARY
				                OUTPUT_STRIP_TRAILING_WHITESPACE)
				string(REPLACE " " ";" LLVM_LIBRARY ${LLVM_LIBRARY})
			else()
				set(PLATFORM_LINKFLAGS "${PLATFORM_LINKFLAGS} -lLLVM-3.4")
			endif()
		else()
			message(FATAL_ERROR "LLVM not found.")
		endif()
	endif()

	if(WITH_CYCLES_OSL)
		set(CYCLES_OSL ${LIBDIR}/osl CACHE PATH "Path to OpenShadingLanguage installation")
	
		find_library(OSL_LIB_EXEC NAMES oslexec PATHS ${CYCLES_OSL}/lib)
		find_library(OSL_LIB_COMP NAMES oslcomp PATHS ${CYCLES_OSL}/lib)
		find_library(OSL_LIB_QUERY NAMES oslquery PATHS ${CYCLES_OSL}/lib)
		# WARNING! depends on correct order of OSL libs linking
		list(APPEND OSL_LIBRARIES ${OSL_LIB_COMP} -force_load ${OSL_LIB_EXEC} ${OSL_LIB_QUERY})
		find_path(OSL_INCLUDE_DIR OSL/oslclosure.h PATHS ${CYCLES_OSL}/include)
		find_program(OSL_COMPILER NAMES oslc PATHS ${CYCLES_OSL}/bin)
	
		if(OSL_INCLUDE_DIR AND OSL_LIBRARIES AND OSL_COMPILER)
			set(OSL_FOUND TRUE)
		else()
			message(STATUS "OSL not found")
			set(WITH_CYCLES_OSL OFF)
		endif()
	endif()
	
	if(WITH_OPENMP)
		execute_process(COMMAND ${CMAKE_C_COMPILER} --version OUTPUT_VARIABLE COMPILER_VENDOR)
		string(SUBSTRING "${COMPILER_VENDOR}" 0 5 VENDOR_NAME) # truncate output
		if(${VENDOR_NAME} MATCHES "Apple") # Apple does not support OpenMP reliable with gcc and not with clang
			set(WITH_OPENMP OFF)
		else() # vanilla gcc or clang_omp support OpenMP
			message(STATUS "Using special OpenMP enabled compiler !") # letting find_package(OpenMP) module work for gcc
			if(CMAKE_C_COMPILER_ID MATCHES "Clang") # clang-omp in darwin libs
				set(OPENMP_FOUND ON)
				set(OpenMP_C_FLAGS "-fopenmp" CACHE STRING "C compiler flags for OpenMP parallization" FORCE)
				set(OpenMP_CXX_FLAGS "-fopenmp" CACHE STRING "C++ compiler flags for OpenMP parallization" FORCE)
				include_directories(${LIBDIR}/openmp/include)
				link_directories(${LIBDIR}/openmp/lib)
				# This is a workaround for our helperbinaries ( datatoc, masgfmt, ... ),
				# They are linked also to omp lib, so we need it in builddir for runtime exexcution, TODO: remove all unneeded dependencies from these
				execute_process(COMMAND ditto -arch ${CMAKE_OSX_ARCHITECTURES} ${LIBDIR}/openmp/lib/libiomp5.dylib ${CMAKE_BINARY_DIR}/Resources/lib/libiomp5.dylib) # for intermediate binaries, in respect to lib ID
			endif()
		endif()
	endif()

	set(EXETYPE MACOSX_BUNDLE)

	set(CMAKE_C_FLAGS_DEBUG "-fno-strict-aliasing -g")
	set(CMAKE_CXX_FLAGS_DEBUG "-fno-strict-aliasing -g")
	if(CMAKE_OSX_ARCHITECTURES MATCHES "x86_64" OR CMAKE_OSX_ARCHITECTURES MATCHES "i386")
		set(CMAKE_CXX_FLAGS_RELEASE "-O2 -mdynamic-no-pic -msse -msse2 -msse3 -mssse3")
		set(CMAKE_C_FLAGS_RELEASE "-O2 -mdynamic-no-pic  -msse -msse2 -msse3 -mssse3")
		if(NOT CMAKE_C_COMPILER_ID MATCHES "Clang")
			set(CMAKE_C_FLAGS_RELEASE "${CMAKE_C_FLAGS_RELEASE} -ftree-vectorize  -fvariable-expansion-in-unroller")
			set(CMAKE_CXX_FLAGS_RELEASE "${CMAKE_CXX_FLAGS_RELEASE} -ftree-vectorize  -fvariable-expansion-in-unroller")
		endif()
	else()
		set(CMAKE_C_FLAGS_RELEASE "-mdynamic-no-pic -fno-strict-aliasing")
		set(CMAKE_CXX_FLAGS_RELEASE "-mdynamic-no-pic -fno-strict-aliasing")
	endif()

	if(${XCODE_VERSION} VERSION_EQUAL 5 OR ${XCODE_VERSION} VERSION_GREATER 5)
		# Xcode 5 is always using CLANG, which has too low template depth of 128 for libmv
		set(CMAKE_CXX_FLAGS "${CMAKE_CXX_FLAGS} -ftemplate-depth=1024")
	endif()
	# Get rid of eventually clashes, we export some symbols explicite as local
	set(PLATFORM_LINKFLAGS "${PLATFORM_LINKFLAGS} -Xlinker -unexported_symbols_list -Xlinker ${CMAKE_SOURCE_DIR}/source/creator/osx_locals.map")
endif()

#-----------------------------------------------------------------------------
# Common.

if(APPLE OR WIN32)
	if(NOT EXISTS "${LIBDIR}/")
		message(FATAL_ERROR "Apple and Windows require pre-compiled libs at: '${LIBDIR}'")
	endif()
endif()

if(NOT WITH_FFTW3 AND WITH_MOD_OCEANSIM)
	message(FATAL_ERROR "WITH_MOD_OCEANSIM requires WITH_FFTW3 to be ON")
endif()

if(WITH_CYCLES)
	if(NOT WITH_OPENIMAGEIO)
		message(FATAL_ERROR "Cycles requires WITH_OPENIMAGEIO, the library may not have been found. Configure OIIO or disable WITH_CYCLES")
	endif()
	if(NOT WITH_BOOST)
		message(FATAL_ERROR "Cycles requires WITH_BOOST, the library may not have been found. Configure BOOST or disable WITH_CYCLES")
	endif()

	if(WITH_CYCLES_OSL)
		if(NOT WITH_LLVM)
			message(FATAL_ERROR "Cycles OSL requires WITH_LLVM, the library may not have been found. Configure LLVM or disable WITH_CYCLES_OSL")
		endif()
	endif()
endif()

if(WITH_INTERNATIONAL)
	if(NOT WITH_BOOST)
		message(FATAL_ERROR "Internationalization requires WITH_BOOST, the library may not have been found. Configure BOOST or disable WITH_INTERNATIONAL")
	endif()
endif()

# See TEST_SSE_SUPPORT() for how this is defined.

if(WITH_RAYOPTIMIZATION)
	if(SUPPORT_SSE_BUILD)
		set(PLATFORM_CFLAGS " ${COMPILER_SSE_FLAG} ${PLATFORM_CFLAGS}")
		add_definitions(-D__SSE__ -D__MMX__)
	endif()
	if(SUPPORT_SSE2_BUILD)
		set(PLATFORM_CFLAGS " ${COMPILER_SSE2_FLAG} ${PLATFORM_CFLAGS}")
		add_definitions(-D__SSE2__)
		if(NOT SUPPORT_SSE_BUILD) # dont double up
			add_definitions(-D__MMX__)
		endif()
	endif()
endif()


# set the endian define
if(MSVC)
	# for some reason this fails on msvc
	add_definitions(-D__LITTLE_ENDIAN__)
	
# OSX-Note: as we do crosscompiling with specific set architecture,
# endianess-detection and autosetting is counterproductive
# so we just set endianess according CMAKE_OSX_ARCHITECTURES

elseif(CMAKE_OSX_ARCHITECTURES MATCHES i386 OR CMAKE_OSX_ARCHITECTURES MATCHES x86_64)
	add_definitions(-D__LITTLE_ENDIAN__)
elseif(CMAKE_OSX_ARCHITECTURES MATCHES ppc OR CMAKE_OSX_ARCHITECTURES MATCHES ppc64)		
	add_definitions(-D__BIG_ENDIAN__)
	
else()
	include(TestBigEndian)
	test_big_endian(_SYSTEM_BIG_ENDIAN)
	if(_SYSTEM_BIG_ENDIAN)
		add_definitions(-D__BIG_ENDIAN__)
	else()
		add_definitions(-D__LITTLE_ENDIAN__)
	endif()
	unset(_SYSTEM_BIG_ENDIAN)
endif()


if(WITH_IMAGE_OPENJPEG)
	if(WITH_SYSTEM_OPENJPEG)
		# dealt with above
	else()
		set(OPENJPEG_INCLUDE_DIRS "${CMAKE_SOURCE_DIR}/extern/libopenjpeg")
		add_definitions(-DOPJ_STATIC)
	endif()
endif()

if(WITH_IMAGE_REDCODE)
	set(REDCODE ${CMAKE_SOURCE_DIR}/extern)
	set(REDCODE_INC ${REDCODE})
endif()

if(NOT WITH_SYSTEM_EIGEN3)
	set(EIGEN3_INCLUDE_DIRS ${CMAKE_SOURCE_DIR}/extern/Eigen3)
endif()

#-----------------------------------------------------------------------------
# Configure OpenGL.

find_package(OpenGL)
blender_include_dirs_sys("${OPENGL_INCLUDE_DIR}")

if(WITH_GLU)
	list(APPEND BLENDER_GL_LIBRARIES "${OPENGL_glu_LIBRARY}")
	list(APPEND GL_DEFINITIONS -DWITH_GLU)
endif()

if(WITH_SYSTEM_GLES)
	find_package_wrapper(OpenGLES)
endif()

if(WITH_GL_PROFILE_COMPAT OR WITH_GL_PROFILE_CORE)
	list(APPEND BLENDER_GL_LIBRARIES "${OPENGL_gl_LIBRARY}")

elseif(WITH_GL_PROFILE_ES20)
	if(WITH_SYSTEM_GLES)
		if(NOT OPENGLES_LIBRARY)
			message(FATAL_ERROR "Unable to find OpenGL ES libraries.  Install them or disable WITH_SYSTEM_GLES.")
		endif()

		list(APPEND BLENDER_GL_LIBRARIES OPENGLES_LIBRARY)

	else()
		set(OPENGLES_LIBRARY "" CACHE FILEPATH "OpenGL ES 2.0 library file")
		mark_as_advanced(OPENGLES_LIBRARY)

		list(APPEND BLENDER_GL_LIBRARIES "${OPENGLES_LIBRARY}")

		if(NOT OPENGLES_LIBRARY)
			message(FATAL_ERROR "To compile WITH_GL_EGL you need to set OPENGLES_LIBRARY to the file path of an OpenGL ES 2.0 library.")
		endif()

	endif()

	if(WIN32)
		# Setup paths to files needed to install and redistribute Windows Blender with OpenGL ES

		set(OPENGLES_DLL "" CACHE FILEPATH "OpenGL ES 2.0 redistributable DLL file")
		mark_as_advanced(OPENGLES_DLL)

		if(NOT OPENGLES_DLL)
			message(FATAL_ERROR "To compile WITH_GL_PROFILE_ES20 you need to set OPENGLES_DLL to the file path of an OpenGL ES 2.0 runtime dynamic link library (DLL).")
		endif()

		if(WITH_GL_ANGLE)
			list(APPEND GL_DEFINITIONS -DWITH_ANGLE)

			set(D3DCOMPILER_DLL "" CACHE FILEPATH "Direct3D Compiler redistributable DLL file (needed by ANGLE)")

			get_filename_component(D3DCOMPILER_FILENAME "${D3DCOMPILER_DLL}" NAME)
			list(APPEND GL_DEFINITIONS "-DD3DCOMPILER=\"\\\"${D3DCOMPILER_FILENAME}\\\"\"")

			mark_as_advanced(D3DCOMPILER_DLL)

			if(D3DCOMPILER_DLL STREQUAL "")
				message(FATAL_ERROR "To compile WITH_GL_ANGLE you need to set D3DCOMPILER_DLL to the file path of a copy of the DirectX redistributable DLL file: D3DCompiler_46.dll")
			endif()

		endif()

	endif()

endif()

if(WITH_GL_EGL)
	list(APPEND GL_DEFINITIONS -DWITH_GL_EGL)

	if(WITH_SYSTEM_GLES)
		if(NOT OPENGLES_EGL_LIBRARY)
			message(FATAL_ERROR "Unable to find OpenGL ES libraries.  Install them or disable WITH_SYSTEM_GLES.")
		endif()

		list(APPEND BLENDER_GL_LIBRARIES OPENGLES_EGL_LIBRARY)

	else()
		set(OPENGLES_EGL_LIBRARY "" CACHE FILEPATH "EGL library file")
		mark_as_advanced(OPENGLES_EGL_LIBRARY)

		list(APPEND BLENDER_GL_LIBRARIES "${OPENGLES_LIBRARY}" "${OPENGLES_EGL_LIBRARY}")

		if(NOT OPENGLES_EGL_LIBRARY)
			message(FATAL_ERROR "To compile WITH_GL_EGL you need to set OPENGLES_EGL_LIBRARY to the file path of an EGL library.")
		endif()

	endif()

	if(WIN32)
		# Setup paths to files needed to install and redistribute Windows Blender with OpenGL ES

		set(OPENGLES_EGL_DLL "" CACHE FILEPATH "EGL redistributable DLL file")
		mark_as_advanced(OPENGLES_EGL_DLL)

		if(NOT OPENGLES_EGL_DLL)
			message(FATAL_ERROR "To compile WITH_GL_EGL you need to set OPENGLES_EGL_DLL to the file path of an EGL runtime dynamic link library (DLL).")
		endif()

	endif()

endif()

if(WITH_GL_PROFILE_COMPAT)
	list(APPEND GL_DEFINITIONS -DWITH_GL_PROFILE_COMPAT)
endif()

if(WITH_GL_PROFILE_CORE)
	list(APPEND GL_DEFINITIONS -DWITH_GL_PROFILE_CORE)
endif()

if(WITH_GL_PROFILE_ES20)
	list(APPEND GL_DEFINITIONS -DWITH_GL_PROFILE_ES20)
endif()

if(WITH_GL_EGL)
	list(APPEND GL_DEFINITIONS -DWITH_EGL)
endif()

#-----------------------------------------------------------------------------
# Configure OpenMP.
if(WITH_OPENMP)
	find_package(OpenMP)
	if(OPENMP_FOUND)
		set(CMAKE_C_FLAGS "${CMAKE_C_FLAGS} ${OpenMP_C_FLAGS}")
		set(CMAKE_CXX_FLAGS "${CMAKE_CXX_FLAGS} ${OpenMP_CXX_FLAGS}")
	else()
		set(WITH_OPENMP OFF)
	endif()

	mark_as_advanced(
		OpenMP_C_FLAGS
		OpenMP_CXX_FLAGS
	)
endif()

#-----------------------------------------------------------------------------
# Configure GLEW

if(WITH_GLEW_MX)
	list(APPEND GL_DEFINITIONS -DWITH_GLEW_MX)
endif()

if(WITH_SYSTEM_GLEW)
	find_package(GLEW)

	# Note: There is an assumption here that the system GLEW is not a static library.

	if(NOT GLEW_FOUND)
		message(FATAL_ERROR "GLEW is required to build Blender. Install it or disable WITH_SYSTEM_GLEW.")
	endif()

	if(WITH_GLEW_MX)
		set(BLENDER_GLEW_LIBRARIES ${GLEW_MX_LIBRARY})
	else()
		set(BLENDER_GLEW_LIBRARIES ${GLEW_LIBRARY})
	endif()
else()
	if(WITH_GLEW_ES)
		set(GLEW_INCLUDE_PATH "${CMAKE_SOURCE_DIR}/extern/glew-es/include")

		list(APPEND GL_DEFINITIONS -DGLEW_STATIC -DWITH_GLEW_ES)

		# These definitions remove APIs from glew.h, making GLEW smaller, and catching unguarded API usage
		if(NOT WITH_GL_PROFILE_ES20)
			# No ES functions are needed
			list(APPEND GL_DEFINITIONS -DGLEW_NO_ES)
		elseif(NOT (WITH_GL_PROFILE_CORE OR WITH_GL_PROFILE_COMPAT))
			# ES is enabled, but the other functions are all disabled
			list(APPEND GL_DEFINITIONS -DGLEW_ES_ONLY)
		endif()

		if(WITH_GL_PROFILE_ES20)
			if(WITH_GL_EGL)
				list(APPEND GL_DEFINITIONS -DGLEW_USE_LIB_ES20)
			endif()

			# ToDo: This is an experiment to eliminate ES 1 symbols,
			# GLEW doesn't really properly provide this level of control
			# (for example, without modification it eliminates too many symbols)
			# so there are lots of modifications to GLEW to make this work,
			# and no attempt to make it work beyond Blender at this point.
			list(APPEND GL_DEFINITIONS -DGL_ES_VERSION_1_0=0 -DGL_ES_VERSION_CL_1_1=0 -DGL_ES_VERSION_CM_1_1=0)
		endif()

		if(WITH_GL_EGL)
			list(APPEND GL_DEFINITIONS -DGLEW_INC_EGL)
		endif()

		set(BLENDER_GLEW_LIBRARIES extern_glew_es bf_intern_glew_mx)

	else()
		set(GLEW_INCLUDE_PATH "${CMAKE_SOURCE_DIR}/extern/glew/include")

		list(APPEND GL_DEFINITIONS -DGLEW_STATIC)

		# This won't affect the non-experimental glew library, 
		# but is used for conditional compilation elsewhere.
		list(APPEND GL_DEFINITIONS -DGLEW_NO_ES)

		set(BLENDER_GLEW_LIBRARIES extern_glew)

	endif()

endif()

if(NOT WITH_GLU)
	list(APPEND GL_DEFINITIONS -DGLEW_NO_GLU)
endif()

#-----------------------------------------------------------------------------
# Configure Bullet

if(WITH_BULLET AND WITH_SYSTEM_BULLET)
	find_package(Bullet)
	if(NOT BULLET_FOUND)
		set(WITH_BULLET OFF)
	endif()
else()
	set(BULLET_INCLUDE_DIRS "${CMAKE_SOURCE_DIR}/extern/bullet2/src")
	# set(BULLET_LIBRARIES "")
endif()

#-----------------------------------------------------------------------------
# Configure Python.

if(WITH_PYTHON_MODULE)
	add_definitions(-DPy_ENABLE_SHARED)
endif()

#-----------------------------------------------------------------------------
# Extra compile flags

if(CMAKE_COMPILER_IS_GNUCC)

	ADD_CHECK_C_COMPILER_FLAG(C_WARNINGS C_WARN_ALL -Wall)
	ADD_CHECK_C_COMPILER_FLAG(C_WARNINGS C_WARN_CAST_ALIGN -Wcast-align)
	ADD_CHECK_C_COMPILER_FLAG(C_WARNINGS C_WARN_ERROR_DECLARATION_AFTER_STATEMENT -Werror=declaration-after-statement)
	ADD_CHECK_C_COMPILER_FLAG(C_WARNINGS C_WARN_ERROR_IMPLICIT_FUNCTION_DECLARATION -Werror=implicit-function-declaration)
	ADD_CHECK_C_COMPILER_FLAG(C_WARNINGS C_WARN_ERROR_RETURN_TYPE  -Werror=return-type)
	# system headers sometimes do this, disable for now, was: -Werror=strict-prototypes
	ADD_CHECK_C_COMPILER_FLAG(C_WARNINGS C_WARN_STRICT_PROTOTYPES  -Wstrict-prototypes)
	ADD_CHECK_C_COMPILER_FLAG(C_WARNINGS C_WARN_MISSING_PROTOTYPES -Wmissing-prototypes)
	ADD_CHECK_C_COMPILER_FLAG(C_WARNINGS C_WARN_NO_CHAR_SUBSCRIPTS -Wno-char-subscripts)
	ADD_CHECK_C_COMPILER_FLAG(C_WARNINGS C_WARN_NO_UNKNOWN_PRAGMAS -Wno-unknown-pragmas)
	ADD_CHECK_C_COMPILER_FLAG(C_WARNINGS C_WARN_POINTER_ARITH -Wpointer-arith)
	ADD_CHECK_C_COMPILER_FLAG(C_WARNINGS C_WARN_UNUSED_PARAMETER -Wunused-parameter)
	ADD_CHECK_C_COMPILER_FLAG(C_WARNINGS C_WARN_WRITE_STRINGS -Wwrite-strings)
	ADD_CHECK_C_COMPILER_FLAG(C_WARNINGS C_WARN_LOGICAL_OP -Wlogical-op)
	ADD_CHECK_C_COMPILER_FLAG(C_WARNINGS C_WARN_UNDEF -Wundef)
	ADD_CHECK_C_COMPILER_FLAG(C_WARNINGS C_WARN_INIT_SELF -Winit-self)  # needs -Wuninitialized
	ADD_CHECK_C_COMPILER_FLAG(C_WARNINGS C_WARN_NO_NULL -Wnonnull)  # C only
	ADD_CHECK_C_COMPILER_FLAG(C_WARNINGS C_WARN_MISSING_INCLUDE_DIRS -Wmissing-include-dirs)
	ADD_CHECK_C_COMPILER_FLAG(C_WARNINGS C_WARN_NO_DIV_BY_ZERO -Wno-div-by-zero)
	ADD_CHECK_C_COMPILER_FLAG(C_WARNINGS C_WARN_TYPE_LIMITS -Wtype-limits)
	ADD_CHECK_C_COMPILER_FLAG(C_WARNINGS C_WARN_FORMAT_SIGN -Wformat-signedness)

	# gcc 4.2 gives annoying warnings on every file with this
	if(NOT "${CMAKE_C_COMPILER_VERSION}" VERSION_LESS "4.3")
		ADD_CHECK_C_COMPILER_FLAG(C_WARNINGS C_WARN_UNINITIALIZED -Wuninitialized)
	endif()

	# versions before gcc4.6 give many BLI_math warnings
	if(NOT "${CMAKE_C_COMPILER_VERSION}" VERSION_LESS "4.6")
		ADD_CHECK_C_COMPILER_FLAG(C_WARNINGS C_WARN_REDUNDANT_DECLS       -Wredundant-decls)
		ADD_CHECK_CXX_COMPILER_FLAG(CXX_WARNINGS CXX_WARN_REDUNDANT_DECLS -Wredundant-decls)
	endif()

	# disable because it gives warnings for printf() & friends.
	# ADD_CHECK_C_COMPILER_FLAG(C_WARNINGS C_WARN_DOUBLE_PROMOTION -Wdouble-promotion -Wno-error=double-promotion)

	if(NOT APPLE)
		ADD_CHECK_C_COMPILER_FLAG(C_WARNINGS C_WARN_NO_ERROR_UNUSED_BUT_SET_VARIABLE -Wno-error=unused-but-set-variable)
	endif()

	ADD_CHECK_CXX_COMPILER_FLAG(CXX_WARNINGS CXX_WARN_ALL -Wall)
	ADD_CHECK_CXX_COMPILER_FLAG(CXX_WARNINGS CXX_WARN_NO_INVALID_OFFSETOF -Wno-invalid-offsetof)
	ADD_CHECK_CXX_COMPILER_FLAG(CXX_WARNINGS CXX_WARN_NO_SIGN_COMPARE -Wno-sign-compare)
	ADD_CHECK_CXX_COMPILER_FLAG(CXX_WARNINGS CXX_WARN_LOGICAL_OP -Wlogical-op)
	ADD_CHECK_CXX_COMPILER_FLAG(CXX_WARNINGS CXX_WARN_INIT_SELF -Winit-self)  # needs -Wuninitialized
	ADD_CHECK_CXX_COMPILER_FLAG(CXX_WARNINGS CXX_WARN_MISSING_INCLUDE_DIRS -Wmissing-include-dirs)
	ADD_CHECK_CXX_COMPILER_FLAG(CXX_WARNINGS CXX_WARN_NO_DIV_BY_ZERO -Wno-div-by-zero)
	ADD_CHECK_CXX_COMPILER_FLAG(CXX_WARNINGS CXX_WARN_TYPE_LIMITS -Wtype-limits)
	ADD_CHECK_CXX_COMPILER_FLAG(CXX_WARNINGS CXX_WARN_ERROR_RETURN_TYPE  -Werror=return-type)
	ADD_CHECK_CXX_COMPILER_FLAG(CXX_WARNINGS CXX_WARN_ERROR_DECLARATION_AFTER_STATEMENT -Werror=declaration-after-statement)
	ADD_CHECK_CXX_COMPILER_FLAG(CXX_WARNINGS CXX_WARN_ERROR_IMPLICIT_FUNCTION_DECLARATION -Werror=implicit-function-declaration)
	ADD_CHECK_CXX_COMPILER_FLAG(CXX_WARNINGS CXX_WARN_NO_CHAR_SUBSCRIPTS -Wno-char-subscripts)
	ADD_CHECK_CXX_COMPILER_FLAG(CXX_WARNINGS CXX_WARN_NO_UNKNOWN_PRAGMAS -Wno-unknown-pragmas)
	ADD_CHECK_CXX_COMPILER_FLAG(CXX_WARNINGS CXX_WARN_POINTER_ARITH -Wpointer-arith)
	ADD_CHECK_CXX_COMPILER_FLAG(CXX_WARNINGS CXX_WARN_UNUSED_PARAMETER -Wunused-parameter)
	ADD_CHECK_CXX_COMPILER_FLAG(CXX_WARNINGS CXX_WARN_WRITE_STRINGS -Wwrite-strings)
	ADD_CHECK_CXX_COMPILER_FLAG(CXX_WARNINGS CXX_WARN_UNDEF -Wundef)
	ADD_CHECK_CXX_COMPILER_FLAG(CXX_WARNINGS CXX_WARN_FORMAT_SIGN -Wformat-signedness)

	# gcc 4.2 gives annoying warnings on every file with this
	if(NOT "${CMAKE_C_COMPILER_VERSION}" VERSION_LESS "4.3")
		ADD_CHECK_CXX_COMPILER_FLAG(CXX_WARNINGS CXX_WARN_UNINITIALIZED -Wuninitialized)
	endif()

	# causes too many warnings
	if(NOT APPLE)
		ADD_CHECK_CXX_COMPILER_FLAG(CXX_WARNINGS CXX_WARN_UNDEF -Wundef)
		ADD_CHECK_CXX_COMPILER_FLAG(CXX_WARNINGS CXX_WARN_MISSING_DECLARATIONS -Wmissing-declarations)
	endif()

	# flags to undo strict flags
	ADD_CHECK_C_COMPILER_FLAG(CC_REMOVE_STRICT_FLAGS C_WARN_NO_DEPRECATED_DECLARATIONS -Wno-deprecated-declarations)
	ADD_CHECK_C_COMPILER_FLAG(CC_REMOVE_STRICT_FLAGS C_WARN_NO_UNUSED_PARAMETER        -Wno-unused-parameter)

	if(NOT APPLE)
		ADD_CHECK_C_COMPILER_FLAG(CC_REMOVE_STRICT_FLAGS C_WARN_NO_ERROR_UNUSED_BUT_SET_VARIABLE -Wno-error=unused-but-set-variable)
	endif()

elseif(CMAKE_C_COMPILER_ID MATCHES "Clang")

	if(APPLE AND WITH_OPENMP) # we need the Intel omp lib linked here to not fail all tests due presence of -fopenmp !
		set(CMAKE_REQUIRED_FLAGS "-L${LIBDIR}/openmp/lib -liomp5") # these are only used for the checks
	endif()

	# strange, clang complains these are not supported, but then yses them.
	ADD_CHECK_C_COMPILER_FLAG(C_WARNINGS C_WARN_ALL -Wall)
	ADD_CHECK_C_COMPILER_FLAG(C_WARNINGS C_WARN_ERROR_DECLARATION_AFTER_STATEMENT -Werror=declaration-after-statement)
	ADD_CHECK_C_COMPILER_FLAG(C_WARNINGS C_WARN_ERROR_IMPLICIT_FUNCTION_DECLARATION -Werror=implicit-function-declaration)
	ADD_CHECK_C_COMPILER_FLAG(C_WARNINGS C_WARN_ERROR_RETURN_TYPE  -Werror=return-type)
	ADD_CHECK_C_COMPILER_FLAG(C_WARNINGS C_WARN_NO_AUTOLOGICAL_COMPARE -Wno-tautological-compare)
	ADD_CHECK_C_COMPILER_FLAG(C_WARNINGS C_WARN_NO_UNKNOWN_PRAGMAS -Wno-unknown-pragmas)
	ADD_CHECK_C_COMPILER_FLAG(C_WARNINGS C_WARN_NO_CHAR_SUBSCRIPTS -Wno-char-subscripts)
	ADD_CHECK_C_COMPILER_FLAG(C_WARNINGS C_WARN_STRICT_PROTOTYPES  -Wstrict-prototypes)
	ADD_CHECK_C_COMPILER_FLAG(C_WARNINGS C_WARN_MISSING_PROTOTYPES -Wmissing-prototypes)
	ADD_CHECK_C_COMPILER_FLAG(C_WARNINGS C_WARN_UNUSED_PARAMETER -Wunused-parameter)

	ADD_CHECK_CXX_COMPILER_FLAG(CXX_WARNINGS CXX_WARN_ALL -Wall)
	ADD_CHECK_CXX_COMPILER_FLAG(CXX_WARNINGS CXX_WARN_NO_AUTOLOGICAL_COMPARE -Wno-tautological-compare)
	ADD_CHECK_CXX_COMPILER_FLAG(CXX_WARNINGS CXX_WARN_NO_UNKNOWN_PRAGMAS     -Wno-unknown-pragmas)
	ADD_CHECK_CXX_COMPILER_FLAG(CXX_WARNINGS CXX_WARN_NO_CHAR_SUBSCRIPTS     -Wno-char-subscripts)
	ADD_CHECK_CXX_COMPILER_FLAG(CXX_WARNINGS CXX_WARN_NO_OVERLOADED_VIRTUAL  -Wno-overloaded-virtual)  # we get a lot of these, if its a problem a dev needs to look into it.
	ADD_CHECK_CXX_COMPILER_FLAG(CXX_WARNINGS CXX_WARN_NO_SIGN_COMPARE        -Wno-sign-compare)
	ADD_CHECK_CXX_COMPILER_FLAG(CXX_WARNINGS CXX_WARN_NO_INVALID_OFFSETOF    -Wno-invalid-offsetof)

	# gives too many unfixable warnings
	# ADD_CHECK_C_COMPILER_FLAG(C_WARNINGS C_WARN_UNUSED_MACROS      -Wunused-macros)
	# ADD_CHECK_CXX_COMPILER_FLAG(CXX_WARNINGS CXX_WARN_UNUSED_MACROS          -Wunused-macros)

	# flags to undo strict flags
	ADD_CHECK_C_COMPILER_FLAG(CC_REMOVE_STRICT_FLAGS C_WARN_NO_UNUSED_PARAMETER -Wno-unused-parameter)
	ADD_CHECK_C_COMPILER_FLAG(CC_REMOVE_STRICT_FLAGS C_WARN_NO_UNUSED_MACROS    -Wno-unused-macros)

	ADD_CHECK_C_COMPILER_FLAG(CC_REMOVE_STRICT_FLAGS C_WARN_NO_MISSING_VARIABLE_DECLARATIONS -Wno-missing-variable-declarations)
	ADD_CHECK_C_COMPILER_FLAG(CC_REMOVE_STRICT_FLAGS C_WARN_NO_INCOMPAT_PTR_DISCARD_QUAL -Wno-incompatible-pointer-types-discards-qualifiers)
	ADD_CHECK_C_COMPILER_FLAG(CC_REMOVE_STRICT_FLAGS C_WARN_NO_UNUSED_FUNCTION -Wno-unused-function)
	ADD_CHECK_C_COMPILER_FLAG(CC_REMOVE_STRICT_FLAGS C_WARN_NO_INT_TO_VOID_POINTER_CAST -Wno-int-to-void-pointer-cast)
	ADD_CHECK_C_COMPILER_FLAG(CC_REMOVE_STRICT_FLAGS C_WARN_NO_MISSING_PROTOTYPES -Wno-missing-prototypes)
	ADD_CHECK_C_COMPILER_FLAG(CC_REMOVE_STRICT_FLAGS C_WARN_NO_DUPLICATE_ENUM -Wno-duplicate-enum)
	ADD_CHECK_C_COMPILER_FLAG(CC_REMOVE_STRICT_FLAGS C_WARN_NO_UNDEF -Wno-undef)
	ADD_CHECK_C_COMPILER_FLAG(CC_REMOVE_STRICT_FLAGS C_WARN_NO_MISSING_NORETURN -Wno-missing-noreturn)

	ADD_CHECK_CXX_COMPILER_FLAG(CC_REMOVE_STRICT_FLAGS CXX_WARN_NO_UNUSED_PRIVATE_FIELD -Wno-unused-private-field)
	ADD_CHECK_CXX_COMPILER_FLAG(CC_REMOVE_STRICT_FLAGS CXX_WARN_NO_CXX11_NARROWING -Wno-c++11-narrowing)
	ADD_CHECK_CXX_COMPILER_FLAG(CC_REMOVE_STRICT_FLAGS CXX_WARN_NO_NON_VIRTUAL_DTOR -Wno-non-virtual-dtor)
	ADD_CHECK_CXX_COMPILER_FLAG(CC_REMOVE_STRICT_FLAGS CXX_WARN_NO_UNUSED_MACROS -Wno-unused-macros)
	ADD_CHECK_CXX_COMPILER_FLAG(CC_REMOVE_STRICT_FLAGS CXX_WARN_NO_REORDER -Wno-reorder)

elseif(CMAKE_C_COMPILER_ID MATCHES "Intel")

	ADD_CHECK_C_COMPILER_FLAG(C_WARNINGS C_WARN_ALL -Wall)
	ADD_CHECK_C_COMPILER_FLAG(C_WARNINGS C_WARN_POINTER_ARITH -Wpointer-arith)
	ADD_CHECK_C_COMPILER_FLAG(C_WARNINGS C_WARN_NO_UNKNOWN_PRAGMAS -Wno-unknown-pragmas)

	ADD_CHECK_CXX_COMPILER_FLAG(CXX_WARNINGS CXX_WARN_ALL -Wall)
	ADD_CHECK_CXX_COMPILER_FLAG(CXX_WARNINGS CXX_WARN_NO_INVALID_OFFSETOF -Wno-invalid-offsetof)
	ADD_CHECK_CXX_COMPILER_FLAG(CXX_WARNINGS CXX_WARN_NO_SIGN_COMPARE -Wno-sign-compare)

	# disable numbered, false positives
	set(C_WARNINGS "${C_WARNINGS} -wd188,186,144,913,556")
	set(CXX_WARNINGS "${CXX_WARNINGS} -wd188,186,144,913,556")
elseif(CMAKE_C_COMPILER_ID MATCHES "MSVC")
	# most msvc warnings are C & C++
	set(_WARNINGS
		# warning level:
		"/W3"
		"/w34062"  # switch statement contains 'default' but no 'case' labels
		# disable:
		"/wd4018"  # signed/unsigned mismatch
		"/wd4065"  # switch statement contains 'default' but no 'case' labels
		"/wd4127"  # conditional expression is constant
		"/wd4181"  # qualifier applied to reference type; ignored
		"/wd4200"  # zero-sized array in struct/union
		"/wd4244"  # conversion from 'type1' to 'type2', possible loss of data
		"/wd4267"  # conversion from 'size_t' to 'type', possible loss of data
		"/wd4305"  # truncation from 'type1' to 'type2'
		"/wd4800"  # forcing value to bool 'true' or 'false'
		# errors:
		"/we4013"  # 'function' undefined; assuming extern returning int
		"/we4431"  # missing type specifier - int assumed
	)

	string(REPLACE ";" " " _WARNINGS "${_WARNINGS}")
	set(C_WARNINGS "${_WARNINGS}")
	set(CXX_WARNINGS "${_WARNINGS}")
	unset(_WARNINGS)
endif()

# ensure python header is found since detection can fail, this could happen
# with _any_ library but since we used a fixed python version this tends to
# be most problematic.
if(WITH_PYTHON)
	if(NOT EXISTS "${PYTHON_INCLUDE_DIR}/Python.h")
		message(FATAL_ERROR "Missing: \"${PYTHON_INCLUDE_DIR}/Python.h\",\n"
							"Set the cache entry 'PYTHON_INCLUDE_DIR' to point "
							"to a valid python include path. Containing "
							"Python.h for python version \"${PYTHON_VERSION}\"")
	endif()

	if(WIN32)
		# pass, we have this in an archive to extract
	elseif(WITH_PYTHON_INSTALL AND WITH_PYTHON_INSTALL_NUMPY)
		find_python_package(numpy)
	endif()

	if(WIN32 OR APPLE)
		# pass, we have this in lib/python/site-packages
	elseif(WITH_PYTHON_INSTALL_REQUESTS)
		find_python_package(requests)
	endif()
endif()

if(WITH_CPP11)
	if(CMAKE_COMPILER_IS_GNUCC OR CMAKE_C_COMPILER_ID MATCHES "Clang")
		set(CMAKE_CXX_FLAGS "${CMAKE_CXX_FLAGS} -std=c++11")
	elseif(MSVC12)
		# Nothing special is needed, C++11 features are available by default.
	else()
		message(FATAL_ERROR "Compiler ${CMAKE_C_COMPILER_ID} is not supported for C++11 build yet")
	endif()
endif()

# Include warnings first, so its possible to disable them with user defined flags
# eg: -Wno-uninitialized
set(CMAKE_C_FLAGS "${C_WARNINGS} ${CMAKE_C_FLAGS} ${PLATFORM_CFLAGS}")
set(CMAKE_CXX_FLAGS "${CXX_WARNINGS} ${CMAKE_CXX_FLAGS} ${PLATFORM_CFLAGS}")

# defined above, platform spesific but shared names
mark_as_advanced(
	CYCLES_OSL
	OSL_LIB_EXEC
	OSL_COMPILER
	OSL_LIB_COMP
	OSL_LIB_QUERY
	OSL_INCLUDE_DIR
)

mark_as_advanced(
	LLVM_CONFIG
	LLVM_ROOT_DIR
	LLVM_LIBRARY
	LLVM_VERSION
)

#-------------------------------------------------------------------------------
# Global Defines

# better not set includes here but this debugging option is off by default.
if(WITH_CXX_GUARDEDALLOC)
	include_directories(${CMAKE_SOURCE_DIR}/intern/guardedalloc)
	add_definitions(-DWITH_CXX_GUARDEDALLOC)
endif()

if(WITH_ASSERT_ABORT)
	add_definitions(-DWITH_ASSERT_ABORT)
endif()

# message(STATUS "Using CFLAGS: ${CMAKE_C_FLAGS}")
# message(STATUS "Using CXXFLAGS: ${CMAKE_CXX_FLAGS}")

#-----------------------------------------------------------------------------
# Libraries

if(WITH_GTESTS)
	include(GTestTesting)
endif()

if(WITH_BLENDER OR WITH_PLAYER)
	add_subdirectory(intern)
	add_subdirectory(extern)

	# source after intern and extern to gather all
	# internal and external library information first, for test linking
	add_subdirectory(source)
elseif(WITH_CYCLES_STANDALONE)
	add_subdirectory(intern/cycles)
	add_subdirectory(extern/clew)
	add_subdirectory(extern/cuew)
	if(NOT WITH_SYSTEM_GLEW)
		add_subdirectory(extern/glew)
	endif()
endif()

#-----------------------------------------------------------------------------
# Blender Application
if(WITH_BLENDER)
	add_subdirectory(source/creator)
endif()


#-----------------------------------------------------------------------------
# Blender Player
if(WITH_PLAYER)
	add_subdirectory(source/blenderplayer)
endif()


#-----------------------------------------------------------------------------
# Testing
add_subdirectory(tests)


#-----------------------------------------------------------------------------
# CPack for generating packages
include(build_files/cmake/packaging.cmake)


#-----------------------------------------------------------------------------
# Print Final Configuration

if(FIRST_RUN)

	set(_config_msg "\nBlender Configuration\n=====================")

	function(info_cfg_option
		_setting
		)

		set(_msg "  - ${_setting}")
		string(LENGTH "${_msg}" _len)
		while("32" GREATER "${_len}")
			set(_msg "${_msg} ")
			 math(EXPR _len "${_len} + 1")
		endwhile()

		set(_config_msg "${_config_msg}\n${_msg}${${_setting}}" PARENT_SCOPE)
	endfunction()

	function(info_cfg_text
		_text
		)

		set(_config_msg "${_config_msg}\n\n  ${_text}" PARENT_SCOPE)
	endfunction()

	message(STATUS "C Compiler:   \"${CMAKE_C_COMPILER_ID}\"")
	message(STATUS "C++ Compiler: \"${CMAKE_CXX_COMPILER_ID}\"")

	info_cfg_text("Build Options:")
	info_cfg_option(WITH_GAMEENGINE)
	info_cfg_option(WITH_PLAYER)
	info_cfg_option(WITH_BULLET)
	info_cfg_option(WITH_IK_SOLVER)
	info_cfg_option(WITH_IK_ITASC)
	info_cfg_option(WITH_OPENCOLLADA)
	info_cfg_option(WITH_FFTW3)
	info_cfg_option(WITH_INTERNATIONAL)
	info_cfg_option(WITH_INPUT_NDOF)
	info_cfg_option(WITH_CYCLES)
	info_cfg_option(WITH_FREESTYLE)
	info_cfg_option(WITH_OPENCOLORIO)
	info_cfg_option(WITH_VORO)

	info_cfg_text("Compiler Options:")
	info_cfg_option(WITH_BUILDINFO)
	info_cfg_option(WITH_OPENMP)
	info_cfg_option(WITH_RAYOPTIMIZATION)

	info_cfg_text("System Options:")
	info_cfg_option(WITH_INSTALL_PORTABLE)
	info_cfg_option(WITH_X11_XF86VMODE)
	info_cfg_option(WITH_X11_XINPUT)
	info_cfg_option(WITH_MEM_JEMALLOC)
	info_cfg_option(WITH_MEM_VALGRIND)
	info_cfg_option(WITH_SYSTEM_GLEW)
	info_cfg_option(WITH_SYSTEM_OPENJPEG)

	info_cfg_text("Image Formats:")
	info_cfg_option(WITH_OPENIMAGEIO)
	info_cfg_option(WITH_IMAGE_CINEON)
	info_cfg_option(WITH_IMAGE_DDS)
	info_cfg_option(WITH_IMAGE_HDR)
	info_cfg_option(WITH_IMAGE_OPENEXR)
	info_cfg_option(WITH_IMAGE_OPENJPEG)
	info_cfg_option(WITH_IMAGE_REDCODE)
	info_cfg_option(WITH_IMAGE_TIFF)

	info_cfg_text("Audio:")
	info_cfg_option(WITH_OPENAL)
	info_cfg_option(WITH_SDL)
	info_cfg_option(WITH_SDL_DYNLOAD)
	info_cfg_option(WITH_JACK)
	info_cfg_option(WITH_JACK_DYNLOAD)
	info_cfg_option(WITH_CODEC_AVI)
	info_cfg_option(WITH_CODEC_FFMPEG)
	info_cfg_option(WITH_CODEC_SNDFILE)

	info_cfg_text("Compression:")
	info_cfg_option(WITH_LZMA)
	info_cfg_option(WITH_LZO)

	info_cfg_text("Python:")
	info_cfg_option(WITH_PYTHON_INSTALL)
	info_cfg_option(WITH_PYTHON_INSTALL_NUMPY)
	info_cfg_option(WITH_PYTHON_MODULE)
	info_cfg_option(WITH_PYTHON_SAFETY)
	if(APPLE)
		info_cfg_option(WITH_PYTHON_FRAMEWORK)
	endif()

	info_cfg_text("Modifiers:")
	info_cfg_option(WITH_MOD_BOOLEAN)
	info_cfg_option(WITH_MOD_REMESH)
	info_cfg_option(WITH_MOD_FLUID)
	info_cfg_option(WITH_MOD_OCEANSIM)

	info_cfg_text("OpenGL:")
	info_cfg_option(WITH_GLEW_ES)
	info_cfg_option(WITH_GLU)
	info_cfg_option(WITH_GL_EGL)
	info_cfg_option(WITH_GL_PROFILE_COMPAT)
	info_cfg_option(WITH_GL_PROFILE_CORE)
	info_cfg_option(WITH_GL_PROFILE_ES20)
	if(WIN32)
		info_cfg_option(WITH_GL_ANGLE)
	endif()

	info_cfg_text("Other:")
	info_cfg_option(WITH_OPENNL)

	# debug
	message(STATUS "HAVE_STDBOOL_H = ${HAVE_STDBOOL_H}")

	info_cfg_text("")

	message("${_config_msg}")
endif()

if(0)
	print_all_vars()
endif()
<|MERGE_RESOLUTION|>--- conflicted
+++ resolved
@@ -223,10 +223,7 @@
 option(WITH_GAMEENGINE    "Enable Game Engine" ${_init_GAMEENGINE})
 option(WITH_PLAYER        "Build Player" OFF)
 option(WITH_OPENCOLORIO   "Enable OpenColorIO color management" ${_init_OPENCOLORIO})
-<<<<<<< HEAD
-option(WITH_COMPOSITOR    "Enable the tile based nodal compositor" ON)
 option(WITH_VORO    "Enable Voronoi Fracture based on Voro++" ON)
-=======
 
 # Compositor
 option(WITH_COMPOSITOR         "Enable the tile based nodal compositor" ON)
@@ -236,7 +233,6 @@
 option(WITH_OPENSUBDIV    "Enable OpenSubdiv for surface subdivision" OFF)
 option(WITH_SUBSURF_WERROR  "Treat warnings as errors in subsurf code" OFF)
 mark_as_advanced(WITH_COMPOSITOR_WERROR)
->>>>>>> 0951ea2c
 
 # GHOST Windowing Library Options
 option(WITH_GHOST_DEBUG   "Enable debugging output for the GHOST library" OFF)
