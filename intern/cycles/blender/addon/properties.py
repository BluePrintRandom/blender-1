#
# Copyright 2011-2013 Blender Foundation
#
# Licensed under the Apache License, Version 2.0 (the "License");
# you may not use this file except in compliance with the License.
# You may obtain a copy of the License at
#
# http://www.apache.org/licenses/LICENSE-2.0
#
# Unless required by applicable law or agreed to in writing, software
# distributed under the License is distributed on an "AS IS" BASIS,
# WITHOUT WARRANTIES OR CONDITIONS OF ANY KIND, either express or implied.
# See the License for the specific language governing permissions and
# limitations under the License.
#

# <pep8 compliant>

import bpy
from bpy.props import (BoolProperty,
                       EnumProperty,
                       FloatProperty,
                       IntProperty,
                       PointerProperty,
                       StringProperty)

# enums

import _cycles

enum_devices = (
    ('CPU', "CPU", "Use CPU for rendering"),
    ('GPU', "GPU Compute", "Use GPU compute device for rendering, configured in the system tab in the user preferences"),
    )

if _cycles.with_network:
    enum_devices += (('NETWORK', "Networked Device", "Use networked device for rendering"),)

enum_feature_set = (
    ('SUPPORTED', "Supported", "Only use finished and supported features"),
    ('EXPERIMENTAL', "Experimental", "Use experimental and incomplete features that might be broken or change in the future", 'ERROR', 1),
    )

enum_displacement_methods = (
    ('BUMP', "Bump", "Bump mapping to simulate the appearance of displacement"),
    ('TRUE', "True", "Use true displacement only, requires fine subdivision"),
    ('BOTH', "Both", "Combination of displacement and bump mapping"),
    )

enum_bvh_types = (
    ('DYNAMIC_BVH', "Dynamic BVH", "Objects can be individually updated, at the cost of slower render time"),
    ('STATIC_BVH', "Static BVH", "Any object modification requires a complete BVH rebuild, but renders faster"),
    )

enum_filter_types = (
    ('BOX', "Box", "Box filter"),
    ('GAUSSIAN', "Gaussian", "Gaussian filter"),
    ('BLACKMAN_HARRIS', "Blackman-Harris", "Blackman-Harris filter"),
    )

enum_aperture_types = (
    ('RADIUS', "Radius", "Directly change the size of the aperture"),
    ('FSTOP', "F-stop", "Change the size of the aperture by f-stop"),
    )

enum_panorama_types = (
    ('EQUIRECTANGULAR', "Equirectangular", "Render the scene with a spherical camera, also known as Lat Long panorama"),
    ('FISHEYE_EQUIDISTANT', "Fisheye Equidistant", "Ideal for fulldomes, ignore the sensor dimensions"),
    ('FISHEYE_EQUISOLID', "Fisheye Equisolid",
                          "Similar to most fisheye modern lens, takes sensor dimensions into consideration"),
    ('MIRRORBALL', "Mirror Ball", "Uses the mirror ball mapping"),
    )

enum_curve_primitives = (
    ('TRIANGLES', "Triangles", "Create triangle geometry around strands"),
    ('LINE_SEGMENTS', "Line Segments", "Use line segment primitives"),
    ('CURVE_SEGMENTS', "Curve Segments", "Use segmented cardinal curve primitives"),
    )

enum_triangle_curves = (
    ('CAMERA_TRIANGLES', "Planes", "Create individual triangles forming planes that face camera"),
    ('TESSELLATED_TRIANGLES', "Tessellated", "Create mesh surrounding each strand"),
    )

enum_curve_shape = (
    ('RIBBONS', "Ribbons", "Ignore thickness of each strand"),
    ('THICK', "Thick", "Use thickness of strand when rendering"),
    )

enum_tile_order = (
    ('CENTER', "Center", "Render from center to the edges"),
    ('RIGHT_TO_LEFT', "Right to Left", "Render from right to left"),
    ('LEFT_TO_RIGHT', "Left to Right", "Render from left to right"),
    ('TOP_TO_BOTTOM', "Top to Bottom", "Render from top to bottom"),
    ('BOTTOM_TO_TOP', "Bottom to Top", "Render from bottom to top"),
    ('HILBERT_SPIRAL', "Hilbert Spiral", "Render in a Hilbert Spiral"),
    )

enum_use_layer_samples = (
    ('USE', "Use", "Per render layer number of samples override scene samples"),
    ('BOUNDED', "Bounded", "Bound per render layer number of samples by global samples"),
    ('IGNORE', "Ignore", "Ignore per render layer number of samples"),
    )

enum_sampling_pattern = (
    ('SOBOL', "Sobol", "Use Sobol random sampling pattern"),
    ('CORRELATED_MUTI_JITTER', "Correlated Multi-Jitter", "Use Correlated Multi-Jitter random sampling pattern"),
    )

enum_integrator = (
    ('BRANCHED_PATH', "Branched Path Tracing", "Path tracing integrator that branches on the first bounce, giving more control over the number of light and material samples"),
    ('PATH', "Path Tracing", "Pure path tracing integrator"),
    )

enum_volume_sampling = (
    ('DISTANCE', "Distance", "Use distance sampling, best for dense volumes with lights far away"),
    ('EQUIANGULAR', "Equiangular", "Use equiangular sampling, best for volumes with low density with light inside or near the volume"),
    ('MULTIPLE_IMPORTANCE', "Multiple Importance", "Combine distance and equi-angular sampling for volumes where neither method is ideal"),
    )

enum_volume_interpolation = (
    ('LINEAR', "Linear", "Good smoothness and speed"),
    ('CUBIC', "Cubic", "Smoothed high quality interpolation, but slower")
    )

enum_device_type = (
    ('CPU', "CPU", "CPU", 0),
    ('CUDA', "CUDA", "CUDA", 1),
    ('OPENCL', "OpenCL", "OpenCL", 2)
    )

enum_texture_limit = (
    ('OFF', "No Limit", "No texture size limit", 0),
    ('128', "128", "Limit texture size to 128 pixels", 1),
    ('256', "256", "Limit texture size to 256 pixels", 2),
    ('512', "512", "Limit texture size to 512 pixels", 3),
    ('1024', "1024", "Limit texture size to 1024 pixels", 4),
    ('2048', "2048", "Limit texture size to 2048 pixels", 5),
    ('4096', "4096", "Limit texture size to 4096 pixels", 6),
    ('8192', "8192", "Limit texture size to 8192 pixels", 7),
    )

class CyclesRenderSettings(bpy.types.PropertyGroup):
    @classmethod
    def register(cls):
        bpy.types.Scene.cycles = PointerProperty(
                name="Cycles Render Settings",
                description="Cycles render settings",
                type=cls,
                )
        cls.device = EnumProperty(
                name="Device",
                description="Device to use for rendering",
                items=enum_devices,
                default='CPU',
                )
        cls.feature_set = EnumProperty(
                name="Feature Set",
                description="Feature set to use for rendering",
                items=enum_feature_set,
                default='SUPPORTED',
                )
        cls.shading_system = BoolProperty(
                name="Open Shading Language",
                description="Use Open Shading Language (CPU rendering only)",
                )

        cls.progressive = EnumProperty(
                name="Integrator",
                description="Method to sample lights and materials",
                items=enum_integrator,
                default='PATH',
                )

        cls.use_square_samples = BoolProperty(
                name="Square Samples",
                description="Square sampling values for easier artist control",
                default=False,
                )

        cls.samples = IntProperty(
                name="Samples",
                description="Number of samples to render for each pixel",
                min=1, max=2147483647,
                default=128,
                )
        cls.preview_samples = IntProperty(
                name="Preview Samples",
                description="Number of samples to render in the viewport, unlimited if 0",
                min=0, max=2147483647,
                default=32,
                )
        cls.preview_pause = BoolProperty(
                name="Pause Preview",
                description="Pause all viewport preview renders",
                default=False,
                )
        cls.preview_active_layer = BoolProperty(
                name="Preview Active Layer",
                description="Preview active render layer in viewport",
                default=False,
                )

        cls.aa_samples = IntProperty(
                name="AA Samples",
                description="Number of antialiasing samples to render for each pixel",
                min=1, max=2097151,
                default=4,
                )
        cls.preview_aa_samples = IntProperty(
                name="AA Samples",
                description="Number of antialiasing samples to render in the viewport, unlimited if 0",
                min=0, max=2097151,
                default=4,
                )
        cls.diffuse_samples = IntProperty(
                name="Diffuse Samples",
                description="Number of diffuse bounce samples to render for each AA sample",
                min=1, max=1024,
                default=1,
                )
        cls.glossy_samples = IntProperty(
                name="Glossy Samples",
                description="Number of glossy bounce samples to render for each AA sample",
                min=1, max=1024,
                default=1,
                )
        cls.transmission_samples = IntProperty(
                name="Transmission Samples",
                description="Number of transmission bounce samples to render for each AA sample",
                min=1, max=1024,
                default=1,
                )
        cls.ao_samples = IntProperty(
                name="Ambient Occlusion Samples",
                description="Number of ambient occlusion samples to render for each AA sample",
                min=1, max=1024,
                default=1,
                )
        cls.mesh_light_samples = IntProperty(
                name="Mesh Light Samples",
                description="Number of mesh emission light samples to render for each AA sample",
                min=1, max=1024,
                default=1,
                )

        cls.subsurface_samples = IntProperty(
                name="Subsurface Samples",
                description="Number of subsurface scattering samples to render for each AA sample",
                min=1, max=1024,
                default=1,
                )

        cls.volume_samples = IntProperty(
                name="Volume Samples",
                description="Number of volume scattering samples to render for each AA sample",
                min=1, max=1024,
                default=1,
                )

        cls.sampling_pattern = EnumProperty(
                name="Sampling Pattern",
                description="Random sampling pattern used by the integrator",
                items=enum_sampling_pattern,
                default='SOBOL',
                )

        cls.use_layer_samples = EnumProperty(
                name="Layer Samples",
                description="How to use per render layer sample settings",
                items=enum_use_layer_samples,
                default='USE',
                )

        cls.sample_all_lights_direct = BoolProperty(
                name="Sample All Direct Lights",
                description="Sample all lights (for direct samples), rather than randomly picking one",
                default=True,
                )

        cls.sample_all_lights_indirect = BoolProperty(
                name="Sample All Indirect Lights",
                description="Sample all lights (for indirect samples), rather than randomly picking one",
                default=True,
                )
        cls.light_sampling_threshold = FloatProperty(
                name="Light Sampling Threshold",
                description="Probabilistically terminate light samples when the light contribution is below this threshold (more noise but faster rendering). "
                            "Zero disables the test and never ignores lights",
                min=0.0, max=1.0,
<<<<<<< HEAD
                default=0.05,
=======
                default=0.01,
>>>>>>> 21f37678
                )

        cls.caustics_reflective = BoolProperty(
                name="Reflective Caustics",
                description="Use reflective caustics, resulting in a brighter image (more noise but added realism)",
                default=True,
                )

        cls.caustics_refractive = BoolProperty(
                name="Refractive Caustics",
                description="Use refractive caustics, resulting in a brighter image (more noise but added realism)",
                default=True,
                )

        cls.blur_glossy = FloatProperty(
                name="Filter Glossy",
                description="Adaptively blur glossy shaders after blurry bounces, "
                            "to reduce noise at the cost of accuracy",
                min=0.0, max=10.0,
                default=0.0,
                )

        cls.min_bounces = IntProperty(
                name="Min Bounces",
                description="Minimum number of bounces, setting this lower "
                            "than the maximum enables probabilistic path "
                            "termination (faster but noisier)",
                min=0, max=1024,
                default=3,
                )
        cls.max_bounces = IntProperty(
                name="Max Bounces",
                description="Total maximum number of bounces",
                min=0, max=1024,
                default=12,
                )

        cls.diffuse_bounces = IntProperty(
                name="Diffuse Bounces",
                description="Maximum number of diffuse reflection bounces, bounded by total maximum",
                min=0, max=1024,
                default=4,
                )
        cls.glossy_bounces = IntProperty(
                name="Glossy Bounces",
                description="Maximum number of glossy reflection bounces, bounded by total maximum",
                min=0, max=1024,
                default=4,
                )
        cls.transmission_bounces = IntProperty(
                name="Transmission Bounces",
                description="Maximum number of transmission bounces, bounded by total maximum",
                min=0, max=1024,
                default=12,
                )
        cls.volume_bounces = IntProperty(
                name="Volume Bounces",
                description="Maximum number of volumetric scattering events",
                min=0, max=1024,
                default=0,
                )

        cls.transparent_min_bounces = IntProperty(
                name="Transparent Min Bounces",
                description="Minimum number of transparent bounces, setting "
                            "this lower than the maximum enables "
                            "probabilistic path termination (faster but "
                            "noisier)",
                min=0, max=1024,
                default=8,
                )
        cls.transparent_max_bounces = IntProperty(
                name="Transparent Max Bounces",
                description="Maximum number of transparent bounces",
                min=0, max=1024,
                default=8,
                )
        cls.use_transparent_shadows = BoolProperty(
                name="Transparent Shadows",
                description="Use transparency of surfaces for rendering shadows",
                default=True,
                )

        cls.volume_step_size = FloatProperty(
                name="Step Size",
                description="Distance between volume shader samples when rendering the volume "
                            "(lower values give more accurate and detailed results, but also increased render time)",
                default=0.1,
                min=0.0000001, max=100000.0, soft_min=0.01, soft_max=1.0, precision=4
                )

        cls.volume_max_steps = IntProperty(
                name="Max Steps",
                description="Maximum number of steps through the volume before giving up, "
                            "to avoid extremely long render times with big objects or small step sizes",
                default=1024,
                min=2, max=65536
                )

        cls.dicing_rate = FloatProperty(
                name="Dicing Rate",
                description="Size of a micropolygon in pixels",
                min=0.1, max=1000.0, soft_min=0.5,
                default=1.0,
                subtype="PIXEL"
                )
        cls.preview_dicing_rate = FloatProperty(
                name="Preview Dicing Rate",
                description="Size of a micropolygon in pixels during preview render",
                min=0.1, max=1000.0, soft_min=0.5,
                default=8.0,
                subtype="PIXEL"
                )

        cls.max_subdivisions = IntProperty(
                name="Max Subdivisions",
                description="Stop subdividing when this level is reached even if the dice rate would produce finer tessellation",
                min=0, max=16,
                default=12,
                )

        cls.film_exposure = FloatProperty(
                name="Exposure",
                description="Image brightness scale",
                min=0.0, max=10.0,
                default=1.0,
                )
        cls.film_transparent = BoolProperty(
                name="Transparent",
                description="World background is transparent with premultiplied alpha",
                default=False,
                )

        # Really annoyingly, we have to keep it around for a few releases,
        # otherwise forward compatibility breaks in really bad manner: CRASH!
        #
        # TODO(sergey): Remove this during 2.8x series of Blender.
        cls.filter_type = EnumProperty(
                name="Filter Type",
                description="Pixel filter type",
                items=enum_filter_types,
                default='BLACKMAN_HARRIS',
                )

        cls.pixel_filter_type = EnumProperty(
                name="Filter Type",
                description="Pixel filter type",
                items=enum_filter_types,
                default='BLACKMAN_HARRIS',
                )

        cls.filter_width = FloatProperty(
                name="Filter Width",
                description="Pixel filter width",
                min=0.01, max=10.0,
                default=1.5,
                )

        cls.seed = IntProperty(
                name="Seed",
                description="Seed value for integrator to get different noise patterns",
                min=0, max=2147483647,
                default=0,
                )

        cls.use_animated_seed = BoolProperty(
                name="Use Animated Seed",
                description="Use different seed values (and hence noise patterns) at different frames",
                default=False,
                )

        cls.sample_clamp_direct = FloatProperty(
                name="Clamp Direct",
                description="If non-zero, the maximum value for a direct sample, "
                            "higher values will be scaled down to avoid too "
                            "much noise and slow convergence at the cost of accuracy",
                min=0.0, max=1e8,
                default=0.0,
                )

        cls.sample_clamp_indirect = FloatProperty(
                name="Clamp Indirect",
                description="If non-zero, the maximum value for an indirect sample, "
                            "higher values will be scaled down to avoid too "
                            "much noise and slow convergence at the cost of accuracy",
                min=0.0, max=1e8,
                default=0.0,
                )

        cls.debug_tile_size = IntProperty(
                name="Tile Size",
                description="",
                min=1, max=4096,
                default=1024,
                )

        cls.preview_start_resolution = IntProperty(
                name="Start Resolution",
                description="Resolution to start rendering preview at, "
                            "progressively increasing it to the full viewport size",
                min=8, max=16384,
                default=64,
                )

        cls.debug_reset_timeout = FloatProperty(
                name="Reset timeout",
                description="",
                min=0.01, max=10.0,
                default=0.1,
                )
        cls.debug_cancel_timeout = FloatProperty(
                name="Cancel timeout",
                description="",
                min=0.01, max=10.0,
                default=0.1,
                )
        cls.debug_text_timeout = FloatProperty(
                name="Text timeout",
                description="",
                min=0.01, max=10.0,
                default=1.0,
                )

        cls.debug_bvh_type = EnumProperty(
                name="Viewport BVH Type",
                description="Choose between faster updates, or faster render",
                items=enum_bvh_types,
                default='DYNAMIC_BVH',
                )
        cls.debug_use_spatial_splits = BoolProperty(
                name="Use Spatial Splits",
                description="Use BVH spatial splits: longer builder time, faster render",
                default=False,
                )
        cls.debug_use_hair_bvh = BoolProperty(
                name="Use Hair BVH",
                description="Use special type BVH optimized for hair (uses more ram but renders faster)",
                default=True,
                )
        cls.debug_bvh_time_steps = IntProperty(
                name="BVH Time Steps",
                description="Split BVH primitives by this number of time steps to speed up render time in cost of memory",
                default=0,
                min=0, max=16,
                )
        cls.tile_order = EnumProperty(
                name="Tile Order",
                description="Tile order for rendering",
                items=enum_tile_order,
                default='HILBERT_SPIRAL',
                options=set(),  # Not animatable!
                )
        cls.use_progressive_refine = BoolProperty(
                name="Progressive Refine",
                description="Instead of rendering each tile until it is finished, "
                            "refine the whole image progressively "
                            "(this renders somewhat slower, "
                            "but time can be saved by manually stopping the render when the noise is low enough)",
                default=False,
                )

        cls.bake_type = EnumProperty(
            name="Bake Type",
            default='COMBINED',
            description="Type of pass to bake",
            items=(
                ('COMBINED', "Combined", ""),
                ('AO', "Ambient Occlusion", ""),
                ('SHADOW', "Shadow", ""),
                ('NORMAL', "Normal", ""),
                ('UV', "UV", ""),
                ('EMIT', "Emit", ""),
                ('ENVIRONMENT', "Environment", ""),
                ('DIFFUSE', "Diffuse", ""),
                ('GLOSSY', "Glossy", ""),
                ('TRANSMISSION', "Transmission", ""),
                ('SUBSURFACE', "Subsurface", ""),
                ),
            )

        cls.use_camera_cull = BoolProperty(
                name="Use Camera Cull",
                description="Allow objects to be culled based on the camera frustum",
                default=False,
                )

        cls.camera_cull_margin = FloatProperty(
                name="Camera Cull Margin",
                description="Margin for the camera space culling",
                default=0.1,
                min=0.0, max=5.0
                )

        cls.use_distance_cull = BoolProperty(
                name="Use Distance Cull",
                description="Allow objects to be culled based on the distance from camera",
                default=False,
                )

        cls.distance_cull_margin = FloatProperty(
                name="Cull Distance",
                description="Cull objects which are further away from camera than this distance",
                default=50,
                min=0.0
                )

        cls.motion_blur_position = EnumProperty(
            name="Motion Blur Position",
            default='CENTER',
            description="Offset for the shutter's time interval, allows to change the motion blur trails",
            items=(
                ('START', "Start on Frame", "The shutter opens at the current frame"),
                ('CENTER', "Center on Frame", "The shutter is open during the current frame"),
                ('END', "End on Frame", "The shutter closes at the current frame"),
                ),
            )

        cls.rolling_shutter_type = EnumProperty(
            name="Shutter Type",
            default='NONE',
            description="Type of rolling shutter effect matching CMOS-based cameras",
            items=(
                ('NONE', "None", "No rolling shutter effect used"),
                ('TOP', "Top-Bottom", "Sensor is being scanned from top to bottom")
                # TODO(seergey): Are there real cameras with different scanning direction?
                ),
            )

        cls.rolling_shutter_duration = FloatProperty(
            name="Rolling Shutter Duration",
            description="Scanline \"exposure\" time for the rolling shutter effect",
            default=0.1,
            min=0.0, max=1.0,
            )

        cls.texture_limit = EnumProperty(
            name="Viewport Texture Limit",
            default='OFF',
            description="Limit texture size used by viewport rendering",
            items=enum_texture_limit
            )

        cls.texture_limit_render = EnumProperty(
            name="Render Texture Limit",
            default='OFF',
            description="Limit texture size used by final rendering",
            items=enum_texture_limit
            )

        cls.ao_bounces = IntProperty(
            name="AO Bounces",
            default=0,
            description="Approximate indirect light with background tinted ambient occlusion at the specified bounce, 0 disables this feature",
            min=0, max=1024,
            )

        cls.ao_bounces_render = IntProperty(
            name="AO Bounces Render",
            default=0,
            description="Approximate indirect light with background tinted ambient occlusion at the specified bounce, 0 disables this feature",
            min=0, max=1024,
            )

        # Various fine-tuning debug flags

        def devices_update_callback(self, context):
            import _cycles
            scene = context.scene.as_pointer()
            return _cycles.debug_flags_update(scene)

        cls.debug_use_cpu_avx2 = BoolProperty(name="AVX2", default=True)
        cls.debug_use_cpu_avx = BoolProperty(name="AVX", default=True)
        cls.debug_use_cpu_sse41 = BoolProperty(name="SSE41", default=True)
        cls.debug_use_cpu_sse3 = BoolProperty(name="SSE3", default=True)
        cls.debug_use_cpu_sse2 = BoolProperty(name="SSE2", default=True)
        cls.debug_use_qbvh = BoolProperty(name="QBVH", default=True)

        cls.debug_use_cuda_adaptive_compile = BoolProperty(name="Adaptive Compile", default=False)

        cls.debug_opencl_kernel_type = EnumProperty(
            name="OpenCL Kernel Type",
            default='DEFAULT',
            items=(
                ('DEFAULT', "Default", ""),
                ('MEGA', "Mega", ""),
                ('SPLIT', "Split", ""),
                ),
            update=devices_update_callback
            )

        cls.debug_opencl_device_type = EnumProperty(
            name="OpenCL Device Type",
            default='ALL',
            items=(
                ('NONE', "None", ""),
                ('ALL', "All", ""),
                ('DEFAULT', "Default", ""),
                ('CPU', "CPU", ""),
                ('GPU', "GPU", ""),
                ('ACCELERATOR', "Accelerator", ""),
                ),
            update=devices_update_callback
            )

        cls.debug_use_opencl_debug = BoolProperty(name="Debug OpenCL", default=False)

    @classmethod
    def unregister(cls):
        del bpy.types.Scene.cycles


class CyclesCameraSettings(bpy.types.PropertyGroup):
    @classmethod
    def register(cls):
        import math

        bpy.types.Camera.cycles = PointerProperty(
                name="Cycles Camera Settings",
                description="Cycles camera settings",
                type=cls,
                )

        cls.aperture_type = EnumProperty(
                name="Aperture Type",
                description="Use f-stop number or aperture radius",
                items=enum_aperture_types,
                default='RADIUS',
                )
        cls.aperture_fstop = FloatProperty(
                name="Aperture f-stop",
                description="F-stop ratio (lower numbers give more defocus, higher numbers give a sharper image)",
                min=0.0, soft_min=0.1, soft_max=64.0,
                default=5.6,
                step=10,
                precision=1,
                )
        cls.aperture_size = FloatProperty(
                name="Aperture Size",
                description="Radius of the aperture for depth of field (higher values give more defocus)",
                min=0.0, soft_max=10.0,
                default=0.0,
                step=1,
                precision=4,
                subtype='DISTANCE',
                )
        cls.aperture_blades = IntProperty(
                name="Aperture Blades",
                description="Number of blades in aperture for polygonal bokeh (at least 3)",
                min=0, max=100,
                default=0,
                )
        cls.aperture_rotation = FloatProperty(
                name="Aperture Rotation",
                description="Rotation of blades in aperture",
                soft_min=-math.pi, soft_max=math.pi,
                subtype='ANGLE',
                default=0,
                )
        cls.aperture_ratio = FloatProperty(
                name="Aperture Ratio",
                description="Distortion to simulate anamorphic lens bokeh",
                min=0.01, soft_min=1.0, soft_max=2.0,
                default=1.0,
                precision=4,
                )
        cls.panorama_type = EnumProperty(
                name="Panorama Type",
                description="Distortion to use for the calculation",
                items=enum_panorama_types,
                default='FISHEYE_EQUISOLID',
                )
        cls.fisheye_fov = FloatProperty(
                name="Field of View",
                description="Field of view for the fisheye lens",
                min=0.1745, soft_max=2.0 * math.pi, max=10.0 * math.pi,
                subtype='ANGLE',
                default=math.pi,
                )
        cls.fisheye_lens = FloatProperty(
                name="Fisheye Lens",
                description="Lens focal length (mm)",
                min=0.01, soft_max=15.0, max=100.0,
                default=10.5,
                )
        cls.latitude_min = FloatProperty(
                name="Min Latitude",
                description="Minimum latitude (vertical angle) for the equirectangular lens",
                min=-0.5 * math.pi, max=0.5 * math.pi,
                subtype='ANGLE',
                default=-0.5 * math.pi,
                )
        cls.latitude_max = FloatProperty(
                name="Max Latitude",
                description="Maximum latitude (vertical angle) for the equirectangular lens",
                min=-0.5 * math.pi, max=0.5 * math.pi,
                subtype='ANGLE',
                default=0.5 * math.pi,
                )
        cls.longitude_min = FloatProperty(
                name="Min Longitude",
                description="Minimum longitude (horizontal angle) for the equirectangular lens",
                min=-math.pi, max=math.pi,
                subtype='ANGLE',
                default=-math.pi,
                )
        cls.longitude_max = FloatProperty(
                name="Max Longitude",
                description="Maximum longitude (horizontal angle) for the equirectangular lens",
                min=-math.pi, max=math.pi,
                subtype='ANGLE',
                default=math.pi,
                )

    @classmethod
    def unregister(cls):
        del bpy.types.Camera.cycles


class CyclesMaterialSettings(bpy.types.PropertyGroup):
    @classmethod
    def register(cls):
        bpy.types.Material.cycles = PointerProperty(
                name="Cycles Material Settings",
                description="Cycles material settings",
                type=cls,
                )
        cls.sample_as_light = BoolProperty(
                name="Multiple Importance Sample",
                description="Use multiple importance sampling for this material, "
                            "disabling may reduce overall noise for large "
                            "objects that emit little light compared to other light sources",
                default=True,
                )
        cls.use_transparent_shadow = BoolProperty(
                name="Transparent Shadows",
                description="Use transparent shadows for this material if it contains a Transparent BSDF, "
                            "disabling will render faster but not give accurate shadows",
                default=True,
                )
        cls.homogeneous_volume = BoolProperty(
                name="Homogeneous Volume",
                description="When using volume rendering, assume volume has the same density everywhere "
                            "(not using any textures), for faster rendering",
                default=False,
                )
        cls.volume_sampling = EnumProperty(
                name="Volume Sampling",
                description="Sampling method to use for volumes",
                items=enum_volume_sampling,
                default='MULTIPLE_IMPORTANCE',
                )

        cls.ao_factor = FloatProperty(
                name="Factor",
                description="",
                min=0.0, max=1.0,
                default=1.0,
                )

        cls.shadow_factor = FloatProperty(
                name="Shadow Factor",
                description="",
                min=0.0, max=1.0,
                default=1.0,
                )

        cls.volume_interpolation = EnumProperty(
                name="Volume Interpolation",
                description="Interpolation method to use for smoke/fire volumes",
                items=enum_volume_interpolation,
                default='LINEAR',
                )

        cls.use_uniform_alpha = BoolProperty(
                name="Use Uniform Alpha",
                description="Assumes a constant alpha when tracing instead of evaluating shaders. Requires transparent shadows turned on",
                default=False,
                )

        cls.self_only = BoolProperty(
                name="Self Only",
                description="Uses constant alphas only when self shadowing and self ao",
                default=True,
                )

        cls.ao_alpha = FloatProperty(
                name="AO Alpha",
                description="",
                min=0.0, max=1.0,
                default=1.0,
                )

        cls.shadow_alpha = FloatProperty(
                name="Shadow Aplha",
                description="",
                min=0.0, max=1.0,
                default=1.0,
                )

        cls.displacement_method = EnumProperty(
                name="Displacement Method",
                description="Method to use for the displacement",
                items=enum_displacement_methods,
                default='BUMP',
                )

        cls.override_samples = BoolProperty(
                name="Override Samples",
                description="Override of sampling settings for this material",
                default=False,
                )
        cls.diffuse_samples = IntProperty(
                name="Diffuse Samples",
                description="Max number of Diffuse Samples",
                min=0, max=1024,
                default=8,
                )
        cls.glossy_samples = IntProperty(
                name="Glossy Samples",
                description="Max number of Glossy Samples",
                min=0, max=1024,
                default=8,
                )
        cls.transmission_samples = IntProperty(
                name="Transmission Samples",
                description="Max number of Transmission Samples",
                min=0, max=1024,
                default=8,
                )
        cls.override_bounces = BoolProperty(
                name="Override Light Paths",
                description="Override of light paths settings for this material",
                default=False,
                )
        cls.diffuse_bounces = IntProperty(
                name="Diffuse Bounces",
                description="Max number of Diffuse Bounces",
                min=0, max=1024,
                default=8,
                )
        cls.glossy_bounces = IntProperty(
                name="Glossy Bounces",
                description="Max number of Glossy Bounces",
                min=0, max=1024,
                default=8,
                )
        cls.transmission_bounces = IntProperty(
                name="Transmission Bounces",
                description="Max number of Transmission Bounces",
                min=0, max=1024,
                default=8,
                )

    @classmethod
    def unregister(cls):
        del bpy.types.Material.cycles


class CyclesLampSettings(bpy.types.PropertyGroup):
    @classmethod
    def register(cls):
        bpy.types.Lamp.cycles = PointerProperty(
                name="Cycles Lamp Settings",
                description="Cycles lamp settings",
                type=cls,
                )
        cls.cast_shadow = BoolProperty(
                name="Cast Shadow",
                description="Lamp casts shadows",
                default=True,
                )
        cls.samples = IntProperty(
                name="Samples",
                description="Number of light samples to render for each AA sample",
                min=1, max=10000,
                default=1,
                )
        cls.max_bounces = IntProperty(
                name="Max Bounces",
                description="Maximum number of bounces the light will contribute to the render",
                min=0, max=1024,
                default=1024,
                )
        cls.use_multiple_importance_sampling = BoolProperty(
                name="Multiple Importance Sample",
                description="Use multiple importance sampling for the lamp, "
                            "reduces noise for area lamps and sharp glossy materials",
                default=True,
                )
        cls.is_portal = BoolProperty(
                name="Is Portal",
                description="Use this area lamp to guide sampling of the background, "
                            "note that this will make the lamp invisible",
                default=False,
                )

    @classmethod
    def unregister(cls):
        del bpy.types.Lamp.cycles


class CyclesWorldSettings(bpy.types.PropertyGroup):
    @classmethod
    def register(cls):
        bpy.types.World.cycles = PointerProperty(
                name="Cycles World Settings",
                description="Cycles world settings",
                type=cls,
                )
        cls.sample_as_light = BoolProperty(
                name="Multiple Importance Sample",
                description="Use multiple importance sampling for the environment, "
                            "enabling for non-solid colors is recommended",
                default=True,
                )
        cls.sample_map_resolution = IntProperty(
                name="Map Resolution",
                description="Importance map size is resolution x resolution; "
                            "higher values potentially produce less noise, at the cost of memory and speed",
                min=4, max=8192,
                default=1024,
                )
        cls.samples = IntProperty(
                name="Samples",
                description="Number of light samples to render for each AA sample",
                min=1, max=10000,
                default=1,
                )
        cls.max_bounces = IntProperty(
                name="Max Bounces",
                description="Maximum number of bounces the background light will contribute to the render",
                min=0, max=1024,
                default=1024,
                )
        cls.homogeneous_volume = BoolProperty(
                name="Homogeneous Volume",
                description="When using volume rendering, assume volume has the same density everywhere"
                            "(not using any textures), for faster rendering",
                default=False,
                )
        cls.volume_sampling = EnumProperty(
                name="Volume Sampling",
                description="Sampling method to use for volumes",
                items=enum_volume_sampling,
                default='EQUIANGULAR',
                )

        cls.volume_interpolation = EnumProperty(
                name="Volume Interpolation",
                description="Interpolation method to use for volumes",
                items=enum_volume_interpolation,
                default='LINEAR',
                )

    @classmethod
    def unregister(cls):
        del bpy.types.World.cycles


class CyclesVisibilitySettings(bpy.types.PropertyGroup):
    @classmethod
    def register(cls):
        bpy.types.Object.cycles_visibility = PointerProperty(
                name="Cycles Visibility Settings",
                description="Cycles visibility settings",
                type=cls,
                )

        bpy.types.World.cycles_visibility = PointerProperty(
                name="Cycles Visibility Settings",
                description="Cycles visibility settings",
                type=cls,
                )

        cls.camera = BoolProperty(
                name="Camera",
                description="Object visibility for camera rays",
                default=True,
                )
        cls.diffuse = BoolProperty(
                name="Diffuse",
                description="Object visibility for diffuse reflection rays",
                default=True,
                )
        cls.glossy = BoolProperty(
                name="Glossy",
                description="Object visibility for glossy reflection rays",
                default=True,
                )
        cls.transmission = BoolProperty(
                name="Transmission",
                description="Object visibility for transmission rays",
                default=True,
                )
        cls.shadow = BoolProperty(
                name="Shadow",
                description="Object visibility for shadow rays",
                default=True,
                )
        cls.scatter = BoolProperty(
                name="Volume Scatter",
                description="Object visibility for volume scatter rays",
                default=True,
                )

    @classmethod
    def unregister(cls):
        del bpy.types.Object.cycles_visibility
        del bpy.types.World.cycles_visibility


class CyclesMeshSettings(bpy.types.PropertyGroup):
    @classmethod
    def register(cls):
        bpy.types.Mesh.cycles = PointerProperty(
                name="Cycles Mesh Settings",
                description="Cycles mesh settings",
                type=cls,
                )
        bpy.types.Curve.cycles = PointerProperty(
                name="Cycles Mesh Settings",
                description="Cycles mesh settings",
                type=cls,
                )
        bpy.types.MetaBall.cycles = PointerProperty(
                name="Cycles Mesh Settings",
                description="Cycles mesh settings",
                type=cls,
                )

    @classmethod
    def unregister(cls):
        del bpy.types.Mesh.cycles
        del bpy.types.Curve.cycles
        del bpy.types.MetaBall.cycles


class CyclesObjectSettings(bpy.types.PropertyGroup):
    @classmethod
    def register(cls):
        bpy.types.Object.cycles = PointerProperty(
                name="Cycles Object Settings",
                description="Cycles object settings",
                type=cls,
                )

        cls.use_motion_blur = BoolProperty(
                name="Use Motion Blur",
                description="Use motion blur for this object",
                default=True,
                )

        cls.use_deform_motion = BoolProperty(
                name="Use Deformation Motion",
                description="Use deformation motion blur for this object",
                default=True,
                )

        cls.motion_steps = IntProperty(
                name="Motion Steps",
                description="Control accuracy of deformation motion blur, more steps gives more memory usage (actual number of steps is 2^(steps - 1))",
                min=1, soft_max=8,
                default=1,
                )

        cls.use_camera_cull = BoolProperty(
                name="Use Camera Cull",
                description="Allow this object and its duplicators to be culled by camera space culling",
                default=False,
                )

        cls.use_distance_cull = BoolProperty(
                name="Use Distance Cull",
                description="Allow this object and its duplicators to be culled by distance from camera",
                default=False,
                )

        cls.use_adaptive_subdivision = BoolProperty(
                name="Use Adaptive Subdivision",
                description="Use adaptive render time subdivision",
                default=False,
                )

        cls.dicing_rate = FloatProperty(
                name="Dicing Scale",
                description="Multiplier for scene dicing rate (located in the Geometry Panel)",
                min=0.1, max=1000.0, soft_min=0.5,
                default=1.0,
                )

    @classmethod
    def unregister(cls):
        del bpy.types.Object.cycles


class CyclesCurveRenderSettings(bpy.types.PropertyGroup):
    @classmethod
    def register(cls):
        bpy.types.Scene.cycles_curves = PointerProperty(
                name="Cycles Hair Rendering Settings",
                description="Cycles hair rendering settings",
                type=cls,
                )
        cls.primitive = EnumProperty(
                name="Primitive",
                description="Type of primitive used for hair rendering",
                items=enum_curve_primitives,
                default='LINE_SEGMENTS',
                )
        cls.shape = EnumProperty(
                name="Shape",
                description="Form of hair",
                items=enum_curve_shape,
                default='THICK',
                )
        cls.cull_backfacing = BoolProperty(
                name="Cull back-faces",
                description="Do not test the back-face of each strand",
                default=True,
                )
        cls.use_curves = BoolProperty(
                name="Use Cycles Hair Rendering",
                description="Activate Cycles hair rendering for particle system",
                default=True,
                )
        cls.resolution = IntProperty(
                name="Resolution",
                description="Resolution of generated mesh",
                min=3, max=64,
                default=3,
                )
        cls.minimum_width = FloatProperty(
                name="Minimal width",
                description="Minimal pixel width for strands (0 - deactivated)",
                min=0.0, max=100.0,
                default=0.0,
                )
        cls.maximum_width = FloatProperty(
                name="Maximal width",
                description="Maximum extension that strand radius can be increased by",
                min=0.0, max=100.0,
                default=0.1,
                )
        cls.subdivisions = IntProperty(
                name="Subdivisions",
                description="Number of subdivisions used in Cardinal curve intersection (power of 2)",
                min=0, max=24,
                default=4,
                )

    @classmethod
    def unregister(cls):
        del bpy.types.Scene.cycles_curves


class CyclesCurveSettings(bpy.types.PropertyGroup):
    @classmethod
    def register(cls):
        bpy.types.ParticleSettings.cycles = PointerProperty(
                name="Cycles Hair Settings",
                description="Cycles hair settings",
                type=cls,
                )
        cls.radius_scale = FloatProperty(
                name="Radius Scaling",
                description="Multiplier of width properties",
                min=0.0, max=1000.0,
                default=0.01,
                )
        cls.root_width = FloatProperty(
                name="Root Size",
                description="Strand's width at root",
                min=0.0, max=1000.0,
                default=1.0,
                )
        cls.tip_width = FloatProperty(
                name="Tip Multiplier",
                description="Strand's width at tip",
                min=0.0, max=1000.0,
                default=0.0,
                )
        cls.shape = FloatProperty(
                name="Strand Shape",
                description="Strand shape parameter",
                min=-1.0, max=1.0,
                default=0.0,
                )
        cls.use_closetip = BoolProperty(
                name="Close tip",
                description="Set tip radius to zero",
                default=True,
                )

    @classmethod
    def unregister(cls):
        del bpy.types.ParticleSettings.cycles


class CyclesDeviceSettings(bpy.types.PropertyGroup):
    @classmethod
    def register(cls):
        cls.id = StringProperty(name="ID")
        cls.name = StringProperty(name="Name")
        cls.use = BoolProperty(name="Use", default=True)
        cls.type = EnumProperty(name="Type", items=enum_device_type, default='CUDA')


class CyclesPreferences(bpy.types.AddonPreferences):
    bl_idname = __package__

    def get_device_types(self, context):
        import _cycles
        has_cuda, has_opencl = _cycles.get_device_types()
        list = [('NONE', "None", "Don't use compute device", 0)]
        if has_cuda:
            list.append(('CUDA', "CUDA", "Use CUDA for GPU acceleration", 1))
        if has_opencl:
            list.append(('OPENCL', "OpenCL", "Use OpenCL for GPU acceleration", 2))
        return list

    compute_device_type = EnumProperty(
            name="Compute Device Type",
            description="Device to use for computation (rendering with Cycles)",
            items=get_device_types,
            )

    devices = bpy.props.CollectionProperty(type=CyclesDeviceSettings)

    def get_devices(self):
        import _cycles
        # Layout of the device tuples: (Name, Type, Persistent ID)
        device_list = _cycles.available_devices()

        cuda_devices = []
        opencl_devices = []
        for device in device_list:
            if not device[1] in {'CUDA', 'OPENCL'}:
                continue

            entry = None
            # Try to find existing Device entry
            for dev in self.devices:
                if dev.id == device[2] and dev.type == device[1]:
                    entry = dev
                    break
            # Create new entry if no existing one was found
            if not entry:
                entry = self.devices.add()
                entry.id   = device[2]
                entry.name = device[0]
                entry.type = device[1]

            # Sort entries into lists
            if entry.type == 'CUDA':
                cuda_devices.append(entry)
            elif entry.type == 'OPENCL':
                opencl_devices.append(entry)
        return cuda_devices, opencl_devices


    def get_num_gpu_devices(self):
        import _cycles
        device_list = _cycles.available_devices()
        num = 0
        for device in device_list:
            if device[1] != self.compute_device_type:
                continue
            for dev in self.devices:
                if dev.use and dev.id == device[2]:
                    num += 1
        return num


    def has_active_device(self):
        return self.get_num_gpu_devices() > 0


    def draw_impl(self, layout, context):
        layout.label(text="Cycles Compute Device:")
        layout.row().prop(self, "compute_device_type", expand=True)

        cuda_devices, opencl_devices = self.get_devices()
        row = layout.row()

        if self.compute_device_type == 'CUDA' and cuda_devices:
            col = row.column(align=True)
            for device in cuda_devices:
                col.prop(device, "use", text=device.name, toggle=True)

        if self.compute_device_type == 'OPENCL' and opencl_devices:
            col = row.column(align=True)
            for device in opencl_devices:
                col.prop(device, "use", text=device.name, toggle=True)


    def draw(self, context):
        self.draw_impl(self.layout, context)


def register():
    bpy.utils.register_class(CyclesRenderSettings)
    bpy.utils.register_class(CyclesCameraSettings)
    bpy.utils.register_class(CyclesMaterialSettings)
    bpy.utils.register_class(CyclesLampSettings)
    bpy.utils.register_class(CyclesWorldSettings)
    bpy.utils.register_class(CyclesVisibilitySettings)
    bpy.utils.register_class(CyclesMeshSettings)
    bpy.utils.register_class(CyclesObjectSettings)
    bpy.utils.register_class(CyclesCurveRenderSettings)
    bpy.utils.register_class(CyclesCurveSettings)
    bpy.utils.register_class(CyclesDeviceSettings)
    bpy.utils.register_class(CyclesPreferences)


def unregister():
    bpy.utils.unregister_class(CyclesRenderSettings)
    bpy.utils.unregister_class(CyclesCameraSettings)
    bpy.utils.unregister_class(CyclesMaterialSettings)
    bpy.utils.unregister_class(CyclesLampSettings)
    bpy.utils.unregister_class(CyclesWorldSettings)
    bpy.utils.unregister_class(CyclesMeshSettings)
    bpy.utils.unregister_class(CyclesObjectSettings)
    bpy.utils.unregister_class(CyclesVisibilitySettings)
    bpy.utils.unregister_class(CyclesCurveRenderSettings)
    bpy.utils.unregister_class(CyclesCurveSettings)
    bpy.utils.unregister_class(CyclesDeviceSettings)
    bpy.utils.unregister_class(CyclesPreferences)<|MERGE_RESOLUTION|>--- conflicted
+++ resolved
@@ -288,11 +288,7 @@
                 description="Probabilistically terminate light samples when the light contribution is below this threshold (more noise but faster rendering). "
                             "Zero disables the test and never ignores lights",
                 min=0.0, max=1.0,
-<<<<<<< HEAD
                 default=0.05,
-=======
-                default=0.01,
->>>>>>> 21f37678
                 )
 
         cls.caustics_reflective = BoolProperty(
