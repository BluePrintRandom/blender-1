#
# Copyright 2011-2013 Blender Foundation
#
# Licensed under the Apache License, Version 2.0 (the "License");
# you may not use this file except in compliance with the License.
# You may obtain a copy of the License at
#
# http://www.apache.org/licenses/LICENSE-2.0
#
# Unless required by applicable law or agreed to in writing, software
# distributed under the License is distributed on an "AS IS" BASIS,
# WITHOUT WARRANTIES OR CONDITIONS OF ANY KIND, either express or implied.
# See the License for the specific language governing permissions and
# limitations under the License.
#

# <pep8 compliant>

import bpy
from bpy_extras.node_utils import find_node_input
from bl_operators.presets import PresetMenu
import _cycles

from bpy.types import (
    Panel,
<<<<<<< HEAD
    Operator,
=======
    Menu,
>>>>>>> c10f5d15
)


class CYCLES_PT_sampling_presets(PresetMenu):
    bl_label = "Sampling Presets"
    preset_subdir = "cycles/sampling"
    preset_operator = "script.execute_preset"
    preset_add_operator = "render.cycles_sampling_preset_add"
    COMPAT_ENGINES = {'CYCLES'}


class CYCLES_PT_integrator_presets(PresetMenu):
    bl_label = "Integrator Presets"
    preset_subdir = "cycles/integrator"
    preset_operator = "script.execute_preset"
    preset_add_operator = "render.cycles_integrator_preset_add"
    COMPAT_ENGINES = {'CYCLES'}


class CyclesButtonsPanel:
    bl_space_type = "PROPERTIES"
    bl_region_type = "WINDOW"
    bl_context = "render"
    COMPAT_ENGINES = {'CYCLES'}

    @classmethod
    def poll(cls, context):
        return context.engine in cls.COMPAT_ENGINES


class CyclesNodeButtonsPanel:
    bl_space_type = "NODE_EDITOR"
    bl_region_type = "UI"
    COMPAT_ENGINES = {'CYCLES'}

    @classmethod
    def poll(cls, context):
        return context.engine in cls.COMPAT_ENGINES


def get_device_type(context):
    return context.preferences.addons[__package__].preferences.compute_device_type


def use_cpu(context):
    cscene = context.scene.cycles

    return (get_device_type(context) == 'NONE' or cscene.device == 'CPU')


def use_opencl(context):
    cscene = context.scene.cycles

    return (get_device_type(context) == 'OPENCL' and cscene.device == 'GPU')


def use_cuda(context):
    cscene = context.scene.cycles

    return (get_device_type(context) == 'CUDA' and cscene.device == 'GPU')


def use_branched_path(context):
    cscene = context.scene.cycles

    return (cscene.progressive == 'BRANCHED_PATH')


def use_sample_all_lights(context):
    cscene = context.scene.cycles

    return cscene.sample_all_lights_direct or cscene.sample_all_lights_indirect


def show_device_active(context):
    cscene = context.scene.cycles
    if cscene.device != 'GPU':
        return True
    return context.preferences.addons[__package__].preferences.has_active_device()


def draw_samples_info(layout, context):
    cscene = context.scene.cycles
    integrator = cscene.progressive

    # Calculate sample values
    if integrator == 'PATH':
        aa = cscene.samples
        if cscene.use_square_samples:
            aa = aa * aa
    else:
        aa = cscene.aa_samples
        d = cscene.diffuse_samples
        g = cscene.glossy_samples
        t = cscene.transmission_samples
        ao = cscene.ao_samples
        ml = cscene.mesh_light_samples
        sss = cscene.subsurface_samples
        vol = cscene.volume_samples

        if cscene.use_square_samples:
            aa = aa * aa
            d = d * d
            g = g * g
            t = t * t
            ao = ao * ao
            ml = ml * ml
            sss = sss * sss
            vol = vol * vol

    # Draw interface
    # Do not draw for progressive, when Square Samples are disabled
    if use_branched_path(context) or (cscene.use_square_samples and integrator == 'PATH'):
        col = layout.column(align=True)
        col.scale_y = 0.6
        col.label(text="Total Samples:")
        col.separator()
        if integrator == 'PATH':
            col.label(text="%s AA" % aa)
        else:
            col.label(text="%s AA, %s Diffuse, %s Glossy, %s Transmission" %
                      (aa, d * aa, g * aa, t * aa))
            col.separator()
            col.label(text="%s AO, %s Mesh Light, %s Subsurface, %s Volume" %
                      (ao * aa, ml * aa, sss * aa, vol * aa))


class CYCLES_RENDER_PT_sampling(CyclesButtonsPanel, Panel):
    bl_label = "Sampling"

    def draw_header_preset(self, context):
        CYCLES_PT_sampling_presets.draw_panel_header(self.layout)

    def draw(self, context):
        layout = self.layout

        scene = context.scene
        cscene = scene.cycles

        layout.use_property_split = True
        layout.use_property_decorate = False

        layout.prop(cscene, "progressive")

        if cscene.progressive == 'PATH' or use_branched_path(context) is False:
            col = layout.column(align=True)
            col.prop(cscene, "samples", text="Render")
            col.prop(cscene, "preview_samples", text="Viewport")

            draw_samples_info(layout, context)
        else:
            col = layout.column(align=True)
            col.prop(cscene, "aa_samples", text="Render")
            col.prop(cscene, "preview_aa_samples", text="Viewport")


class CYCLES_RENDER_PT_sampling_sub_samples(CyclesButtonsPanel, Panel):
    bl_label = "Sub Samples"
    bl_parent_id = "CYCLES_RENDER_PT_sampling"

    @classmethod
    def poll(self, context):
        scene = context.scene
        cscene = scene.cycles
        return cscene.progressive != 'PATH' and use_branched_path(context)

    def draw(self, context):
        layout = self.layout
        layout.use_property_split = True
        layout.use_property_decorate = False

        scene = context.scene
        cscene = scene.cycles

        col = layout.column(align=True)
        col.prop(cscene, "diffuse_samples", text="Diffuse")
        col.prop(cscene, "glossy_samples", text="Glossy")
        col.prop(cscene, "transmission_samples", text="Transmission")
        col.prop(cscene, "ao_samples", text="AO")

        sub = col.row(align=True)
        sub.active = use_sample_all_lights(context)
        sub.prop(cscene, "mesh_light_samples", text="Mesh Light")
        col.prop(cscene, "subsurface_samples", text="Subsurface")
        col.prop(cscene, "volume_samples", text="Volume")

        draw_samples_info(layout, context)


class CYCLES_RENDER_PT_sampling_advanced(CyclesButtonsPanel, Panel):
    bl_label = "Advanced"
    bl_parent_id = "CYCLES_RENDER_PT_sampling"
    bl_options = {'DEFAULT_CLOSED'}

    def draw(self, context):
        layout = self.layout
        layout.use_property_split = True
        layout.use_property_decorate = False

        scene = context.scene
        cscene = scene.cycles

        row = layout.row(align=True)
        row.prop(cscene, "seed")
        row.prop(cscene, "use_animated_seed", text="", icon='TIME')

        layout.prop(cscene, "sampling_pattern", text="Pattern")

        layout.prop(cscene, "use_square_samples")

        layout.separator()

        col = layout.column(align=True)
        col.prop(cscene, "light_sampling_threshold", text="Light Threshold")

        if cscene.progressive != 'PATH' and use_branched_path(context):
            col = layout.column(align=True)
            col.prop(cscene, "sample_all_lights_direct")
            col.prop(cscene, "sample_all_lights_indirect")

        for view_layer in scene.view_layers:
            if view_layer.samples > 0:
                layout.separator()
                layout.row().prop(cscene, "use_layer_samples")
                break


class CYCLES_RENDER_PT_sampling_total(CyclesButtonsPanel, Panel):
    bl_label = "Total Samples"
    bl_parent_id = "CYCLES_RENDER_PT_sampling"

    @classmethod
    def poll(self, context):
        scene = context.scene
        cscene = scene.cycles

        if cscene.use_square_samples:
            return True

        return cscene.progressive != 'PATH' and use_branched_path(context)

    def draw(self, context):
        layout = self.layout
        cscene = context.scene.cycles
        integrator = cscene.progressive

        # Calculate sample values
        if integrator == 'PATH':
            aa = cscene.samples
            if cscene.use_square_samples:
                aa = aa * aa
        else:
            aa = cscene.aa_samples
            d = cscene.diffuse_samples
            g = cscene.glossy_samples
            t = cscene.transmission_samples
            ao = cscene.ao_samples
            ml = cscene.mesh_light_samples
            sss = cscene.subsurface_samples
            vol = cscene.volume_samples

            if cscene.use_square_samples:
                aa = aa * aa
                d = d * d
                g = g * g
                t = t * t
                ao = ao * ao
                ml = ml * ml
                sss = sss * sss
                vol = vol * vol

        col = layout.column(align=True)
        col.scale_y = 0.6
        if integrator == 'PATH':
            col.label(text="%s AA" % aa)
        else:
            col.label(text="%s AA, %s Diffuse, %s Glossy, %s Transmission" %
                      (aa, d * aa, g * aa, t * aa))
            col.separator()
            col.label(text="%s AO, %s Mesh Light, %s Subsurface, %s Volume" %
                      (ao * aa, ml * aa, sss * aa, vol * aa))


class CYCLES_RENDER_PT_subdivision(CyclesButtonsPanel, Panel):
    bl_label = "Subdivision"
    bl_options = {'DEFAULT_CLOSED'}

    @classmethod
    def poll(self, context):
        return context.scene.cycles.feature_set == 'EXPERIMENTAL'

    def draw(self, context):
        layout = self.layout
        layout.use_property_split = True
        layout.use_property_decorate = False

        scene = context.scene
        cscene = scene.cycles

        col = layout.column()
        sub = col.column(align=True)
        sub.prop(cscene, "dicing_rate", text="Dicing Rate Render")
        sub.prop(cscene, "preview_dicing_rate", text="Preview")

        col.separator()

        col.prop(cscene, "offscreen_dicing_scale", text="Offscreen Scale")
        col.prop(cscene, "max_subdivisions")

        col.prop(cscene, "dicing_camera")


class CYCLES_RENDER_PT_hair(CyclesButtonsPanel, Panel):
    bl_label = "Hair"
    bl_options = {'DEFAULT_CLOSED'}

    def draw_header(self, context):
        layout = self.layout
        scene = context.scene
        ccscene = scene.cycles_curves

        layout.prop(ccscene, "use_curves", text="")

    def draw(self, context):
        layout = self.layout
        layout.use_property_split = True
        layout.use_property_decorate = False

        scene = context.scene
        ccscene = scene.cycles_curves

        layout.active = ccscene.use_curves

        col = layout.column()
        col.prop(ccscene, "minimum_width", text="Min Pixels")
        col.prop(ccscene, "maximum_width", text="Max Extension")
        col.prop(ccscene, "shape", text="Shape")
        if not (ccscene.primitive in {'CURVE_SEGMENTS', 'LINE_SEGMENTS'} and ccscene.shape == 'RIBBONS'):
            col.prop(ccscene, "cull_backfacing", text="Cull back-faces")
        col.prop(ccscene, "primitive", text="Primitive")

        if ccscene.primitive == 'TRIANGLES' and ccscene.shape == 'THICK':
            col.prop(ccscene, "resolution", text="Resolution")
        elif ccscene.primitive == 'CURVE_SEGMENTS':
            col.prop(ccscene, "subdivisions", text="Curve subdivisions")


class CYCLES_RENDER_PT_volumes(CyclesButtonsPanel, Panel):
    bl_label = "Volumes"
    bl_options = {'DEFAULT_CLOSED'}

    def draw(self, context):
        layout = self.layout
        layout.use_property_split = True
        layout.use_property_decorate = False

        scene = context.scene
        cscene = scene.cycles

        col = layout.column()
        col.prop(cscene, "volume_step_size", text="Step Size")
        col.prop(cscene, "volume_max_steps", text="Max Steps")


class CYCLES_RENDER_PT_light_paths(CyclesButtonsPanel, Panel):
    bl_label = "Light Paths"
    bl_options = {'DEFAULT_CLOSED'}

    def draw_header_preset(self, context):
        CYCLES_PT_integrator_presets.draw_panel_header(self.layout)

    def draw(self, context):
        pass


class CYCLES_RENDER_PT_light_paths_max_bounces(CyclesButtonsPanel, Panel):
    bl_label = "Max Bounces"
    bl_parent_id = "CYCLES_RENDER_PT_light_paths"

    def draw(self, context):
        layout = self.layout
        layout.use_property_split = True
        layout.use_property_decorate = False

        scene = context.scene
        cscene = scene.cycles

        col = layout.column(align=True)
        col.prop(cscene, "max_bounces", text="Total")

        col = layout.column(align=True)
        col.prop(cscene, "diffuse_bounces", text="Diffuse")
        col.prop(cscene, "glossy_bounces", text="Glossy")
        col.prop(cscene, "transparent_max_bounces", text="Transparency")
        col.prop(cscene, "transmission_bounces", text="Transmission")
        col.prop(cscene, "volume_bounces", text="Volume")


class CYCLES_RENDER_PT_light_paths_clamping(CyclesButtonsPanel, Panel):
    bl_label = "Clamping"
    bl_parent_id = "CYCLES_RENDER_PT_light_paths"

    def draw(self, context):
        layout = self.layout
        layout.use_property_split = True
        layout.use_property_decorate = False

        scene = context.scene
        cscene = scene.cycles

        col = layout.column(align=True)
        col.prop(cscene, "sample_clamp_direct", text="Direct Light")
        col.prop(cscene, "sample_clamp_indirect", text="Indirect Light")


class CYCLES_RENDER_PT_light_paths_caustics(CyclesButtonsPanel, Panel):
    bl_label = "Caustics"
    bl_parent_id = "CYCLES_RENDER_PT_light_paths"

    def draw(self, context):
        layout = self.layout
        layout.use_property_split = True
        layout.use_property_decorate = False

        scene = context.scene
        cscene = scene.cycles

        col = layout.column()
        col.prop(cscene, "blur_glossy")
        col.prop(cscene, "caustics_reflective")
        col.prop(cscene, "caustics_refractive")


class CYCLES_RENDER_PT_motion_blur(CyclesButtonsPanel, Panel):
    bl_label = "Motion Blur"
    bl_options = {'DEFAULT_CLOSED'}

    def draw_header(self, context):
        rd = context.scene.render

        self.layout.prop(rd, "use_motion_blur", text="")

    def draw(self, context):
        layout = self.layout
        layout.use_property_split = True
        layout.use_property_decorate = False

        scene = context.scene
        cscene = scene.cycles
        rd = scene.render
        layout.active = rd.use_motion_blur

        col = layout.column()
        col.prop(cscene, "motion_blur_position", text="Position")
        col.prop(rd, "motion_blur_shutter")
        col.separator()
        col.prop(cscene, "rolling_shutter_type", text="Rolling Shutter")
        sub = col.column()
        sub.active = cscene.rolling_shutter_type != 'NONE'
        sub.prop(cscene, "rolling_shutter_duration")


class CYCLES_RENDER_PT_motion_blur_curve(CyclesButtonsPanel, Panel):
    bl_label = "Shutter Curve"
    bl_parent_id = "CYCLES_RENDER_PT_motion_blur"
    bl_options = {'DEFAULT_CLOSED'}

    def draw(self, context):
        layout = self.layout
        layout.use_property_split = True
        layout.use_property_decorate = False

        scene = context.scene
        rd = scene.render
        layout.active = rd.use_motion_blur

        col = layout.column()

        col.template_curve_mapping(rd, "motion_blur_shutter_curve")

        col = layout.column(align=True)
        row = col.row(align=True)
        row.operator("render.shutter_curve_preset", icon='SMOOTHCURVE', text="").shape = 'SMOOTH'
        row.operator("render.shutter_curve_preset", icon='SPHERECURVE', text="").shape = 'ROUND'
        row.operator("render.shutter_curve_preset", icon='ROOTCURVE', text="").shape = 'ROOT'
        row.operator("render.shutter_curve_preset", icon='SHARPCURVE', text="").shape = 'SHARP'
        row.operator("render.shutter_curve_preset", icon='LINCURVE', text="").shape = 'LINE'
        row.operator("render.shutter_curve_preset", icon='NOCURVE', text="").shape = 'MAX'


class CYCLES_RENDER_PT_film(CyclesButtonsPanel, Panel):
    bl_label = "Film"
    bl_options = {'DEFAULT_CLOSED'}

    def draw(self, context):
        layout = self.layout
        layout.use_property_split = True
        layout.use_property_decorate = False
        scene = context.scene
        cscene = scene.cycles

        col = layout.column()
        col.prop(cscene, "film_exposure")


class CYCLES_RENDER_PT_film_transparency(CyclesButtonsPanel, Panel):
    bl_label = "Transparency"
    bl_parent_id = "CYCLES_RENDER_PT_film"

    def draw_header(self, context):
        layout = self.layout

        scene = context.scene
        cscene = scene.cycles

        layout.prop(cscene, "film_transparent", text="")

    def draw(self, context):
        layout = self.layout
        layout.use_property_split = True
        layout.use_property_decorate = False
        scene = context.scene
        cscene = scene.cycles

        layout.active = cscene.film_transparent

        col = layout.column()
        col.prop(cscene, "film_transparent_glass", text="Transparent Glass")

        sub = col.column()
        sub.active = cscene.film_transparent and cscene.film_transparent_glass
        sub.prop(cscene, "film_transparent_roughness", text="Roughness Threshold")


class CYCLES_RENDER_PT_film_pixel_filter(CyclesButtonsPanel, Panel):
    bl_label = "Pixel Filter"
    bl_parent_id = "CYCLES_RENDER_PT_film"

    def draw(self, context):
        layout = self.layout
        layout.use_property_split = True
        layout.use_property_decorate = False
        scene = context.scene
        cscene = scene.cycles

        col = layout.column()
        col.prop(cscene, "pixel_filter_type", text="Type")
        if cscene.pixel_filter_type != 'BOX':
            col.prop(cscene, "filter_width", text="Width")


class CYCLES_RENDER_PT_performance(CyclesButtonsPanel, Panel):
    bl_label = "Performance"
    bl_options = {'DEFAULT_CLOSED'}

    def draw(self, context):
        pass


class CYCLES_RENDER_PT_performance_threads(CyclesButtonsPanel, Panel):
    bl_label = "Threads"
    bl_parent_id = "CYCLES_RENDER_PT_performance"

    def draw(self, context):
        layout = self.layout
        layout.use_property_split = True
        layout.use_property_decorate = False

        scene = context.scene
        rd = scene.render

        col = layout.column()

        col.prop(rd, "threads_mode")
        sub = col.column(align=True)
        sub.enabled = rd.threads_mode == 'FIXED'
        sub.prop(rd, "threads")


class CYCLES_RENDER_PT_performance_tiles(CyclesButtonsPanel, Panel):
    bl_label = "Tiles"
    bl_parent_id = "CYCLES_RENDER_PT_performance"

    def draw(self, context):
        layout = self.layout
        layout.use_property_split = True
        layout.use_property_decorate = False

        scene = context.scene
        rd = scene.render
        cscene = scene.cycles

        col = layout.column()

        sub = col.column(align=True)
        sub.prop(rd, "tile_x", text="Tiles X")
        sub.prop(rd, "tile_y", text="Y")
        col.prop(cscene, "tile_order", text="Order")

        sub = col.column()
        sub.active = not rd.use_save_buffers
        for view_layer in scene.view_layers:
            if view_layer.cycles.use_denoising:
                sub.active = False
        sub.prop(cscene, "use_progressive_refine")


class CYCLES_RENDER_PT_performance_acceleration_structure(CyclesButtonsPanel, Panel):
    bl_label = "Acceleration Structure"
    bl_parent_id = "CYCLES_RENDER_PT_performance"

    def draw(self, context):
        layout = self.layout
        layout.use_property_split = True
        layout.use_property_decorate = False

        scene = context.scene
        cscene = scene.cycles

        col = layout.column()

        if _cycles.with_embree:
            row = col.row()
            row.active = use_cpu(context)
            row.prop(cscene, "use_bvh_embree")
        col.prop(cscene, "debug_use_spatial_splits")
        sub = col.column()
        sub.active = not cscene.use_bvh_embree or not _cycles.with_embree
        sub.prop(cscene, "debug_use_hair_bvh")
        sub = col.column()
        sub.active = not cscene.debug_use_spatial_splits and not cscene.use_bvh_embree
        sub.prop(cscene, "debug_bvh_time_steps")


class CYCLES_RENDER_PT_performance_final_render(CyclesButtonsPanel, Panel):
    bl_label = "Final Render"
    bl_parent_id = "CYCLES_RENDER_PT_performance"

    def draw(self, context):
        layout = self.layout
        layout.use_property_split = True
        layout.use_property_decorate = False

        scene = context.scene
        rd = scene.render

        col = layout.column()

        col.prop(rd, "use_save_buffers")
        col.prop(rd, "use_persistent_data", text="Persistent Images")


class CYCLES_RENDER_PT_performance_viewport(CyclesButtonsPanel, Panel):
    bl_label = "Viewport"
    bl_parent_id = "CYCLES_RENDER_PT_performance"

    def draw(self, context):
        layout = self.layout
        layout.use_property_split = True
        layout.use_property_decorate = False

        scene = context.scene
        rd = scene.render
        cscene = scene.cycles

        col = layout.column()
        col.prop(rd, "preview_pixel_size", text="Pixel Size")
        col.prop(cscene, "preview_start_resolution", text="Start Pixels")


class CYCLES_RENDER_PT_filter(CyclesButtonsPanel, Panel):
    bl_label = "Filter"
    bl_options = {'DEFAULT_CLOSED'}
    bl_context = "view_layer"

    def draw(self, context):
        layout = self.layout
        layout.use_property_split = True
        layout.use_property_decorate = False

        with_freestyle = bpy.app.build_options.freestyle

        scene = context.scene
        rd = scene.render
        view_layer = context.view_layer

        flow = layout.grid_flow(row_major=True, columns=0, even_columns=True, even_rows=False, align=False)

        col = flow.column()
        col.prop(view_layer, "use_sky", text="Environment")
        col = flow.column()
        col.prop(view_layer, "use_ao", text="Ambient Occlusion")
        col = flow.column()
        col.prop(view_layer, "use_solid", text="Surfaces")
        col = flow.column()
        col.prop(view_layer, "use_strand", text="Hair")
        if with_freestyle:
            col = flow.column()
            col.prop(view_layer, "use_freestyle", text="Freestyle")
            col.active = rd.use_freestyle


class CYCLES_RENDER_PT_override(CyclesButtonsPanel, Panel):
    bl_label = "Override"
    bl_options = {'DEFAULT_CLOSED'}
    bl_context = "view_layer"

    def draw(self, context):
        layout = self.layout
        layout.use_property_split = True
        layout.use_property_decorate = False

        view_layer = context.view_layer

        layout.prop(view_layer, "material_override")
        layout.prop(view_layer, "samples")


class CYCLES_RENDER_PT_passes(CyclesButtonsPanel, Panel):
    bl_label = "Passes"
    bl_context = "view_layer"
    bl_options = {'DEFAULT_CLOSED'}

    def draw(self, context):
        pass


class CYCLES_RENDER_PT_passes_data(CyclesButtonsPanel, Panel):
    bl_label = "Data"
    bl_context = "view_layer"
    bl_parent_id = "CYCLES_RENDER_PT_passes"

    def draw(self, context):
        layout = self.layout
        layout.use_property_split = True
        layout.use_property_decorate = False

        scene = context.scene
        rd = scene.render
        view_layer = context.view_layer
        cycles_view_layer = view_layer.cycles

        flow = layout.grid_flow(row_major=True, columns=0, even_columns=True, even_rows=False, align=False)
        col = flow.column()
        col.prop(view_layer, "use_pass_combined")
        col = flow.column()
        col.prop(view_layer, "use_pass_z")
        col = flow.column()
        col.prop(view_layer, "use_pass_mist")
        col = flow.column()
        col.prop(view_layer, "use_pass_normal")
        col = flow.column()
        col.prop(view_layer, "use_pass_vector")
        col.active = not rd.use_motion_blur
        col = flow.column()
        col.prop(view_layer, "use_pass_uv")
        col = flow.column()
        col.prop(view_layer, "use_pass_object_index")
        col = flow.column()
        col.prop(view_layer, "use_pass_material_index")

        layout.separator()

        flow = layout.grid_flow(row_major=True, columns=0, even_columns=True, even_rows=False, align=False)
        col = flow.column()
        col.prop(cycles_view_layer, "denoising_store_passes", text="Denoising Data")
        col = flow.column()
        col.prop(cycles_view_layer, "pass_debug_render_time", text="Render Time")

        layout.separator()

        layout.prop(view_layer, "pass_alpha_threshold")


class CYCLES_RENDER_PT_passes_light(CyclesButtonsPanel, Panel):
    bl_label = "Light"
    bl_context = "view_layer"
    bl_parent_id = "CYCLES_RENDER_PT_passes"

    def draw(self, context):
        layout = self.layout
        layout.use_property_split = True
        layout.use_property_decorate = False

        view_layer = context.view_layer
        cycles_view_layer = view_layer.cycles

        split = layout.split(factor=0.35)
        split.use_property_split = False
        split.label(text="Diffuse")
        row = split.row(align=True)
        row.prop(view_layer, "use_pass_diffuse_direct", text="Direct", toggle=True)
        row.prop(view_layer, "use_pass_diffuse_indirect", text="Indirect", toggle=True)
        row.prop(view_layer, "use_pass_diffuse_color", text="Color", toggle=True)

        split = layout.split(factor=0.35)
        split.use_property_split = False
        split.label(text="Glossy")
        row = split.row(align=True)
        row.prop(view_layer, "use_pass_glossy_direct", text="Direct", toggle=True)
        row.prop(view_layer, "use_pass_glossy_indirect", text="Indirect", toggle=True)
        row.prop(view_layer, "use_pass_glossy_color", text="Color", toggle=True)

        split = layout.split(factor=0.35)
        split.use_property_split = False
        split.label(text="Transmission")
        row = split.row(align=True)
        row.prop(view_layer, "use_pass_transmission_direct", text="Direct", toggle=True)
        row.prop(view_layer, "use_pass_transmission_indirect", text="Indirect", toggle=True)
        row.prop(view_layer, "use_pass_transmission_color", text="Color", toggle=True)

        split = layout.split(factor=0.35)
        split.use_property_split = False
        split.label(text="Subsurface")
        row = split.row(align=True)
        row.prop(view_layer, "use_pass_subsurface_direct", text="Direct", toggle=True)
        row.prop(view_layer, "use_pass_subsurface_indirect", text="Indirect", toggle=True)
        row.prop(view_layer, "use_pass_subsurface_color", text="Color", toggle=True)

        split = layout.split(factor=0.35)
        split.use_property_split = False
        split.label(text="Volume")
        row = split.row(align=True)
        row.prop(cycles_view_layer, "use_pass_volume_direct", text="Direct", toggle=True)
        row.prop(cycles_view_layer, "use_pass_volume_indirect", text="Indirect", toggle=True)

        col = layout.column(align=True)
        col.prop(view_layer, "use_pass_emit", text="Emission")
        col.prop(view_layer, "use_pass_environment")
        col.prop(view_layer, "use_pass_shadow")
        col.prop(view_layer, "use_pass_ambient_occlusion", text="Ambient Occlusion")


class CYCLES_RENDER_PT_passes_crypto(CyclesButtonsPanel, Panel):
    bl_label = "Cryptomatte"
    bl_context = "view_layer"
    bl_parent_id = "CYCLES_RENDER_PT_passes"

    def draw(self, context):
        import _cycles

        layout = self.layout
        layout.use_property_split = True
        layout.use_property_decorate = False

        cycles_view_layer = context.view_layer.cycles

        row = layout.row(align=True)
        row.use_property_split = False
        row.prop(cycles_view_layer, "use_pass_crypto_object", text="Object", toggle=True)
        row.prop(cycles_view_layer, "use_pass_crypto_material", text="Material", toggle=True)
        row.prop(cycles_view_layer, "use_pass_crypto_asset", text="Asset", toggle=True)

        layout.prop(cycles_view_layer, "pass_crypto_depth", text="Levels")

        row = layout.row(align=True)
        row.active = use_cpu(context)
        row.prop(cycles_view_layer, "pass_crypto_accurate", text="Accurate Mode")


class CYCLES_RENDER_PT_passes_debug(CyclesButtonsPanel, Panel):
    bl_label = "Debug"
    bl_context = "view_layer"
    bl_parent_id = "CYCLES_RENDER_PT_passes"

    @classmethod
    def poll(cls, context):
        import _cycles
        return _cycles.with_cycles_debug

    def draw(self, context):
        layout = self.layout
        layout.use_property_split = True
        layout.use_property_decorate = False

        cycles_view_layer = context.view_layer.cycles

        layout.prop(cycles_view_layer, "pass_debug_bvh_traversed_nodes")
        layout.prop(cycles_view_layer, "pass_debug_bvh_traversed_instances")
        layout.prop(cycles_view_layer, "pass_debug_bvh_intersections")
        layout.prop(cycles_view_layer, "pass_debug_ray_bounces")


class CYCLES_RENDER_PT_denoising(CyclesButtonsPanel, Panel):
    bl_label = "Denoising"
    bl_context = "view_layer"
    bl_options = {'DEFAULT_CLOSED'}

    def draw_header(self, context):
        scene = context.scene
        view_layer = context.view_layer
        cycles_view_layer = view_layer.cycles
        layout = self.layout

        layout.prop(cycles_view_layer, "use_denoising", text="")

    def draw(self, context):
        layout = self.layout
        layout.use_property_split = True
        layout.use_property_decorate = False

        scene = context.scene
        view_layer = context.view_layer
        cycles_view_layer = view_layer.cycles

        split = layout.split()
        split.active = cycles_view_layer.use_denoising

        layout = layout.column(align=True)
        layout.prop(cycles_view_layer, "denoising_radius", text="Radius")
        layout.prop(cycles_view_layer, "denoising_strength", slider=True, text="Strength")
        layout.prop(cycles_view_layer, "denoising_feature_strength", slider=True, text="Feature Strength")
        layout.prop(cycles_view_layer, "denoising_relative_pca")

        layout.separator()

        split = layout.split(factor=0.5)
        split.active = cycles_view_layer.use_denoising or cycles_view_layer.denoising_store_passes

        col = split.column()
        col.alignment = 'RIGHT'
        col.label(text="Diffuse")

        row = split.row(align=True)
        row.use_property_split = False
        row.prop(cycles_view_layer, "denoising_diffuse_direct", text="Direct", toggle=True)
        row.prop(cycles_view_layer, "denoising_diffuse_indirect", text="Indirect", toggle=True)

        split = layout.split(factor=0.5)
        split.active = cycles_view_layer.use_denoising or cycles_view_layer.denoising_store_passes

        col = split.column()
        col.alignment = 'RIGHT'
        col.label(text="Glossy")

        row = split.row(align=True)
        row.use_property_split = False
        row.prop(cycles_view_layer, "denoising_glossy_direct", text="Direct", toggle=True)
        row.prop(cycles_view_layer, "denoising_glossy_indirect", text="Indirect", toggle=True)

        split = layout.split(factor=0.5)
        split.active = cycles_view_layer.use_denoising or cycles_view_layer.denoising_store_passes

        col = split.column()
        col.alignment = 'RIGHT'
        col.label(text="Transmission")

        row = split.row(align=True)
        row.use_property_split = False
        row.prop(cycles_view_layer, "denoising_transmission_direct", text="Direct", toggle=True)
        row.prop(cycles_view_layer, "denoising_transmission_indirect", text="Indirect", toggle=True)

        split = layout.split(factor=0.5)
        split.active = cycles_view_layer.use_denoising or cycles_view_layer.denoising_store_passes

        col = split.column()
        col.alignment = 'RIGHT'
        col.label(text="Subsurface")

        row = split.row(align=True)
        row.use_property_split = False
        row.prop(cycles_view_layer, "denoising_subsurface_direct", text="Direct", toggle=True)
        row.prop(cycles_view_layer, "denoising_subsurface_indirect", text="Indirect", toggle=True)


class CYCLES_PT_post_processing(CyclesButtonsPanel, Panel):
    bl_label = "Post Processing"
    bl_options = {'DEFAULT_CLOSED'}
    bl_context = "output"

    def draw(self, context):
        layout = self.layout
        layout.use_property_split = True
        layout.use_property_decorate = False

        rd = context.scene.render

        col = layout.column(align=True)
        col.prop(rd, "use_compositing")
        col.prop(rd, "use_sequencer")

        layout.prop(rd, "dither_intensity", text="Dither", slider=True)


class CYCLES_CAMERA_PT_dof(CyclesButtonsPanel, Panel):
    bl_label = "Depth of Field"
    bl_context = "data"

    @classmethod
    def poll(cls, context):
        return context.camera and CyclesButtonsPanel.poll(context)

    def draw(self, context):
        layout = self.layout
        layout.use_property_split = True

        cam = context.camera

        split = layout.split()

        col = split.column()
        col.prop(cam, "dof_object", text="Focus Object")

        sub = col.row()
        sub.active = cam.dof_object is None
        sub.prop(cam, "dof_distance", text="Distance")


class CYCLES_CAMERA_PT_dof_aperture(CyclesButtonsPanel, Panel):
    bl_label = "Aperture"
    bl_parent_id = "CYCLES_CAMERA_PT_dof"

    @classmethod
    def poll(cls, context):
        return context.camera and CyclesButtonsPanel.poll(context)

    def draw(self, context):
        layout = self.layout
        layout.use_property_split = True
        flow = layout.grid_flow(row_major=True, columns=0, even_columns=True, even_rows=False, align=False)

        cam = context.camera
        ccam = cam.cycles

        col = flow.column()
        col.prop(ccam, "aperture_type")
        if ccam.aperture_type == 'RADIUS':
            col.prop(ccam, "aperture_size", text="Size")
        elif ccam.aperture_type == 'FSTOP':
            col.prop(ccam, "aperture_fstop", text="Number")
        col.separator()

        col = flow.column()
        col.prop(ccam, "aperture_blades", text="Blades")
        col.prop(ccam, "aperture_rotation", text="Rotation")
        col.prop(ccam, "aperture_ratio", text="Ratio")


class CYCLES_CAMERA_PT_dof_viewport(CyclesButtonsPanel, Panel):
    bl_label = "Viewport"
    bl_parent_id = "CYCLES_CAMERA_PT_dof"

    @classmethod
    def poll(cls, context):
        return context.camera and CyclesButtonsPanel.poll(context)

    def draw(self, context):
        layout = self.layout
        layout.use_property_split = True
        flow = layout.grid_flow(row_major=True, columns=0, even_columns=True, even_rows=False, align=False)

        cam = context.camera
        dof_options = cam.gpu_dof

        sub = flow.column(align=True)
        sub.prop(dof_options, "fstop")
        sub.prop(dof_options, "blades")


class CYCLES_PT_context_material(CyclesButtonsPanel, Panel):
    bl_label = ""
    bl_context = "material"
    bl_options = {'HIDE_HEADER'}

    @classmethod
    def poll(cls, context):
        if context.active_object and context.active_object.type == 'GPENCIL':
            return False
        else:
            return (context.material or context.object) and CyclesButtonsPanel.poll(context)

    def draw(self, context):
        layout = self.layout

        mat = context.material
        ob = context.object
        slot = context.material_slot
        space = context.space_data

        if ob:
            is_sortable = len(ob.material_slots) > 1
            rows = 1
            if (is_sortable):
                rows = 4

            row = layout.row()

            row.template_list("MATERIAL_UL_matslots", "", ob, "material_slots", ob, "active_material_index", rows=rows)

            col = row.column(align=True)
            col.operator("object.material_slot_add", icon='ADD', text="")
            col.operator("object.material_slot_remove", icon='REMOVE', text="")

            col.menu("MATERIAL_MT_specials", icon='DOWNARROW_HLT', text="")

            if is_sortable:
                col.separator()

                col.operator("object.material_slot_move", icon='TRIA_UP', text="").direction = 'UP'
                col.operator("object.material_slot_move", icon='TRIA_DOWN', text="").direction = 'DOWN'

            if ob.mode == 'EDIT':
                row = layout.row(align=True)
                row.operator("object.material_slot_assign", text="Assign")
                row.operator("object.material_slot_select", text="Select")
                row.operator("object.material_slot_deselect", text="Deselect")

        split = layout.split(factor=0.65)

        if ob:
            split.template_ID(ob, "active_material", new="material.new")
            row = split.row()

            if slot:
                row.prop(slot, "link", text="")
            else:
                row.label()
        elif mat:
            split.template_ID(space, "pin_id")
            split.separator()


class CYCLES_OBJECT_PT_motion_blur(CyclesButtonsPanel, Panel):
    bl_label = "Motion Blur"
    bl_context = "object"
    bl_options = {'DEFAULT_CLOSED'}

    @classmethod
    def poll(cls, context):
        ob = context.object
        if CyclesButtonsPanel.poll(context) and ob:
            if ob.type in {'MESH', 'CURVE', 'CURVE', 'SURFACE', 'FONT', 'META', 'CAMERA'}:
                return True
            if ob.instance_type == 'COLLECTION' and ob.instance_collection:
                return True
            # TODO(sergey): More duplicator types here?
        return False

    def draw_header(self, context):
        layout = self.layout

        rd = context.scene.render
        # scene = context.scene

        layout.active = rd.use_motion_blur

        ob = context.object
        cob = ob.cycles

        layout.prop(cob, "use_motion_blur", text="")

    def draw(self, context):
        layout = self.layout

        rd = context.scene.render
        # scene = context.scene

        ob = context.object
        cob = ob.cycles

        layout.active = (rd.use_motion_blur and cob.use_motion_blur)

        row = layout.row()
        if ob.type != 'CAMERA':
            row.prop(cob, "use_deform_motion", text="Deformation")
        row.prop(cob, "motion_steps", text="Steps")


class CYCLES_OBJECT_PT_cycles_settings(CyclesButtonsPanel, Panel):
    bl_label = "Cycles Settings"
    bl_context = "object"
    bl_options = {'DEFAULT_CLOSED'}

    @classmethod
    def poll(cls, context):
        ob = context.object
        return (CyclesButtonsPanel.poll(context) and
                ob and ((ob.type in {'MESH', 'CURVE', 'SURFACE', 'FONT', 'META', 'LIGHT'}) or
                        (ob.instance_type == 'COLLECTION' and ob.instance_collection)))

    def draw(self, context):
        pass


class CYCLES_OBJECT_PT_cycles_settings_ray_visibility(CyclesButtonsPanel, Panel):
    bl_label = "Ray Visibility"
    bl_parent_id = "CYCLES_OBJECT_PT_cycles_settings"
    bl_context = "object"

    def draw(self, context):
        layout = self.layout
        layout.use_property_split = True
        layout.use_property_decorate = False

        scene = context.scene
        ob = context.object
        cob = ob.cycles
        visibility = ob.cycles_visibility

        flow = layout.grid_flow(row_major=True, columns=0, even_columns=True, even_rows=False, align=False)

        col = flow.column()
        col.prop(visibility, "camera")
        col = flow.column()
        col.prop(visibility, "diffuse")
        col = flow.column()
        col.prop(visibility, "glossy")
        col = flow.column()
        col.prop(visibility, "transmission")
        col = flow.column()
        col.prop(visibility, "scatter")

        if ob.type != 'LIGHT':
            col = flow.column()
            col.prop(visibility, "shadow")

        layout.separator()

        flow = layout.grid_flow(row_major=True, columns=0, even_columns=True, even_rows=False, align=False)

        col = flow.column()
        col.prop(cob, "is_shadow_catcher")
        col = flow.column()
        col.prop(cob, "is_holdout")


class CYCLES_OBJECT_PT_cycles_settings_performance(CyclesButtonsPanel, Panel):
    bl_label = "Performance"
    bl_parent_id = "CYCLES_OBJECT_PT_cycles_settings"
    bl_context = "object"


    def draw(self, context):
        layout = self.layout
        layout.use_property_split = True
        layout.use_property_decorate = False

        scene = context.scene
        cscene = scene.cycles
        ob = context.object
        cob = ob.cycles

        flow = layout.grid_flow(row_major=True, columns=0, even_columns=True, even_rows=False, align=False)

        col = flow.column()
        col.active = scene.render.use_simplify and cscene.use_camera_cull
        col.prop(cob, "use_camera_cull")

        col = flow.column()
        col.active = scene.render.use_simplify and cscene.use_distance_cull
        col.prop(cob, "use_distance_cull")


<<<<<<< HEAD
class CYCLES_OT_use_shading_nodes(Operator):
    """Enable nodes on a material, world or light"""
    bl_idname = "cycles.use_shading_nodes"
    bl_label = "Use Nodes"

    @classmethod
    def poll(cls, context):
        return (getattr(context, "material", False) or getattr(context, "world", False) or
                getattr(context, "light", False))

    def execute(self, context):
        if context.material:
            context.material.use_nodes = True
        elif context.world:
            context.world.use_nodes = True
        elif context.light:
            context.light.use_nodes = True

        return {'FINISHED'}
=======
def find_node(material, nodetype):
    if material and material.node_tree:
        ntree = material.node_tree

        active_output_node = None
        for node in ntree.nodes:
            if getattr(node, "type", None) == nodetype:
                if getattr(node, "is_active_output", True):
                    return node
                if not active_output_node:
                    active_output_node = node
        return active_output_node

    return None


def find_node_input(node, name):
    for input in node.inputs:
        if input.name == name:
            return input

    return None
>>>>>>> c10f5d15


def panel_node_draw(layout, id_data, output_type, input_name):
    if not id_data.use_nodes:
        layout.operator("cycles.use_shading_nodes", icon='NODETREE')
        return False

    ntree = id_data.node_tree

    node = ntree.get_output_node('CYCLES')
    if node:
        input = find_node_input(node, input_name)
        if input:
            layout.template_node_view(ntree, node, input)
        else:
            layout.label(text="Incompatible output node")
    else:
        layout.label(text="No output node")

    return True


class CYCLES_LIGHT_PT_preview(CyclesButtonsPanel, Panel):
    bl_label = "Preview"
    bl_context = "data"
    bl_options = {'DEFAULT_CLOSED'}

    @classmethod
    def poll(cls, context):
        return (
            context.light and
            not (
                context.light.type == 'AREA' and
                context.light.cycles.is_portal
            ) and
            CyclesButtonsPanel.poll(context)
        )

    def draw(self, context):
        self.layout.template_preview(context.light)


class CYCLES_LIGHT_PT_light(CyclesButtonsPanel, Panel):
    bl_label = "Light"
    bl_context = "data"

    @classmethod
    def poll(cls, context):
        return context.light and CyclesButtonsPanel.poll(context)

    def draw(self, context):
        layout = self.layout

        light = context.light
        clamp = light.cycles
        # cscene = context.scene.cycles

        layout.prop(light, "type", expand=True)

        layout.use_property_split = True
        layout.use_property_decorate = False

        col = layout.column()

        if light.type in {'POINT', 'SUN', 'SPOT'}:
            col.prop(light, "shadow_soft_size", text="Size")
        elif light.type == 'AREA':
            col.prop(light, "shape", text="Shape")
            sub = col.column(align=True)

            if light.shape in {'SQUARE', 'DISK'}:
                sub.prop(light, "size")
            elif light.shape in {'RECTANGLE', 'ELLIPSE'}:
                sub.prop(light, "size", text="Size X")
                sub.prop(light, "size_y", text="Y")

        if not (light.type == 'AREA' and clamp.is_portal):
            sub = col.column()
            if use_branched_path(context):
                subsub = sub.row(align=True)
                subsub.active = use_sample_all_lights(context)
                subsub.prop(clamp, "samples")
            sub.prop(clamp, "max_bounces")

        sub = col.column(align=True)
        sub.active = not (light.type == 'AREA' and clamp.is_portal)
        sub.prop(clamp, "cast_shadow")
        sub.prop(clamp, "use_multiple_importance_sampling", text="Multiple Importance")

        if light.type == 'AREA':
            col.prop(clamp, "is_portal", text="Portal")


class CYCLES_LIGHT_PT_nodes(CyclesButtonsPanel, Panel):
    bl_label = "Nodes"
    bl_context = "data"

    @classmethod
    def poll(cls, context):
        return context.light and not (context.light.type == 'AREA' and
                                      context.light.cycles.is_portal) and \
            CyclesButtonsPanel.poll(context)

    def draw(self, context):
        layout = self.layout

        light = context.light
        if not panel_node_draw(layout, light, 'OUTPUT_LIGHT', 'Surface'):
            layout.prop(light, "color")


class CYCLES_LIGHT_PT_spot(CyclesButtonsPanel, Panel):
    bl_label = "Spot Shape"
    bl_context = "data"

    @classmethod
    def poll(cls, context):
        light = context.light
        return (light and light.type == 'SPOT') and CyclesButtonsPanel.poll(context)

    def draw(self, context):
        layout = self.layout
        light = context.light
        layout.use_property_split = True
        layout.use_property_decorate = False

        col = layout.column()
        col.prop(light, "spot_size", text="Size")
        col.prop(light, "spot_blend", text="Blend", slider=True)
        col.prop(light, "show_cone")


class CYCLES_WORLD_PT_preview(CyclesButtonsPanel, Panel):
    bl_label = "Preview"
    bl_context = "world"
    bl_options = {'DEFAULT_CLOSED'}

    @classmethod
    def poll(cls, context):
        return context.world and CyclesButtonsPanel.poll(context)

    def draw(self, context):
        self.layout.template_preview(context.world)


class CYCLES_WORLD_PT_surface(CyclesButtonsPanel, Panel):
    bl_label = "Surface"
    bl_context = "world"

    @classmethod
    def poll(cls, context):
        return context.world and CyclesButtonsPanel.poll(context)

    def draw(self, context):
        layout = self.layout

        world = context.world

        if not panel_node_draw(layout, world, 'OUTPUT_WORLD', 'Surface'):
            layout.prop(world, "color")


class CYCLES_WORLD_PT_volume(CyclesButtonsPanel, Panel):
    bl_label = "Volume"
    bl_context = "world"
    bl_options = {'DEFAULT_CLOSED'}

    @classmethod
    def poll(cls, context):
        world = context.world
        return world and world.node_tree and CyclesButtonsPanel.poll(context)

    def draw(self, context):
        layout = self.layout

        world = context.world
        panel_node_draw(layout, world, 'OUTPUT_WORLD', 'Volume')


class CYCLES_WORLD_PT_ambient_occlusion(CyclesButtonsPanel, Panel):
    bl_label = "Ambient Occlusion"
    bl_context = "world"
    bl_options = {'DEFAULT_CLOSED'}

    @classmethod
    def poll(cls, context):
        return context.world and CyclesButtonsPanel.poll(context)

    def draw_header(self, context):
        light = context.world.light_settings
        self.layout.prop(light, "use_ambient_occlusion", text="")

    def draw(self, context):
        layout = self.layout
        layout.use_property_split = True
        layout.use_property_decorate = False

        light = context.world.light_settings
        scene = context.scene

        col = layout.column()
        sub = col.column()
        sub.active = light.use_ambient_occlusion or scene.render.use_simplify
        sub.prop(light, "ao_factor", text="Factor")
        col.prop(light, "distance", text="Distance")


class CYCLES_WORLD_PT_mist(CyclesButtonsPanel, Panel):
    bl_label = "Mist Pass"
    bl_context = "world"
    bl_options = {'DEFAULT_CLOSED'}

    @classmethod
    def poll(cls, context):
        if CyclesButtonsPanel.poll(context):
            if context.world:
                for view_layer in context.scene.view_layers:
                    if view_layer.use_pass_mist:
                        return True

        return False

    def draw(self, context):
        layout = self.layout

        world = context.world

        split = layout.split(align=True)
        split.prop(world.mist_settings, "start")
        split.prop(world.mist_settings, "depth")

        layout.prop(world.mist_settings, "falloff")


class CYCLES_WORLD_PT_ray_visibility(CyclesButtonsPanel, Panel):
    bl_label = "Ray Visibility"
    bl_context = "world"
    bl_options = {'DEFAULT_CLOSED'}

    @classmethod
    def poll(cls, context):
        return CyclesButtonsPanel.poll(context) and context.world

    def draw(self, context):
        layout = self.layout

        world = context.world
        visibility = world.cycles_visibility

        flow = layout.column_flow()

        flow.prop(visibility, "camera")
        flow.prop(visibility, "diffuse")
        flow.prop(visibility, "glossy")
        flow.prop(visibility, "transmission")
        flow.prop(visibility, "scatter")


class CYCLES_WORLD_PT_settings(CyclesButtonsPanel, Panel):
    bl_label = "Settings"
    bl_context = "world"
    bl_options = {'DEFAULT_CLOSED'}

    @classmethod
    def poll(cls, context):
        return context.world and CyclesButtonsPanel.poll(context)

    def draw(self, context):
        layout = self.layout
        layout.use_property_split = True
        layout.use_property_decorate = False

        layout.column()


class CYCLES_WORLD_PT_settings_surface(CyclesButtonsPanel, Panel):
    bl_label = "Surface"
    bl_parent_id = "CYCLES_WORLD_PT_settings"
    bl_context = "world"

    @classmethod
    def poll(cls, context):
        return context.world and CyclesButtonsPanel.poll(context)

    def draw(self, context):
        layout = self.layout
        layout.use_property_split = True
        layout.use_property_decorate = False

        world = context.world
        cworld = world.cycles

        col = layout.column()
        col.prop(cworld, "sampling_method", text="Sampling")

        sub = col.column()
        sub.active = cworld.sampling_method != 'NONE'
        subsub = sub.row(align=True)
        subsub.active = cworld.sampling_method == 'MANUAL'
        subsub.prop(cworld, "sample_map_resolution")
        if use_branched_path(context):
            subsub = sub.column(align=True)
            subsub.active = use_sample_all_lights(context)
            subsub.prop(cworld, "samples")
        sub.prop(cworld, "max_bounces")


class CYCLES_WORLD_PT_settings_volume(CyclesButtonsPanel, Panel):
    bl_label = "Volume"
    bl_parent_id = "CYCLES_WORLD_PT_settings"
    bl_context = "world"

    @classmethod
    def poll(cls, context):
        return context.world and CyclesButtonsPanel.poll(context)

    def draw(self, context):
        layout = self.layout
        layout.use_property_split = True
        layout.use_property_decorate = False

        world = context.world
        cworld = world.cycles

        col = layout.column()

        sub = col.column()
        sub.active = use_cpu(context)
        sub.prop(cworld, "volume_sampling", text="Sampling")
        col.prop(cworld, "volume_interpolation", text="Interpolation")
        col.prop(cworld, "homogeneous_volume", text="Homogeneous")


class CYCLES_MATERIAL_PT_preview(CyclesButtonsPanel, Panel):
    bl_label = "Preview"
    bl_context = "material"
    bl_options = {'DEFAULT_CLOSED'}

    @classmethod
    def poll(cls, context):
        return context.material and CyclesButtonsPanel.poll(context)

    def draw(self, context):
        self.layout.template_preview(context.material)


class CYCLES_MATERIAL_PT_surface(CyclesButtonsPanel, Panel):
    bl_label = "Surface"
    bl_context = "material"

    @classmethod
    def poll(cls, context):
        return context.material and CyclesButtonsPanel.poll(context)

    def draw(self, context):
        layout = self.layout

        mat = context.material
        if not panel_node_draw(layout, mat, 'OUTPUT_MATERIAL', 'Surface'):
            layout.prop(mat, "diffuse_color")


class CYCLES_MATERIAL_PT_volume(CyclesButtonsPanel, Panel):
    bl_label = "Volume"
    bl_context = "material"
    bl_options = {'DEFAULT_CLOSED'}

    @classmethod
    def poll(cls, context):
        mat = context.material
        return mat and mat.node_tree and CyclesButtonsPanel.poll(context)

    def draw(self, context):
        layout = self.layout

        mat = context.material
        # cmat = mat.cycles

        panel_node_draw(layout, mat, 'OUTPUT_MATERIAL', 'Volume')


class CYCLES_MATERIAL_PT_displacement(CyclesButtonsPanel, Panel):
    bl_label = "Displacement"
    bl_context = "material"

    @classmethod
    def poll(cls, context):
        mat = context.material
        return mat and mat.node_tree and CyclesButtonsPanel.poll(context)

    def draw(self, context):
        layout = self.layout

        mat = context.material
        panel_node_draw(layout, mat, 'OUTPUT_MATERIAL', 'Displacement')


class CYCLES_MATERIAL_PT_settings(CyclesButtonsPanel, Panel):
    bl_label = "Settings"
    bl_context = "material"
    bl_options = {'DEFAULT_CLOSED'}

    @classmethod
    def poll(cls, context):
        return context.material and CyclesButtonsPanel.poll(context)

    @staticmethod
    def draw_shared(self, mat):
        layout = self.layout
        layout.use_property_split = True
        layout.use_property_decorate = False

        layout.prop(mat, "pass_index")

    def draw(self, context):
        self.draw_shared(self, context.material)


class CYCLES_MATERIAL_PT_settings_surface(CyclesButtonsPanel, Panel):
    bl_label = "Surface"
    bl_parent_id = "CYCLES_MATERIAL_PT_settings"
    bl_context = "material"

    @staticmethod
    def draw_shared(self, mat):
        layout = self.layout
        layout.use_property_split = True
        layout.use_property_decorate = False

        cmat = mat.cycles

        col = layout.column()
        col.prop(cmat, "sample_as_light", text="Multiple Importance")
        col.prop(cmat, "use_transparent_shadow")
        col.prop(cmat, "displacement_method", text="Displacement Method")

    def draw(self, context):
        self.draw_shared(self, context.material)


class CYCLES_MATERIAL_PT_settings_volume(CyclesButtonsPanel, Panel):
    bl_label = "Volume"
    bl_parent_id = "CYCLES_MATERIAL_PT_settings"
    bl_context = "material"

    @staticmethod
    def draw_shared(self, context, mat):
        layout = self.layout
        layout.use_property_split = True
        layout.use_property_decorate = False

        cmat = mat.cycles

        col = layout.column()
        sub = col.column()
        sub.active = use_cpu(context)
        sub.prop(cmat, "volume_sampling", text="Sampling")
        col.prop(cmat, "volume_interpolation", text="Interpolation")
        col.prop(cmat, "homogeneous_volume", text="Homogeneous")

    def draw(self, context):
        self.draw_shared(self, context, context.material)


class CYCLES_RENDER_PT_bake(CyclesButtonsPanel, Panel):
    bl_label = "Bake"
    bl_context = "render"
    bl_options = {'DEFAULT_CLOSED'}
    COMPAT_ENGINES = {'CYCLES'}

    def draw(self, context):
        layout = self.layout
        layout.use_property_split = True
        layout.use_property_decorate = False  # No animation.

        scene = context.scene
        cscene = scene.cycles
        cbk = scene.render.bake
        rd = scene.render

        col = layout.column()
        col.prop(rd, "use_bake_multires")
        if rd.use_bake_multires:
            col.prop(rd, "bake_type")

            col = layout.column()
            col.prop(rd, "bake_margin")
            col.prop(rd, "use_bake_clear")

            if rd.bake_type == 'DISPLACEMENT':
                col.prop(rd, "use_bake_lores_mesh")

            col.operator("object.bake_image", icon='RENDER_STILL')

        else:
            col.prop(cscene, "bake_type")

            col = layout.column()

            if cscene.bake_type == 'NORMAL':
                col.prop(cbk, "normal_space", text="Space")

                sub = col.column(align=True)
                sub.prop(cbk, "normal_r", text="Swizzle R")
                sub.prop(cbk, "normal_g", text="G")
                sub.prop(cbk, "normal_b", text="B")

            elif cscene.bake_type == 'COMBINED':
                row = col.row(align=True)
                row.use_property_split = False
                row.prop(cbk, "use_pass_direct", toggle=True)
                row.prop(cbk, "use_pass_indirect", toggle=True)

                col = col.column()
                col.active = cbk.use_pass_direct or cbk.use_pass_indirect
                col.prop(cbk, "use_pass_diffuse")
                col.prop(cbk, "use_pass_glossy")
                col.prop(cbk, "use_pass_transmission")
                col.prop(cbk, "use_pass_subsurface")
                col.prop(cbk, "use_pass_ambient_occlusion")
                col.prop(cbk, "use_pass_emit")

            elif cscene.bake_type in {'DIFFUSE', 'GLOSSY', 'TRANSMISSION', 'SUBSURFACE'}:
                row = col.row(align=True)
                row.use_property_split = False
                row.prop(cbk, "use_pass_direct", toggle=True)
                row.prop(cbk, "use_pass_indirect", toggle=True)
                row.prop(cbk, "use_pass_color", toggle=True)

            layout.separator()

            col = layout.column()
            col.prop(cbk, "margin")
            col.prop(cbk, "use_clear", text="Clear Image")

            col.separator()

            col.prop(cbk, "use_selected_to_active")
            sub = col.column()
            sub.active = cbk.use_selected_to_active
            sub.prop(cbk, "use_cage", text="Cage")
            if cbk.use_cage:
                sub.prop(cbk, "cage_extrusion", text="Extrusion")
                sub.prop(cbk, "cage_object", text="Cage Object")
            else:
                sub.prop(cbk, "cage_extrusion", text="Ray Distance")

            layout.separator()

            layout.operator("object.bake", icon='RENDER_STILL').type = cscene.bake_type


class CYCLES_RENDER_PT_debug(CyclesButtonsPanel, Panel):
    bl_label = "Debug"
    bl_context = "render"
    bl_options = {'DEFAULT_CLOSED'}
    COMPAT_ENGINES = {'CYCLES'}

    @classmethod
    def poll(cls, context):
        return CyclesButtonsPanel.poll(context) and bpy.app.debug_value == 256

    def draw(self, context):
        layout = self.layout

        scene = context.scene
        cscene = scene.cycles

        col = layout.column()

        col.label(text="CPU Flags:")
        row = col.row(align=True)
        row.prop(cscene, "debug_use_cpu_sse2", toggle=True)
        row.prop(cscene, "debug_use_cpu_sse3", toggle=True)
        row.prop(cscene, "debug_use_cpu_sse41", toggle=True)
        row.prop(cscene, "debug_use_cpu_avx", toggle=True)
        row.prop(cscene, "debug_use_cpu_avx2", toggle=True)
        col.prop(cscene, "debug_bvh_layout")
        col.prop(cscene, "debug_use_cpu_split_kernel")

        col.separator()

        col = layout.column()
        col.label(text="CUDA Flags:")
        col.prop(cscene, "debug_use_cuda_adaptive_compile")
        col.prop(cscene, "debug_use_cuda_split_kernel")

        col.separator()

        col = layout.column()
        col.label(text="OpenCL Flags:")
        col.prop(cscene, "debug_opencl_kernel_type", text="Kernel")
        col.prop(cscene, "debug_opencl_device_type", text="Device")
        col.prop(cscene, "debug_opencl_kernel_single_program", text="Single Program")
        col.prop(cscene, "debug_use_opencl_debug", text="Debug")
        col.prop(cscene, "debug_opencl_mem_limit")

        col.separator()

        col = layout.column()
        col.prop(cscene, "debug_bvh_type")


class CYCLES_RENDER_PT_simplify(CyclesButtonsPanel, Panel):
    bl_label = "Simplify"
    bl_context = "render"
    bl_options = {'DEFAULT_CLOSED'}
    COMPAT_ENGINES = {'CYCLES'}

    def draw_header(self, context):
        rd = context.scene.render
        self.layout.prop(rd, "use_simplify", text="")

    def draw(self, context):
        pass


class CYCLES_RENDER_PT_simplify_viewport(CyclesButtonsPanel, Panel):
    bl_label = "Viewport"
    bl_context = "render"
    bl_parent_id = "CYCLES_RENDER_PT_simplify"
    COMPAT_ENGINES = {'CYCLES'}

    def draw(self, context):
        layout = self.layout
        layout.use_property_split = True
        layout.use_property_decorate = False

        scene = context.scene
        rd = scene.render
        cscene = scene.cycles

        layout.active = rd.use_simplify

        col = layout.column()
        col.prop(rd, "simplify_subdivision", text="Max Subdivision")
        col.prop(rd, "simplify_child_particles", text="Child Particles")
        col.prop(cscene, "texture_limit", text="Texture Limit")
        col.prop(cscene, "ao_bounces", text="AO Bounces")


class CYCLES_RENDER_PT_simplify_render(CyclesButtonsPanel, Panel):
    bl_label = "Render"
    bl_context = "render"
    bl_parent_id = "CYCLES_RENDER_PT_simplify"
    COMPAT_ENGINES = {'CYCLES'}

    def draw(self, context):
        layout = self.layout
        layout.use_property_split = True
        layout.use_property_decorate = False

        scene = context.scene
        rd = scene.render
        cscene = scene.cycles

        layout.active = rd.use_simplify

        col = layout.column()

        col.prop(rd, "simplify_subdivision_render", text="Max Subdivision")
        col.prop(rd, "simplify_child_particles_render", text="Child Particles")
        col.prop(cscene, "texture_limit_render", text="Texture Limit")
        col.prop(cscene, "ao_bounces_render", text="AO Bounces")


class CYCLES_RENDER_PT_simplify_culling(CyclesButtonsPanel, Panel):
    bl_label = "Culling"
    bl_context = "render"
    bl_parent_id = "CYCLES_RENDER_PT_simplify"
    bl_options = {'DEFAULT_CLOSED'}
    COMPAT_ENGINES = {'CYCLES'}

    def draw(self, context):
        layout = self.layout
        layout.use_property_split = True
        layout.use_property_decorate = False

        scene = context.scene
        rd = scene.render
        cscene = scene.cycles

        layout.active = rd.use_simplify

        col = layout.column()
        col.prop(cscene, "use_camera_cull")
        sub = col.column()
        sub.active = cscene.use_camera_cull
        sub.prop(cscene, "camera_cull_margin")

        col = layout.column()
        col.prop(cscene, "use_distance_cull")
        sub = col.column()
        sub.active = cscene.use_distance_cull
        sub.prop(cscene, "distance_cull_margin", text="Distance")


class CYCLES_NODE_PT_settings(CyclesNodeButtonsPanel, Panel):
    bl_label = "Settings"
    bl_category = "Node"
    bl_options = {'DEFAULT_CLOSED'}

    @classmethod
    def poll(cls, context):
        snode = context.space_data
        return CyclesNodeButtonsPanel.poll(context) and \
               snode.tree_type == 'ShaderNodeTree' and snode.id and \
               snode.id.bl_rna.identifier == 'Material'

    def draw(self, context):
        material = context.space_data.id
        CYCLES_MATERIAL_PT_settings.draw_shared(self, material)


class CYCLES_NODE_PT_settings_surface(CyclesNodeButtonsPanel, Panel):
    bl_label = "Surface"
    bl_category = "Node"
    bl_parent_id = "CYCLES_NODE_PT_settings"

    def draw(self, context):
        material = context.space_data.id
        CYCLES_MATERIAL_PT_settings_surface.draw_shared(self, material)


class CYCLES_NODE_PT_settings_volume(CyclesNodeButtonsPanel, Panel):
    bl_label = "Volume"
    bl_category = "Node"
    bl_parent_id = "CYCLES_NODE_PT_settings"

    def draw(self, context):
        material = context.space_data.id
        CYCLES_MATERIAL_PT_settings_volume.draw_shared(self, context, material)


def draw_device(self, context):
    scene = context.scene
    layout = self.layout
    layout.use_property_split = True
    layout.use_property_decorate = False

    if context.engine == 'CYCLES':
        from . import engine
        cscene = scene.cycles

        col = layout.column()
        col.prop(cscene, "feature_set")

        scene = context.scene

        col = layout.column()
        col.active = show_device_active(context)
        col.prop(cscene, "device")

        from . import engine
        if engine.with_osl() and use_cpu(context):
            col.prop(cscene, "shading_system")


def draw_pause(self, context):
    layout = self.layout
    scene = context.scene

    if context.engine == "CYCLES":
        view = context.space_data

        if view.shading.type == 'RENDERED':
            cscene = scene.cycles
            layout.prop(cscene, "preview_pause", icon='PAUSE', text="")


def get_panels():
    exclude_panels = {
        'DATA_PT_area',
        'DATA_PT_camera_dof',
        'DATA_PT_falloff_curve',
        'DATA_PT_light',
        'DATA_PT_preview',
        'DATA_PT_spot',
        'MATERIAL_PT_context_material',
        'MATERIAL_PT_preview',
        'VIEWLAYER_PT_filter',
        'VIEWLAYER_PT_layer_passes',
        'RENDER_PT_post_processing',
        'RENDER_PT_simplify',
    }

    panels = []
    for panel in bpy.types.Panel.__subclasses__():
        if hasattr(panel, 'COMPAT_ENGINES') and 'BLENDER_RENDER' in panel.COMPAT_ENGINES:
            if panel.__name__ not in exclude_panels:
                panels.append(panel)

    return panels


classes = (
    CYCLES_PT_sampling_presets,
    CYCLES_PT_integrator_presets,
    CYCLES_RENDER_PT_sampling,
    CYCLES_RENDER_PT_sampling_sub_samples,
    CYCLES_RENDER_PT_sampling_advanced,
    CYCLES_RENDER_PT_light_paths,
    CYCLES_RENDER_PT_light_paths_max_bounces,
    CYCLES_RENDER_PT_light_paths_clamping,
    CYCLES_RENDER_PT_light_paths_caustics,
    CYCLES_RENDER_PT_volumes,
    CYCLES_RENDER_PT_subdivision,
    CYCLES_RENDER_PT_hair,
    CYCLES_RENDER_PT_simplify,
    CYCLES_RENDER_PT_simplify_viewport,
    CYCLES_RENDER_PT_simplify_render,
    CYCLES_RENDER_PT_simplify_culling,
    CYCLES_RENDER_PT_motion_blur,
    CYCLES_RENDER_PT_motion_blur_curve,
    CYCLES_RENDER_PT_film,
    CYCLES_RENDER_PT_film_pixel_filter,
    CYCLES_RENDER_PT_film_transparency,
    CYCLES_RENDER_PT_performance,
    CYCLES_RENDER_PT_performance_threads,
    CYCLES_RENDER_PT_performance_tiles,
    CYCLES_RENDER_PT_performance_acceleration_structure,
    CYCLES_RENDER_PT_performance_final_render,
    CYCLES_RENDER_PT_performance_viewport,
    CYCLES_RENDER_PT_filter,
    CYCLES_RENDER_PT_override,
    CYCLES_RENDER_PT_passes,
    CYCLES_RENDER_PT_passes_data,
    CYCLES_RENDER_PT_passes_light,
    CYCLES_RENDER_PT_passes_crypto,
    CYCLES_RENDER_PT_passes_debug,
    CYCLES_RENDER_PT_denoising,
    CYCLES_PT_post_processing,
    CYCLES_CAMERA_PT_dof,
    CYCLES_CAMERA_PT_dof_aperture,
    CYCLES_CAMERA_PT_dof_viewport,
    CYCLES_PT_context_material,
    CYCLES_OBJECT_PT_motion_blur,
    CYCLES_OBJECT_PT_cycles_settings,
<<<<<<< HEAD
    CYCLES_OBJECT_PT_cycles_settings_ray_visibility,
    CYCLES_OBJECT_PT_cycles_settings_performance,
    CYCLES_OT_use_shading_nodes,
    CYCLES_LIGHT_PT_preview,
    CYCLES_LIGHT_PT_light,
    CYCLES_LIGHT_PT_nodes,
    CYCLES_LIGHT_PT_spot,
=======
    CYCLES_LAMP_PT_preview,
    CYCLES_LAMP_PT_lamp,
    CYCLES_LAMP_PT_nodes,
    CYCLES_LAMP_PT_spot,
>>>>>>> c10f5d15
    CYCLES_WORLD_PT_preview,
    CYCLES_WORLD_PT_surface,
    CYCLES_WORLD_PT_volume,
    CYCLES_WORLD_PT_ambient_occlusion,
    CYCLES_WORLD_PT_mist,
    CYCLES_WORLD_PT_ray_visibility,
    CYCLES_WORLD_PT_settings,
    CYCLES_WORLD_PT_settings_surface,
    CYCLES_WORLD_PT_settings_volume,
    CYCLES_MATERIAL_PT_preview,
    CYCLES_MATERIAL_PT_surface,
    CYCLES_MATERIAL_PT_volume,
    CYCLES_MATERIAL_PT_displacement,
    CYCLES_MATERIAL_PT_settings,
    CYCLES_MATERIAL_PT_settings_surface,
    CYCLES_MATERIAL_PT_settings_volume,
    CYCLES_RENDER_PT_bake,
    CYCLES_RENDER_PT_debug,
    CYCLES_NODE_PT_settings,
    CYCLES_NODE_PT_settings_surface,
    CYCLES_NODE_PT_settings_volume,
)


def register():
    from bpy.utils import register_class

    bpy.types.RENDER_PT_context.append(draw_device)
    bpy.types.VIEW3D_HT_header.append(draw_pause)

    for panel in get_panels():
        panel.COMPAT_ENGINES.add('CYCLES')

    for cls in classes:
        register_class(cls)


def unregister():
    from bpy.utils import unregister_class

    bpy.types.RENDER_PT_context.remove(draw_device)
    bpy.types.VIEW3D_HT_header.remove(draw_pause)

    for panel in get_panels():
        if 'CYCLES' in panel.COMPAT_ENGINES:
            panel.COMPAT_ENGINES.remove('CYCLES')

    for cls in classes:
        unregister_class(cls)<|MERGE_RESOLUTION|>--- conflicted
+++ resolved
@@ -19,16 +19,8 @@
 import bpy
 from bpy_extras.node_utils import find_node_input
 from bl_operators.presets import PresetMenu
-import _cycles
-
-from bpy.types import (
-    Panel,
-<<<<<<< HEAD
-    Operator,
-=======
-    Menu,
->>>>>>> c10f5d15
-)
+
+from bpy.types import Panel
 
 
 class CYCLES_PT_sampling_presets(PresetMenu):
@@ -640,6 +632,8 @@
     bl_parent_id = "CYCLES_RENDER_PT_performance"
 
     def draw(self, context):
+        import _cycles
+
         layout = self.layout
         layout.use_property_split = True
         layout.use_property_decorate = False
@@ -1279,52 +1273,6 @@
         col = flow.column()
         col.active = scene.render.use_simplify and cscene.use_distance_cull
         col.prop(cob, "use_distance_cull")
-
-
-<<<<<<< HEAD
-class CYCLES_OT_use_shading_nodes(Operator):
-    """Enable nodes on a material, world or light"""
-    bl_idname = "cycles.use_shading_nodes"
-    bl_label = "Use Nodes"
-
-    @classmethod
-    def poll(cls, context):
-        return (getattr(context, "material", False) or getattr(context, "world", False) or
-                getattr(context, "light", False))
-
-    def execute(self, context):
-        if context.material:
-            context.material.use_nodes = True
-        elif context.world:
-            context.world.use_nodes = True
-        elif context.light:
-            context.light.use_nodes = True
-
-        return {'FINISHED'}
-=======
-def find_node(material, nodetype):
-    if material and material.node_tree:
-        ntree = material.node_tree
-
-        active_output_node = None
-        for node in ntree.nodes:
-            if getattr(node, "type", None) == nodetype:
-                if getattr(node, "is_active_output", True):
-                    return node
-                if not active_output_node:
-                    active_output_node = node
-        return active_output_node
-
-    return None
-
-
-def find_node_input(node, name):
-    for input in node.inputs:
-        if input.name == name:
-            return input
-
-    return None
->>>>>>> c10f5d15
 
 
 def panel_node_draw(layout, id_data, output_type, input_name):
@@ -2163,20 +2111,12 @@
     CYCLES_PT_context_material,
     CYCLES_OBJECT_PT_motion_blur,
     CYCLES_OBJECT_PT_cycles_settings,
-<<<<<<< HEAD
     CYCLES_OBJECT_PT_cycles_settings_ray_visibility,
     CYCLES_OBJECT_PT_cycles_settings_performance,
-    CYCLES_OT_use_shading_nodes,
     CYCLES_LIGHT_PT_preview,
     CYCLES_LIGHT_PT_light,
     CYCLES_LIGHT_PT_nodes,
     CYCLES_LIGHT_PT_spot,
-=======
-    CYCLES_LAMP_PT_preview,
-    CYCLES_LAMP_PT_lamp,
-    CYCLES_LAMP_PT_nodes,
-    CYCLES_LAMP_PT_spot,
->>>>>>> c10f5d15
     CYCLES_WORLD_PT_preview,
     CYCLES_WORLD_PT_surface,
     CYCLES_WORLD_PT_volume,
