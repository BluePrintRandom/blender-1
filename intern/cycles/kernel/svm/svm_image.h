--- conflicted
+++ resolved
@@ -16,30 +16,10 @@
 
 CCL_NAMESPACE_BEGIN
 
-<<<<<<< HEAD
-/* Float4 textures on various devices. */
-#if defined(__KERNEL_CPU__)
-#  define TEX_NUM_FLOAT4_IMAGES		TEX_NUM_FLOAT4_CPU
-#elif defined(__KERNEL_CUDA__)
-#  if __CUDA_ARCH__ < 300
-#    define TEX_NUM_FLOAT4_IMAGES	TEX_NUM_FLOAT4_CUDA
-#  else
-#    define TEX_NUM_FLOAT4_IMAGES	TEX_NUM_FLOAT4_CUDA_KEPLER
-#  endif
-#else
-#  define TEX_NUM_FLOAT4_IMAGES	TEX_NUM_FLOAT4_OPENCL
-#endif
-
-=======
->>>>>>> 5e9132b3
 ccl_device float4 svm_image_texture(KernelGlobals *kg, int id, float x, float y, uint srgb, uint use_alpha)
 {
 #ifdef __KERNEL_CPU__
 	float4 r = kernel_tex_image_interp(id, x, y);
-<<<<<<< HEAD
-#  endif
-=======
->>>>>>> 5e9132b3
 #elif defined(__KERNEL_OPENCL__)
 	float4 r = kernel_tex_image_interp(kg, id, x, y);
 #else
@@ -72,15 +52,6 @@
 		case 65: r = kernel_tex_image_interp(__tex_image_byte4_065, x, y); break;
 		case 73: r = kernel_tex_image_interp(__tex_image_byte4_073, x, y); break;
 		case 81: r = kernel_tex_image_interp(__tex_image_byte4_081, x, y); break;
-<<<<<<< HEAD
-		case 82: r = kernel_tex_image_interp(__tex_image_byte4_082, x, y); break;
-		case 83: r = kernel_tex_image_interp(__tex_image_byte4_083, x, y); break;
-		case 84: r = kernel_tex_image_interp(__tex_image_byte4_084, x, y); break;
-		case 85: r = kernel_tex_image_interp(__tex_image_byte4_085, x, y); break;
-		case 86: r = kernel_tex_image_interp(__tex_image_byte4_086, x, y); break;
-		case 87: r = kernel_tex_image_interp(__tex_image_byte4_087, x, y); break;
-		case 88: r = kernel_tex_image_interp(__tex_image_byte4_088, x, y); break;
-=======
 		case 89: r = kernel_tex_image_interp(__tex_image_byte4_089, x, y); break;
 		case 97: r = kernel_tex_image_interp(__tex_image_byte4_097, x, y); break;
 		case 105: r = kernel_tex_image_interp(__tex_image_byte4_105, x, y); break;
@@ -154,7 +125,6 @@
 		case 649: r = kernel_tex_image_interp(__tex_image_byte4_649, x, y); break;
 		case 657: r = kernel_tex_image_interp(__tex_image_byte4_657, x, y); break;
 		case 665: r = kernel_tex_image_interp(__tex_image_byte4_665, x, y); break;
->>>>>>> 5e9132b3
 		default:
 			kernel_assert(0);
 			return make_float4(0.0f, 0.0f, 0.0f, 0.0f);
@@ -237,11 +207,7 @@
 	/* get object space normal */
 	float3 N = sd->N;
 
-<<<<<<< HEAD
-	N = ccl_fetch(sd, N);
-=======
 	N = sd->N;
->>>>>>> 5e9132b3
 	object_inverse_normal_transform(kg, sd, &N);
 
 	/* project from direction vector to barycentric coordinates in triangles */
