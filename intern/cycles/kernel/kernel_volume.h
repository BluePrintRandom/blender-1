--- conflicted
+++ resolved
@@ -222,21 +222,6 @@
 	float3 sum = make_float3(0.0f, 0.0f, 0.0f);
 
 #ifdef __OPENVDB__
-<<<<<<< HEAD
-	int vdb_index = kernel_data.tables.density_index;
-	bool has_vdb_volume = kernel_data.tables.num_volumes > 0;
-	float t1 = 0.0f;
-
-	if(has_vdb_volume && vdb_index >= 0 && kg->float_volumes[vdb_index]->has_uniform_voxels()) {
-		/* TODO(kevin): this call should be moved out of here, all it does is
-		 * checking if we have an intersection with the boundbox of the volumue
-		 * which in most cases corresponds to the boundbox of the object that has
-		 * this volume. Also it initializes the rays for the ray marching. */
-		if(!kg->float_volumes[vdb_index]->intersect(ray, NULL)) {
-			return;
-		}
-
-=======
 //	int density_index = kernel_data.tables.density_index;
 	int num_volumes = kernel_data.tables.num_volumes;
 	bool has_vdb_volume = num_volumes > 0;
@@ -259,16 +244,11 @@
 		//	return;
 		//}
 
->>>>>>> 099f7dc9
 		/* t and t1 represent the entry and exit points for each leaf node or tile
 		 * containing active voxels. If we don't have any active node in the current
 		 * ray path (i.e. empty space) the ray march loop is not executed,
 		 * otherwise we loop through all leaves until the end of the volume. */
-<<<<<<< HEAD
-		while(kg->float_volumes[vdb_index]->march(&t, &t1)) {
-=======
 		while(vdb_volume_march(kg->vdb_tdata, v, &t, &t1)) {
->>>>>>> 099f7dc9
 			int i = 0;
 
 			/* Perform small steps through the current leaf or tile. */
@@ -520,7 +500,6 @@
         PathRadiance *L, float3 *throughput, float t, float new_t,
         float random_jitter_offset, bool has_scatter, float3 *accum_transmittance,
         int channel, const float tp_eps, float *xi)
-<<<<<<< HEAD
 {
 	float dt = new_t - t;
 	float3 tp = *throughput;
@@ -631,17 +610,12 @@
 {
 	VolumeIntegrateResult result = VOLUME_PATH_MISSED;
 	const float tp_eps = 1e-6f; /* todo: this is likely not the right value */
-=======
-{
-	float dt = new_t - t;
-	float3 tp = *throughput;
->>>>>>> 099f7dc9
-
-	/* use random position inside this segment to sample shader */
-	if(new_t == ray->t)
-		random_jitter_offset = lcg_step_float(&state->rng_congruential) * dt;
-
-<<<<<<< HEAD
+
+	/* prepare for stepping */
+	int max_steps = kernel_data.integrator.volume_max_steps;
+	float step_size = kernel_data.integrator.volume_step_size;
+	float random_jitter_offset = lcg_step_float(&state->rng_congruential) * step_size;
+
 	/* compute coefficients at the start */
 	float t = 0.0f;
 	float3 accum_transmittance = make_float3(1.0f, 1.0f, 1.0f);
@@ -656,185 +630,6 @@
 	bool path_missed = true;
 
 #ifdef __OPENVDB__
-	float t1 = 0.0f;
-	int vdb_index = kernel_data.tables.density_index;
-	bool has_vdb_volume = kernel_data.tables.num_volumes > 0;
-
-	if(has_vdb_volume && vdb_index >= 0 && kg->float_volumes[vdb_index]->has_uniform_voxels()) {
-		/* TODO(kevin): this call should be moved out of here, all it does is
-		 * checking if we have an intersection with the boundbox of the volumue
-		 * which in most cases corresponds to the boundbox of the object that has
-		 * this volume. Also it initializes the rays for the ray marching. */
-		if(!kg->float_volumes[vdb_index]->intersect(ray, NULL)) {
-			return VOLUME_PATH_MISSED;
-		}
-
-		/* t and t1 represent the entry and exit points for each leaf node or tile
-		 * containing active voxels. If we don't have any active node in the current
-		 * ray path (i.e. empty space) the ray march loop is not executed,
-		 * otherwise we loop through all leaves until the end of the volume. */
-		while(kg->float_volumes[vdb_index]->march(&t, &t1)) {
-			path_missed = false;
-
-			/* Perform small steps through the current leaf or tile. */
-			for(float new_t = step_size * ceilf(t / step_size); new_t <= t1; new_t += step_size) {
-				result = kernel_volume_integrate_ray(kg, state, ray, sd, L, throughput, t, new_t,
-				                                     random_jitter_offset, has_scatter,
-				                                     &accum_transmittance, channel, tp_eps, &xi);
-
-				if(result != VOLUME_PATH_CONTINUE)
-					return result;
-
-				t = new_t;
-			}
-		}
-	}
-	else
-#endif
-	{
-		path_missed = false;
-
-		for(int i = 0; i < max_steps; i++) {
-			/* advance to new position */
-			float new_t = min(ray->t, (i+1) * step_size);
-
-			result = kernel_volume_integrate_ray(kg, state, ray, sd, L, throughput, t, new_t,
-			                                     random_jitter_offset, has_scatter,
-			                                     &accum_transmittance, channel, tp_eps, &xi);
-
-			if(result != VOLUME_PATH_CONTINUE)
-				return result;
-
-			/* stop if at the end of the volume */
-			t = new_t;
-			if(t == ray->t)
-				break;
-		}
-	}
-
-=======
-	float3 new_P = ray->P + ray->D * (t + random_jitter_offset);
-	VolumeShaderCoefficients coeff;
-
-	/* compute segment */
-	if(volume_shader_sample(kg, sd, state, new_P, &coeff)) {
-		int closure_flag = sd->flag;
-		float3 new_tp;
-		float3 transmittance = make_float3(1.0f, 1.0f, 1.0f);
-		bool scatter = false;
-
-		/* distance sampling */
-#ifdef __VOLUME_SCATTER__
-		if((closure_flag & SD_SCATTER) || (has_scatter && (closure_flag & SD_ABSORPTION))) {
-			has_scatter = true;
-
-			float3 sigma_t = coeff.sigma_a + coeff.sigma_s;
-			float3 sigma_s = coeff.sigma_s;
-
-			/* compute transmittance over full step */
-			transmittance = volume_color_transmittance(sigma_t, dt);
-
-			/* decide if we will scatter or continue */
-			float sample_transmittance = kernel_volume_channel_get(transmittance, channel);
-
-			if(1.0f - *xi >= sample_transmittance) {
-				/* compute sampling distance */
-				float sample_sigma_t = kernel_volume_channel_get(sigma_t, channel);
-				float new_dt = -logf(1.0f - *xi)/sample_sigma_t;
-				new_t = t + new_dt;
-
-				/* transmittance and pdf */
-				float3 new_transmittance = volume_color_transmittance(sigma_t, new_dt);
-				float3 pdf = sigma_t * new_transmittance;
-
-				/* throughput */
-				new_tp = tp * sigma_s * new_transmittance / average(pdf);
-				scatter = true;
-			}
-			else {
-				/* throughput */
-				float pdf = average(transmittance);
-				new_tp = tp * transmittance / pdf;
-
-				/* remap xi so we can reuse it and keep thing stratified */
-				*xi = 1.0f - (1.0f - *xi)/sample_transmittance;
-			}
-		}
-		else
-#endif
-			if(closure_flag & SD_ABSORPTION) {
-				/* absorption only, no sampling needed */
-				float3 sigma_a = coeff.sigma_a;
-
-				transmittance = volume_color_transmittance(sigma_a, dt);
-				new_tp = tp * transmittance;
-			}
-
-		/* integrate emission attenuated by absorption */
-		if(L && (closure_flag & SD_EMISSION)) {
-			float3 emission = kernel_volume_emission_integrate(&coeff, closure_flag, transmittance, dt);
-			path_radiance_accum_emission(L, tp, emission, state->bounce);
-		}
-
-		/* modify throughput */
-		if(closure_flag & (SD_ABSORPTION|SD_SCATTER)) {
-			tp = new_tp;
-
-			/* stop if nearly all light blocked */
-			if(tp.x < tp_eps && tp.y < tp_eps && tp.z < tp_eps) {
-				tp = make_float3(0.0f, 0.0f, 0.0f);
-				*throughput = tp;
-				return VOLUME_PATH_ATTENUATED;
-			}
-		}
-
-		/* prepare to scatter to new direction */
-		if(scatter) {
-			/* adjust throughput and move to new location */
-			sd->P = ray->P + new_t*ray->D;
-			*throughput = tp;
-
-			return VOLUME_PATH_SCATTERED;
-		}
-		else {
-			/* accumulate transmittance */
-			*accum_transmittance *= transmittance;
-		}
-	}
-
-	*throughput = tp;
-	return VOLUME_PATH_CONTINUE;
-}
-
-/* heterogeneous volume distance sampling: integrate stepping through the
- * volume until we reach the end, get absorbed entirely, or run out of
- * iterations. this does probabilistically scatter or get transmitted through
- * for path tracing where we don't want to branch. */
-ccl_device VolumeIntegrateResult kernel_volume_integrate_heterogeneous_distance(KernelGlobals *kg,
-	PathState *state, Ray *ray, ShaderData *sd, PathRadiance *L, float3 *throughput, RNG *rng)
-{
-	VolumeIntegrateResult result = VOLUME_PATH_MISSED;
-	const float tp_eps = 1e-6f; /* todo: this is likely not the right value */
-
-	/* prepare for stepping */
-	int max_steps = kernel_data.integrator.volume_max_steps;
-	float step_size = kernel_data.integrator.volume_step_size;
-	float random_jitter_offset = lcg_step_float(&state->rng_congruential) * step_size;
-
-	/* compute coefficients at the start */
-	float t = 0.0f;
-	float3 accum_transmittance = make_float3(1.0f, 1.0f, 1.0f);
-
-	/* pick random color channel, we use the Veach one-sample
-	 * model with balance heuristic for the channels */
-	float xi = path_state_rng_1D_for_decision(kg, rng, state, PRNG_SCATTER_DISTANCE);
-	float rphase = path_state_rng_1D_for_decision(kg, rng, state, PRNG_PHASE);
-	int channel = (int)(rphase*3.0f);
-	sd->randb_closure = rphase*3.0f - channel;
-	bool has_scatter = false;
-	bool path_missed = true;
-
-#ifdef __OPENVDB__
 //	int density_index = kernel_data.tables.density_index;
 	int num_volumes = kernel_data.tables.num_volumes;
 	bool has_vdb_volume = num_volumes > 0;
@@ -900,7 +695,6 @@
 		}
 	}
 
->>>>>>> 099f7dc9
 	return (path_missed) ? VOLUME_PATH_MISSED : VOLUME_PATH_ATTENUATED;
 }
 
@@ -1026,29 +820,17 @@
 
 	VolumeStep *step = segment->steps;
 #ifdef __OPENVDB__
-<<<<<<< HEAD
-	int vdb_index = kernel_data.tables.density_index;
-	bool has_vdb_volume = kernel_data.tables.num_volumes > 0;
-	float t1 = 0.0f;
-
-	if(has_vdb_volume && kg->float_volumes[vdb_index]->has_uniform_voxels()) {
-=======
 	int density_index = kernel_data.tables.density_index;
 	bool has_vdb_volume = kernel_data.tables.num_volumes > 0;
 	float t1 = 0.0f;
 
 	if(has_vdb_volume && vdb_volume_scalar_has_uniform_voxels(kg->vdb, density_index)) {
->>>>>>> 099f7dc9
 		/* TODO(kevin): this call should be moved out of here, all it does is
 		 * checking if we have an intersection with the boundbox of the volumue
 		 * which in most cases corresponds to the boundbox of the object that has
 		 * this volume. Also it initializes the rays for the ray marching. */
-<<<<<<< HEAD
-		if(!kg->float_volumes[vdb_index]->intersect(ray, NULL)) {
-=======
 		float isect_t = 0.0f;
 		if(!vdb_volume_intersect(kg->vdb_tdata, density_index, ray, &isect_t)) {
->>>>>>> 099f7dc9
 			return;
 		}
 
@@ -1056,11 +838,7 @@
 		 * containing active voxels. If we don't have any active node in the current
 		 * ray path (i.e. empty space) the ray march loop is not executed,
 		 * otherwise we loop through all leaves until the end of the volume. */
-<<<<<<< HEAD
-		while(kg->float_volumes[vdb_index]->march(&t, &t1)) {
-=======
 		while(vdb_volume_march(kg->vdb_tdata, density_index, &t, &t1)) {
->>>>>>> 099f7dc9
 
 			/* Perform small steps through the current leaf or tile. */
 			for(float new_t = step_size * ceilf(t / step_size); new_t <= t1; new_t += step_size, step++) {
@@ -1080,7 +858,6 @@
 
 					/* compute accumulated transmittance */
 					float3 transmittance = volume_color_transmittance(sigma_t, dt);
-<<<<<<< HEAD
 
 					/* compute emission attenuated by absorption */
 					if(closure_flag & SD_EMISSION) {
@@ -1130,57 +907,6 @@
 				if(t == ray->t)
 					break;
 
-=======
-
-					/* compute emission attenuated by absorption */
-					if(closure_flag & SD_EMISSION) {
-						float3 emission = kernel_volume_emission_integrate(&coeff, closure_flag, transmittance, dt);
-						accum_emission += accum_transmittance * emission;
-					}
-
-					accum_transmittance *= transmittance;
-
-					/* compute pdf for distance sampling */
-					float3 pdf_distance = dt * accum_transmittance * coeff.sigma_s;
-					cdf_distance = cdf_distance + pdf_distance;
-
-					/* write step data */
-					step->sigma_t = sigma_t;
-					step->sigma_s = coeff.sigma_s;
-					step->closure_flag = closure_flag;
-
-					segment->closure_flag |= closure_flag;
-
-					is_last_step_empty = false;
-					segment->numsteps++;
-				}
-				else {
-					if(is_last_step_empty) {
-						/* consecutive empty step, merge */
-						step--;
-					}
-					else {
-						/* store empty step */
-						step->sigma_t = make_float3(0.0f, 0.0f, 0.0f);
-						step->sigma_s = make_float3(0.0f, 0.0f, 0.0f);
-						step->closure_flag = 0;
-
-						segment->numsteps++;
-						is_last_step_empty = true;
-					}
-				}
-
-				step->accum_transmittance = accum_transmittance;
-				step->cdf_distance = cdf_distance;
-				step->t = new_t;
-				step->shade_t = t + random_jitter_offset;
-
-				/* stop if at the end of the volume */
-				t = new_t;
-				if(t == ray->t)
-					break;
-
->>>>>>> 099f7dc9
 				/* stop if nearly all light blocked */
 				if(accum_transmittance.x < tp_eps && accum_transmittance.y < tp_eps && accum_transmittance.z < tp_eps)
 					break;
