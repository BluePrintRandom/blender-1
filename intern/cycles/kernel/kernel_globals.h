--- conflicted
+++ resolved
@@ -31,15 +31,12 @@
 struct OSLShadingSystem;
 #  endif
 
-<<<<<<< HEAD
 struct GeomCache;
 struct GeomCacheThreadData;
 
 #  define MAX_BYTE_IMAGES   1024
 #  define MAX_FLOAT4_IMAGES  1024
 
-=======
->>>>>>> 3c85e1ca
 typedef struct KernelGlobals {
 	texture_image_uchar4 texture_byte4_images[TEX_NUM_BYTE4_IMAGES_CPU];
 	texture_image_float4 texture_float4_images[TEX_NUM_FLOAT4_IMAGES_CPU];
