--- conflicted
+++ resolved
@@ -51,15 +51,8 @@
 	/* compute point */
 	float t = 1.0f - u - v;
 	*P = (u*v0 + v*v1 + t*v2);
-<<<<<<< HEAD
-
 	/* get object flags */
 	int object_flag = kernel_tex_fetch(__object_flag, object);
-
-=======
-	/* get object flags */
-	int object_flag = kernel_tex_fetch(__object_flag, object);
->>>>>>> 5e9132b3
 	/* compute normal */
 	if(object_flag & SD_OBJECT_NEGATIVE_SCALE_APPLIED) {
 		*Ng = normalize(cross(v2 - v0, v1 - v0));
