/*
 * Copyright 2011, Blender Foundation.
 *
 * This program is free software; you can redistribute it and/or
 * modify it under the terms of the GNU General Public License
 * as published by the Free Software Foundation; either version 2
 * of the License, or (at your option) any later version.
 *
 * This program is distributed in the hope that it will be useful,
 * but WITHOUT ANY WARRANTY; without even the implied warranty of
 * MERCHANTABILITY or FITNESS FOR A PARTICULAR PURPOSE.  See the
 * GNU General Public License for more details.
 *
 * You should have received a copy of the GNU General Public License
 * along with this program; if not, write to the Free Software Foundation,
 * Inc., 51 Franklin Street, Fifth Floor, Boston, MA 02110-1301, USA.
 */

CCL_NAMESPACE_BEGIN

enum ObjectTransform {
	OBJECT_TRANSFORM = 0,
	OBJECT_INVERSE_TRANSFORM = 3,
	OBJECT_PROPERTIES = 6,
	OBJECT_TRANSFORM_MOTION_PRE = 8,
	OBJECT_TRANSFORM_MOTION_POST = 12
};

__device_inline Transform object_fetch_transform(KernelGlobals *kg, int object, float time, enum ObjectTransform type)
{
	Transform tfm;

#ifdef __MOTION__
	/* if we do motion blur */
	if(sd->flag & SD_OBJECT_MOTION) {
		/* fetch motion transforms */
		MotionTransform motion;

		motion.pre.x = have_motion;
		motion.pre.y = kernel_tex_fetch(__objects, offset + 1);
		motion.pre.z = kernel_tex_fetch(__objects, offset + 2);
		motion.pre.w = kernel_tex_fetch(__objects, offset + 3);

		motion.post.x = kernel_tex_fetch(__objects, offset + 4);
		motion.post.y = kernel_tex_fetch(__objects, offset + 5);
		motion.post.z = kernel_tex_fetch(__objects, offset + 6);
		motion.post.w = kernel_tex_fetch(__objects, offset + 7);

		/* interpolate (todo: do only once per object) */
		transform_motion_interpolate(&tfm, &motion, time);

		/* invert */
		if(type == OBJECT_INVERSE_TRANSFORM)
			tfm = transform_quick_inverse(tfm);

		return tfm;
	}
#endif

	int offset = object*OBJECT_SIZE + (int)type;

	tfm.x = kernel_tex_fetch(__objects, offset + 0);
	tfm.y = kernel_tex_fetch(__objects, offset + 1);
	tfm.z = kernel_tex_fetch(__objects, offset + 2);
	tfm.w = make_float4(0.0f, 0.0f, 0.0f, 1.0f);

	return tfm;
}

__device_inline void object_position_transform(KernelGlobals *kg, ShaderData *sd, float3 *P)
{
#ifdef __MOTION__
	*P = transform_point(&sd->ob_tfm, *P);
#else
	Transform tfm = object_fetch_transform(kg, sd->object, TIME_INVALID, OBJECT_TRANSFORM);
	*P = transform_point(&tfm, *P);
#endif
}

__device_inline void object_inverse_position_transform(KernelGlobals *kg, ShaderData *sd, float3 *P)
{
#ifdef __MOTION__
	*P = transform_point(&sd->ob_itfm, *P);
#else
	Transform tfm = object_fetch_transform(kg, sd->object, TIME_INVALID, OBJECT_INVERSE_TRANSFORM);
	*P = transform_point(&tfm, *P);
#endif
}

__device_inline void object_inverse_normal_transform(KernelGlobals *kg, ShaderData *sd, float3 *N)
{
#ifdef __MOTION__
	*N = normalize(transform_direction_transposed(&sd->ob_tfm, *N));
#else
	Transform tfm = object_fetch_transform(kg, sd->object, TIME_INVALID, OBJECT_TRANSFORM);
	*N = normalize(transform_direction_transposed(&tfm, *N));
#endif
}

__device_inline void object_normal_transform(KernelGlobals *kg, ShaderData *sd, float3 *N)
{
#ifdef __MOTION__
	*N = normalize(transform_direction_transposed(&sd->ob_itfm, *N));
#else
	Transform tfm = object_fetch_transform(kg, sd->object, TIME_INVALID, OBJECT_INVERSE_TRANSFORM);
	*N = normalize(transform_direction_transposed(&tfm, *N));
#endif
}

__device_inline void object_dir_transform(KernelGlobals *kg, ShaderData *sd, float3 *D)
{
#ifdef __MOTION__
	*D = transform_direction(&sd->ob_tfm, *D);
#else
	Transform tfm = object_fetch_transform(kg, sd->object, 0.0f, OBJECT_TRANSFORM);
	*D = transform_direction(&tfm, *D);
#endif
}

__device_inline float3 object_location(KernelGlobals *kg, ShaderData *sd)
{
#ifdef __MOTION__
	return make_float3(sd->ob_tfm.x.w, sd->ob_tfm.y.w, sd->ob_tfm.z.w);
#else
	Transform tfm = object_fetch_transform(kg, sd->object, 0.0f, OBJECT_TRANSFORM);
	return make_float3(tfm.x.w, tfm.y.w, tfm.z.w);
#endif
}

__device_inline float object_surface_area(KernelGlobals *kg, int object)
{
	int offset = object*OBJECT_SIZE + OBJECT_PROPERTIES;
	float4 f = kernel_tex_fetch(__objects, offset);
	return f.x;
}

__device_inline float object_pass_id(KernelGlobals *kg, int object)
{
	if(object == ~0)
		return 0.0f;

	int offset = object*OBJECT_SIZE + OBJECT_PROPERTIES;
	float4 f = kernel_tex_fetch(__objects, offset);
	return f.y;
}

__device_inline float object_random_number(KernelGlobals *kg, int object)
{
	if(object == ~0)
		return 0.0f;

	int offset = object*OBJECT_SIZE + OBJECT_PROPERTIES;
	float4 f = kernel_tex_fetch(__objects, offset);
	return f.z;
}

__device_inline uint object_particle_id(KernelGlobals *kg, int object)
{
	if(object == ~0)
		return 0.0f;

	int offset = object*OBJECT_SIZE + OBJECT_PROPERTIES;
	float4 f = kernel_tex_fetch(__objects, offset);
	return __float_as_int(f.w);
}

__device int shader_pass_id(KernelGlobals *kg, ShaderData *sd)
{
	return kernel_tex_fetch(__shader_flag, (sd->shader & SHADER_MASK)*2 + 1);
}

__device_inline float particle_index(KernelGlobals *kg, int particle)
{
	int offset = particle*PARTICLE_SIZE;
	float4 f = kernel_tex_fetch(__particles, offset);
	return f.x;
}

__device float particle_age(KernelGlobals *kg, int particle)
{
	int offset = particle*PARTICLE_SIZE;
	float4 f = kernel_tex_fetch(__particles, offset);
	return f.y;
}

<<<<<<< HEAD
__device float smoke_density(KernelGlobals *kg, int cell)
{
	int offset = cell; // DG TODO *PARTICLE_SIZE
	return kernel_tex_fetch(__smoke_density, offset);
=======
__device float particle_lifetime(KernelGlobals *kg, int particle)
{
	int offset = particle*PARTICLE_SIZE;
	float4 f = kernel_tex_fetch(__particles, offset);
	return f.z;
>>>>>>> 3b743582
}


CCL_NAMESPACE_END
<|MERGE_RESOLUTION|>--- conflicted
+++ resolved
@@ -183,18 +183,11 @@
 	return f.y;
 }
 
-<<<<<<< HEAD
-__device float smoke_density(KernelGlobals *kg, int cell)
-{
-	int offset = cell; // DG TODO *PARTICLE_SIZE
-	return kernel_tex_fetch(__smoke_density, offset);
-=======
 __device float particle_lifetime(KernelGlobals *kg, int particle)
 {
 	int offset = particle*PARTICLE_SIZE;
 	float4 f = kernel_tex_fetch(__particles, offset);
 	return f.z;
->>>>>>> 3b743582
 }
 
 
