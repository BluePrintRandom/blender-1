--- conflicted
+++ resolved
@@ -339,25 +339,15 @@
     }
 
     if (projection != NODE_IMAGE_PROJ_BOX) {
-<<<<<<< HEAD
       compiler.add_node(
           NODE_TEX_IMAGE,
           slot,
           compiler.encode_uchar4(vector_offset,
                                  compiler.stack_assign_if_linked(color_out),
                                  compiler.stack_assign_if_linked(alpha_out),
-                                 compress_as_srgb),
+                                 flags),
           compiler.encode_uchar4(
               projection, compiler.stack_assign(vector_dx), compiler.stack_assign(vector_dy), 0));
-=======
-      compiler.add_node(NODE_TEX_IMAGE,
-                        slot,
-                        compiler.encode_uchar4(vector_offset,
-                                               compiler.stack_assign_if_linked(color_out),
-                                               compiler.stack_assign_if_linked(alpha_out),
-                                               flags),
-                        projection);
->>>>>>> 3ed40972
     }
     else {
       /* Blend is a float between 0 and 1. Convert to 16 bit unsigned int to make room for vector_dx and vector_dy. */
@@ -367,16 +357,11 @@
                         compiler.encode_uchar4(vector_offset,
                                                compiler.stack_assign_if_linked(color_out),
                                                compiler.stack_assign_if_linked(alpha_out),
-<<<<<<< HEAD
-                                               compress_as_srgb),
+                                               flags),
                         compiler.encode_uchar4(blend >> 8,
                                                blend & 0xff,
                                                compiler.stack_assign(vector_dx),
                                                compiler.stack_assign(vector_dy)));
-=======
-                                               flags),
-                        __float_as_int(projection_blend));
->>>>>>> 3ed40972
     }
 
     tex_mapping.compile_end(compiler, vector_in, vector_offset);
@@ -424,13 +409,8 @@
   }
 
   if (slot == -1) {
-<<<<<<< HEAD
     filename = image_manager->get_mip_map_path(filename.string());
-    compiler.parameter_texture("filename", filename, colorspace);
-=======
-    compiler.parameter_texture(
-        "filename", filename, compress_as_srgb ? u_colorspace_raw : known_colorspace);
->>>>>>> 3ed40972
+    compiler.parameter_texture("filename", filename, compress_as_srgb ? u_colorspace_raw : known_colorspace);
   }
   else {
     compiler.parameter_texture("filename", slot);
