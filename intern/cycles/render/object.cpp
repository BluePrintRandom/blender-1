/*
 * Copyright 2011-2013 Blender Foundation
 *
 * Licensed under the Apache License, Version 2.0 (the "License");
 * you may not use this file except in compliance with the License.
 * You may obtain a copy of the License at
 *
 * http://www.apache.org/licenses/LICENSE-2.0
 *
 * Unless required by applicable law or agreed to in writing, software
 * distributed under the License is distributed on an "AS IS" BASIS,
 * WITHOUT WARRANTIES OR CONDITIONS OF ANY KIND, either express or implied.
 * See the License for the specific language governing permissions and
 * limitations under the License.
 */

#include "camera.h"
#include "device.h"
#include "light.h"
#include "mesh.h"
#include "curves.h"
#include "object.h"
#include "particles.h"
#include "scene.h"

#include "util_foreach.h"
#include "util_logging.h"
#include "util_map.h"
#include "util_progress.h"
#include "util_vector.h"

#include "subd_patch_table.h"

CCL_NAMESPACE_BEGIN

/* Object */

NODE_DEFINE(Object)
{
	NodeType* type = NodeType::add("object", create);

	SOCKET_NODE(mesh, "Mesh", &Mesh::node_type);
	SOCKET_TRANSFORM(tfm, "Transform", transform_identity());
	SOCKET_UINT(visibility, "Visibility", ~0);
	SOCKET_UINT(random_id, "Random ID", 0);
	SOCKET_INT(pass_id, "Pass ID", 0);
	SOCKET_BOOLEAN(use_holdout, "Use Holdout", false);
	SOCKET_POINT(dupli_generated, "Dupli Generated", make_float3(0.0f, 0.0f, 0.0f));
	SOCKET_POINT2(dupli_uv, "Dupli UV", make_float2(0.0f, 0.0f));

	return type;
}

Object::Object()
: Node(node_type)
{
	particle_system = NULL;
	particle_index = 0;
	bounds = BoundBox::empty;
	motion.pre = transform_empty();
	motion.mid = transform_empty();
	motion.post = transform_empty();
	use_motion = false;
}

Object::~Object()
{
}

void Object::compute_bounds(bool motion_blur)
{
	BoundBox mbounds = mesh->bounds;

	if(motion_blur && use_motion) {
		if(motion.pre == transform_empty() ||
		   motion.post == transform_empty()) {
			/* Hide objects that have no valid previous or next transform, for
			 * example particle that stop existing. TODO: add support for this
			 * case in the kernel so we don't get render artifacts. */
			bounds = BoundBox::empty;
		}
		else {
			DecompMotionTransform decomp;
			transform_motion_decompose(&decomp, &motion, &tfm);

			bounds = BoundBox::empty;

			/* todo: this is really terrible. according to pbrt there is a better
			 * way to find this iteratively, but did not find implementation yet
			 * or try to implement myself */
			for(float t = 0.0f; t < 1.0f; t += (1.0f/128.0f)) {
				Transform ttfm;

				transform_motion_interpolate(&ttfm, &decomp, t);
				bounds.grow(mbounds.transformed(&ttfm));
			}
		}
	}
	else {
		if(mesh->transform_applied) {
			bounds = mbounds;
		}
		else {
			bounds = mbounds.transformed(&tfm);
		}
	}
}

void Object::apply_transform(bool apply_to_motion)
{
	if(!mesh || tfm == transform_identity())
		return;
	
	/* triangles */
	if(mesh->verts.size()) {
		/* store matrix to transform later. when accessing these as attributes we
		 * do not want the transform to be applied for consistency between static
		 * and dynamic BVH, so we do it on packing. */
		mesh->transform_normal = transform_transpose(transform_inverse(tfm));

		/* apply to mesh vertices */
		for(size_t i = 0; i < mesh->verts.size(); i++)
			mesh->verts[i] = transform_point(&tfm, mesh->verts[i]);
		
		if(apply_to_motion) {
			Attribute *attr = mesh->attributes.find(ATTR_STD_MOTION_VERTEX_POSITION);

			if(attr) {
				size_t steps_size = mesh->verts.size() * (mesh->motion_steps - 1);
				float3 *vert_steps = attr->data_float3();

				for(size_t i = 0; i < steps_size; i++)
					vert_steps[i] = transform_point(&tfm, vert_steps[i]);
			}

			Attribute *attr_N = mesh->attributes.find(ATTR_STD_MOTION_VERTEX_NORMAL);

			if(attr_N) {
				Transform ntfm = mesh->transform_normal;
				size_t steps_size = mesh->verts.size() * (mesh->motion_steps - 1);
				float3 *normal_steps = attr_N->data_float3();

				for(size_t i = 0; i < steps_size; i++)
					normal_steps[i] = normalize(transform_direction(&ntfm, normal_steps[i]));
			}
		}
	}

	/* curves */
	if(mesh->curve_keys.size()) {
		/* compute uniform scale */
		float3 c0 = transform_get_column(&tfm, 0);
		float3 c1 = transform_get_column(&tfm, 1);
		float3 c2 = transform_get_column(&tfm, 2);
		float scalar = pow(fabsf(dot(cross(c0, c1), c2)), 1.0f/3.0f);

		/* apply transform to curve keys */
		for(size_t i = 0; i < mesh->curve_keys.size(); i++) {
			float3 co = transform_point(&tfm, mesh->curve_keys[i]);
			float radius = mesh->curve_radius[i] * scalar;

			/* scale for curve radius is only correct for uniform scale */
			mesh->curve_keys[i] = co;
			mesh->curve_radius[i] = radius;
		}

		if(apply_to_motion) {
			Attribute *curve_attr = mesh->curve_attributes.find(ATTR_STD_MOTION_VERTEX_POSITION);

			if(curve_attr) {
				/* apply transform to motion curve keys */
				size_t steps_size = mesh->curve_keys.size() * (mesh->motion_steps - 1);
				float4 *key_steps = curve_attr->data_float4();

				for(size_t i = 0; i < steps_size; i++) {
					float3 co = transform_point(&tfm, float4_to_float3(key_steps[i]));
					float radius = key_steps[i].w * scalar;

					/* scale for curve radius is only correct for uniform scale */
					key_steps[i] = float3_to_float4(co);
					key_steps[i].w = radius;
				}
			}
		}
	}

	/* we keep normals pointing in same direction on negative scale, notify
	 * mesh about this in it (re)calculates normals */
	if(transform_negative_scale(tfm))
		mesh->transform_negative_scaled = true;

	if(bounds.valid()) {
		mesh->compute_bounds();
		compute_bounds(false);
	}

	/* tfm is not reset to identity, all code that uses it needs to check the
	 * transform_applied boolean */
}

void Object::tag_update(Scene *scene)
{
	if(mesh) {
		if(mesh->transform_applied)
			mesh->need_update = true;

		foreach(Shader *shader, mesh->used_shaders) {
			if(shader->use_mis && shader->has_surface_emission)
				scene->light_manager->need_update = true;
		}
	}

	scene->camera->need_flags_update = true;
	scene->curve_system_manager->need_update = true;
	scene->mesh_manager->need_update = true;
	scene->object_manager->need_update = true;
}

vector<float> Object::motion_times()
{
	/* compute times at which we sample motion for this object */
	vector<float> times;

	if(!mesh || mesh->motion_steps == 1)
		return times;

	int motion_steps = mesh->motion_steps;

	for(int step = 0; step < motion_steps; step++) {
		if(step != motion_steps / 2) {
			float time = 2.0f * step / (motion_steps - 1) - 1.0f;
			times.push_back(time);
		}
	}

	return times;
}

bool Object::is_traceable()
{
	/* Mesh itself can be empty,can skip all such objects. */
	if (!bounds.valid() || bounds.size() == make_float3(0.0f, 0.0f, 0.0f)) {
		return false;
	}
	/* TODO(sergey): Check for mesh vertices/curves. visibility flags. */
	return true;
}

/* Object Manager */

ObjectManager::ObjectManager()
{
	need_update = true;
	need_flags_update = true;
}

ObjectManager::~ObjectManager()
{
}

void ObjectManager::device_update_object_transform(UpdateObejctTransformState *state,
                                                   Object *ob,
                                                   int object_index)
{
	float4 *objects = state->objects;
	float4 *objects_vector = state->objects_vector;

	Mesh *mesh = ob->mesh;
	uint flag = 0;

	/* Compute transformations. */
	Transform tfm = ob->tfm;
	Transform itfm = transform_inverse(tfm);

	/* Compute surface area. for uniform scale we can do avoid the many
	 * transform calls and share computation for instances.
	 *
	 * TODO(brecht): Correct for displacement, and move to a better place.
	 */
	float uniform_scale;
	float surface_area = 0.0f;
	float pass_id = ob->pass_id;
	float random_number = (float)ob->random_id * (1.0f/(float)0xFFFFFFFF);
	int particle_index = (ob->particle_system)
	        ? ob->particle_index + state->particle_offset[ob->particle_system]
	        : 0;

	if(transform_uniform_scale(tfm, uniform_scale)) {
		map<Mesh*, float>::iterator it;

		/* NOTE: This isn't fully optimal and could in theory lead to multiple
		 * threads calculating area of the same mesh in parallel. However, this
		 * also prevents suspending all the threads when some mesh's area is
		 * not yet known.
		 */
		state->surface_area_lock.lock();
		it = state->surface_area_map.find(mesh);
		state->surface_area_lock.unlock();

		if(it == state->surface_area_map.end()) {
			size_t num_triangles = mesh->num_triangles();
			for(size_t j = 0; j < num_triangles; j++) {
				Mesh::Triangle t = mesh->get_triangle(j);
				float3 p1 = mesh->verts[t.v[0]];
				float3 p2 = mesh->verts[t.v[1]];
				float3 p3 = mesh->verts[t.v[2]];

				surface_area += triangle_area(p1, p2, p3);
			}

			state->surface_area_lock.lock();
			state->surface_area_map[mesh] = surface_area;
			state->surface_area_lock.unlock();
		}
		else {
			surface_area = it->second;
		}

		surface_area *= uniform_scale;
	}
	else {
		size_t num_triangles = mesh->num_triangles();
		for(size_t j = 0; j < num_triangles; j++) {
			Mesh::Triangle t = mesh->get_triangle(j);
			float3 p1 = transform_point(&tfm, mesh->verts[t.v[0]]);
			float3 p2 = transform_point(&tfm, mesh->verts[t.v[1]]);
			float3 p3 = transform_point(&tfm, mesh->verts[t.v[2]]);

			surface_area += triangle_area(p1, p2, p3);
		}
	}

	/* Pack in texture. */
	int offset = object_index*OBJECT_SIZE;

	/* OBJECT_TRANSFORM */
	memcpy(&objects[offset], &tfm, sizeof(float4)*3);
	/* OBJECT_INVERSE_TRANSFORM */
	memcpy(&objects[offset+4], &itfm, sizeof(float4)*3);
	/* OBJECT_PROPERTIES */
	objects[offset+8] = make_float4(surface_area, pass_id, random_number, __int_as_float(particle_index));

	if(state->need_motion == Scene::MOTION_PASS) {
		/* Motion transformations, is world/object space depending if mesh
		 * comes with deformed position in object space, or if we transform
		 * the shading point in world space.
		 */
		Transform mtfm_pre = ob->motion.pre;
		Transform mtfm_post = ob->motion.post;

		/* In case of missing motion information for previous/next frame,
		 * assume there is no motion. */
		if(!ob->use_motion || mtfm_pre == transform_empty()) {
			mtfm_pre = ob->tfm;
		}
		if(!ob->use_motion || mtfm_post == transform_empty()) {
			mtfm_post = ob->tfm;
		}

		if(!mesh->attributes.find(ATTR_STD_MOTION_VERTEX_POSITION)) {
			mtfm_pre = mtfm_pre * itfm;
			mtfm_post = mtfm_post * itfm;
		}
		else {
			flag |= SD_OBJECT_HAS_VERTEX_MOTION;
		}

		memcpy(&objects_vector[object_index*OBJECT_VECTOR_SIZE+0], &mtfm_pre, sizeof(float4)*3);
		memcpy(&objects_vector[object_index*OBJECT_VECTOR_SIZE+3], &mtfm_post, sizeof(float4)*3);
	}
#ifdef __OBJECT_MOTION__
	else if(state->need_motion == Scene::MOTION_BLUR) {
		if(ob->use_motion) {
			/* decompose transformations for interpolation. */
			DecompMotionTransform decomp;

			transform_motion_decompose(&decomp, &ob->motion, &ob->tfm);
			memcpy(&objects[offset], &decomp, sizeof(float4)*8);
			flag |= SD_OBJECT_MOTION;
			state->have_motion = true;
		}
	}
#endif

	if(mesh->use_motion_blur) {
		state->have_motion = true;
	}

	/* Dupli object coords and motion info. */
	int totalsteps = mesh->motion_steps;
	int numsteps = (totalsteps - 1)/2;
	int numverts = mesh->verts.size();
	int numkeys = mesh->curve_keys.size();

	objects[offset+9] = make_float4(ob->dupli_generated[0], ob->dupli_generated[1], ob->dupli_generated[2], __int_as_float(numkeys));
	objects[offset+10] = make_float4(ob->dupli_uv[0], ob->dupli_uv[1], __int_as_float(numsteps), __int_as_float(numverts));

	/* Object flag. */
	if(ob->use_holdout) {
		flag |= SD_HOLDOUT_MASK;
	}
	state->object_flag[object_index] = flag;

	/* Have curves. */
	if(mesh->num_curves()) {
		state->have_curves = true;
	}
}

bool ObjectManager::device_update_object_transform_pop_work(
        UpdateObejctTransformState *state,
        int *start_index,
        int *num_objects)
{
	/* Tweakable parameter, number of objects per chunk.
	 * Too small value will cause some extra overhead due to spin lock,
	 * too big value might not use all threads nicely.
	 */
	static const int OBJECTS_PER_TASK = 32;
	bool have_work = false;
	state->queue_lock.lock();
	int num_scene_objects = state->scene->objects.size();
	if(state->queue_start_object < num_scene_objects) {
		int count = min(OBJECTS_PER_TASK,
		                num_scene_objects - state->queue_start_object);
		*start_index = state->queue_start_object;
		*num_objects = count;
		state->queue_start_object += count;
		have_work = true;
	}
	state->queue_lock.unlock();
	return have_work;
}

void ObjectManager::device_update_object_transform_task(
        UpdateObejctTransformState *state)
{
	int start_index, num_objects;
	while(device_update_object_transform_pop_work(state,
	                                              &start_index,
	                                              &num_objects))
	{
		for(int i = 0; i < num_objects; ++i) {
			const int object_index = start_index + i;
			Object *ob = state->scene->objects[object_index];
			device_update_object_transform(state, ob, object_index);
		}
	}
}

void ObjectManager::device_update_transforms(Device *device,
                                             DeviceScene *dscene,
                                             Scene *scene,
                                             uint *object_flag,
                                             Progress& progress)
{
	UpdateObejctTransformState state;
	state.need_motion = scene->need_motion(device->info.advanced_shading);
	state.have_motion = false;
	state.have_curves = false;
	state.scene = scene;
	state.queue_start_object = 0;

	state.object_flag = object_flag;
	state.objects = dscene->objects.resize(OBJECT_SIZE*scene->objects.size());
	if(state.need_motion == Scene::MOTION_PASS) {
		state.objects_vector = dscene->objects_vector.resize(OBJECT_VECTOR_SIZE*scene->objects.size());
	}
	else {
		state.objects_vector = NULL;
	}

	/* Particle system device offsets
	 * 0 is dummy particle, index starts at 1.
	 */
	int numparticles = 1;
	foreach(ParticleSystem *psys, scene->particle_systems) {
		state.particle_offset[psys] = numparticles;
		numparticles += psys->particles.size();
	}

	/* NOTE: If it's just a handful of objects we deal with them in a single
	 * thread to avoid threading overhead. However, this threshold is might
	 * need some tweaks to make mid-complex scenes optimal.
	 */
	if(scene->objects.size() < 64) {
		int object_index = 0;
		foreach(Object *ob, scene->objects) {
			device_update_object_transform(&state, ob, object_index);
			object_index++;
			if(progress.get_cancel()) {
				return;
			}
		}
	}
	else {
		const int num_threads = TaskScheduler::num_threads();
		TaskPool pool;
		for(int i = 0; i < num_threads; ++i) {
			pool.push(function_bind(
			        &ObjectManager::device_update_object_transform_task,
			        this,
			        &state));
		}
		pool.wait_work();
		if(progress.get_cancel()) {
			return;
		}
	}

	device->tex_alloc("__objects", dscene->objects);
	if(state.need_motion == Scene::MOTION_PASS) {
		device->tex_alloc("__objects_vector", dscene->objects_vector);
	}

	dscene->data.bvh.have_motion = state.have_motion;
	dscene->data.bvh.have_curves = state.have_curves;
	dscene->data.bvh.have_instancing = true;
}

void ObjectManager::device_update(Device *device, DeviceScene *dscene, Scene *scene, Progress& progress)
{
	if(!need_update)
		return;

	VLOG(1) << "Total " << scene->objects.size() << " objects.";

	device_free(device, dscene);

	if(scene->objects.size() == 0)
		return;

	/* object info flag */
	uint *object_flag = dscene->object_flag.resize(scene->objects.size());

	/* set object transform matrices, before applying static transforms */
	progress.set_status("Updating Objects", "Copying Transformations to device");
	device_update_transforms(device, dscene, scene, object_flag, progress);

	if(progress.get_cancel()) return;

	/* prepare for static BVH building */
	/* todo: do before to support getting object level coords? */
	if(scene->params.bvh_type == SceneParams::BVH_STATIC) {
		progress.set_status("Updating Objects", "Applying Static Transformations");
		apply_static_transforms(dscene, scene, object_flag, progress);
	}
}

void ObjectManager::device_update_flags(Device *device,
                                        DeviceScene *dscene,
                                        Scene *scene,
                                        Progress& /*progress*/,
                                        bool bounds_valid)
{
	if(!need_update && !need_flags_update)
		return;

	need_update = false;
	need_flags_update = false;

	if(scene->objects.size() == 0)
		return;

	/* object info flag */
	uint *object_flag = dscene->object_flag.get_data();

	vector<Object *> volume_objects;
	bool has_volume_objects = false;
	foreach(Object *object, scene->objects) {
		if(object->mesh->has_volume) {
			if(bounds_valid) {
				volume_objects.push_back(object);
			}
			has_volume_objects = true;
		}
	}

	int object_index = 0;
	foreach(Object *object, scene->objects) {
		if(object->mesh->has_volume) {
			object_flag[object_index] |= SD_OBJECT_HAS_VOLUME;
		}
		else {
			object_flag[object_index] &= ~SD_OBJECT_HAS_VOLUME;
		}

		if(bounds_valid) {
			foreach(Object *volume_object, volume_objects) {
				if(object == volume_object) {
					continue;
				}
				if(object->bounds.intersects(volume_object->bounds)) {
					object_flag[object_index] |= SD_OBJECT_INTERSECTS_VOLUME;
					break;
				}
			}
		}
		else if(has_volume_objects) {
			/* Not really valid, but can't make more reliable in the case
			 * of bounds not being up to date.
			 */
			object_flag[object_index] |= SD_OBJECT_INTERSECTS_VOLUME;
		}
		++object_index;
	}

	/* allocate object flag */
	device->tex_alloc("__object_flag", dscene->object_flag);
}

void ObjectManager::device_update_patch_map_offsets(Device *device, DeviceScene *dscene, Scene *scene)
{
<<<<<<< HEAD
	uint4* objects = (uint4*)dscene->objects.get_data();

=======
	if (scene->objects.size() == 0)
		return;

	uint4* objects = (uint4*)dscene->objects.get_data();

	bool update = false;

>>>>>>> d41dfe36
	int object_index = 0;
	foreach(Object *object, scene->objects) {
		int offset = object_index*OBJECT_SIZE + 11;

		Mesh* mesh = object->mesh;

		if(mesh->patch_table) {
<<<<<<< HEAD
			objects[offset].x = 2*(mesh->patch_table_offset + mesh->patch_table->total_size() -
			                       mesh->patch_table->num_nodes * PATCH_NODE_SIZE) - mesh->patch_offset;
=======
			uint patch_map_offset = 2*(mesh->patch_table_offset + mesh->patch_table->total_size() -
			                           mesh->patch_table->num_nodes * PATCH_NODE_SIZE) - mesh->patch_offset;

			if(objects[offset].x != patch_map_offset) {
				objects[offset].x = patch_map_offset;
				update = true;
			}
>>>>>>> d41dfe36
		}

		object_index++;
	}

<<<<<<< HEAD
	device->tex_alloc("__objects", dscene->objects);
=======
	if(update) {
		device->tex_free(dscene->objects);
		device->tex_alloc("__objects", dscene->objects);
	}
>>>>>>> d41dfe36
}

void ObjectManager::device_free(Device *device, DeviceScene *dscene)
{
	device->tex_free(dscene->objects);
	dscene->objects.clear();

	device->tex_free(dscene->objects_vector);
	dscene->objects_vector.clear();

	device->tex_free(dscene->object_flag);
	dscene->object_flag.clear();
}

void ObjectManager::apply_static_transforms(DeviceScene *dscene, Scene *scene, uint *object_flag, Progress& progress)
{
	/* todo: normals and displacement should be done before applying transform! */
	/* todo: create objects/meshes in right order! */

	/* counter mesh users */
	map<Mesh*, int> mesh_users;
#ifdef __OBJECT_MOTION__
	Scene::MotionType need_motion = scene->need_motion();
	bool motion_blur = need_motion == Scene::MOTION_BLUR;
	bool apply_to_motion = need_motion != Scene::MOTION_PASS;
#else
	bool motion_blur = false;
	bool apply_to_motion = false;
#endif
	int i = 0;
	bool have_instancing = false;

	foreach(Object *object, scene->objects) {
		map<Mesh*, int>::iterator it = mesh_users.find(object->mesh);

		if(it == mesh_users.end())
			mesh_users[object->mesh] = 1;
		else
			it->second++;
	}

	if(progress.get_cancel()) return;

	/* apply transforms for objects with single user meshes */
	foreach(Object *object, scene->objects) {
		/* Annoying feedback loop here: we can't use is_instanced() because
		 * it'll use uninitialized transform_applied flag.
		 *
		 * Could be solved by moving reference counter to Mesh.
		 */
		if((mesh_users[object->mesh] == 1 && !object->mesh->has_surface_bssrdf) &&
		   !object->mesh->has_true_displacement())
		{
			if(!(motion_blur && object->use_motion)) {
				if(!object->mesh->transform_applied) {
					object->apply_transform(apply_to_motion);
					object->mesh->transform_applied = true;

					if(progress.get_cancel()) return;
				}

				object_flag[i] |= SD_TRANSFORM_APPLIED;
				if(object->mesh->transform_negative_scaled)
					object_flag[i] |= SD_NEGATIVE_SCALE_APPLIED;
			}
			else
				have_instancing = true;
		}
		else
			have_instancing = true;

		i++;
	}

	dscene->data.bvh.have_instancing = have_instancing;
}

void ObjectManager::tag_update(Scene *scene)
{
	need_update = true;
	scene->curve_system_manager->need_update = true;
	scene->mesh_manager->need_update = true;
	scene->light_manager->need_update = true;
}

CCL_NAMESPACE_END
<|MERGE_RESOLUTION|>--- conflicted
+++ resolved
@@ -611,10 +611,6 @@
 
 void ObjectManager::device_update_patch_map_offsets(Device *device, DeviceScene *dscene, Scene *scene)
 {
-<<<<<<< HEAD
-	uint4* objects = (uint4*)dscene->objects.get_data();
-
-=======
 	if (scene->objects.size() == 0)
 		return;
 
@@ -622,7 +618,6 @@
 
 	bool update = false;
 
->>>>>>> d41dfe36
 	int object_index = 0;
 	foreach(Object *object, scene->objects) {
 		int offset = object_index*OBJECT_SIZE + 11;
@@ -630,10 +625,6 @@
 		Mesh* mesh = object->mesh;
 
 		if(mesh->patch_table) {
-<<<<<<< HEAD
-			objects[offset].x = 2*(mesh->patch_table_offset + mesh->patch_table->total_size() -
-			                       mesh->patch_table->num_nodes * PATCH_NODE_SIZE) - mesh->patch_offset;
-=======
 			uint patch_map_offset = 2*(mesh->patch_table_offset + mesh->patch_table->total_size() -
 			                           mesh->patch_table->num_nodes * PATCH_NODE_SIZE) - mesh->patch_offset;
 
@@ -641,20 +632,15 @@
 				objects[offset].x = patch_map_offset;
 				update = true;
 			}
->>>>>>> d41dfe36
 		}
 
 		object_index++;
 	}
 
-<<<<<<< HEAD
-	device->tex_alloc("__objects", dscene->objects);
-=======
 	if(update) {
 		device->tex_free(dscene->objects);
 		device->tex_alloc("__objects", dscene->objects);
 	}
->>>>>>> d41dfe36
 }
 
 void ObjectManager::device_free(Device *device, DeviceScene *dscene)
