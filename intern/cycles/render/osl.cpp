/*
 * Copyright 2011-2013 Blender Foundation
 *
 * Licensed under the Apache License, Version 2.0 (the "License");
 * you may not use this file except in compliance with the License.
 * You may obtain a copy of the License at
 *
 * http://www.apache.org/licenses/LICENSE-2.0
 *
 * Unless required by applicable law or agreed to in writing, software
 * distributed under the License is distributed on an "AS IS" BASIS,
 * WITHOUT WARRANTIES OR CONDITIONS OF ANY KIND, either express or implied.
 * See the License for the specific language governing permissions and
 * limitations under the License.
 */

#include "device/device.h"

#include "render/graph.h"
#include "render/light.h"
#include "render/osl.h"
#include "render/scene.h"
#include "render/shader.h"
#include "render/nodes.h"

#ifdef WITH_OSL

#  include "kernel/osl/osl_globals.h"
#  include "kernel/osl/osl_services.h"
#  include "kernel/osl/osl_shader.h"

#  include "util/util_foreach.h"
#  include "util/util_logging.h"
#  include "util/util_md5.h"
#  include "util/util_path.h"
#  include "util/util_progress.h"
#  include "util/util_projection.h"

#endif

CCL_NAMESPACE_BEGIN

#ifdef WITH_OSL

/* Shared Shading System */

OSL::ShadingSystem *OSLShaderManager::ss_shared = NULL;
OSLRenderServices *OSLShaderManager::services_shared = NULL;
int OSLShaderManager::ss_shared_users = 0;
thread_mutex OSLShaderManager::ss_shared_mutex;
thread_mutex OSLShaderManager::ss_mutex;

/* Shader Manager */

OSLShaderManager::OSLShaderManager()
{
  texture_system_init();
  shading_system_init();
}

OSLShaderManager::~OSLShaderManager()
{
  shading_system_free();
  texture_system_free();
}

void OSLShaderManager::free_memory()
{
#  ifdef OSL_HAS_BLENDER_CLEANUP_FIX
  /* There is a problem with llvm+osl: The order global destructors across
   * different compilation units run cannot be guaranteed, on windows this means
   * that the llvm destructors run before the osl destructors, causing a crash
   * when the process exits. the OSL in svn has a special cleanup hack to
   * sidestep this behavior */
  OSL::pvt::LLVM_Util::Cleanup();
#  endif
}

void OSLShaderManager::reset(Scene * /*scene*/)
{
  shading_system_free();
  shading_system_init();
}

void OSLShaderManager::device_update(Device *device,
                                     DeviceScene *dscene,
                                     Scene *scene,
                                     Progress &progress)
{
  if (!need_update)
    return;

  VLOG(1) << "Total " << scene->shaders.size() << " shaders.";

  device_free(device, dscene, scene);

  /* determine which shaders are in use */
  device_update_shaders_used(scene);

  /* create shaders */
  OSLGlobals *og = (OSLGlobals *)device->osl_memory();

  foreach (Shader *shader, scene->shaders) {
    assert(shader->graph);

    if (progress.get_cancel())
      return;

    /* we can only compile one shader at the time as the OSL ShadingSytem
     * has a single state, but we put the lock here so different renders can
     * compile shaders alternating */
    thread_scoped_lock lock(ss_mutex);

    OSLCompiler compiler((void *)this, (void *)ss, scene->image_manager, scene->light_manager);
    compiler.background = (shader == scene->default_background);
    compiler.compile(scene, og, shader);

    if (shader->use_mis && shader->has_surface_emission)
      scene->light_manager->need_update = true;
  }

  /* setup shader engine */
  og->ss = ss;
  og->ts = ts;
  og->services = services;

  int background_id = scene->shader_manager->get_shader_id(scene->default_background);
  og->background_state = og->surface_state[background_id & SHADER_MASK];
  og->use = true;

  foreach (Shader *shader, scene->shaders)
    shader->need_update = false;

  need_update = false;

<<<<<<< HEAD
	device_update_common(device, dscene, scene, progress);
=======
  /* set texture system */
  scene->image_manager->set_osl_texture_system((void *)ts);

  device_update_common(device, dscene, scene, progress);
>>>>>>> 3076d95b

  {
    /* Perform greedyjit optimization.
     *
     * This might waste time on optimizing gorups which are never actually
     * used, but this prevents OSL from allocating data on TLS at render
     * time.
     *
     * This is much better for us because this way we aren't required to
     * stop task scheduler threads to make sure all TLS is clean and don't
     * have issues with TLS data free accessing freed memory if task scheduler
     * is being freed after the Session is freed.
     */
    thread_scoped_lock lock(ss_shared_mutex);
    ss->optimize_all_groups();
  }
}

void OSLShaderManager::device_free(Device *device, DeviceScene *dscene, Scene *scene)
{
  OSLGlobals *og = (OSLGlobals *)device->osl_memory();

  device_free_common(device, dscene, scene);

  /* clear shader engine */
  og->use = false;
  og->ss = NULL;
  og->ts = NULL;

  og->surface_state.clear();
  og->volume_state.clear();
  og->displacement_state.clear();
  og->bump_state.clear();
  og->background_state.reset();
}

<<<<<<< HEAD
=======
void OSLShaderManager::texture_system_init()
{
  /* create texture system, shared between different renders to reduce memory usage */
  thread_scoped_lock lock(ts_shared_mutex);

  if (ts_shared_users == 0) {
    ts_shared = TextureSystem::create(true);

    ts_shared->attribute("automip", 1);
    ts_shared->attribute("autotile", 64);
    ts_shared->attribute("gray_to_rgb", 1);

    /* effectively unlimited for now, until we support proper mipmap lookups */
    ts_shared->attribute("max_memory_MB", 16384);
  }

  ts = ts_shared;
  ts_shared_users++;
}

void OSLShaderManager::texture_system_free()
{
  /* shared texture system decrease users and destroy if no longer used */
  thread_scoped_lock lock(ts_shared_mutex);
  ts_shared_users--;

  if (ts_shared_users == 0) {
    ts_shared->invalidate_all(true);
    OSL::TextureSystem::destroy(ts_shared);
    ts_shared = NULL;
  }

  ts = NULL;
}

>>>>>>> 3076d95b
void OSLShaderManager::shading_system_init()
{
  /* create shading system, shared between different renders to reduce memory usage */
  thread_scoped_lock lock(ss_shared_mutex);

  if (ss_shared_users == 0) {
    services_shared = new OSLRenderServices();

    string shader_path = path_get("shader");
#  ifdef _WIN32
    /* Annoying thing, Cycles stores paths in UTF-8 codepage, so it can
     * operate with file paths with any character. This requires to use wide
     * char functions, but OSL uses old fashioned ANSI functions which means:
     *
     * - We have to convert our paths to ANSI before passing to OSL
     * - OSL can't be used when there's a multi-byte character in the path
     *   to the shaders folder.
     */
    shader_path = string_to_ansi(shader_path);
#  endif

    ss_shared = new OSL::ShadingSystem(services_shared, ts_shared, &errhandler);
    ss_shared->attribute("lockgeom", 1);
    ss_shared->attribute("commonspace", "world");
    ss_shared->attribute("searchpath:shader", shader_path);
    ss_shared->attribute("greedyjit", 1);

    VLOG(1) << "Using shader search path: " << shader_path;

    /* our own ray types */
    static const char *raytypes[] = {
        "camera",      /* PATH_RAY_CAMERA */
        "reflection",  /* PATH_RAY_REFLECT */
        "refraction",  /* PATH_RAY_TRANSMIT */
        "diffuse",     /* PATH_RAY_DIFFUSE */
        "glossy",      /* PATH_RAY_GLOSSY */
        "singular",    /* PATH_RAY_SINGULAR */
        "transparent", /* PATH_RAY_TRANSPARENT */

        "shadow", /* PATH_RAY_SHADOW_OPAQUE_NON_CATCHER */
        "shadow", /* PATH_RAY_SHADOW_OPAQUE_CATCHER */
        "shadow", /* PATH_RAY_SHADOW_TRANSPARENT_NON_CATCHER */
        "shadow", /* PATH_RAY_SHADOW_TRANSPARENT_CATCHER */

        "__unused__",  "volume_scatter", /* PATH_RAY_VOLUME_SCATTER */
        "__unused__",

        "__unused__",  "diffuse_ancestor", /* PATH_RAY_DIFFUSE_ANCESTOR */
        "__unused__",  "__unused__",       "__unused__", "__unused__",
        "__unused__",  "__unused__",       "__unused__",
    };

    const int nraytypes = sizeof(raytypes) / sizeof(raytypes[0]);
    ss_shared->attribute("raytypes", TypeDesc(TypeDesc::STRING, nraytypes), raytypes);

    OSLShader::register_closures((OSLShadingSystem *)ss_shared);

    loaded_shaders.clear();
  }

  ss = ss_shared;
  services = services_shared;
  ss_shared_users++;
}

void OSLShaderManager::shading_system_free()
{
  /* shared shading system decrease users and destroy if no longer used */
  thread_scoped_lock lock(ss_shared_mutex);
  ss_shared_users--;

  if (ss_shared_users == 0) {
    delete ss_shared;
    ss_shared = NULL;

    delete services_shared;
    services_shared = NULL;
  }

  ss = NULL;
  services = NULL;
}

bool OSLShaderManager::osl_compile(const string &inputfile, const string &outputfile)
{
  vector<string> options;
  string stdosl_path;
  string shader_path = path_get("shader");

  /* specify output file name */
  options.push_back("-o");
  options.push_back(outputfile);

  /* specify standard include path */
  string include_path_arg = string("-I") + shader_path;
  options.push_back(include_path_arg);

  stdosl_path = path_get("shader/stdosl.h");

  /* compile */
  OSL::OSLCompiler *compiler = new OSL::OSLCompiler(&OSL::ErrorHandler::default_handler());
  bool ok = compiler->compile(string_view(inputfile), options, string_view(stdosl_path));
  delete compiler;

  return ok;
}

bool OSLShaderManager::osl_query(OSL::OSLQuery &query, const string &filepath)
{
  string searchpath = path_user_get("shaders");
  return query.open(filepath, searchpath);
}

static string shader_filepath_hash(const string &filepath, uint64_t modified_time)
{
  /* compute a hash from filepath and modified time to detect changes */
  MD5Hash md5;
  md5.append((const uint8_t *)filepath.c_str(), filepath.size());
  md5.append((const uint8_t *)&modified_time, sizeof(modified_time));

  return md5.get_hex();
}

const char *OSLShaderManager::shader_test_loaded(const string &hash)
{
  map<string, OSLShaderInfo>::iterator it = loaded_shaders.find(hash);
  return (it == loaded_shaders.end()) ? NULL : it->first.c_str();
}

OSLShaderInfo *OSLShaderManager::shader_loaded_info(const string &hash)
{
  map<string, OSLShaderInfo>::iterator it = loaded_shaders.find(hash);
  return (it == loaded_shaders.end()) ? NULL : &it->second;
}

const char *OSLShaderManager::shader_load_filepath(string filepath)
{
  size_t len = filepath.size();
  string extension = filepath.substr(len - 4);
  uint64_t modified_time = path_modified_time(filepath);

  if (extension == ".osl") {
    /* .OSL File */
    string osopath = filepath.substr(0, len - 4) + ".oso";
    uint64_t oso_modified_time = path_modified_time(osopath);

    /* test if we have loaded the corresponding .OSO already */
    if (oso_modified_time != 0) {
      const char *hash = shader_test_loaded(shader_filepath_hash(osopath, oso_modified_time));

      if (hash)
        return hash;
    }

    /* autocompile .OSL to .OSO if needed */
    if (oso_modified_time == 0 || (oso_modified_time < modified_time)) {
      OSLShaderManager::osl_compile(filepath, osopath);
      modified_time = path_modified_time(osopath);
    }
    else
      modified_time = oso_modified_time;

    filepath = osopath;
  }
  else {
    if (extension == ".oso") {
      /* .OSO File, nothing to do */
    }
    else if (path_dirname(filepath) == "") {
      /* .OSO File in search path */
      filepath = path_join(path_user_get("shaders"), filepath + ".oso");
    }
    else {
      /* unknown file */
      return NULL;
    }

    /* test if we have loaded this .OSO already */
    const char *hash = shader_test_loaded(shader_filepath_hash(filepath, modified_time));

    if (hash)
      return hash;
  }

  /* read oso bytecode from file */
  string bytecode_hash = shader_filepath_hash(filepath, modified_time);
  string bytecode;

  if (!path_read_text(filepath, bytecode)) {
    fprintf(stderr, "Cycles shader graph: failed to read file %s\n", filepath.c_str());
    OSLShaderInfo info;
    loaded_shaders[bytecode_hash] = info; /* to avoid repeat tries */
    return NULL;
  }

  return shader_load_bytecode(bytecode_hash, bytecode);
}

const char *OSLShaderManager::shader_load_bytecode(const string &hash, const string &bytecode)
{
  ss->LoadMemoryCompiledShader(hash.c_str(), bytecode.c_str());

  OSLShaderInfo info;

  if (!info.query.open_bytecode(bytecode)) {
    fprintf(stderr, "OSL query error: %s\n", info.query.geterror().c_str());
  }

  /* this is a bit weak, but works */
  info.has_surface_emission = (bytecode.find("\"emission\"") != string::npos);
  info.has_surface_transparent = (bytecode.find("\"transparent\"") != string::npos);
  info.has_surface_bssrdf = (bytecode.find("\"bssrdf\"") != string::npos);

  loaded_shaders[hash] = info;

  return loaded_shaders.find(hash)->first.c_str();
}

OSLNode *OSLShaderManager::osl_node(const std::string &filepath,
                                    const std::string &bytecode_hash,
                                    const std::string &bytecode)
{
  /* create query */
  const char *hash;

  if (!filepath.empty()) {
    hash = shader_load_filepath(filepath);
  }
  else {
    hash = shader_test_loaded(bytecode_hash);
    if (!hash)
      hash = shader_load_bytecode(bytecode_hash, bytecode);
  }

  if (!hash) {
    return NULL;
  }

  OSLShaderInfo *info = shader_loaded_info(hash);

  /* count number of inputs */
  size_t num_inputs = 0;

  for (int i = 0; i < info->query.nparams(); i++) {
    const OSL::OSLQuery::Parameter *param = info->query.getparam(i);

    /* skip unsupported types */
    if (param->varlenarray || param->isstruct || param->type.arraylen > 1)
      continue;

    if (!param->isoutput)
      num_inputs++;
  }

  /* create node */
  OSLNode *node = OSLNode::create(num_inputs);

  /* add new sockets from parameters */
  set<void *> used_sockets;

  for (int i = 0; i < info->query.nparams(); i++) {
    const OSL::OSLQuery::Parameter *param = info->query.getparam(i);

    /* skip unsupported types */
    if (param->varlenarray || param->isstruct || param->type.arraylen > 1)
      continue;

    SocketType::Type socket_type;

    if (param->isclosure) {
      socket_type = SocketType::CLOSURE;
    }
    else if (param->type.vecsemantics != TypeDesc::NOSEMANTICS) {
      if (param->type.vecsemantics == TypeDesc::COLOR)
        socket_type = SocketType::COLOR;
      else if (param->type.vecsemantics == TypeDesc::POINT)
        socket_type = SocketType::POINT;
      else if (param->type.vecsemantics == TypeDesc::VECTOR)
        socket_type = SocketType::VECTOR;
      else if (param->type.vecsemantics == TypeDesc::NORMAL)
        socket_type = SocketType::NORMAL;
      else
        continue;

      if (!param->isoutput && param->validdefault) {
        float3 *default_value = (float3 *)node->input_default_value();
        default_value->x = param->fdefault[0];
        default_value->y = param->fdefault[1];
        default_value->z = param->fdefault[2];
      }
    }
    else if (param->type.aggregate == TypeDesc::SCALAR) {
      if (param->type.basetype == TypeDesc::INT) {
        socket_type = SocketType::INT;

        if (!param->isoutput && param->validdefault) {
          *(int *)node->input_default_value() = param->idefault[0];
        }
      }
      else if (param->type.basetype == TypeDesc::FLOAT) {
        socket_type = SocketType::FLOAT;

        if (!param->isoutput && param->validdefault) {
          *(float *)node->input_default_value() = param->fdefault[0];
        }
      }
      else if (param->type.basetype == TypeDesc::STRING) {
        socket_type = SocketType::STRING;

        if (!param->isoutput && param->validdefault) {
          *(ustring *)node->input_default_value() = param->sdefault[0];
        }
      }
      else
        continue;
    }
    else
      continue;

    if (param->isoutput) {
      node->add_output(param->name, socket_type);
    }
    else {
      node->add_input(param->name, socket_type);
    }
  }

  /* set bytcode hash or filepath */
  if (!bytecode_hash.empty()) {
    node->bytecode_hash = bytecode_hash;
  }
  else {
    node->filepath = filepath;
  }

  /* Generate inputs and outputs */
  node->create_inputs_outputs(node->type);

  return node;
}

/* Graph Compiler */

OSLCompiler::OSLCompiler(void *manager_,
                         void *shadingsys_,
                         ImageManager *image_manager_,
                         LightManager *light_manager_)
{
  manager = manager_;
  shadingsys = shadingsys_;
  image_manager = image_manager_;
  light_manager = light_manager_;
  current_type = SHADER_TYPE_SURFACE;
  current_shader = NULL;
  background = false;
}

string OSLCompiler::id(ShaderNode *node)
{
  /* assign layer unique name based on pointer address + bump mode */
  stringstream stream;
  stream << "node_" << node->type->name << "_" << node;

  return stream.str();
}

string OSLCompiler::compatible_name(ShaderNode *node, ShaderInput *input)
{
  string sname(input->name().string());
  size_t i;

  /* strip whitespace */
  while ((i = sname.find(" ")) != string::npos)
    sname.replace(i, 1, "");

  /* if output exists with the same name, add "In" suffix */
  foreach (ShaderOutput *output, node->outputs) {
    if (input->name() == output->name()) {
      sname += "In";
      break;
    }
  }

  return sname;
}

string OSLCompiler::compatible_name(ShaderNode *node, ShaderOutput *output)
{
  string sname(output->name().string());
  size_t i;

  /* strip whitespace */
  while ((i = sname.find(" ")) != string::npos)
    sname.replace(i, 1, "");

  /* if input exists with the same name, add "Out" suffix */
  foreach (ShaderInput *input, node->inputs) {
    if (input->name() == output->name()) {
      sname += "Out";
      break;
    }
  }

  return sname;
}

bool OSLCompiler::node_skip_input(ShaderNode *node, ShaderInput *input)
{
  /* exception for output node, only one input is actually used
   * depending on the current shader type */

  if (input->flags() & SocketType::SVM_INTERNAL)
    return true;

  if (node->special_type == SHADER_SPECIAL_TYPE_OUTPUT) {
    if (input->name() == "Surface" && current_type != SHADER_TYPE_SURFACE)
      return true;
    if (input->name() == "Volume" && current_type != SHADER_TYPE_VOLUME)
      return true;
    if (input->name() == "Displacement" && current_type != SHADER_TYPE_DISPLACEMENT)
      return true;
    if (input->name() == "Normal" && current_type != SHADER_TYPE_BUMP)
      return true;
  }
  else if (node->special_type == SHADER_SPECIAL_TYPE_BUMP) {
    if (input->name() == "Height")
      return true;
  }
  else if (current_type == SHADER_TYPE_DISPLACEMENT && input->link &&
           input->link->parent->special_type == SHADER_SPECIAL_TYPE_BUMP)
    return true;

  return false;
}

void OSLCompiler::add(ShaderNode *node, const char *name, bool isfilepath)
{
  OSL::ShadingSystem *ss = (OSL::ShadingSystem *)shadingsys;

  /* load filepath */
  if (isfilepath) {
    name = ((OSLShaderManager *)manager)->shader_load_filepath(name);

    if (name == NULL)
      return;
  }

  /* pass in fixed parameter values */
  foreach (ShaderInput *input, node->inputs) {
    if (!input->link) {
      /* checks to untangle graphs */
      if (node_skip_input(node, input))
        continue;
      /* already has default value assigned */
      else if (input->flags() & SocketType::DEFAULT_LINK_MASK)
        continue;

      string param_name = compatible_name(node, input);
      const SocketType &socket = input->socket_type;
      switch (input->type()) {
        case SocketType::COLOR:
          parameter_color(param_name.c_str(), node->get_float3(socket));
          break;
        case SocketType::POINT:
          parameter_point(param_name.c_str(), node->get_float3(socket));
          break;
        case SocketType::VECTOR:
          parameter_vector(param_name.c_str(), node->get_float3(socket));
          break;
        case SocketType::NORMAL:
          parameter_normal(param_name.c_str(), node->get_float3(socket));
          break;
        case SocketType::FLOAT:
          parameter(param_name.c_str(), node->get_float(socket));
          break;
        case SocketType::INT:
          parameter(param_name.c_str(), node->get_int(socket));
          break;
        case SocketType::STRING:
          parameter(param_name.c_str(), node->get_string(socket));
          break;
        case SocketType::CLOSURE:
        case SocketType::UNDEFINED:
        default:
          break;
      }
    }
  }

  /* create shader of the appropriate type. OSL only distinguishes between "surface"
   * and "displacement" atm */
  if (current_type == SHADER_TYPE_SURFACE)
    ss->Shader("surface", name, id(node).c_str());
  else if (current_type == SHADER_TYPE_VOLUME)
    ss->Shader("surface", name, id(node).c_str());
  else if (current_type == SHADER_TYPE_DISPLACEMENT)
    ss->Shader("displacement", name, id(node).c_str());
  else if (current_type == SHADER_TYPE_BUMP)
    ss->Shader("displacement", name, id(node).c_str());
  else
    assert(0);

  /* link inputs to other nodes */
  foreach (ShaderInput *input, node->inputs) {
    if (input->link) {
      if (node_skip_input(node, input))
        continue;

      /* connect shaders */
      string id_from = id(input->link->parent);
      string id_to = id(node);
      string param_from = compatible_name(input->link->parent, input->link);
      string param_to = compatible_name(node, input);

      ss->ConnectShaders(id_from.c_str(), param_from.c_str(), id_to.c_str(), param_to.c_str());
    }
  }

  /* test if we shader contains specific closures */
  OSLShaderInfo *info = ((OSLShaderManager *)manager)->shader_loaded_info(name);

  if (current_type == SHADER_TYPE_SURFACE) {
    if (info) {
      if (info->has_surface_emission)
        current_shader->has_surface_emission = true;
      if (info->has_surface_transparent)
        current_shader->has_surface_transparent = true;
      if (info->has_surface_bssrdf) {
        current_shader->has_surface_bssrdf = true;
        current_shader->has_bssrdf_bump = true; /* can't detect yet */
      }
      current_shader->has_bump = true; /* can't detect yet */
    }

    if (node->has_spatial_varying()) {
      current_shader->has_surface_spatial_varying = true;
    }
  }
  else if (current_type == SHADER_TYPE_VOLUME) {
    if (node->has_spatial_varying())
      current_shader->has_volume_spatial_varying = true;
  }

  if (node->has_object_dependency()) {
    current_shader->has_object_dependency = true;
  }

  if (node->has_attribute_dependency()) {
    current_shader->has_attribute_dependency = true;
  }

  if (node->has_integrator_dependency()) {
    current_shader->has_integrator_dependency = true;
  }
}

static TypeDesc array_typedesc(TypeDesc typedesc, int arraylength)
{
  return TypeDesc((TypeDesc::BASETYPE)typedesc.basetype,
                  (TypeDesc::AGGREGATE)typedesc.aggregate,
                  (TypeDesc::VECSEMANTICS)typedesc.vecsemantics,
                  arraylength);
}

void OSLCompiler::parameter(ShaderNode *node, const char *name)
{
  OSL::ShadingSystem *ss = (OSL::ShadingSystem *)shadingsys;
  ustring uname = ustring(name);
  const SocketType &socket = *(node->type->find_input(uname));

  switch (socket.type) {
    case SocketType::BOOLEAN: {
      int value = node->get_bool(socket);
      ss->Parameter(name, TypeDesc::TypeInt, &value);
      break;
    }
    case SocketType::FLOAT: {
      float value = node->get_float(socket);
      ss->Parameter(uname, TypeDesc::TypeFloat, &value);
      break;
    }
    case SocketType::INT: {
      int value = node->get_int(socket);
      ss->Parameter(uname, TypeDesc::TypeInt, &value);
      break;
    }
    case SocketType::COLOR: {
      float3 value = node->get_float3(socket);
      ss->Parameter(uname, TypeDesc::TypeColor, &value);
      break;
    }
    case SocketType::VECTOR: {
      float3 value = node->get_float3(socket);
      ss->Parameter(uname, TypeDesc::TypeVector, &value);
      break;
    }
    case SocketType::POINT: {
      float3 value = node->get_float3(socket);
      ss->Parameter(uname, TypeDesc::TypePoint, &value);
      break;
    }
    case SocketType::NORMAL: {
      float3 value = node->get_float3(socket);
      ss->Parameter(uname, TypeDesc::TypeNormal, &value);
      break;
    }
    case SocketType::POINT2: {
      float2 value = node->get_float2(socket);
      ss->Parameter(uname, TypeDesc(TypeDesc::FLOAT, TypeDesc::VEC2, TypeDesc::POINT), &value);
      break;
    }
    case SocketType::STRING: {
      ustring value = node->get_string(socket);
      ss->Parameter(uname, TypeDesc::TypeString, &value);
      break;
    }
    case SocketType::ENUM: {
      ustring value = node->get_string(socket);
      ss->Parameter(uname, TypeDesc::TypeString, &value);
      break;
    }
    case SocketType::TRANSFORM: {
      Transform value = node->get_transform(socket);
      ProjectionTransform projection(value);
      projection = projection_transpose(projection);
      ss->Parameter(uname, TypeDesc::TypeMatrix, &projection);
      break;
    }
    case SocketType::BOOLEAN_ARRAY: {
      // OSL does not support booleans, so convert to int
      const array<bool> &value = node->get_bool_array(socket);
      array<int> intvalue(value.size());
      for (size_t i = 0; i < value.size(); i++)
        intvalue[i] = value[i];
      ss->Parameter(uname, array_typedesc(TypeDesc::TypeInt, value.size()), intvalue.data());
      break;
    }
    case SocketType::FLOAT_ARRAY: {
      const array<float> &value = node->get_float_array(socket);
      ss->Parameter(uname, array_typedesc(TypeDesc::TypeFloat, value.size()), value.data());
      break;
    }
    case SocketType::INT_ARRAY: {
      const array<int> &value = node->get_int_array(socket);
      ss->Parameter(uname, array_typedesc(TypeDesc::TypeInt, value.size()), value.data());
      break;
    }
    case SocketType::COLOR_ARRAY:
    case SocketType::VECTOR_ARRAY:
    case SocketType::POINT_ARRAY:
    case SocketType::NORMAL_ARRAY: {
      TypeDesc typedesc;

      switch (socket.type) {
        case SocketType::COLOR_ARRAY:
          typedesc = TypeDesc::TypeColor;
          break;
        case SocketType::VECTOR_ARRAY:
          typedesc = TypeDesc::TypeVector;
          break;
        case SocketType::POINT_ARRAY:
          typedesc = TypeDesc::TypePoint;
          break;
        case SocketType::NORMAL_ARRAY:
          typedesc = TypeDesc::TypeNormal;
          break;
        default:
          assert(0);
          break;
      }

      // convert to tightly packed array since float3 has padding
      const array<float3> &value = node->get_float3_array(socket);
      array<float> fvalue(value.size() * 3);
      for (size_t i = 0, j = 0; i < value.size(); i++) {
        fvalue[j++] = value[i].x;
        fvalue[j++] = value[i].y;
        fvalue[j++] = value[i].z;
      }

      ss->Parameter(uname, array_typedesc(typedesc, value.size()), fvalue.data());
      break;
    }
    case SocketType::POINT2_ARRAY: {
      const array<float2> &value = node->get_float2_array(socket);
      ss->Parameter(
          uname,
          array_typedesc(TypeDesc(TypeDesc::FLOAT, TypeDesc::VEC2, TypeDesc::POINT), value.size()),
          value.data());
      break;
    }
    case SocketType::STRING_ARRAY: {
      const array<ustring> &value = node->get_string_array(socket);
      ss->Parameter(uname, array_typedesc(TypeDesc::TypeString, value.size()), value.data());
      break;
    }
    case SocketType::TRANSFORM_ARRAY: {
      const array<Transform> &value = node->get_transform_array(socket);
      array<ProjectionTransform> fvalue(value.size());
      for (size_t i = 0; i < value.size(); i++) {
        fvalue[i] = projection_transpose(ProjectionTransform(value[i]));
      }
      ss->Parameter(uname, array_typedesc(TypeDesc::TypeMatrix, fvalue.size()), fvalue.data());
      break;
    }
    case SocketType::CLOSURE:
    case SocketType::NODE:
    case SocketType::NODE_ARRAY:
    case SocketType::UNDEFINED:
    case SocketType::UINT: {
      assert(0);
      break;
    }
  }
}

void OSLCompiler::parameter(const char *name, float f)
{
  OSL::ShadingSystem *ss = (OSL::ShadingSystem *)shadingsys;
  ss->Parameter(name, TypeDesc::TypeFloat, &f);
}

void OSLCompiler::parameter_color(const char *name, float3 f)
{
  OSL::ShadingSystem *ss = (OSL::ShadingSystem *)shadingsys;
  ss->Parameter(name, TypeDesc::TypeColor, &f);
}

void OSLCompiler::parameter_point(const char *name, float3 f)
{
  OSL::ShadingSystem *ss = (OSL::ShadingSystem *)shadingsys;
  ss->Parameter(name, TypeDesc::TypePoint, &f);
}

void OSLCompiler::parameter_normal(const char *name, float3 f)
{
  OSL::ShadingSystem *ss = (OSL::ShadingSystem *)shadingsys;
  ss->Parameter(name, TypeDesc::TypeNormal, &f);
}

void OSLCompiler::parameter_vector(const char *name, float3 f)
{
  OSL::ShadingSystem *ss = (OSL::ShadingSystem *)shadingsys;
  ss->Parameter(name, TypeDesc::TypeVector, &f);
}

void OSLCompiler::parameter(const char *name, int f)
{
  OSL::ShadingSystem *ss = (OSL::ShadingSystem *)shadingsys;
  ss->Parameter(name, TypeDesc::TypeInt, &f);
}

void OSLCompiler::parameter(const char *name, const char *s)
{
  OSL::ShadingSystem *ss = (OSL::ShadingSystem *)shadingsys;
  ss->Parameter(name, TypeDesc::TypeString, &s);
}

void OSLCompiler::parameter(const char *name, ustring s)
{
  OSL::ShadingSystem *ss = (OSL::ShadingSystem *)shadingsys;
  const char *str = s.c_str();
  ss->Parameter(name, TypeDesc::TypeString, &str);
}

void OSLCompiler::parameter(const char *name, const Transform &tfm)
{
  OSL::ShadingSystem *ss = (OSL::ShadingSystem *)shadingsys;
  ProjectionTransform projection(tfm);
  projection = projection_transpose(projection);
  ss->Parameter(name, TypeDesc::TypeMatrix, (float *)&projection);
}

void OSLCompiler::parameter_array(const char *name, const float f[], int arraylen)
{
  OSL::ShadingSystem *ss = (OSL::ShadingSystem *)shadingsys;
  TypeDesc type = TypeDesc::TypeFloat;
  type.arraylen = arraylen;
  ss->Parameter(name, type, f);
}

void OSLCompiler::parameter_color_array(const char *name, const array<float3> &f)
{
  /* NB: cycles float3 type is actually 4 floats! need to use an explicit array */
  array<float[3]> table(f.size());

  for (int i = 0; i < f.size(); ++i) {
    table[i][0] = f[i].x;
    table[i][1] = f[i].y;
    table[i][2] = f[i].z;
  }

  OSL::ShadingSystem *ss = (OSL::ShadingSystem *)shadingsys;
  TypeDesc type = TypeDesc::TypeColor;
  type.arraylen = table.size();
  ss->Parameter(name, type, table.data());
}

void OSLCompiler::parameter_attribute(const char *name, ustring s)
{
  if (Attribute::name_standard(s.c_str()))
    parameter(name, (string("geom:") + s.c_str()).c_str());
  else
    parameter(name, s.c_str());
}

void OSLCompiler::find_dependencies(ShaderNodeSet &dependencies, ShaderInput *input)
{
  ShaderNode *node = (input->link) ? input->link->parent : NULL;

  if (node != NULL && dependencies.find(node) == dependencies.end()) {
    foreach (ShaderInput *in, node->inputs)
      if (!node_skip_input(node, in))
        find_dependencies(dependencies, in);

    dependencies.insert(node);
  }
}

void OSLCompiler::generate_nodes(const ShaderNodeSet &nodes)
{
  ShaderNodeSet done;
  bool nodes_done;

  do {
    nodes_done = true;

    foreach (ShaderNode *node, nodes) {
      if (done.find(node) == done.end()) {
        bool inputs_done = true;

        foreach (ShaderInput *input, node->inputs)
          if (!node_skip_input(node, input))
            if (input->link && done.find(input->link->parent) == done.end())
              inputs_done = false;

        if (inputs_done) {
          node->compile(*this);
          done.insert(node);

          if (current_type == SHADER_TYPE_SURFACE) {
            if (node->has_surface_emission())
              current_shader->has_surface_emission = true;
            if (node->has_surface_transparent())
              current_shader->has_surface_transparent = true;
            if (node->has_spatial_varying())
              current_shader->has_surface_spatial_varying = true;
            if (node->has_surface_bssrdf()) {
              current_shader->has_surface_bssrdf = true;
              if (node->has_bssrdf_bump())
                current_shader->has_bssrdf_bump = true;
            }
            if (node->has_bump()) {
              current_shader->has_bump = true;
            }
          }
          else if (current_type == SHADER_TYPE_VOLUME) {
            if (node->has_spatial_varying())
              current_shader->has_volume_spatial_varying = true;
          }
        }
        else
          nodes_done = false;
      }
    }
  } while (!nodes_done);
}

OSL::ShaderGroupRef OSLCompiler::compile_type(Shader *shader, ShaderGraph *graph, ShaderType type)
{
  OSL::ShadingSystem *ss = (OSL::ShadingSystem *)shadingsys;

  current_type = type;

  OSL::ShaderGroupRef group = ss->ShaderGroupBegin(shader->name.c_str());

  ShaderNode *output = graph->output();
  ShaderNodeSet dependencies;

  if (type == SHADER_TYPE_SURFACE) {
    /* generate surface shader */
    find_dependencies(dependencies, output->input("Surface"));
    generate_nodes(dependencies);
    output->compile(*this);
  }
  else if (type == SHADER_TYPE_BUMP) {
    /* generate bump shader */
    find_dependencies(dependencies, output->input("Normal"));
    generate_nodes(dependencies);
    output->compile(*this);
  }
  else if (type == SHADER_TYPE_VOLUME) {
    /* generate volume shader */
    find_dependencies(dependencies, output->input("Volume"));
    generate_nodes(dependencies);
    output->compile(*this);
  }
  else if (type == SHADER_TYPE_DISPLACEMENT) {
    /* generate displacement shader */
    find_dependencies(dependencies, output->input("Displacement"));
    generate_nodes(dependencies);
    output->compile(*this);
  }
  else
    assert(0);

  ss->ShaderGroupEnd();

  return group;
}

void OSLCompiler::compile(Scene *scene, OSLGlobals *og, Shader *shader)
{
  if (shader->need_update) {
    ShaderGraph *graph = shader->graph;
    ShaderNode *output = (graph) ? graph->output() : NULL;

    bool has_bump = (shader->displacement_method != DISPLACE_TRUE) &&
                    output->input("Surface")->link && output->input("Displacement")->link;

    /* finalize */
    shader->graph->finalize(scene,
                            has_bump,
                            shader->has_integrator_dependency,
                            shader->displacement_method == DISPLACE_BOTH);

    current_shader = shader;

    shader->has_surface = false;
    shader->has_surface_emission = false;
    shader->has_surface_transparent = false;
    shader->has_surface_bssrdf = false;
    shader->has_bump = has_bump;
    shader->has_bssrdf_bump = has_bump;
    shader->has_volume = false;
    shader->has_displacement = false;
    shader->has_surface_spatial_varying = false;
    shader->has_volume_spatial_varying = false;
    shader->has_object_dependency = false;
    shader->has_attribute_dependency = false;
    shader->has_integrator_dependency = false;

    /* generate surface shader */
    if (shader->used && graph && output->input("Surface")->link) {
      shader->osl_surface_ref = compile_type(shader, shader->graph, SHADER_TYPE_SURFACE);

      if (has_bump)
        shader->osl_surface_bump_ref = compile_type(shader, shader->graph, SHADER_TYPE_BUMP);
      else
        shader->osl_surface_bump_ref = OSL::ShaderGroupRef();

      shader->has_surface = true;
    }
    else {
      shader->osl_surface_ref = OSL::ShaderGroupRef();
      shader->osl_surface_bump_ref = OSL::ShaderGroupRef();
    }

    /* generate volume shader */
    if (shader->used && graph && output->input("Volume")->link) {
      shader->osl_volume_ref = compile_type(shader, shader->graph, SHADER_TYPE_VOLUME);
      shader->has_volume = true;
    }
    else
      shader->osl_volume_ref = OSL::ShaderGroupRef();

    /* generate displacement shader */
    if (shader->used && graph && output->input("Displacement")->link) {
      shader->osl_displacement_ref = compile_type(shader, shader->graph, SHADER_TYPE_DISPLACEMENT);
      shader->has_displacement = true;
    }
    else
      shader->osl_displacement_ref = OSL::ShaderGroupRef();
  }

  /* push state to array for lookup */
  og->surface_state.push_back(shader->osl_surface_ref);
  og->volume_state.push_back(shader->osl_volume_ref);
  og->displacement_state.push_back(shader->osl_displacement_ref);
  og->bump_state.push_back(shader->osl_surface_bump_ref);
}

#else

void OSLCompiler::add(ShaderNode * /*node*/, const char * /*name*/, bool /*isfilepath*/)
{
}

void OSLCompiler::parameter(ShaderNode * /*node*/, const char * /*name*/)
{
}

void OSLCompiler::parameter(const char * /*name*/, float /*f*/)
{
}

void OSLCompiler::parameter_color(const char * /*name*/, float3 /*f*/)
{
}

void OSLCompiler::parameter_vector(const char * /*name*/, float3 /*f*/)
{
}

void OSLCompiler::parameter_point(const char * /*name*/, float3 /*f*/)
{
}

void OSLCompiler::parameter_normal(const char * /*name*/, float3 /*f*/)
{
}

void OSLCompiler::parameter(const char * /*name*/, int /*f*/)
{
}

void OSLCompiler::parameter(const char * /*name*/, const char * /*s*/)
{
}

void OSLCompiler::parameter(const char * /*name*/, ustring /*s*/)
{
}

void OSLCompiler::parameter(const char * /*name*/, const Transform & /*tfm*/)
{
}

void OSLCompiler::parameter_array(const char * /*name*/, const float /*f*/[], int /*arraylen*/)
{
}

void OSLCompiler::parameter_color_array(const char * /*name*/, const array<float3> & /*f*/)
{
}

#endif /* WITH_OSL */

CCL_NAMESPACE_END<|MERGE_RESOLUTION|>--- conflicted
+++ resolved
@@ -133,14 +133,7 @@
 
   need_update = false;
 
-<<<<<<< HEAD
-	device_update_common(device, dscene, scene, progress);
-=======
-  /* set texture system */
-  scene->image_manager->set_osl_texture_system((void *)ts);
-
   device_update_common(device, dscene, scene, progress);
->>>>>>> 3076d95b
 
   {
     /* Perform greedyjit optimization.
@@ -177,44 +170,6 @@
   og->background_state.reset();
 }
 
-<<<<<<< HEAD
-=======
-void OSLShaderManager::texture_system_init()
-{
-  /* create texture system, shared between different renders to reduce memory usage */
-  thread_scoped_lock lock(ts_shared_mutex);
-
-  if (ts_shared_users == 0) {
-    ts_shared = TextureSystem::create(true);
-
-    ts_shared->attribute("automip", 1);
-    ts_shared->attribute("autotile", 64);
-    ts_shared->attribute("gray_to_rgb", 1);
-
-    /* effectively unlimited for now, until we support proper mipmap lookups */
-    ts_shared->attribute("max_memory_MB", 16384);
-  }
-
-  ts = ts_shared;
-  ts_shared_users++;
-}
-
-void OSLShaderManager::texture_system_free()
-{
-  /* shared texture system decrease users and destroy if no longer used */
-  thread_scoped_lock lock(ts_shared_mutex);
-  ts_shared_users--;
-
-  if (ts_shared_users == 0) {
-    ts_shared->invalidate_all(true);
-    OSL::TextureSystem::destroy(ts_shared);
-    ts_shared = NULL;
-  }
-
-  ts = NULL;
-}
-
->>>>>>> 3076d95b
 void OSLShaderManager::shading_system_init()
 {
   /* create shading system, shared between different renders to reduce memory usage */
