--- conflicted
+++ resolved
@@ -26,11 +26,8 @@
 
 #include "device.h"
 #include "device_intern.h"
-<<<<<<< HEAD
 #include "device_denoising.h"
-=======
 #include "device_split_kernel.h"
->>>>>>> bcc8c04d
 
 #include "kernel.h"
 #include "kernel_compat_cpu.h"
@@ -57,13 +54,19 @@
 
 CCL_NAMESPACE_BEGIN
 
-<<<<<<< HEAD
+class CPUDevice;
+
 /* Has to be outside of the class to be shared across template instantiations. */
 static bool logged_architecture = false;
 
 template<typename F>
 class KernelFunctions {
 public:
+	KernelFunctions()
+	{
+		kernel = (F)NULL;
+	}
+
 	KernelFunctions(F kernel_default,
 	                F kernel_sse2,
 	                F kernel_sse3,
@@ -81,8 +84,54 @@
 		(void)kernel_sse41;
 		(void)kernel_avx;
 		(void)kernel_avx2;
-=======
-class CPUDevice;
+#ifdef WITH_CYCLES_OPTIMIZED_KERNEL_AVX2
+		if(system_cpu_support_avx2()) {
+			architecture_name = "AVX2";
+			kernel = kernel_avx2;
+		}
+		else
+#endif
+#ifdef WITH_CYCLES_OPTIMIZED_KERNEL_AVX
+		if(system_cpu_support_avx()) {
+			architecture_name = "AVX";
+			kernel = kernel_avx;
+		}
+		else
+#endif
+#ifdef WITH_CYCLES_OPTIMIZED_KERNEL_SSE41
+		if(system_cpu_support_sse41()) {
+			architecture_name = "SSE4.1";
+			kernel = kernel_sse41;
+		}
+		else
+#endif
+#ifdef WITH_CYCLES_OPTIMIZED_KERNEL_SSE3
+		if(system_cpu_support_sse3()) {
+			architecture_name = "SSE3";
+			kernel = kernel_sse3;
+		}
+		else
+#endif
+#ifdef WITH_CYCLES_OPTIMIZED_KERNEL_SSE2
+		if(system_cpu_support_sse2()) {
+			architecture_name = "SSE2";
+			kernel = kernel_sse2;
+		}
+#endif
+
+		if(!logged_architecture) {
+			VLOG(1) << "Will be using " << architecture_name << " kernels.";
+			logged_architecture = true;
+		}
+	}
+
+	inline F operator()() const {
+		assert(kernel);
+		return kernel;
+	}
+protected:
+	F kernel;
+};
 
 class CPUSplitKernel : public DeviceSplitKernel {
 	CPUDevice *device;
@@ -108,67 +157,6 @@
 
 class CPUDevice : public Device
 {
-	static unordered_map<string, void*> kernel_functions;
-
-	static void register_kernel_function(const char* name, void* func)
-	{
-		kernel_functions[name] = func;
-	}
-
-	static const char* get_arch_name()
-	{
-#ifdef WITH_CYCLES_OPTIMIZED_KERNEL_AVX2
-		if(system_cpu_support_avx2()) {
-			return "cpu_avx2";
-		}
-		else
-#endif
-#ifdef WITH_CYCLES_OPTIMIZED_KERNEL_AVX
-		if(system_cpu_support_avx()) {
-			return "cpu_avx";
-		}
-		else
-#endif
-#ifdef WITH_CYCLES_OPTIMIZED_KERNEL_SSE41
-		if(system_cpu_support_sse41()) {
-			return "cpu_sse41";
-		}
-		else
-#endif
-#ifdef WITH_CYCLES_OPTIMIZED_KERNEL_SSE3
-		if(system_cpu_support_sse3()) {
-			return "cpu_sse3";
-		}
-		else
-#endif
-#ifdef WITH_CYCLES_OPTIMIZED_KERNEL_SSE2
-		if(system_cpu_support_sse2()) {
-			return "cpu_sse2";
-		}
-		else
-#endif
-		{
-			return "cpu";
-		}
-	}
-
-	template<typename F>
-	static F get_kernel_function(string name)
-	{
-		name = string("kernel_") + get_arch_name() + "_" + name;
-
-		unordered_map<string, void*>::iterator it = kernel_functions.find(name);
-
-		if(it == kernel_functions.end()) {
-			assert(!"kernel function not found");
-			return NULL;
-		}
-
-		return (F)it->second;
-	}
-
-	friend class CPUSplitKernel;
-
 public:
 	TaskPool task_pool;
 	KernelGlobals kernel_globals;
@@ -180,102 +168,6 @@
 	bool use_split_kernel;
 
 	DeviceRequestedFeatures requested_features;
-	
-	CPUDevice(DeviceInfo& info, Stats &stats, bool background)
-	: Device(info, stats, background)
-	{
-
-#ifdef WITH_OSL
-		kernel_globals.osl = &osl_globals;
-#endif
-
-		/* do now to avoid thread issues */
-		system_cpu_support_sse2();
-		system_cpu_support_sse3();
-		system_cpu_support_sse41();
-		system_cpu_support_avx();
-		system_cpu_support_avx2();
-
->>>>>>> bcc8c04d
-#ifdef WITH_CYCLES_OPTIMIZED_KERNEL_AVX2
-		if(system_cpu_support_avx2()) {
-			architecture_name = "AVX2";
-			kernel = kernel_avx2;
-		}
-		else
-#endif
-#ifdef WITH_CYCLES_OPTIMIZED_KERNEL_AVX
-		if(system_cpu_support_avx()) {
-			architecture_name = "AVX";
-			kernel = kernel_avx;
-		}
-		else
-#endif
-#ifdef WITH_CYCLES_OPTIMIZED_KERNEL_SSE41
-		if(system_cpu_support_sse41()) {
-			architecture_name = "SSE4.1";
-			kernel = kernel_sse41;
-		}
-		else
-#endif
-#ifdef WITH_CYCLES_OPTIMIZED_KERNEL_SSE3
-		if(system_cpu_support_sse3()) {
-			architecture_name = "SSE3";
-			kernel = kernel_sse3;
-		}
-		else
-#endif
-#ifdef WITH_CYCLES_OPTIMIZED_KERNEL_SSE2
-		if(system_cpu_support_sse2()) {
-			architecture_name = "SSE2";
-			kernel = kernel_sse2;
-		}
-#endif
-
-		if(!logged_architecture) {
-			VLOG(1) << "Will be using " << architecture_name << " kernels.";
-			logged_architecture = true;
-		}
-
-		use_split_kernel = DebugFlags().cpu.split_kernel;
-		if(use_split_kernel) {
-			VLOG(1) << "Will be using split kernel.";
-		}
-
-		kernel_cpu_register_functions(register_kernel_function);
-#ifdef WITH_CYCLES_OPTIMIZED_KERNEL_SSE2
-		kernel_cpu_sse2_register_functions(register_kernel_function);
-#endif
-#ifdef WITH_CYCLES_OPTIMIZED_KERNEL_SSE3
-		kernel_cpu_sse3_register_functions(register_kernel_function);
-#endif
-#ifdef WITH_CYCLES_OPTIMIZED_KERNEL_SSE41
-		kernel_cpu_sse41_register_functions(register_kernel_function);
-#endif
-#ifdef WITH_CYCLES_OPTIMIZED_KERNEL_AVX
-		kernel_cpu_avx_register_functions(register_kernel_function);
-#endif
-#ifdef WITH_CYCLES_OPTIMIZED_KERNEL_AVX2
-		kernel_cpu_avx2_register_functions(register_kernel_function);
-#endif
-	}
-
-	inline F operator()() const {
-		return kernel;
-	}
-protected:
-	F kernel;
-};
-
-class CPUDevice : public Device
-{
-public:
-	TaskPool task_pool;
-	KernelGlobals kernel_globals;
-
-#ifdef WITH_OSL
-	OSLGlobals osl_globals;
-#endif
 
 	KernelFunctions<void(*)(KernelGlobals *, float *, unsigned int *, int, int, int, int, int)>   path_trace_kernel;
 	KernelFunctions<void(*)(KernelGlobals *, uchar4 *, float *, float, int, int, int, int)>       convert_to_half_float_kernel;
@@ -296,6 +188,11 @@
 	KernelFunctions<void(*)(int, float*, int, int, int, float*, int*, int*, int, float)>                                         filter_construct_transform_kernel;
 	KernelFunctions<void(*)(int, int, float*, float*, float*, float*, float*, int*, float*, float3*, int*, int*, int, int, int)> filter_nlm_construct_gramian_kernel;
 	KernelFunctions<void(*)(int, int, int, int, int, float*, int*, float*, float3*, int*, int)>                                  filter_finalize_kernel;
+
+	KernelFunctions<void(*)(KernelGlobals *, ccl_constant KernelData*, ccl_global void*, int, ccl_global char*,
+	                       ccl_global uint*, int, int, int, int, int, int, int, int, ccl_global int*, int,
+	                       ccl_global char*, ccl_global unsigned int*, unsigned int, ccl_global float*)>        data_init_kernel;
+	unordered_map<string, KernelFunctions<void(*)(KernelGlobals*, KernelData*)> > split_kernels;
 
 #define KERNEL_FUNCTIONS(name) \
 	      KERNEL_NAME_EVAL(cpu, name), \
@@ -307,27 +204,55 @@
 
 	CPUDevice(DeviceInfo& info, Stats &stats, bool background)
 	: Device(info, stats, background),
-	  path_trace_kernel(KERNEL_FUNCTIONS(path_trace)),
-	  convert_to_half_float_kernel(KERNEL_FUNCTIONS(convert_to_half_float)),
-	  convert_to_byte_kernel(KERNEL_FUNCTIONS(convert_to_byte)),
-	  shader_kernel(KERNEL_FUNCTIONS(shader)),
-	  filter_divide_shadow_kernel(KERNEL_FUNCTIONS(filter_divide_shadow)),
-	  filter_get_feature_kernel(KERNEL_FUNCTIONS(filter_get_feature)),
-	  filter_combine_halves_kernel(KERNEL_FUNCTIONS(filter_combine_halves)),
-	  filter_divide_combined_kernel(KERNEL_FUNCTIONS(filter_divide_combined)),
-	  filter_nlm_calc_difference_kernel(KERNEL_FUNCTIONS(filter_nlm_calc_difference)),
-	  filter_nlm_blur_kernel(KERNEL_FUNCTIONS(filter_nlm_blur)),
-	  filter_nlm_calc_weight_kernel(KERNEL_FUNCTIONS(filter_nlm_calc_weight)),
-	  filter_nlm_update_output_kernel(KERNEL_FUNCTIONS(filter_nlm_update_output)),
-	  filter_nlm_normalize_kernel(KERNEL_FUNCTIONS(filter_nlm_normalize)),
-	  filter_construct_transform_kernel(KERNEL_FUNCTIONS(filter_construct_transform)),
-	  filter_nlm_construct_gramian_kernel(KERNEL_FUNCTIONS(filter_nlm_construct_gramian)),
-	  filter_finalize_kernel(KERNEL_FUNCTIONS(filter_finalize))
-	{
+#define REGISTER_KERNEL(name) name ## _kernel(KERNEL_FUNCTIONS(name))
+	  REGISTER_KERNEL(path_trace),
+	  REGISTER_KERNEL(convert_to_half_float),
+	  REGISTER_KERNEL(convert_to_byte),
+	  REGISTER_KERNEL(shader),
+	  REGISTER_KERNEL(filter_divide_shadow),
+	  REGISTER_KERNEL(filter_get_feature),
+	  REGISTER_KERNEL(filter_combine_halves),
+	  REGISTER_KERNEL(filter_divide_combined),
+	  REGISTER_KERNEL(filter_nlm_calc_difference),
+	  REGISTER_KERNEL(filter_nlm_blur),
+	  REGISTER_KERNEL(filter_nlm_calc_weight),
+	  REGISTER_KERNEL(filter_nlm_update_output),
+	  REGISTER_KERNEL(filter_nlm_normalize),
+	  REGISTER_KERNEL(filter_construct_transform),
+	  REGISTER_KERNEL(filter_nlm_construct_gramian),
+	  REGISTER_KERNEL(filter_finalize),
+	  REGISTER_KERNEL(data_init)
+#undef REGISTER_KERNEL
+	{
+
 #ifdef WITH_OSL
 		kernel_globals.osl = &osl_globals;
 #endif
 		system_enable_ftz();
+
+		use_split_kernel = DebugFlags().cpu.split_kernel;
+		if(use_split_kernel) {
+			VLOG(1) << "Will be using split kernel.";
+		}
+
+#define REGISTER_SPLIT_KERNEL(name) split_kernels[#name] = KernelFunctions<void(*)(KernelGlobals*, KernelData*)>(KERNEL_FUNCTIONS(name))
+		REGISTER_SPLIT_KERNEL(path_init);
+		REGISTER_SPLIT_KERNEL(scene_intersect);
+		REGISTER_SPLIT_KERNEL(lamp_emission);
+		REGISTER_SPLIT_KERNEL(do_volume);
+		REGISTER_SPLIT_KERNEL(queue_enqueue);
+		REGISTER_SPLIT_KERNEL(indirect_background);
+		REGISTER_SPLIT_KERNEL(shader_eval);
+		REGISTER_SPLIT_KERNEL(holdout_emission_blurring_pathtermination_ao);
+		REGISTER_SPLIT_KERNEL(subsurface_scatter);
+		REGISTER_SPLIT_KERNEL(direct_lighting);
+		REGISTER_SPLIT_KERNEL(shadow_blocked_ao);
+		REGISTER_SPLIT_KERNEL(shadow_blocked_dl);
+		REGISTER_SPLIT_KERNEL(next_iteration_setup);
+		REGISTER_SPLIT_KERNEL(indirect_subsurface);
+		REGISTER_SPLIT_KERNEL(buffer_update);
+#undef REGISTER_SPLIT_KERNEL
+#undef KERNEL_FUNCTIONS
 	}
 
 	~CPUDevice()
@@ -342,9 +267,6 @@
 
 	void mem_alloc(const char *name, device_memory& mem, MemoryType /*type*/)
 	{
-<<<<<<< HEAD
-		mem.device_pointer = mem.data_pointer? mem.data_pointer : ((device_ptr) new char[mem.memory_size()]);
-=======
 		if(name) {
 			VLOG(1) << "Buffer allocate: " << name << ", "
 			        << string_human_readable_number(mem.memory_size()) << " bytes. ("
@@ -357,7 +279,6 @@
 			mem.device_pointer = (device_ptr)malloc(mem.memory_size());
 		}
 
->>>>>>> bcc8c04d
 		mem.device_size = mem.memory_size();
 		stats.mem_alloc(mem.device_size);
 	}
@@ -383,14 +304,8 @@
 	{
 		if(mem.device_pointer) {
 			if(!mem.data_pointer) {
-<<<<<<< HEAD
-				delete[] (char*) mem.device_pointer;
-			}
-=======
 				free((void*)mem.device_pointer);
 			}
-
->>>>>>> bcc8c04d
 			mem.device_pointer = 0;
 			stats.mem_free(mem.device_size);
 			mem.device_size = 0;
@@ -448,19 +363,14 @@
 
 	void thread_run(DeviceTask *task)
 	{
-<<<<<<< HEAD
-		if(task->type == DeviceTask::RENDER)
-			thread_render(*task);
-=======
-		if(task->type == DeviceTask::PATH_TRACE) {
+		if(task->type == DeviceTask::RENDER) {
 			if(!use_split_kernel) {
-				thread_path_trace(*task);
+				thread_render(*task);
 			}
 			else {
 				thread_path_trace_split(*task);
 			}
 		}
->>>>>>> bcc8c04d
 		else if(task->type == DeviceTask::FILM_CONVERT)
 			thread_film_convert(*task);
 		else if(task->type == DeviceTask::SHADER)
@@ -675,21 +585,61 @@
 				                            task->use_cross_denoising);
 			}
 		}
-<<<<<<< HEAD
 		return true;
 	}
-
-	void thread_render(DeviceTask& task)
+ 
+	void thread_path_trace_split(DeviceTask& task)
 	{
 		if(task_pool.canceled()) {
 			if(task.need_finish_queue == false)
 				return;
 		}
 
+		RenderTile tile;
+
+		CPUSplitKernel split_kernel(this);
+
+		/* allocate buffer for kernel globals */
+		device_only_memory<KernelGlobals> kgbuffer;
+		kgbuffer.resize(1);
+		mem_alloc("kernel_globals", kgbuffer, MEM_READ_WRITE);
+
+		KernelGlobals *kg = (KernelGlobals*)kgbuffer.device_pointer;
+		*kg = thread_kernel_globals_init();
+
+		requested_features.max_closure = MAX_CLOSURE;
+		if(!split_kernel.load_kernels(requested_features)) {
+			thread_kernel_globals_free((KernelGlobals*)kgbuffer.device_pointer);
+			mem_free(kgbuffer);
+
+			return;
+		}
+
+		while(task.acquire_tile(this, tile)) {
+			device_memory data;
+			split_kernel.path_trace(&task, tile, kgbuffer, data);
+
+			task.release_tile(tile);
+
+			if(task_pool.canceled()) {
+				if(task.need_finish_queue == false)
+					break;
+			}
+		}
+
+		thread_kernel_globals_free((KernelGlobals*)kgbuffer.device_pointer);
+		mem_free(kgbuffer);
+	}
+
+	void thread_render(DeviceTask& task)
+	{
+		if(task_pool.canceled()) {
+			if(task.need_finish_queue == false)
+				return;
+		}
+
 		KernelGlobals kg = thread_kernel_globals_init();
 		RenderTile tile;
-=======
->>>>>>> bcc8c04d
 
 		while(task.acquire_tile(this, tile)) {
 			float *render_buffer = (float*)tile.buffer;
@@ -777,49 +727,6 @@
 		}
 
 		thread_kernel_globals_free(&kg);
-	}
-
-	void thread_path_trace_split(DeviceTask& task)
-	{
-		if(task_pool.canceled()) {
-			if(task.need_finish_queue == false)
-				return;
-		}
-
-		RenderTile tile;
-
-		CPUSplitKernel split_kernel(this);
-
-		/* allocate buffer for kernel globals */
-		device_memory kgbuffer;
-		kgbuffer.resize(sizeof(KernelGlobals));
-		mem_alloc("kernel_globals", kgbuffer, MEM_READ_WRITE);
-
-		KernelGlobals *kg = (KernelGlobals*)kgbuffer.device_pointer;
-		*kg = thread_kernel_globals_init();
-
-		requested_features.max_closure = MAX_CLOSURE;
-		if(!split_kernel.load_kernels(requested_features)) {
-			thread_kernel_globals_free((KernelGlobals*)kgbuffer.device_pointer);
-			mem_free(kgbuffer);
-
-			return;
-		}
-
-		while(task.acquire_tile(this, tile)) {
-			device_memory data;
-			split_kernel.path_trace(&task, tile, kgbuffer, data);
-
-			task.release_tile(tile);
-
-			if(task_pool.canceled()) {
-				if(task.need_finish_queue == false)
-					break;
-			}
-		}
-
-		thread_kernel_globals_free((KernelGlobals*)kgbuffer.device_pointer);
-		mem_free(kgbuffer);
 	}
 
 	void thread_film_convert(DeviceTask& task)
@@ -995,58 +902,6 @@
                                                     device_memory& use_queues_flags,
                                                     device_memory& work_pool_wgs)
 {
-	typedef void(*data_init_t)(KernelGlobals *kg,
-	                           ccl_constant KernelData *data,
-	                           ccl_global void *split_data_buffer,
-	                           int num_elements,
-	                           ccl_global char *ray_state,
-	                           ccl_global uint *rng_state,
-	                           int start_sample,
-	                           int end_sample,
-	                           int sx, int sy, int sw, int sh, int offset, int stride,
-	                           ccl_global int *Queue_index,
-	                           int queuesize,
-	                           ccl_global char *use_queues_flag,
-	                           ccl_global unsigned int *work_pool_wgs,
-	                           unsigned int num_samples,
-	                           ccl_global float *buffer);
-
-	data_init_t data_init;
-
-#ifdef WITH_CYCLES_OPTIMIZED_KERNEL_AVX2
-	if(system_cpu_support_avx2()) {
-		data_init = kernel_cpu_avx2_data_init;
-	}
-	else
-#endif
-#ifdef WITH_CYCLES_OPTIMIZED_KERNEL_AVX
-	if(system_cpu_support_avx()) {
-		data_init = kernel_cpu_avx_data_init;
-	}
-	else
-#endif
-#ifdef WITH_CYCLES_OPTIMIZED_KERNEL_SSE41
-	if(system_cpu_support_sse41()) {
-		data_init = kernel_cpu_sse41_data_init;
-	}
-	else
-#endif
-#ifdef WITH_CYCLES_OPTIMIZED_KERNEL_SSE3
-	if(system_cpu_support_sse3()) {
-		data_init = kernel_cpu_sse3_data_init;
-	}
-	else
-#endif
-#ifdef WITH_CYCLES_OPTIMIZED_KERNEL_SSE2
-	if(system_cpu_support_sse2()) {
-		data_init = kernel_cpu_sse2_data_init;
-	}
-	else
-#endif
-	{
-		data_init = kernel_cpu_data_init;
-	}
-
 	KernelGlobals *kg = (KernelGlobals*)kernel_globals.device_pointer;
 	kg->global_size = make_int2(dim.global_size[0], dim.global_size[1]);
 
@@ -1054,26 +909,26 @@
 		for(int x = 0; x < dim.global_size[0]; x++) {
 			kg->global_id = make_int2(x, y);
 
-			data_init((KernelGlobals*)kernel_globals.device_pointer,
-			          (KernelData*)data.device_pointer,
-			          (void*)split_data.device_pointer,
-			          num_global_elements,
-			          (char*)ray_state.device_pointer,
-			          (uint*)rtile.rng_state,
-			          rtile.start_sample,
-			          rtile.start_sample + rtile.num_samples,
-			          rtile.x,
-			          rtile.y,
-			          rtile.w,
-			          rtile.h,
-			          rtile.offset,
-			          rtile.stride,
-			          (int*)queue_index.device_pointer,
-			          dim.global_size[0] * dim.global_size[1],
-			          (char*)use_queues_flags.device_pointer,
-			          (uint*)work_pool_wgs.device_pointer,
-			          rtile.num_samples,
-			          (float*)rtile.buffer);
+			device->data_init_kernel()((KernelGlobals*)kernel_globals.device_pointer,
+			                           (KernelData*)data.device_pointer,
+			                           (void*)split_data.device_pointer,
+			                           num_global_elements,
+			                           (char*)ray_state.device_pointer,
+			                           (uint*)rtile.rng_state,
+			                           rtile.start_sample,
+			                           rtile.start_sample + rtile.num_samples,
+			                           rtile.x,
+			                           rtile.y,
+			                           rtile.w,
+			                           rtile.h,
+			                           rtile.offset,
+			                           rtile.stride,
+			                           (int*)queue_index.device_pointer,
+			                           dim.global_size[0] * dim.global_size[1],
+			                           (char*)use_queues_flags.device_pointer,
+			                           (uint*)work_pool_wgs.device_pointer,
+			                           rtile.num_samples,
+			                           (float*)rtile.buffer);
 		}
 	}
 
@@ -1084,7 +939,7 @@
 {
 	CPUSplitKernelFunction *kernel = new CPUSplitKernelFunction(device);
 
-	kernel->func = device->get_kernel_function<void(*)(KernelGlobals*, KernelData*)>(kernel_name);
+	kernel->func = device->split_kernels[kernel_name]();
 	if(!kernel->func) {
 		delete kernel;
 		return NULL;
@@ -1108,8 +963,6 @@
 
 	return split_data_buffer_size(kg, num_threads);
 }
-
-unordered_map<string, void*> CPUDevice::kernel_functions;
 
 Device *device_cpu_create(DeviceInfo& info, Stats &stats, bool background)
 {
