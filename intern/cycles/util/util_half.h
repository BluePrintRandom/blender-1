--- conflicted
+++ resolved
@@ -36,22 +36,23 @@
 
 /* CUDA has its own half data type, no need to define then */
 #ifndef __KERNEL_CUDA__
-<<<<<<< HEAD
-typedef unsigned short half;
-#endif /* __KERNEL_CUDA__ */
-=======
 /* Implementing this as a class rather than a typedef so that the compiler can tell it apart from unsigned shorts. */
 class half {
 public:
 	half() : v(0) {}
 	half(const unsigned short& i) : v(i) {}
 	operator unsigned short() { return v; }
-	half& operator =(const unsigned short& i) { v = i; return *this; }
+	half& operator=(const unsigned short& i) { v = i; return *this; }
+	friend bool operator==(const half& a, const half& b) { return a.v == b.v; }
+	friend bool operator!=(const half& a, const half& b) { return a.v != b.v; }
+	friend bool operator<(const half& a, const half& b) { return a.v < b.v; }
+	friend bool operator>(const half& a, const half& b) { return a.v > b.v; }
+	friend bool operator<=(const half& a, const half& b) { return a.v <= b.v; }
+	friend bool operator>=(const half& a, const half& b) { return a.v >= b.v; }
 private:
 	unsigned short v;
 };
-#endif
->>>>>>> c252a7c3
+#endif /* __KERNEL_CUDA__ */
 
 struct half4 { half x, y, z, w; };
 
