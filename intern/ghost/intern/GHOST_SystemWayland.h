/*
 * This program is free software; you can redistribute it and/or
 * modify it under the terms of the GNU General Public License
 * as published by the Free Software Foundation; either version 2
 * of the License, or (at your option) any later version.
 *
 * This program is distributed in the hope that it will be useful,
 * but WITHOUT ANY WARRANTY; without even the implied warranty of
 * MERCHANTABILITY or FITNESS FOR A PARTICULAR PURPOSE.  See the
 * GNU General Public License for more details.
 *
 * You should have received a copy of the GNU General Public License
 * along with this program; if not, write to the Free Software Foundation,
 * Inc., 51 Franklin Street, Fifth Floor, Boston, MA 02110-1301, USA.
 */

/** \file
 * \ingroup GHOST
 * Declaration of GHOST_SystemWayland class.
 */

#pragma once

#include "../GHOST_Types.h"
#include "GHOST_System.h"
#include "GHOST_WindowWayland.h"

#include <wayland-client.h>
#include <xdg-shell-client-protocol.h>

#include <string>

class GHOST_WindowWayland;

struct display_t;

class GHOST_SystemWayland : public GHOST_System {
 public:
  GHOST_SystemWayland();

  ~GHOST_SystemWayland() override;

  bool processEvents(bool waitForEvent) override;

  int toggleConsole(int action) override;

  GHOST_TSuccess getModifierKeys(GHOST_ModifierKeys &keys) const override;

  GHOST_TSuccess getButtons(GHOST_Buttons &buttons) const override;

  GHOST_TUns8 *getClipboard(bool selection) const override;

  void putClipboard(GHOST_TInt8 *buffer, bool selection) const override;

  GHOST_TUns8 getNumDisplays() const override;

  GHOST_TSuccess getCursorPosition(GHOST_TInt32 &x, GHOST_TInt32 &y) const override;

  GHOST_TSuccess setCursorPosition(GHOST_TInt32 x, GHOST_TInt32 y) override;

  void getMainDisplayDimensions(GHOST_TUns32 &width, GHOST_TUns32 &height) const override;

  void getAllDisplayDimensions(GHOST_TUns32 &width, GHOST_TUns32 &height) const override;

<<<<<<< HEAD
  GHOST_IContext *createOffscreenContext(GHOST_TDrawingContextType type) override;
=======
  GHOST_IContext *createOffscreenContext(GHOST_GLSettings glSettings) override;
>>>>>>> fe5efccd

  GHOST_TSuccess disposeContext(GHOST_IContext *context) override;

  GHOST_IWindow *createWindow(const char *title,
                              GHOST_TInt32 left,
                              GHOST_TInt32 top,
                              GHOST_TUns32 width,
                              GHOST_TUns32 height,
                              GHOST_TWindowState state,
                              GHOST_TDrawingContextType type,
                              GHOST_GLSettings glSettings,
                              const bool exclusive,
                              const bool is_dialog,
                              const GHOST_IWindow *parentWindow) override;

  wl_display *display();

  wl_compositor *compositor();

  xdg_wm_base *shell();

  void setSelection(const std::string &selection);

  GHOST_TSuccess setCursorShape(GHOST_TStandardCursor shape);

  GHOST_TSuccess hasCursorShape(GHOST_TStandardCursor cursorShape);

  GHOST_TSuccess setCustomCursorShape(GHOST_TUns8 *bitmap,
                                      GHOST_TUns8 *mask,
                                      int sizex,
                                      int sizey,
                                      int hotX,
                                      int hotY,
                                      bool canInvertColor);

  GHOST_TSuccess setCursorVisibility(bool visible);

  GHOST_TSuccess setCursorGrab(const GHOST_TGrabCursorMode mode, wl_surface *surface);

 private:
  struct display_t *d;
  std::string selection;
};<|MERGE_RESOLUTION|>--- conflicted
+++ resolved
@@ -62,11 +62,8 @@
 
   void getAllDisplayDimensions(GHOST_TUns32 &width, GHOST_TUns32 &height) const override;
 
-<<<<<<< HEAD
-  GHOST_IContext *createOffscreenContext(GHOST_TDrawingContextType type) override;
-=======
-  GHOST_IContext *createOffscreenContext(GHOST_GLSettings glSettings) override;
->>>>>>> fe5efccd
+  GHOST_IContext *createOffscreenContext(GHOST_TDrawingContextType type,
+                                         GHOST_GLSettings glSettings) override;
 
   GHOST_TSuccess disposeContext(GHOST_IContext *context) override;
 
