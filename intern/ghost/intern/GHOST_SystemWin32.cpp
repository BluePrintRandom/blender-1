--- conflicted
+++ resolved
@@ -241,11 +241,7 @@
 		        state,
 		        type,
 		        ((glSettings.flags & GHOST_glStereoVisual) != 0),
-<<<<<<< HEAD
-	            ((glSettings.flags & GHOST_glWarnSupport) != 0),
-				((glSettings.flags & GHOST_glAlphaBackground) != 0),
-=======
->>>>>>> 2d973f44
+		        ((glSettings.flags & GHOST_glAlphaBackground) != 0),
 		        glSettings.numOfAASamples,
 		        parentWindow,
 		        ((glSettings.flags & GHOST_glDebugContext) != 0));
