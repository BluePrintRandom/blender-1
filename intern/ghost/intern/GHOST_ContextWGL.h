--- conflicted
+++ resolved
@@ -38,21 +38,6 @@
 
 #include <GL/wglew.h>
 
-<<<<<<< HEAD
-=======
-#ifdef WITH_GLEW_MX
-extern "C" WGLEWContext *wglewContext;
-#endif
-
-#ifndef GHOST_OPENGL_WGL_CONTEXT_FLAGS
-#  ifdef WITH_GPU_DEBUG
-#    define GHOST_OPENGL_WGL_CONTEXT_FLAGS WGL_CONTEXT_DEBUG_BIT_ARB
-#  else
-#    define GHOST_OPENGL_WGL_CONTEXT_FLAGS 0
-#  endif
-#endif
-
->>>>>>> 58e8c71c
 #ifndef GHOST_OPENGL_WGL_RESET_NOTIFICATION_STRATEGY
 #define GHOST_OPENGL_WGL_RESET_NOTIFICATION_STRATEGY 0
 #endif
@@ -126,16 +111,6 @@
 	 */
 	GHOST_TSuccess getSwapInterval(int &intervalOut);
 
-<<<<<<< HEAD
-=======
-protected:
-	inline void activateWGLEW() const {
-#ifdef WITH_GLEW_MX
-		wglewContext = m_wglewContext;
-#endif
-	}
-
->>>>>>> 58e8c71c
 private:
 	int choose_pixel_format(
 	        bool stereoVisual,
@@ -183,15 +158,7 @@
 	const int m_contextResetNotificationStrategy;
 
 	HGLRC m_hGLRC;
-<<<<<<< HEAD
-	
-=======
 
-#ifdef WITH_GLEW_MX
-	WGLEWContext *m_wglewContext;
-#endif
-
->>>>>>> 58e8c71c
 #ifndef NDEBUG
 	const char *m_dummyVendor;
 	const char *m_dummyRenderer;
