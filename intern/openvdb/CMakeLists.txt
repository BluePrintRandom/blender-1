# ***** BEGIN GPL LICENSE BLOCK *****
#
# This program is free software; you can redistribute it and/or
# modify it under the terms of the GNU General Public License
# as published by the Free Software Foundation; either version 2
# of the License, or (at your option) any later version.
#
# This program is distributed in the hope that it will be useful,
# but WITHOUT ANY WARRANTY; without even the implied warranty of
# MERCHANTABILITY or FITNESS FOR A PARTICULAR PURPOSE.  See the
# GNU General Public License for more details.
#
# You should have received a copy of the GNU General Public License
# along with this program; if not, write to the Free Software Foundation,
# Inc., 51 Franklin Street, Fifth Floor, Boston, MA 02110-1301, USA.
#
# The Original Code is Copyright (C) 2015, Blender Foundation
# All rights reserved.
# ***** END GPL LICENSE BLOCK *****

set(INC
<<<<<<< HEAD
	.
	intern
	../guardedalloc
=======
  .
  intern
>>>>>>> e12c08e8
)

set(INC_SYS
)

set(SRC
  openvdb_capi.h
)

set(LIB
)

if(WITH_OPENVDB)
  add_definitions(
    -DWITH_OPENVDB
    ${OPENVDB_DEFINITIONS}
  )

  if(WITH_OPENVDB_3_ABI_COMPATIBLE)
    add_definitions(
      -DOPENVDB_3_ABI_COMPATIBLE
    )
  endif()

  list(APPEND INC_SYS
    ${BOOST_INCLUDE_DIR}
    ${TBB_INCLUDE_DIRS}
    ${OPENEXR_INCLUDE_DIRS}
    ${OPENVDB_INCLUDE_DIRS}
  )

<<<<<<< HEAD
	list(APPEND SRC
		intern/openvdb_dense_convert.cc
		intern/openvdb_reader.cc
		intern/openvdb_writer.cc
		intern/openvdb_level_set.cc
		intern/openvdb_transform.cc
		openvdb_capi.cc
		openvdb_util.cc

		intern/openvdb_dense_convert.h
		intern/openvdb_reader.h
		intern/openvdb_writer.h
		intern/openvdb_level_set.h
		intern/openvdb_transform.h
		openvdb_util.h
	)
=======
  list(APPEND SRC
    intern/openvdb_dense_convert.cc
    intern/openvdb_reader.cc
    intern/openvdb_writer.cc
    openvdb_capi.cc
    openvdb_util.cc

    intern/openvdb_dense_convert.h
    intern/openvdb_reader.h
    intern/openvdb_writer.h
    openvdb_util.h
  )
>>>>>>> e12c08e8

  if(WITH_OPENVDB_BLOSC)
    add_definitions(
      -DWITH_OPENVDB_BLOSC
    )
  endif()
endif()

blender_add_lib(bf_intern_openvdb "${SRC}" "${INC}" "${INC_SYS}" "${LIB}")<|MERGE_RESOLUTION|>--- conflicted
+++ resolved
@@ -19,14 +19,9 @@
 # ***** END GPL LICENSE BLOCK *****
 
 set(INC
-<<<<<<< HEAD
-	.
-	intern
-	../guardedalloc
-=======
   .
   intern
->>>>>>> e12c08e8
+  ../guardedalloc
 )
 
 set(INC_SYS
@@ -58,37 +53,22 @@
     ${OPENVDB_INCLUDE_DIRS}
   )
 
-<<<<<<< HEAD
-	list(APPEND SRC
-		intern/openvdb_dense_convert.cc
-		intern/openvdb_reader.cc
-		intern/openvdb_writer.cc
-		intern/openvdb_level_set.cc
-		intern/openvdb_transform.cc
-		openvdb_capi.cc
-		openvdb_util.cc
-
-		intern/openvdb_dense_convert.h
-		intern/openvdb_reader.h
-		intern/openvdb_writer.h
-		intern/openvdb_level_set.h
-		intern/openvdb_transform.h
-		openvdb_util.h
-	)
-=======
   list(APPEND SRC
     intern/openvdb_dense_convert.cc
     intern/openvdb_reader.cc
     intern/openvdb_writer.cc
+    intern/openvdb_level_set.cc
+    intern/openvdb_transform.cc
     openvdb_capi.cc
     openvdb_util.cc
 
     intern/openvdb_dense_convert.h
     intern/openvdb_reader.h
     intern/openvdb_writer.h
+    intern/openvdb_level_set.h
+    intern/openvdb_transform.h
     openvdb_util.h
   )
->>>>>>> e12c08e8
 
   if(WITH_OPENVDB_BLOSC)
     add_definitions(
