# ##### BEGIN GPL LICENSE BLOCK #####
#
#  This program is free software; you can redistribute it and/or
#  modify it under the terms of the GNU General Public License
#  as published by the Free Software Foundation; either version 2
#  of the License, or (at your option) any later version.
#
#  This program is distributed in the hope that it will be useful,
#  but WITHOUT ANY WARRANTY; without even the implied warranty of
#  MERCHANTABILITY or FITNESS FOR A PARTICULAR PURPOSE.  See the
#  GNU General Public License for more details.
#
#  You should have received a copy of the GNU General Public License
#  along with this program; if not, write to the Free Software Foundation,
#  Inc., 51 Franklin Street, Fifth Floor, Boston, MA 02110-1301, USA.
#
# ##### END GPL LICENSE BLOCK #####

# <pep8 compliant>

import bpy
from bpy.types import (
    Panel,
)
from .properties_physics_common import (
    basic_force_field_settings_ui,
    basic_force_field_falloff_ui,
)


class PhysicButtonsPanel:
    bl_space_type = 'PROPERTIES'
    bl_region_type = 'WINDOW'
    bl_context = "physics"

    def poll_force_field(context):
        ob = context.object
        return (ob and (ob.field) and (ob.field.type != 'NONE'))

    def poll_collision(context):
        ob = context.object
        return (ob and ob.type == 'MESH') and (context.collision)


class PHYSICS_PT_field(PhysicButtonsPanel, Panel):
    bl_label = "Force Fields"
    COMPAT_ENGINES = {'BLENDER_RENDER', 'BLENDER_EEVEE', 'BLENDER_OPENGL', 'BLENDER_LANPR'}

    @classmethod
    def poll(cls, context):
        if not PhysicButtonsPanel.poll_force_field(context):
            return False

        return (context.engine in cls.COMPAT_ENGINES)

    def draw(self, context):
        layout = self.layout
        layout.use_property_split = True

        ob = context.object
        field = ob.field

        layout.prop(field, "type")


class PHYSICS_PT_field_settings(PhysicButtonsPanel, Panel):
    bl_label = "Settings"
    bl_parent_id = 'PHYSICS_PT_field'
    COMPAT_ENGINES = {'BLENDER_RENDER', 'BLENDER_EEVEE', 'BLENDER_OPENGL'}

    @classmethod
    def poll(cls, context):
        if not PhysicButtonsPanel.poll_force_field(context):
            return False

        return (context.engine in cls.COMPAT_ENGINES)

    def draw(self, context):
        layout = self.layout
        layout.use_property_split = True

        ob = context.object
        field = ob.field

        if field.type not in {'NONE', 'GUIDE', 'TEXTURE'}:
            layout.prop(field, "shape", text="Shape")

        flow = layout.grid_flow(row_major=True, columns=0, even_columns=True, even_rows=False, align=True)

        if field.type == 'NONE':
            return  # nothing to draw.

        elif field.type == 'GUIDE':
            col = flow.column()
            col.prop(field, "guide_minimum")
            col.prop(field, "guide_free")
            col.prop(field, "falloff_power")
            col.prop(field, "use_guide_path_add")
            col.prop(field, "use_guide_path_weight")

            col.separator()

            col = flow.column()
            col.prop(field, "guide_clump_amount", text="Clumping amount")
            col.prop(field, "guide_clump_shape")
            col.prop(field, "use_max_distance")

            sub = col.column()
            sub.active = field.use_max_distance
            sub.prop(field, "distance_max")

        elif field.type == 'TEXTURE':
            col = flow.column()
            col.prop(field, "texture_mode")

            col.separator()

            col.prop(field, "strength")

            col = flow.column()
            col.prop(field, "texture_nabla")
            col.prop(field, "use_object_coords")
            col.prop(field, "use_2d_force")

        elif field.type == 'SMOKE_FLOW':
            col = flow.column()
            col.prop(field, "strength")
            col.prop(field, "flow")

            col = flow.column()
            col.prop(field, "source_object")
            col.prop(field, "use_smoke_density")
        else:
            del flow
            basic_force_field_settings_ui(self, context, field)


class PHYSICS_PT_field_settings_kink(PhysicButtonsPanel, Panel):
    bl_label = "Kink"
    bl_parent_id = 'PHYSICS_PT_field_settings'
    COMPAT_ENGINES = {'BLENDER_RENDER', 'BLENDER_EEVEE', 'BLENDER_OPENGL'}

    @classmethod
    def poll(cls, context):
        if not PhysicButtonsPanel.poll_force_field(context):
            return False

        ob = context.object
        return ((ob.field.type == 'GUIDE') and (context.engine in cls.COMPAT_ENGINES))

    def draw(self, context):
        layout = self.layout
        layout.use_property_split = True

        ob = context.object
        field = ob.field

        layout.prop(field, "guide_kink_type", text="Type")

        if field.guide_kink_type != 'NONE':
            flow = layout.grid_flow(row_major=True, columns=0, even_columns=True, even_rows=False, align=True)

            col = flow.column()
            col.prop(field, "guide_kink_axis")
            col.prop(field, "guide_kink_frequency")

            col = flow.column()
            col.prop(field, "guide_kink_shape")
            col.prop(field, "guide_kink_amplitude")


class PHYSICS_PT_field_settings_texture_select(PhysicButtonsPanel, Panel):
    bl_label = "Texture"
    bl_parent_id = 'PHYSICS_PT_field_settings'
    COMPAT_ENGINES = {'BLENDER_RENDER', 'BLENDER_EEVEE', 'BLENDER_OPENGL'}

    @classmethod
    def poll(cls, context):
        if not PhysicButtonsPanel.poll_force_field(context):
            return False

        ob = context.object
        return ((ob.field.type == 'TEXTURE') and (context.engine in cls.COMPAT_ENGINES))

    def draw(self, context):
        layout = self.layout

        ob = context.object
        field = ob.field

        layout.row().template_ID(field, "texture", new="texture.new")


class PHYSICS_PT_field_falloff(PhysicButtonsPanel, Panel):
    bl_label = "Falloff"
    bl_parent_id = "PHYSICS_PT_field"
    COMPAT_ENGINES = {'BLENDER_RENDER', 'BLENDER_EEVEE', 'BLENDER_OPENGL', 'BLENDER_LANPR'}

    @classmethod
    def poll(cls, context):
        if not PhysicButtonsPanel.poll_force_field(context):
            return False

        ob = context.object
        return ((ob.field.type not in {'NONE', 'GUIDE'}) and (context.engine in cls.COMPAT_ENGINES))

    def draw(self, context):
        layout = self.layout
        layout.use_property_split = True

        ob = context.object
        field = ob.field

        layout.prop(field, "falloff_type", text="Shape")

        basic_force_field_falloff_ui(self, context, field)


class PHYSICS_PT_field_falloff_angular(PhysicButtonsPanel, Panel):
    bl_label = "Angular"
    bl_parent_id = "PHYSICS_PT_field_falloff"
    COMPAT_ENGINES = {'BLENDER_RENDER', 'BLENDER_EEVEE', 'BLENDER_OPENGL'}

    @classmethod
    def poll(cls, context):
        if not PhysicButtonsPanel.poll_force_field(context):
            return False

        ob = context.object
        return ((ob.field.falloff_type == 'CONE') and (context.engine in cls.COMPAT_ENGINES))

    def draw(self, context):
        layout = self.layout
        layout.use_property_split = True
        flow = layout.grid_flow(row_major=True, columns=0, even_columns=True, even_rows=False, align=True)

        ob = context.object
        field = ob.field

        col = flow.column()
        col.prop(field, "radial_falloff", text="Power")

        col = flow.column()
        col.prop(field, "use_radial_min", text="Use Min Angle")

        sub = col.column()
        sub.active = field.use_radial_min
        sub.prop(field, "radial_min", text="Min Angle")

        col = flow.column()
        col.prop(field, "use_radial_max", text="Use Max Angle")

        sub = col.column()
        sub.active = field.use_radial_max
        sub.prop(field, "radial_max", text="Max Angle")


<<<<<<< HEAD
class PHYSICS_PT_collision(PhysicButtonsPanel, Panel):
    bl_label = "Collision"
    COMPAT_ENGINES = {'BLENDER_RENDER', 'BLENDER_EEVEE', 'BLENDER_OPENGL', 'BLENDER_LANPR'}
=======
class PHYSICS_PT_field_falloff_radial(PhysicButtonsPanel, Panel):
    bl_label = "Radial"
    bl_parent_id = "PHYSICS_PT_field_falloff"
    COMPAT_ENGINES = {'BLENDER_RENDER', 'BLENDER_EEVEE', 'BLENDER_OPENGL'}
>>>>>>> a069d3dc

    @classmethod
    def poll(cls, context):
        if not PhysicButtonsPanel.poll_force_field(context):
            return False

        ob = context.object
        return ((ob.field.falloff_type == 'TUBE') and (context.engine in cls.COMPAT_ENGINES))

    def draw(self, context):
        layout = self.layout
        layout.use_property_split = True
        flow = layout.grid_flow(row_major=True, columns=0, even_columns=True, even_rows=False, align=True)

        ob = context.object
        field = ob.field

        col = flow.column()
        col.prop(field, "radial_falloff", text="Power")

        col = flow.column()
        col.prop(field, "use_radial_min", text="Use Minimum")

        sub = col.column()
        sub.active = field.use_radial_min
        sub.prop(field, "radial_min", text="Min Distance")

        col = flow.column()
        col.prop(field, "use_radial_max", text="Use Maximum")

        sub = col.column()
        sub.active = field.use_radial_max
        sub.prop(field, "radial_max", text="Max Distance")


def collision_warning(layout):
    row = layout.row(align=True)
    row.alignment = 'RIGHT'
    row.label("No collision settings available")


class PHYSICS_PT_collision(PhysicButtonsPanel, Panel):
    bl_label = "Collision"
    COMPAT_ENGINES = {'BLENDER_RENDER', 'BLENDER_EEVEE', 'BLENDER_OPENGL'}

    @classmethod
    def poll(cls, context):
        if not PhysicButtonsPanel.poll_collision(context):
            return False

        return (context.engine in cls.COMPAT_ENGINES)

    def draw(self, context):
        layout = self.layout
        layout.use_property_split = True

        md = context.collision
        coll = md.settings

        if not coll:
            collision_warning(layout)
            return

        settings = context.object.collision

        layout.active = settings.use

        col = layout.column()
        col.prop(settings, "absorption", text="Field Absorption")


class PHYSICS_PT_collision_particle(PhysicButtonsPanel, Panel):
    bl_label = "Particle"
    bl_parent_id = "PHYSICS_PT_collision"
    COMPAT_ENGINES = {'BLENDER_RENDER', 'BLENDER_EEVEE', 'BLENDER_OPENGL', 'BLENDER_LANPR'}

    @classmethod
    def poll(cls, context):
        if not PhysicButtonsPanel.poll_collision(context):
            return False

        return (context.engine in cls.COMPAT_ENGINES)

    def draw(self, context):
        layout = self.layout

        md = context.collision

        layout.use_property_split = True
        flow = layout.grid_flow(row_major=True, columns=0, even_columns=True, even_rows=False, align=False)

        coll = md.settings

        if not coll:
            collision_warning(layout)
            return

        settings = context.object.collision

        layout.active = settings.use

        col = flow.column()
        col.prop(settings, "permeability", slider=True)
        col.prop(settings, "stickiness")
        col.prop(settings, "use_particle_kill")

        col = flow.column()
        sub = col.column(align=True)
        sub.prop(settings, "damping_factor", text="Damping", slider=True)
        sub.prop(settings, "damping_random", text="Randomize", slider=True)

        col = flow.column()
        sub = col.column(align=True)
        sub.prop(settings, "friction_factor", text="Friction", slider=True)
        sub.prop(settings, "friction_random", text="Randomize", slider=True)


class PHYSICS_PT_collision_softbody(PhysicButtonsPanel, Panel):
    bl_label = "Softbody"
    bl_parent_id = "PHYSICS_PT_collision"
    COMPAT_ENGINES = {'BLENDER_RENDER', 'BLENDER_EEVEE', 'BLENDER_OPENGL', 'BLENDER_LANPR'}

    @classmethod
    def poll(cls, context):
        if not PhysicButtonsPanel.poll_collision(context):
            return False

        return (context.engine in cls.COMPAT_ENGINES)

    def draw(self, context):
        layout = self.layout

        layout.use_property_split = True
        flow = layout.grid_flow(row_major=True, columns=0, even_columns=True, even_rows=False, align=False)

        md = context.collision
        coll = md.settings

        if not coll:
            collision_warning(layout)
            return

        settings = context.object.collision

        layout.active = settings.use

        col = flow.column()
        col.prop(settings, "damping", text="Damping", slider=True)

        col = flow.column()
        col.prop(settings, "thickness_outer", text="Thickness Outer", slider=True)

        col = flow.column()
        col.prop(settings, "thickness_inner", text="Inner", slider=True)


classes = (
    PHYSICS_PT_field,
    PHYSICS_PT_field_settings,
    PHYSICS_PT_field_settings_kink,
    PHYSICS_PT_field_settings_texture_select,
    PHYSICS_PT_field_falloff,
    PHYSICS_PT_field_falloff_angular,
    PHYSICS_PT_field_falloff_radial,
    PHYSICS_PT_collision,
    PHYSICS_PT_collision_particle,
    PHYSICS_PT_collision_softbody,
)


if __name__ == "__main__":  # only for live edit.
    from bpy.utils import register_class
    for cls in classes:
        register_class(cls)<|MERGE_RESOLUTION|>--- conflicted
+++ resolved
@@ -44,7 +44,7 @@
 
 class PHYSICS_PT_field(PhysicButtonsPanel, Panel):
     bl_label = "Force Fields"
-    COMPAT_ENGINES = {'BLENDER_RENDER', 'BLENDER_EEVEE', 'BLENDER_OPENGL', 'BLENDER_LANPR'}
+    COMPAT_ENGINES = {'BLENDER_RENDER', 'BLENDER_EEVEE', 'BLENDER_OPENGL'}
 
     @classmethod
     def poll(cls, context):
@@ -194,7 +194,7 @@
 class PHYSICS_PT_field_falloff(PhysicButtonsPanel, Panel):
     bl_label = "Falloff"
     bl_parent_id = "PHYSICS_PT_field"
-    COMPAT_ENGINES = {'BLENDER_RENDER', 'BLENDER_EEVEE', 'BLENDER_OPENGL', 'BLENDER_LANPR'}
+    COMPAT_ENGINES = {'BLENDER_RENDER', 'BLENDER_EEVEE', 'BLENDER_OPENGL'}
 
     @classmethod
     def poll(cls, context):
@@ -255,16 +255,10 @@
         sub.prop(field, "radial_max", text="Max Angle")
 
 
-<<<<<<< HEAD
-class PHYSICS_PT_collision(PhysicButtonsPanel, Panel):
-    bl_label = "Collision"
-    COMPAT_ENGINES = {'BLENDER_RENDER', 'BLENDER_EEVEE', 'BLENDER_OPENGL', 'BLENDER_LANPR'}
-=======
 class PHYSICS_PT_field_falloff_radial(PhysicButtonsPanel, Panel):
     bl_label = "Radial"
     bl_parent_id = "PHYSICS_PT_field_falloff"
     COMPAT_ENGINES = {'BLENDER_RENDER', 'BLENDER_EEVEE', 'BLENDER_OPENGL'}
->>>>>>> a069d3dc
 
     @classmethod
     def poll(cls, context):
@@ -339,7 +333,7 @@
 class PHYSICS_PT_collision_particle(PhysicButtonsPanel, Panel):
     bl_label = "Particle"
     bl_parent_id = "PHYSICS_PT_collision"
-    COMPAT_ENGINES = {'BLENDER_RENDER', 'BLENDER_EEVEE', 'BLENDER_OPENGL', 'BLENDER_LANPR'}
+    COMPAT_ENGINES = {'BLENDER_RENDER', 'BLENDER_EEVEE', 'BLENDER_OPENGL'}
 
     @classmethod
     def poll(cls, context):
@@ -385,7 +379,7 @@
 class PHYSICS_PT_collision_softbody(PhysicButtonsPanel, Panel):
     bl_label = "Softbody"
     bl_parent_id = "PHYSICS_PT_collision"
-    COMPAT_ENGINES = {'BLENDER_RENDER', 'BLENDER_EEVEE', 'BLENDER_OPENGL', 'BLENDER_LANPR'}
+    COMPAT_ENGINES = {'BLENDER_RENDER', 'BLENDER_EEVEE', 'BLENDER_OPENGL'}
 
     @classmethod
     def poll(cls, context):
