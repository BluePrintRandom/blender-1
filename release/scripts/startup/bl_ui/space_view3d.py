--- conflicted
+++ resolved
@@ -4399,15 +4399,8 @@
     VIEW3D_MT_edit_armature_delete,
     VIEW3D_MT_edit_gpencil_transform,
     VIEW3D_MT_edit_gpencil_interpolate,
-<<<<<<< HEAD
-    VIEW3D_PIE_object_mode,
-    VIEW3D_PIE_view,
-=======
     VIEW3D_MT_object_mode_pie,
     VIEW3D_MT_view_pie,
-    VIEW3D_PT_grease_pencil,
-    VIEW3D_PT_grease_pencil_palettecolor,
->>>>>>> 6991b477
     VIEW3D_PT_view3d_properties,
     VIEW3D_PT_view3d_cursor,
     VIEW3D_PT_gp_paper,
