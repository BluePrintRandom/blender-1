# ##### BEGIN GPL LICENSE BLOCK #####
#
#  This program is free software; you can redistribute it and/or
#  modify it under the terms of the GNU General Public License
#  as published by the Free Software Foundation; either version 2
#  of the License, or (at your option) any later version.
#
#  This program is distributed in the hope that it will be useful,
#  but WITHOUT ANY WARRANTY; without even the implied warranty of
#  MERCHANTABILITY or FITNESS FOR A PARTICULAR PURPOSE.  See the
#  GNU General Public License for more details.
#
#  You should have received a copy of the GNU General Public License
#  along with this program; if not, write to the Free Software Foundation,
#  Inc., 51 Franklin Street, Fifth Floor, Boston, MA 02110-1301, USA.
#
# ##### END GPL LICENSE BLOCK #####

# <pep8 compliant>
import bpy
<<<<<<< HEAD
from blf import gettext as _
=======
from bpy.types import Header, Menu, Panel
>>>>>>> 2365c640


class LOGIC_PT_properties(Panel):
    bl_space_type = 'LOGIC_EDITOR'
    bl_region_type = 'UI'
    bl_label = _("Properties")

    @classmethod
    def poll(cls, context):
        ob = context.active_object
        return ob and ob.game

    def draw(self, context):
        layout = self.layout

        ob = context.active_object
        game = ob.game

        layout.operator("object.game_property_new", text=_("Add Game Property"), icon='ZOOMIN')

        for i, prop in enumerate(game.properties):

            box = layout.box()
            row = box.row()
            row.prop(prop, "name", text="")
            row.prop(prop, "type", text="")
            row.prop(prop, "value", text="", toggle=True)  # we dont care about the type. rna will display correctly
            row.prop(prop, "show_debug", text="", toggle=True, icon='INFO')
            row.operator("object.game_property_remove", text="", icon='X', emboss=False).index = i


<<<<<<< HEAD
class LOGIC_MT_logicbricks_add(bpy.types.Menu):
    bl_label = _("Add")
=======
class LOGIC_MT_logicbricks_add(Menu):
    bl_label = "Add"
>>>>>>> 2365c640

    def draw(self, context):
        layout = self.layout

        layout.operator_menu_enum("logic.sensor_add", "type", text=_("Sensor"))
        layout.operator_menu_enum("logic.controller_add", "type", text=_("Controller"))
        layout.operator_menu_enum("logic.actuator_add", "type", text=_("Actuator"))


class LOGIC_HT_header(Header):
    bl_space_type = 'LOGIC_EDITOR'

    def draw(self, context):
        layout = self.layout.row(align=True)

        layout.template_header()

        if context.area.show_menus:
            layout.menu("LOGIC_MT_view")


<<<<<<< HEAD
class LOGIC_MT_view(bpy.types.Menu):
    bl_label = _("View")
=======
class LOGIC_MT_view(Menu):
    bl_label = "View"
>>>>>>> 2365c640

    def draw(self, context):
        layout = self.layout

        layout.operator("logic.properties", icon='MENU_PANEL')

if __name__ == "__main__":  # only for live edit.
    bpy.utils.register_module(__name__)<|MERGE_RESOLUTION|>--- conflicted
+++ resolved
@@ -18,11 +18,8 @@
 
 # <pep8 compliant>
 import bpy
-<<<<<<< HEAD
+from bpy.types import Header, Menu, Panel
 from blf import gettext as _
-=======
-from bpy.types import Header, Menu, Panel
->>>>>>> 2365c640
 
 
 class LOGIC_PT_properties(Panel):
@@ -54,13 +51,8 @@
             row.operator("object.game_property_remove", text="", icon='X', emboss=False).index = i
 
 
-<<<<<<< HEAD
-class LOGIC_MT_logicbricks_add(bpy.types.Menu):
+class LOGIC_MT_logicbricks_add(Menu):
     bl_label = _("Add")
-=======
-class LOGIC_MT_logicbricks_add(Menu):
-    bl_label = "Add"
->>>>>>> 2365c640
 
     def draw(self, context):
         layout = self.layout
@@ -82,13 +74,8 @@
             layout.menu("LOGIC_MT_view")
 
 
-<<<<<<< HEAD
-class LOGIC_MT_view(bpy.types.Menu):
+class LOGIC_MT_view(Menu):
     bl_label = _("View")
-=======
-class LOGIC_MT_view(Menu):
-    bl_label = "View"
->>>>>>> 2365c640
 
     def draw(self, context):
         layout = self.layout
