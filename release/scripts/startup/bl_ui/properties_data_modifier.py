--- conflicted
+++ resolved
@@ -664,13 +664,8 @@
         # 2 new columns
         split = layout.split()
         col = split.column()
-<<<<<<< HEAD
-        col.label(text=_("Texture:"))
+        col.label(text="Texture:")
         col.template_ID(md, "texture", new="texture.new")
-=======
-        col.label(text="Texture:")
-        col.prop(md, "texture", text="")
->>>>>>> 79f21f88
 
         col = split.column()
         col.label(text="Texture Coordinates:")
