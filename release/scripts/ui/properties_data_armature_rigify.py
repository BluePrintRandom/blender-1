--- conflicted
+++ resolved
@@ -99,15 +99,9 @@
         subsubrow.operator("pose.metarig_clear", text="Clear")
 
         if self.templates:
-<<<<<<< HEAD
         subsubrow = subrow.split(percentage=0.8)
         subsubrow.operator("pose.metarig_sample_add", text="Sample").metarig_type = self.templates[pose_templates.active_template_index]
         subsubrow.operator("pose.metarig_sample_add", text="All").metarig_type = "" # self.templates[pose_templates.active_template_index]
-=======
-            subsubrow = subrow.split(percentage=0.8)
-            subsubrow.operator("pose.metarig_sample_add", text="Sample").metarig_type = self.templates[pose_templates.active_template_index]
-            subsubrow.operator("pose.metarig_sample_add", text="All").metarig_type = ""  # self.templates[pose_templates.active_template_index]
->>>>>>> 36c273b1
 
         sub = row.column(align=True)
         sub.operator("pose.metarig_reload", icon="FILE_REFRESH", text="")
@@ -141,7 +135,7 @@
         message.append("Incorrect armature for type '%s'" % fn)
     message.append(exception.message)
 
-    message.reverse()  # XXX - stupid! menu's are upside down!
+    message.reverse() # XXX - stupid! menu's are upside down!
 
     operator.report(set(['INFO']), '\n'.join(message))
 
@@ -315,7 +309,7 @@
             layout.operator("pose.metarig_sample_add", text=text, icon='OUTLINER_OB_ARMATURE').metarig_type = submodule_type
 
 menu_func = (lambda self, context: self.layout.menu("INFO_MT_armature_metarig_add", icon='OUTLINER_OB_ARMATURE'))
-import space_info  # ensure the menu is loaded first
+import space_info # ensure the menu is loaded first
 
 
 def register():
