--- conflicted
+++ resolved
@@ -78,13 +78,8 @@
         col.prop(lat, "interpolation_type_w", text="")
 
         row = layout.row()
-<<<<<<< HEAD
-        row.prop(lat, "outside")
-        row.prop_object(lat, "vertex_group", context.object, "vertex_groups", text="")
-=======
         row.prop(lat, "use_outside")
         row.prop_search(lat, "vertex_group", context.object, "vertex_groups", text="")
->>>>>>> 36c273b1
 
 
 class DATA_PT_custom_props_lattice(DataButtonsPanel, PropertyPanel, bpy.types.Panel):
