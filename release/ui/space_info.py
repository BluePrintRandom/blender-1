
import bpy

class INFO_HT_header(bpy.types.Header):
	__space_type__ = 'INFO'

	def draw(self, context):
		layout = self.layout
		
		st = context.space_data
		scene = context.scene
		rd = scene.render_data

		row = layout.row(align=True)
		row.template_header()

		if context.area.show_menus:
			sub = row.row(align=True)
			sub.itemM("INFO_MT_file")
			sub.itemM("INFO_MT_add")
			if rd.use_game_engine:
				sub.itemM("INFO_MT_game")
			else:
				sub.itemM("INFO_MT_render")
			sub.itemM("INFO_MT_help")

		layout.template_ID(context.window, "screen", new="screen.new", unlink="screen.delete")
		layout.template_ID(context.screen, "scene", new="scene.new", unlink="scene.delete")

		if rd.multiple_engines:
			layout.itemR(rd, "engine", text="")

		layout.itemS()

		layout.template_operator_search()
		layout.template_running_jobs()

		layout.itemL(text=scene.statistics())
			
class INFO_MT_file(bpy.types.Menu):
	__space_type__ = 'INFO'
	__label__ = "File"

	def draw(self, context):
		layout = self.layout

		layout.operator_context = "EXEC_AREA"
		layout.itemO("wm.read_homefile", text="New")
		layout.operator_context = "INVOKE_AREA"
		layout.itemO("wm.open_mainfile", text="Open...")
		layout.item_menu_enumO("wm.open_recentfile", "file", text="Open Recent")
		layout.itemO("wm.recover_last_session")

		layout.itemS()

		layout.operator_context = "EXEC_AREA"
		layout.itemO("wm.save_mainfile", text="Save")
		layout.operator_context = "INVOKE_AREA"
		layout.itemO("wm.save_as_mainfile", text="Save As...")
		layout.itemO("screen.userpref_show", text="User Preferences...")

		layout.itemS()

		layout.itemM("INFO_MT_file_import")
		layout.itemM("INFO_MT_file_export")

		layout.itemS()

		layout.itemM("INFO_MT_file_external_data")

		layout.itemS()

		layout.operator_context = "EXEC_AREA"
		layout.itemO("wm.exit_blender", text="Quit")

class INFO_MT_file_import(bpy.types.Menu):
	__space_type__ = 'INFO'
	__label__ = "Import"

	def draw(self, context):
		layout = self.layout
<<<<<<< HEAD
		layout.itemO("import.3ds", text="3DS")
		layout.itemO("import.obj", text="OBJ")
=======
		
		layout.itemL(text="Nothing yet")
>>>>>>> 15d77f17

class INFO_MT_file_export(bpy.types.Menu):
	__space_type__ = 'INFO'
	__label__ = "Export"

	def draw(self, context):
		layout = self.layout

		layout.itemO("export.3ds", text="3DS")
		layout.itemO("export.fbx", text="FBX")
		layout.itemO("export.obj", text="OBJ")
		layout.itemO("export.ply", text="PLY")
		layout.itemO("export.x3d", text="X3D")

class INFO_MT_file_external_data(bpy.types.Menu):
	__space_type__ = 'INFO'
	__label__ = "External Data"

	def draw(self, context):
		layout = self.layout

		layout.itemO("file.pack_all", text="Pack into .blend file")
		layout.itemO("file.unpack_all", text="Unpack into Files...")

		layout.itemS()

		layout.itemO("file.make_paths_relative")
		layout.itemO("file.make_paths_absolute")
		layout.itemO("file.report_missing_files")
		layout.itemO("file.find_missing_files")

class INFO_MT_add(bpy.types.Menu):
	__space_type__ = 'INFO'
	__label__ = "Add"

	def draw(self, context):
		layout = self.layout

		layout.operator_context = "EXEC_SCREEN"

		layout.item_menu_enumO("object.mesh_add", "type", text="Mesh", icon='ICON_OUTLINER_OB_MESH')
		layout.item_menu_enumO("object.curve_add", "type", text="Curve", icon='ICON_OUTLINER_OB_CURVE')
		layout.item_menu_enumO("object.surface_add", "type", text="Surface", icon='ICON_OUTLINER_OB_SURFACE')
		layout.item_menu_enumO("object.metaball_add", "type", 'META', icon='ICON_OUTLINER_OB_META')
		layout.itemO("object.text_add", text="Text", icon='ICON_OUTLINER_OB_FONT')

		layout.itemS()

		layout.itemO("object.armature_add", text="Armature", icon='ICON_OUTLINER_OB_ARMATURE')
		layout.item_enumO("object.add", "type", 'LATTICE', icon='ICON_OUTLINER_OB_LATTICE')
		layout.item_enumO("object.add", "type", 'EMPTY', icon='ICON_OUTLINER_OB_EMPTY')

		layout.itemS()

		layout.item_enumO("object.add", "type", 'CAMERA', icon='ICON_OUTLINER_OB_CAMERA')
		layout.item_enumO("object.add", "type", 'LAMP', icon='ICON_OUTLINER_OB_LAMP')

class INFO_MT_game(bpy.types.Menu):
	__space_type__ = 'INFO'
	__label__ = "Game"

	def draw(self, context):
		layout = self.layout

		gs = context.scene.game_data

		layout.itemO("view3d.game_start")

		layout.itemS()

		layout.itemR(gs, "show_debug_properties")
		layout.itemR(gs, "show_framerate_profile")
		layout.itemR(gs, "show_physics_visualization")
		layout.itemR(gs, "deprecation_warnings")

class INFO_MT_render(bpy.types.Menu):
	__space_type__ = 'INFO'
	__label__ = "Render"

	def draw(self, context):
		layout = self.layout
		
		rd = context.scene.render_data

		layout.itemO("screen.render", text="Render Image")
		layout.item_booleanO("screen.render", "animation", True, text="Render Animation")

		layout.itemS()

		layout.itemO("screen.render_view_show")

class INFO_MT_help(bpy.types.Menu):
	__space_type__ = 'INFO'
	__label__ = "Help"

	def draw(self, context):
		layout = self.layout

		layout.itemO("help.manual")
		layout.itemO("help.release_logs")

		layout.itemS()

		layout.itemO("help.blender_website")
		layout.itemO("help.blender_eshop")
		layout.itemO("help.developer_community")
		layout.itemO("help.user_community")

bpy.types.register(INFO_HT_header)
bpy.types.register(INFO_MT_file)
bpy.types.register(INFO_MT_file_import)
bpy.types.register(INFO_MT_file_export)
bpy.types.register(INFO_MT_file_external_data)
bpy.types.register(INFO_MT_add)
bpy.types.register(INFO_MT_game)
bpy.types.register(INFO_MT_render)
bpy.types.register(INFO_MT_help)

# Help operators

import bpy_ops # XXX - should not need to do this
del bpy_ops

class HelpOperator(bpy.types.Operator):
	def execute(self, context):
		try: import webbrowser
		except: webbrowser = None

		if webbrowser:
			webbrowser.open(self.__URL__)
		else:
			raise Exception("Operator requires a full Python installation")

		return ('FINISHED',)

class HELP_OT_manual(HelpOperator):
	__idname__ = "help.manual"
	__label__ = "Manual"
	__URL__ = 'http://wiki.blender.org/index.php/Manual'

class HELP_OT_release_logs(HelpOperator):
	__idname__ = "help.release_logs"
	__label__ = "Release Logs"
	__URL__ = 'http://www.blender.org/development/release-logs/'

class HELP_OT_blender_website(HelpOperator):
	__idname__ = "help.blender_website"
	__label__ = "Blender Website"
	__URL__ = 'http://www.blender.org/'

class HELP_OT_blender_eshop(HelpOperator):
	__idname__ = "help.blender_eshop"
	__label__ = "Blender e-Shop"
	__URL__ = 'http://www.blender3d.org/e-shop'

class HELP_OT_developer_community(HelpOperator):
	__idname__ = "help.developer_community"
	__label__ = "Developer Community"
	__URL__ = 'http://www.blender.org/community/get-involved/'

class HELP_OT_user_community(HelpOperator):
	__idname__ = "help.user_community"
	__label__ = "User Community"
	__URL__ = 'http://www.blender.org/community/user-community/'

bpy.ops.add(HELP_OT_manual)
bpy.ops.add(HELP_OT_release_logs)
bpy.ops.add(HELP_OT_blender_website)
bpy.ops.add(HELP_OT_blender_eshop)
bpy.ops.add(HELP_OT_developer_community)
bpy.ops.add(HELP_OT_user_community)
<|MERGE_RESOLUTION|>--- conflicted
+++ resolved
@@ -79,13 +79,8 @@
 
 	def draw(self, context):
 		layout = self.layout
-<<<<<<< HEAD
 		layout.itemO("import.3ds", text="3DS")
 		layout.itemO("import.obj", text="OBJ")
-=======
-		
-		layout.itemL(text="Nothing yet")
->>>>>>> 15d77f17
 
 class INFO_MT_file_export(bpy.types.Menu):
 	__space_type__ = 'INFO'
